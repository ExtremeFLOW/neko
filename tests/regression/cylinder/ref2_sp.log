--- conflicted
+++ resolved
@@ -1,11 +1,10 @@
 
-    _  __  ____  __ __  ____  
-   / |/ / / __/ / //_/ / __ \ 
-  /    / / _/  / ,<   / /_/ / 
- /_/|_/ /___/ /_/|_|  \____/  
+    _  __  ____  __ __  ____
+   / |/ / / __/ / //_/ / __ \
+  /    / / _/  / ,<   / /_/ /
+ /_/|_/ /___/ /_/|_|  \____/
 
  (version: 0.9.99)
-<<<<<<< HEAD
  (build: 2025-04-14 on x86_64-pc-linux-gnu using gnu)
 
 
@@ -13,15 +12,6 @@
  Start time: 15:32 / 2025-04-14
  Running on: 1 MPI rank
  CPU type  : AMD Ryzen Threadripper PRO 5995WX 64-Cores
-=======
- (build: 2025-04-30 on x86_64-pc-linux-gnu using gnu)
-
-
- -------Job Information--------
- Start time: 09:42 / 2025-04-30
- Running on: 1 MPI rank
- CPU type  : AMD EPYC 7763 64-Core Processor
->>>>>>> d1add089
  Bcknd type: CPU
  Real type : single precision
 
@@ -36,11 +26,7 @@
    Reading deformation data
    Mesh read, setting up connectivity
    Done setting up mesh and connectivity
-<<<<<<< HEAD
    Mesh and connectivity setup (excluding read) time (s):  0.004073
-=======
-   Mesh and connectivity setup (excluding read) time (s):  0.002697
->>>>>>> d1add089
 
    --------Gather-Scatter--------
    Comm         :          MPI
@@ -131,23 +117,14 @@
 
    --------Postprocessing--------
 
-<<<<<<< HEAD
- ----------------------------------------------------------------
- t =   0.5999999E-01                                  [  60.00% ]
- ----------------------------------------------------------------
- Time-step:      1
-  CFL:  0.4589  dt: 9.9999998E-03
-=======
  -------------------------------------------------------------------------------
  Step =           1 t =   0.5999999E-01                              [  60.00% ]
  -------------------------------------------------------------------------------
-  CFL:  0.4588816E+00 dt:  0.1000000E-01
->>>>>>> d1add089
-
-    --------Preprocessing---------
-
-    ------------Fluid-------------
-<<<<<<< HEAD
+
+    --------Preprocessing---------
+    CFL:  0.4589  dt: 9.9999998E-03
+
+    ------------Fluid-------------
            Time: | Field:  Iters:   Start res.:   Final res.:
         0.060000 | Press.       8    0.3043E-01    0.9227E-03
         0.060000 | X-Vel.       3    0.1092E-01    0.8280E-07
@@ -155,27 +132,10 @@
         0.060000 | Z-Vel.       2    0.3993E-04    0.1190E-07
     Fluid step time (s):     0.4382337E+00
     Total elapsed time (s):  0.4382347E+00
-=======
-    Pressure
-    Iterations:   Start residual:     Final residual:
-              8     0.3043104E-01       0.9227082E-03
-    X-Velocity
-    Iterations:   Start residual:     Final residual:
-              3     0.1092357E-01       0.8280422E-07
-    Y-Velocity
-    Iterations:   Start residual:     Final residual:
-              3     0.6731158E-02       0.8003254E-07
-    Z-Velocity
-    Iterations:   Start residual:     Final residual:
-              2     0.3992056E-04       0.1190269E-07
-    Fluid step time (s):     0.7742540E-01
-    Total elapsed time (s):  0.7742638E-01
->>>>>>> d1add089
-
-    --------Postprocessing--------
-    Force and torque on zone    7  Cylinder
-    Time step, time, total force/torque, pressure, viscous, direction
-<<<<<<< HEAD
+
+    --------Postprocessing--------
+    Force and torque on zone    7  Cylinder
+    Time step, time, total force/torque, pressure, viscous, direction
           1  0.60000E-01  0.52592E-01 -0.67494E+00  0.72754E+00, forcex
           1  0.60000E-01 -0.35665E-02 -0.35696E-02  0.30696E-05, forcey
           1  0.60000E-01  0.15854E-07  0.15941E-07 -0.87383E-10, forcez
@@ -186,32 +146,14 @@
     ---------Step summary---------
     Total time for step        1 (s):   0.4602706E+00
     Total elapsed time (s):             0.4602716E+00
- ----------------------------------------------------------------
- t =   0.6999999E-01                                  [  70.00% ]
- ----------------------------------------------------------------
- Time-step:      2
-  CFL:  0.4580  dt: 9.9999998E-03
-=======
-          1  0.60000E-01  0.52629E-01 -0.67491E+00  0.72754E+00, forcex
-          1  0.60000E-01 -0.36861E-02 -0.36892E-02  0.30589E-05, forcey
-          1  0.60000E-01  0.16169E-07  0.15939E-07  0.22949E-09, forcez
-          1  0.60000E-01  0.11051E-01  0.11060E-01 -0.91782E-05, torquex
-          1  0.60000E-01  0.15789E+00 -0.20247E+01  0.21826E+01, torquey
-          1  0.60000E-01  0.71825E-08 -0.67673E-07  0.74856E-07, torquez
-
-    ---------Step summary---------
-    Total time for step        1 (s):   0.8063053E-01
-    Total elapsed time (s):             0.8063152E-01
  -------------------------------------------------------------------------------
  Step =           2 t =   0.6999999E-01                              [  70.00% ]
  -------------------------------------------------------------------------------
-  CFL:  0.4580116E+00 dt:  0.1000000E-01
->>>>>>> d1add089
-
-    --------Preprocessing---------
-
-    ------------Fluid-------------
-<<<<<<< HEAD
+
+    --------Preprocessing---------
+    CFL:  0.4580  dt: 9.9999998E-03
+
+    ------------Fluid-------------
            Time: | Field:  Iters:   Start res.:   Final res.:
         0.070000 | Press.       9    0.2200E-01    0.8259E-03
         0.070000 | X-Vel.       3    0.8987E-02    0.7460E-07
@@ -219,28 +161,11 @@
         0.070000 | Z-Vel.       2    0.3673E-04    0.1866E-07
     Fluid step time (s):     0.4674640E+00
     Total elapsed time (s):  0.9277932E+00
-=======
-    Pressure
-    Iterations:   Start residual:     Final residual:
-              9     0.2200158E-01       0.8258666E-03
-    X-Velocity
-    Iterations:   Start residual:     Final residual:
-              3     0.8986702E-02       0.7459712E-07
-    Y-Velocity
-    Iterations:   Start residual:     Final residual:
-              3     0.6172837E-02       0.7185223E-07
-    Z-Velocity
-    Iterations:   Start residual:     Final residual:
-              2     0.3675688E-04       0.1865479E-07
-    Fluid step time (s):     0.8047890E-01
-    Total elapsed time (s):  0.1611440E+00
->>>>>>> d1add089
 
     --------Postprocessing--------
     Force and torque on zone    7  Cylinder
     Time step, time, total force/torque, pressure, viscous, direction
           2  0.70000E-01  0.52985E+01  0.45737E+01  0.72475E+00, forcex
-<<<<<<< HEAD
           2  0.70000E-01 -0.55911E-02 -0.56043E-02  0.13136E-04, forcey
           2  0.70000E-01  0.16632E-07  0.16750E-07 -0.11758E-09, forcez
           2  0.70000E-01  0.16816E-01  0.16855E-01 -0.39407E-04, torquex
@@ -250,31 +175,14 @@
     ---------Step summary---------
     Total time for step        2 (s):   0.4901190E+00
     Total elapsed time (s):             0.9504482E+00
- ----------------------------------------------------------------
- t =   0.7999999E-01                                  [  80.00% ]
- ----------------------------------------------------------------
- Time-step:      3
-  CFL:  0.4573  dt: 9.9999998E-03
-=======
-          2  0.70000E-01 -0.55554E-02 -0.55686E-02  0.13147E-04, forcey
-          2  0.70000E-01  0.16909E-07  0.16752E-07  0.15668E-09, forcez
-          2  0.70000E-01  0.16708E-01  0.16747E-01 -0.39434E-04, torquex
-          2  0.70000E-01  0.15895E+02  0.13721E+02  0.21743E+01, torquey
-          2  0.70000E-01 -0.43229E-06 -0.13498E-06 -0.29731E-06, torquez
-
-    ---------Step summary---------
-    Total time for step        2 (s):   0.8364490E-01
-    Total elapsed time (s):             0.1643100E+00
  -------------------------------------------------------------------------------
  Step =           3 t =   0.7999999E-01                              [  80.00% ]
  -------------------------------------------------------------------------------
-  CFL:  0.4572778E+00 dt:  0.1000000E-01
->>>>>>> d1add089
-
-    --------Preprocessing---------
-
-    ------------Fluid-------------
-<<<<<<< HEAD
+
+    --------Preprocessing---------
+    CFL:  0.4573  dt: 9.9999998E-03
+
+    ------------Fluid-------------
            Time: | Field:  Iters:   Start res.:   Final res.:
         0.080000 | Press.       7    0.1392E-01    0.7679E-03
         0.080000 | X-Vel.       3    0.7838E-02    0.6765E-07
@@ -282,28 +190,11 @@
         0.080000 | Z-Vel.       2    0.2362E-04    0.7192E-08
     Fluid step time (s):     0.3851932E+00
     Total elapsed time (s):  0.1335706E+01
-=======
-    Pressure
-    Iterations:   Start residual:     Final residual:
-              7     0.1392092E-01       0.7679773E-03
-    X-Velocity
-    Iterations:   Start residual:     Final residual:
-              3     0.7838466E-02       0.6765240E-07
-    Y-Velocity
-    Iterations:   Start residual:     Final residual:
-              3     0.5904410E-02       0.6759108E-07
-    Z-Velocity
-    Iterations:   Start residual:     Final residual:
-              2     0.2362788E-04       0.7193527E-08
-    Fluid step time (s):     0.7039853E-01
-    Total elapsed time (s):  0.2347378E+00
->>>>>>> d1add089
 
     --------Postprocessing--------
     Force and torque on zone    7  Cylinder
     Time step, time, total force/torque, pressure, viscous, direction
           3  0.80000E-01  0.42952E+01  0.35734E+01  0.72181E+00, forcex
-<<<<<<< HEAD
           3  0.80000E-01  0.33348E-03  0.31806E-03  0.15424E-04, forcey
           3  0.80000E-01  0.17556E-07  0.17700E-07 -0.14330E-09, forcez
           3  0.80000E-01 -0.96503E-03 -0.91877E-03 -0.46254E-04, torquex
@@ -313,31 +204,14 @@
     ---------Step summary---------
     Total time for step        3 (s):   0.4093744E+00
     Total elapsed time (s):             0.1359887E+01
- ----------------------------------------------------------------
- t =   0.8999999E-01                                  [  90.00% ]
- ----------------------------------------------------------------
- Time-step:      4
-  CFL:  0.4567  dt: 9.9999998E-03
-=======
-          3  0.80000E-01  0.34896E-03  0.33351E-03  0.15446E-04, forcey
-          3  0.80000E-01  0.17764E-07  0.17701E-07  0.63300E-10, forcez
-          3  0.80000E-01 -0.10739E-02 -0.10276E-02 -0.46341E-04, torquex
-          3  0.80000E-01  0.12886E+02  0.10720E+02  0.21654E+01, torquey
-          3  0.80000E-01 -0.41328E-06 -0.10653E-06 -0.30675E-06, torquez
-
-    ---------Step summary---------
-    Total time for step        3 (s):   0.7358292E-01
-    Total elapsed time (s):             0.2379222E+00
  -------------------------------------------------------------------------------
  Step =           4 t =   0.8999999E-01                              [  90.00% ]
  -------------------------------------------------------------------------------
-  CFL:  0.4567012E+00 dt:  0.1000000E-01
->>>>>>> d1add089
-
-    --------Preprocessing---------
-
-    ------------Fluid-------------
-<<<<<<< HEAD
+
+    --------Preprocessing---------
+    CFL:  0.4567  dt: 9.9999998E-03
+
+    ------------Fluid-------------
            Time: | Field:  Iters:   Start res.:   Final res.:
         0.090000 | Press.       6    0.1115E-01    0.9396E-03
         0.090000 | X-Vel.       3    0.7059E-02    0.6106E-07
@@ -345,27 +219,10 @@
         0.090000 | Z-Vel.       2    0.1811E-04    0.5221E-08
     Fluid step time (s):     0.3684784E+00
     Total elapsed time (s):  0.1728449E+01
-=======
-    Pressure
-    Iterations:   Start residual:     Final residual:
-              6     0.1115234E-01       0.9395486E-03
-    X-Velocity
-    Iterations:   Start residual:     Final residual:
-              3     0.7058637E-02       0.6106433E-07
-    Y-Velocity
-    Iterations:   Start residual:     Final residual:
-              3     0.5718324E-02       0.6454835E-07
-    Z-Velocity
-    Iterations:   Start residual:     Final residual:
-              2     0.1812465E-04       0.5220555E-08
-    Fluid step time (s):     0.6562888E-01
-    Total elapsed time (s):  0.3035893E+00
->>>>>>> d1add089
-
-    --------Postprocessing--------
-    Force and torque on zone    7  Cylinder
-    Time step, time, total force/torque, pressure, viscous, direction
-<<<<<<< HEAD
+
+    --------Postprocessing--------
+    Force and torque on zone    7  Cylinder
+    Time step, time, total force/torque, pressure, viscous, direction
           4  0.90000E-01  0.34640E+01  0.27448E+01  0.71919E+00, forcex
           4  0.90000E-01  0.42256E-02  0.42157E-02  0.98464E-05, forcey
           4  0.90000E-01  0.18537E-07  0.18696E-07 -0.15976E-09, forcez
@@ -376,32 +233,14 @@
     ---------Step summary---------
     Total time for step        4 (s):   0.3921506E+00
     Total elapsed time (s):             0.1752122E+01
- ----------------------------------------------------------------
- t =   0.9999999E-01                                  [ 100.00% ]
- ----------------------------------------------------------------
- Time-step:      5
-  CFL:  0.4561  dt: 9.9999998E-03
-=======
-          4  0.90000E-01  0.34641E+01  0.27449E+01  0.71919E+00, forcex
-          4  0.90000E-01  0.42433E-02  0.42334E-02  0.98497E-05, forcey
-          4  0.90000E-01  0.18668E-07  0.18696E-07 -0.28563E-10, forcez
-          4  0.90000E-01 -0.12692E-01 -0.12662E-01 -0.29520E-04, torquex
-          4  0.90000E-01  0.10392E+02  0.82347E+01  0.21576E+01, torquey
-          4  0.90000E-01 -0.13379E-06 -0.38265E-07 -0.95522E-07, torquez
-
-    ---------Step summary---------
-    Total time for step        4 (s):   0.6881659E-01
-    Total elapsed time (s):             0.3067770E+00
  -------------------------------------------------------------------------------
  Step =           5 t =   0.9999999E-01                              [ 100.00% ]
  -------------------------------------------------------------------------------
-  CFL:  0.4561207E+00 dt:  0.1000000E-01
->>>>>>> d1add089
-
-    --------Preprocessing---------
-
-    ------------Fluid-------------
-<<<<<<< HEAD
+
+    --------Preprocessing---------
+    CFL:  0.4561  dt: 9.9999998E-03
+
+    ------------Fluid-------------
            Time: | Field:  Iters:   Start res.:   Final res.:
         0.100000 | Press.       6    0.9583E-02    0.8153E-03
         0.100000 | X-Vel.       3    0.6471E-02    0.5502E-07
@@ -409,74 +248,35 @@
         0.100000 | Z-Vel.       2    0.9142E-05    0.1807E-08
     Fluid step time (s):     0.3729481E+00
     Total elapsed time (s):  0.2125135E+01
-=======
-    Pressure
-    Iterations:   Start residual:     Final residual:
-              6     0.9582634E-02       0.8152965E-03
-    X-Velocity
-    Iterations:   Start residual:     Final residual:
-              3     0.6470947E-02       0.5501809E-07
-    Y-Velocity
-    Iterations:   Start residual:     Final residual:
-              3     0.5562793E-02       0.6210289E-07
-    Z-Velocity
-    Iterations:   Start residual:     Final residual:
-              2     0.9180776E-05       0.1801096E-08
-    Fluid step time (s):     0.6560347E-01
-    Total elapsed time (s):  0.3724197E+00
->>>>>>> d1add089
-
-    --------Postprocessing--------
-    Force and torque on zone    7  Cylinder
-    Time step, time, total force/torque, pressure, viscous, direction
-<<<<<<< HEAD
+
+    --------Postprocessing--------
+    Force and torque on zone    7  Cylinder
+    Time step, time, total force/torque, pressure, viscous, direction
           5  0.10000E+00  0.32341E+01  0.25171E+01  0.71702E+00, forcex
           5  0.10000E+00  0.16865E-02  0.16832E-02  0.32538E-05, forcey
           5  0.10000E+00  0.19547E-07  0.19723E-07 -0.17579E-09, forcez
           5  0.10000E+00 -0.50078E-02 -0.49981E-02 -0.97342E-05, torquex
           5  0.10000E+00  0.97024E+01  0.75513E+01  0.21511E+01, torquey
           5  0.10000E+00 -0.73548E-07 -0.61914E-07 -0.11634E-07, torquez
-=======
-          5  0.10000E+00  0.32341E+01  0.25170E+01  0.71702E+00, forcex
-          5  0.10000E+00  0.16435E-02  0.16402E-02  0.32538E-05, forcey
-          5  0.10000E+00  0.19603E-07  0.19723E-07 -0.11939E-09, forcez
-          5  0.10000E+00 -0.49645E-02 -0.49548E-02 -0.97476E-05, torquex
-          5  0.10000E+00  0.97022E+01  0.75511E+01  0.21511E+01, torquey
-          5  0.10000E+00 -0.72950E-07 -0.54530E-07 -0.18420E-07, torquez
->>>>>>> d1add089
 
        --------Writer output---------
        File name     : field.fld
        Output number :     2
        File name     : fluid.chkp
        Output number :     2
-<<<<<<< HEAD
        Writing at time:     0.100000 Output time (s):  0.017620
 
     ---------Step summary---------
     Total time for step        5 (s):   0.4151274E+00
     Total elapsed time (s):             0.2167315E+01
- ----------------------------------------------------------------
- t =   0.1100000E+00                                  [ 110.00% ]
- ----------------------------------------------------------------
- Time-step:      6
-  CFL:  0.4555  dt: 9.9999998E-03
-=======
-       Writing at time:     0.100000 Output time (s):  0.005858
-
-    ---------Step summary---------
-    Total time for step        5 (s):   0.7466767E-01
-    Total elapsed time (s):             0.3814838E+00
  -------------------------------------------------------------------------------
  Step =           6 t =   0.1100000E+00                              [ 110.00% ]
  -------------------------------------------------------------------------------
-  CFL:  0.4555339E+00 dt:  0.1000000E-01
->>>>>>> d1add089
-
-    --------Preprocessing---------
-
-    ------------Fluid-------------
-<<<<<<< HEAD
+
+    --------Preprocessing---------
+    CFL:  0.4555  dt: 9.9999998E-03
+
+    ------------Fluid-------------
            Time: | Field:  Iters:   Start res.:   Final res.:
         0.110000 | Press.       5    0.8424E-02    0.8711E-03
         0.110000 | X-Vel.       3    0.6016E-02    0.4978E-07
@@ -484,27 +284,10 @@
         0.110000 | Z-Vel.       2    0.1724E-04    0.2655E-08
     Fluid step time (s):     0.3532347E+00
     Total elapsed time (s):  0.2520612E+01
-=======
-    Pressure
-    Iterations:   Start residual:     Final residual:
-              5     0.8424113E-02       0.8711556E-03
-    X-Velocity
-    Iterations:   Start residual:     Final residual:
-              3     0.6015924E-02       0.4978422E-07
-    Y-Velocity
-    Iterations:   Start residual:     Final residual:
-              3     0.5447054E-02       0.6005352E-07
-    Z-Velocity
-    Iterations:   Start residual:     Final residual:
-              2     0.1722989E-04       0.2657688E-08
-    Fluid step time (s):     0.6103735E-01
-    Total elapsed time (s):  0.4425596E+00
->>>>>>> d1add089
-
-    --------Postprocessing--------
-    Force and torque on zone    7  Cylinder
-    Time step, time, total force/torque, pressure, viscous, direction
-<<<<<<< HEAD
+
+    --------Postprocessing--------
+    Force and torque on zone    7  Cylinder
+    Time step, time, total force/torque, pressure, viscous, direction
           6  0.11000E+00  0.31354E+01  0.24202E+01  0.71518E+00, forcex
           6  0.11000E+00 -0.70430E-03 -0.70397E-03 -0.33754E-06, forcey
           6  0.11000E+00  0.20113E-07  0.20314E-07 -0.20061E-09, forcez
@@ -515,27 +298,11 @@
     ---------Step summary---------
     Total time for step        6 (s):   0.3778382E+00
     Total elapsed time (s):             0.2545215E+01
-=======
-          6  0.11000E+00  0.31354E+01  0.24203E+01  0.71518E+00, forcex
-          6  0.11000E+00 -0.62412E-03 -0.62380E-03 -0.32311E-06, forcey
-          6  0.11000E+00  0.20101E-07  0.20313E-07 -0.21199E-09, forcez
-          6  0.11000E+00  0.18923E-02  0.18913E-02  0.98737E-06, torquex
-          6  0.11000E+00  0.94063E+01  0.72608E+01  0.21455E+01, torquey
-          6  0.11000E+00 -0.24629E-06 -0.97592E-07 -0.14870E-06, torquez
-
-    ---------Step summary---------
-    Total time for step        6 (s):   0.6421831E-01
-    Total elapsed time (s):             0.4457406E+00
->>>>>>> d1add089
 
    --------Writer output---------
    File name     : field.fld
    Output number :     3
    File name     : fluid.chkp
    Output number :     3
-<<<<<<< HEAD
    Writing at time:     0.110000 Output time (s):  0.014011
-=======
-   Writing at time:     0.110000 Output time (s):  0.004068
->>>>>>> d1add089
  Normal end.