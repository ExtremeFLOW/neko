--- conflicted
+++ resolved
@@ -1,11 +1,10 @@
 
-    _  __  ____  __ __  ____  
-   / |/ / / __/ / //_/ / __ \ 
-  /    / / _/  / ,<   / /_/ / 
- /_/|_/ /___/ /_/|_|  \____/  
+    _  __  ____  __ __  ____
+   / |/ / / __/ / //_/ / __ \
+  /    / / _/  / ,<   / /_/ /
+ /_/|_/ /___/ /_/|_|  \____/
 
  (version: 0.9.99)
-<<<<<<< HEAD
  (build: 2025-04-14 on x86_64-pc-linux-gnu using gnu)
 
 
@@ -13,15 +12,6 @@
  Start time: 15:01 / 2025-04-14
  Running on: 1 MPI rank
  CPU type  : AMD Ryzen Threadripper PRO 5995WX 64-Cores
-=======
- (build: 2025-04-30 on x86_64-pc-linux-gnu using gnu)
-
-
- -------Job Information--------
- Start time: 09:42 / 2025-04-30
- Running on: 1 MPI rank
- CPU type  : AMD EPYC 7763 64-Core Processor
->>>>>>> d1add089
  Bcknd type: CPU
  Real type : double precision
 
@@ -36,11 +26,7 @@
    Reading deformation data
    Mesh read, setting up connectivity
    Done setting up mesh and connectivity
-<<<<<<< HEAD
    Mesh and connectivity setup (excluding read) time (s):  0.004080
-=======
-   Mesh and connectivity setup (excluding read) time (s):  0.002834
->>>>>>> d1add089
 
    --------Gather-Scatter--------
    Comm         :          MPI
@@ -130,27 +116,16 @@
       --------Writer output---------
       File name     : field.fld
       Output number :     0
-<<<<<<< HEAD
       Writing at time:     0.000000 Output time (s):  0.010563
 
- ----------------------------------------------------------------
- t =   0.1000000E-01                                  [  10.00% ]
- ----------------------------------------------------------------
- Time-step:      1
-  CFL:  0.4282  dt: 1.0000000E-02
-=======
-      Writing at time:     0.000000 Output time (s):  0.010030
-
  -------------------------------------------------------------------------------
  Step =           1 t =   0.1000000E-01                              [  10.00% ]
  -------------------------------------------------------------------------------
-  CFL:  0.4282128E+00 dt:  0.1000000E-01
->>>>>>> d1add089
-
-    --------Preprocessing---------
-
-    ------------Fluid-------------
-<<<<<<< HEAD
+
+    --------Preprocessing---------
+    CFL:  0.4282  dt: 1.0000000E-02
+
+    ------------Fluid-------------
            Time: | Field:  Iters:   Start res.:   Final res.:
         0.010000 | Press.      16    0.5209E+00    0.7402E-03
         0.010000 | X-Vel.       5    0.2323E+00    0.1319E-07
@@ -158,59 +133,28 @@
         0.010000 | Z-Vel.       2    0.3865E-04    0.2519E-07
     Fluid step time (s):     0.7245635E+00
     Total elapsed time (s):  0.7245657E+00
-=======
-    Pressure
-    Iterations:   Start residual:     Final residual:
-             16     0.5208609E+00       0.7401602E-03
-    X-Velocity
-    Iterations:   Start residual:     Final residual:
-              5     0.2323221E+00       0.1319420E-07
-    Y-Velocity
-    Iterations:   Start residual:     Final residual:
-              5     0.2395956E+00       0.3434560E-07
-    Z-Velocity
-    Iterations:   Start residual:     Final residual:
-              2     0.3864821E-04       0.2518799E-07
-    Fluid step time (s):     0.1992999E+00
-    Total elapsed time (s):  0.1993017E+00
->>>>>>> d1add089
 
     --------Postprocessing--------
     Force and torque on zone    7  Cylinder
     Time step, time, total force/torque, pressure, viscous, direction
           1  0.10000E-01  0.47115E+03  0.47028E+03  0.87322E+00, forcex
           1  0.10000E-01 -0.20919E-02 -0.20959E-02  0.39907E-05, forcey
-<<<<<<< HEAD
           1  0.10000E-01 -0.22041E-16 -0.23495E-16  0.14540E-17, forcez
-=======
-          1  0.10000E-01 -0.22456E-16 -0.23495E-16  0.10384E-17, forcez
->>>>>>> d1add089
           1  0.10000E-01  0.62757E-02  0.62877E-02 -0.11972E-04, torquex
           1  0.10000E-01  0.14134E+04  0.14108E+04  0.26197E+01, torquey
           1  0.10000E-01  0.10079E-06  0.39114E-07  0.61673E-07, torquez
 
     ---------Step summary---------
-<<<<<<< HEAD
     Total time for step        1 (s):   0.7501549E+00
     Total elapsed time (s):             0.7501572E+00
- ----------------------------------------------------------------
- t =   0.2000000E-01                                  [  20.00% ]
- ----------------------------------------------------------------
- Time-step:      2
-  CFL:  0.4326  dt: 1.0000000E-02
-=======
-    Total time for step        1 (s):   0.2021507E+00
-    Total elapsed time (s):             0.2021525E+00
  -------------------------------------------------------------------------------
  Step =           2 t =   0.2000000E-01                              [  20.00% ]
  -------------------------------------------------------------------------------
-  CFL:  0.4325718E+00 dt:  0.1000000E-01
->>>>>>> d1add089
-
-    --------Preprocessing---------
-
-    ------------Fluid-------------
-<<<<<<< HEAD
+
+    --------Preprocessing---------
+    CFL:  0.4326  dt: 1.0000000E-02
+
+    ------------Fluid-------------
            Time: | Field:  Iters:   Start res.:   Final res.:
         0.020000 | Press.      16    0.5844E+00    0.9497E-03
         0.020000 | X-Vel.       4    0.1209E+00    0.3287E-07
@@ -218,59 +162,28 @@
         0.020000 | Z-Vel.       2    0.9152E-04    0.3041E-07
     Fluid step time (s):     0.7148586E+00
     Total elapsed time (s):  0.1465081E+01
-=======
-    Pressure
-    Iterations:   Start residual:     Final residual:
-             16     0.5843731E+00       0.9496752E-03
-    X-Velocity
-    Iterations:   Start residual:     Final residual:
-              4     0.1209152E+00       0.3286702E-07
-    Y-Velocity
-    Iterations:   Start residual:     Final residual:
-              4     0.1247061E+00       0.6374521E-07
-    Z-Velocity
-    Iterations:   Start residual:     Final residual:
-              2     0.9152036E-04       0.3041417E-07
-    Fluid step time (s):     0.1363120E+00
-    Total elapsed time (s):  0.3385025E+00
->>>>>>> d1add089
 
     --------Postprocessing--------
     Force and torque on zone    7  Cylinder
     Time step, time, total force/torque, pressure, viscous, direction
           2  0.20000E-01 -0.14521E+01 -0.22590E+01  0.80687E+00, forcex
           2  0.20000E-01  0.37653E-02  0.37643E-02  0.10099E-05, forcey
-<<<<<<< HEAD
           2  0.20000E-01 -0.11975E-16 -0.13794E-16  0.18190E-17, forcez
-=======
-          2  0.20000E-01 -0.12532E-16 -0.13794E-16  0.12628E-17, forcez
->>>>>>> d1add089
           2  0.20000E-01 -0.11296E-01 -0.11293E-01 -0.30296E-05, torquex
           2  0.20000E-01 -0.43563E+01 -0.67769E+01  0.24206E+01, torquey
           2  0.20000E-01  0.39674E-06  0.54455E-07  0.34229E-06, torquez
 
     ---------Step summary---------
-<<<<<<< HEAD
     Total time for step        2 (s):   0.7380398E+00
     Total elapsed time (s):             0.1488262E+01
- ----------------------------------------------------------------
- t =   0.3000000E-01                                  [  30.00% ]
- ----------------------------------------------------------------
- Time-step:      3
-  CFL:  0.4723  dt: 1.0000000E-02
-=======
-    Total time for step        2 (s):   0.1391425E+00
-    Total elapsed time (s):             0.3413329E+00
  -------------------------------------------------------------------------------
  Step =           3 t =   0.3000000E-01                              [  30.00% ]
  -------------------------------------------------------------------------------
-  CFL:  0.4723456E+00 dt:  0.1000000E-01
->>>>>>> d1add089
-
-    --------Preprocessing---------
-
-    ------------Fluid-------------
-<<<<<<< HEAD
+
+    --------Preprocessing---------
+    CFL:  0.4723  dt: 1.0000000E-02
+
+    ------------Fluid-------------
            Time: | Field:  Iters:   Start res.:   Final res.:
         0.030000 | Press.      15    0.4957E+00    0.9914E-03
         0.030000 | X-Vel.       4    0.5349E-01    0.8249E-08
@@ -278,59 +191,28 @@
         0.030000 | Z-Vel.       2    0.6959E-04    0.3397E-07
     Fluid step time (s):     0.6538639E+00
     Total elapsed time (s):  0.2142178E+01
-=======
-    Pressure
-    Iterations:   Start residual:     Final residual:
-             15     0.4957068E+00       0.9913745E-03
-    X-Velocity
-    Iterations:   Start residual:     Final residual:
-              4     0.5349234E-01       0.8248987E-08
-    Y-Velocity
-    Iterations:   Start residual:     Final residual:
-              4     0.3156487E-01       0.5894305E-08
-    Z-Velocity
-    Iterations:   Start residual:     Final residual:
-              2     0.6959045E-04       0.3396541E-07
-    Fluid step time (s):     0.1286685E+00
-    Total elapsed time (s):  0.4700409E+00
->>>>>>> d1add089
 
     --------Postprocessing--------
     Force and torque on zone    7  Cylinder
     Time step, time, total force/torque, pressure, viscous, direction
           3  0.30000E-01 -0.32081E+02 -0.32838E+02  0.75694E+00, forcex
           3  0.30000E-01  0.71860E-03  0.72138E-03 -0.27737E-05, forcey
-<<<<<<< HEAD
           3  0.30000E-01 -0.34135E-17 -0.58347E-17  0.24212E-17, forcez
-=======
-          3  0.30000E-01 -0.41420E-17 -0.58347E-17  0.16927E-17, forcez
->>>>>>> d1add089
           3  0.30000E-01 -0.21558E-02 -0.21641E-02  0.83210E-05, torquex
           3  0.30000E-01 -0.96243E+02 -0.98514E+02  0.22708E+01, torquey
           3  0.30000E-01  0.66198E-06  0.77178E-07  0.58480E-06, torquez
 
     ---------Step summary---------
-<<<<<<< HEAD
     Total time for step        3 (s):   0.6796052E+00
     Total elapsed time (s):             0.2167919E+01
- ----------------------------------------------------------------
- t =   0.4000000E-01                                  [  40.00% ]
- ----------------------------------------------------------------
- Time-step:      4
-  CFL:  0.4584  dt: 1.0000000E-02
-=======
-    Total time for step        3 (s):   0.1314486E+00
-    Total elapsed time (s):             0.4728210E+00
  -------------------------------------------------------------------------------
  Step =           4 t =   0.4000000E-01                              [  40.00% ]
  -------------------------------------------------------------------------------
-  CFL:  0.4583723E+00 dt:  0.1000000E-01
->>>>>>> d1add089
-
-    --------Preprocessing---------
-
-    ------------Fluid-------------
-<<<<<<< HEAD
+
+    --------Preprocessing---------
+    CFL:  0.4584  dt: 1.0000000E-02
+
+    ------------Fluid-------------
            Time: | Field:  Iters:   Start res.:   Final res.:
         0.040000 | Press.      15    0.5056E+00    0.8956E-03
         0.040000 | X-Vel.       4    0.2002E-01    0.3377E-08
@@ -338,59 +220,28 @@
         0.040000 | Z-Vel.       2    0.8058E-04    0.3750E-07
     Fluid step time (s):     0.6874368E+00
     Total elapsed time (s):  0.2855441E+01
-=======
-    Pressure
-    Iterations:   Start residual:     Final residual:
-             15     0.5056210E+00       0.8955919E-03
-    X-Velocity
-    Iterations:   Start residual:     Final residual:
-              4     0.2002181E-01       0.3376892E-08
-    Y-Velocity
-    Iterations:   Start residual:     Final residual:
-              4     0.1013417E-01       0.2310402E-08
-    Z-Velocity
-    Iterations:   Start residual:     Final residual:
-              2     0.8058237E-04       0.3749798E-07
-    Fluid step time (s):     0.1279197E+00
-    Total elapsed time (s):  0.6007677E+00
->>>>>>> d1add089
 
     --------Postprocessing--------
     Force and torque on zone    7  Cylinder
     Time step, time, total force/torque, pressure, viscous, direction
           4  0.40000E-01  0.82572E+02  0.81835E+02  0.73670E+00, forcex
           4  0.40000E-01 -0.62271E-02 -0.62271E-02  0.36622E-08, forcey
-<<<<<<< HEAD
           4  0.40000E-01 -0.96850E-17 -0.12227E-16  0.25425E-17, forcez
-=======
-          4  0.40000E-01 -0.10461E-16 -0.12227E-16  0.17668E-17, forcez
->>>>>>> d1add089
           4  0.40000E-01  0.18681E-01  0.18681E-01 -0.10987E-07, torquex
           4  0.40000E-01  0.24772E+03  0.24551E+03  0.22101E+01, torquey
           4  0.40000E-01  0.15385E-06 -0.47194E-07  0.20105E-06, torquez
 
     ---------Step summary---------
-<<<<<<< HEAD
     Total time for step        4 (s):   0.7122815E+00
     Total elapsed time (s):             0.2880286E+01
- ----------------------------------------------------------------
- t =   0.5000000E-01                                  [  50.00% ]
- ----------------------------------------------------------------
- Time-step:      5
-  CFL:  0.4583  dt: 1.0000000E-02
-=======
-    Total time for step        4 (s):   0.1307000E+00
-    Total elapsed time (s):             0.6035481E+00
  -------------------------------------------------------------------------------
  Step =           5 t =   0.5000000E-01                              [  50.00% ]
  -------------------------------------------------------------------------------
-  CFL:  0.4582583E+00 dt:  0.1000000E-01
->>>>>>> d1add089
-
-    --------Preprocessing---------
-
-    ------------Fluid-------------
-<<<<<<< HEAD
+
+    --------Preprocessing---------
+    CFL:  0.4583  dt: 1.0000000E-02
+
+    ------------Fluid-------------
            Time: | Field:  Iters:   Start res.:   Final res.:
         0.050000 | Press.      13    0.1492E+00    0.7877E-03
         0.050000 | X-Vel.       4    0.1494E-01    0.1823E-08
@@ -398,33 +249,13 @@
         0.050000 | Z-Vel.       2    0.6036E-04    0.2458E-07
     Fluid step time (s):     0.5927321E+00
     Total elapsed time (s):  0.3473119E+01
-=======
-    Pressure
-    Iterations:   Start residual:     Final residual:
-             13     0.1492448E+00       0.7877169E-03
-    X-Velocity
-    Iterations:   Start residual:     Final residual:
-              4     0.1494268E-01       0.1823259E-08
-    Y-Velocity
-    Iterations:   Start residual:     Final residual:
-              4     0.1038604E-01       0.2139107E-08
-    Z-Velocity
-    Iterations:   Start residual:     Final residual:
-              2     0.6035552E-04       0.2457703E-07
-    Fluid step time (s):     0.1193731E+00
-    Total elapsed time (s):  0.7229516E+00
->>>>>>> d1add089
 
     --------Postprocessing--------
     Force and torque on zone    7  Cylinder
     Time step, time, total force/torque, pressure, viscous, direction
           5  0.50000E-01  0.24876E+01  0.17572E+01  0.73041E+00, forcex
           5  0.50000E-01  0.56909E-02  0.56947E-02 -0.37666E-05, forcey
-<<<<<<< HEAD
           5  0.50000E-01 -0.54560E-17 -0.80054E-17  0.25494E-17, forcez
-=======
-          5  0.50000E-01 -0.62385E-17 -0.80054E-17  0.17669E-17, forcez
->>>>>>> d1add089
           5  0.50000E-01 -0.17073E-01 -0.17084E-01  0.11300E-04, torquex
           5  0.50000E-01  0.74629E+01  0.52717E+01  0.21912E+01, torquey
           5  0.50000E-01  0.64379E-07  0.37113E-07  0.27266E-07, torquez
@@ -434,33 +265,19 @@
        Output number :     1
        File name     : fluid.chkp
        Output number :     1
-<<<<<<< HEAD
        Writing at time:     0.050000 Output time (s):  0.023157
 
     ---------Step summary---------
     Total time for step        5 (s):   0.6403364E+00
     Total elapsed time (s):             0.3520723E+01
- ----------------------------------------------------------------
- t =   0.6000000E-01                                  [  60.00% ]
- ----------------------------------------------------------------
- Time-step:      6
-  CFL:  0.4589  dt: 1.0000000E-02
-=======
-       Writing at time:     0.050000 Output time (s):  0.012225
-
-    ---------Step summary---------
-    Total time for step        5 (s):   0.1365861E+00
-    Total elapsed time (s):             0.7401646E+00
  -------------------------------------------------------------------------------
  Step =           6 t =   0.6000000E-01                              [  60.00% ]
  -------------------------------------------------------------------------------
-  CFL:  0.4588783E+00 dt:  0.1000000E-01
->>>>>>> d1add089
-
-    --------Preprocessing---------
-
-    ------------Fluid-------------
-<<<<<<< HEAD
+
+    --------Preprocessing---------
+    CFL:  0.4589  dt: 1.0000000E-02
+
+    ------------Fluid-------------
            Time: | Field:  Iters:   Start res.:   Final res.:
         0.060000 | Press.       8    0.3043E-01    0.9228E-03
         0.060000 | X-Vel.       3    0.1092E-01    0.8281E-07
@@ -468,59 +285,28 @@
         0.060000 | Z-Vel.       2    0.3973E-04    0.1190E-07
     Fluid step time (s):     0.4309591E+00
     Total elapsed time (s):  0.3951747E+01
-=======
-    Pressure
-    Iterations:   Start residual:     Final residual:
-              8     0.3043086E-01       0.9227654E-03
-    X-Velocity
-    Iterations:   Start residual:     Final residual:
-              3     0.1092361E-01       0.8280554E-07
-    Y-Velocity
-    Iterations:   Start residual:     Final residual:
-              3     0.6731132E-02       0.8003254E-07
-    Z-Velocity
-    Iterations:   Start residual:     Final residual:
-              2     0.3972628E-04       0.1189994E-07
-    Fluid step time (s):     0.1090109E+00
-    Total elapsed time (s):  0.8492284E+00
->>>>>>> d1add089
 
     --------Postprocessing--------
     Force and torque on zone    7  Cylinder
     Time step, time, total force/torque, pressure, viscous, direction
           6  0.60000E-01  0.52675E-01 -0.67486E+00  0.72754E+00, forcex
           6  0.60000E-01 -0.35584E-02 -0.35615E-02  0.30795E-05, forcey
-<<<<<<< HEAD
           6  0.60000E-01 -0.60367E-17 -0.86183E-17  0.25816E-17, forcez
-=======
-          6  0.60000E-01 -0.67903E-17 -0.86183E-17  0.18280E-17, forcez
->>>>>>> d1add089
           6  0.60000E-01  0.10675E-01  0.10684E-01 -0.92385E-05, torquex
           6  0.60000E-01  0.15802E+00 -0.20246E+01  0.21826E+01, torquey
           6  0.60000E-01  0.10063E-06  0.12801E-07  0.87832E-07, torquez
 
     ---------Step summary---------
-<<<<<<< HEAD
     Total time for step        6 (s):   0.4549441E+00
     Total elapsed time (s):             0.3975732E+01
- ----------------------------------------------------------------
- t =   0.7000000E-01                                  [  70.00% ]
- ----------------------------------------------------------------
- Time-step:      7
-  CFL:  0.4580  dt: 1.0000000E-02
-=======
-    Total time for step        6 (s):   0.1117735E+00
-    Total elapsed time (s):             0.8519911E+00
  -------------------------------------------------------------------------------
  Step =           7 t =   0.7000000E-01                              [  70.00% ]
  -------------------------------------------------------------------------------
-  CFL:  0.4580042E+00 dt:  0.1000000E-01
->>>>>>> d1add089
-
-    --------Preprocessing---------
-
-    ------------Fluid-------------
-<<<<<<< HEAD
+
+    --------Preprocessing---------
+    CFL:  0.4580  dt: 1.0000000E-02
+
+    ------------Fluid-------------
            Time: | Field:  Iters:   Start res.:   Final res.:
         0.070000 | Press.       9    0.2200E-01    0.8258E-03
         0.070000 | X-Vel.       3    0.8987E-02    0.7460E-07
@@ -528,59 +314,28 @@
         0.070000 | Z-Vel.       2    0.3653E-04    0.1866E-07
     Fluid step time (s):     0.4609448E+00
     Total elapsed time (s):  0.4436733E+01
-=======
-    Pressure
-    Iterations:   Start residual:     Final residual:
-              9     0.2200149E-01       0.8258327E-03
-    X-Velocity
-    Iterations:   Start residual:     Final residual:
-              3     0.8986703E-02       0.7459841E-07
-    Y-Velocity
-    Iterations:   Start residual:     Final residual:
-              3     0.6172832E-02       0.7185278E-07
-    Z-Velocity
-    Iterations:   Start residual:     Final residual:
-              2     0.3653450E-04       0.1865593E-07
-    Fluid step time (s):     0.8835270E-01
-    Total elapsed time (s):  0.9403778E+00
->>>>>>> d1add089
 
     --------Postprocessing--------
     Force and torque on zone    7  Cylinder
     Time step, time, total force/torque, pressure, viscous, direction
           7  0.70000E-01  0.52985E+01  0.45738E+01  0.72475E+00, forcex
           7  0.70000E-01 -0.55847E-02 -0.55979E-02  0.13156E-04, forcey
-<<<<<<< HEAD
           7  0.70000E-01 -0.58035E-17 -0.83955E-17  0.25920E-17, forcez
-=======
-          7  0.70000E-01 -0.64841E-17 -0.83955E-17  0.19114E-17, forcez
->>>>>>> d1add089
           7  0.70000E-01  0.16754E-01  0.16794E-01 -0.39467E-04, torquex
           7  0.70000E-01  0.15896E+02  0.13721E+02  0.21743E+01, torquey
           7  0.70000E-01 -0.34877E-06 -0.64225E-07 -0.28455E-06, torquez
 
     ---------Step summary---------
-<<<<<<< HEAD
     Total time for step        7 (s):   0.4834729E+00
     Total elapsed time (s):             0.4459261E+01
- ----------------------------------------------------------------
- t =   0.8000000E-01                                  [  80.00% ]
- ----------------------------------------------------------------
- Time-step:      8
-  CFL:  0.4573  dt: 1.0000000E-02
-=======
-    Total time for step        7 (s):   0.9115194E-01
-    Total elapsed time (s):             0.9431770E+00
  -------------------------------------------------------------------------------
  Step =           8 t =   0.8000000E-01                              [  80.00% ]
  -------------------------------------------------------------------------------
-  CFL:  0.4572748E+00 dt:  0.1000000E-01
->>>>>>> d1add089
-
-    --------Preprocessing---------
-
-    ------------Fluid-------------
-<<<<<<< HEAD
+
+    --------Preprocessing---------
+    CFL:  0.4573  dt: 1.0000000E-02
+
+    ------------Fluid-------------
            Time: | Field:  Iters:   Start res.:   Final res.:
         0.080000 | Press.       7    0.1392E-01    0.7679E-03
         0.080000 | X-Vel.       3    0.7838E-02    0.6765E-07
@@ -588,59 +343,28 @@
         0.080000 | Z-Vel.       2    0.2328E-04    0.7189E-08
     Fluid step time (s):     0.4048951E+00
     Total elapsed time (s):  0.4864234E+01
-=======
-    Pressure
-    Iterations:   Start residual:     Final residual:
-              7     0.1392086E-01       0.7679425E-03
-    X-Velocity
-    Iterations:   Start residual:     Final residual:
-              3     0.7838439E-02       0.6765357E-07
-    Y-Velocity
-    Iterations:   Start residual:     Final residual:
-              3     0.5904466E-02       0.6759302E-07
-    Z-Velocity
-    Iterations:   Start residual:     Final residual:
-              2     0.2328329E-04       0.7188514E-08
-    Fluid step time (s):     0.7834917E-01
-    Total elapsed time (s):  0.1021561E+01
->>>>>>> d1add089
 
     --------Postprocessing--------
     Force and torque on zone    7  Cylinder
     Time step, time, total force/torque, pressure, viscous, direction
           8  0.80000E-01  0.42952E+01  0.35733E+01  0.72181E+00, forcex
           8  0.80000E-01  0.36275E-03  0.34729E-03  0.15457E-04, forcey
-<<<<<<< HEAD
           8  0.80000E-01 -0.55697E-17 -0.81688E-17  0.25991E-17, forcez
-=======
-          8  0.80000E-01 -0.61723E-17 -0.81688E-17  0.19965E-17, forcez
->>>>>>> d1add089
           8  0.80000E-01 -0.10883E-02 -0.10419E-02 -0.46371E-04, torquex
           8  0.80000E-01  0.12885E+02  0.10720E+02  0.21654E+01, torquey
           8  0.80000E-01 -0.32550E-06 -0.27570E-07 -0.29793E-06, torquez
 
     ---------Step summary---------
-<<<<<<< HEAD
     Total time for step        8 (s):   0.4297280E+00
     Total elapsed time (s):             0.4889067E+01
- ----------------------------------------------------------------
- t =   0.9000000E-01                                  [  90.00% ]
- ----------------------------------------------------------------
- Time-step:      9
-  CFL:  0.4567  dt: 1.0000000E-02
-=======
-    Total time for step        8 (s):   0.8126364E-01
-    Total elapsed time (s):             0.1024475E+01
  -------------------------------------------------------------------------------
  Step =           9 t =   0.9000000E-01                              [  90.00% ]
  -------------------------------------------------------------------------------
-  CFL:  0.4566991E+00 dt:  0.1000000E-01
->>>>>>> d1add089
-
-    --------Preprocessing---------
-
-    ------------Fluid-------------
-<<<<<<< HEAD
+
+    --------Preprocessing---------
+    CFL:  0.4567  dt: 1.0000000E-02
+
+    ------------Fluid-------------
            Time: | Field:  Iters:   Start res.:   Final res.:
         0.090000 | Press.       6    0.1115E-01    0.9396E-03
         0.090000 | X-Vel.       3    0.7059E-02    0.6106E-07
@@ -648,59 +372,28 @@
         0.090000 | Z-Vel.       2    0.1769E-04    0.5218E-08
     Fluid step time (s):     0.3694462E+00
     Total elapsed time (s):  0.5258614E+01
-=======
-    Pressure
-    Iterations:   Start residual:     Final residual:
-              6     0.1115223E-01       0.9395533E-03
-    X-Velocity
-    Iterations:   Start residual:     Final residual:
-              3     0.7058552E-02       0.6106460E-07
-    Y-Velocity
-    Iterations:   Start residual:     Final residual:
-              3     0.5718349E-02       0.6454925E-07
-    Z-Velocity
-    Iterations:   Start residual:     Final residual:
-              2     0.1769084E-04       0.5218415E-08
-    Fluid step time (s):     0.7413750E-01
-    Total elapsed time (s):  0.1098643E+01
->>>>>>> d1add089
 
     --------Postprocessing--------
     Force and torque on zone    7  Cylinder
     Time step, time, total force/torque, pressure, viscous, direction
           9  0.90000E-01  0.34641E+01  0.27449E+01  0.71919E+00, forcex
           9  0.90000E-01  0.41737E-02  0.41638E-02  0.98387E-05, forcey
-<<<<<<< HEAD
           9  0.90000E-01 -0.50739E-17 -0.76860E-17  0.26121E-17, forcez
-=======
-          9  0.90000E-01 -0.55906E-17 -0.76860E-17  0.20954E-17, forcez
->>>>>>> d1add089
           9  0.90000E-01 -0.12521E-01 -0.12492E-01 -0.29516E-04, torquex
           9  0.90000E-01  0.10392E+02  0.82347E+01  0.21576E+01, torquey
           9  0.90000E-01 -0.44256E-07  0.38559E-07 -0.82815E-07, torquez
 
     ---------Step summary---------
-<<<<<<< HEAD
     Total time for step        9 (s):   0.3922148E+00
     Total elapsed time (s):             0.5281382E+01
- ----------------------------------------------------------------
- t =   0.1000000E+00                                  [ 100.00% ]
- ----------------------------------------------------------------
- Time-step:     10
-  CFL:  0.4561  dt: 1.0000000E-02
-=======
-    Total time for step        9 (s):   0.7698918E-01
-    Total elapsed time (s):             0.1101495E+01
  -------------------------------------------------------------------------------
  Step =          10 t =   0.1000000E+00                              [ 100.00% ]
  -------------------------------------------------------------------------------
-  CFL:  0.4561124E+00 dt:  0.1000000E-01
->>>>>>> d1add089
-
-    --------Preprocessing---------
-
-    ------------Fluid-------------
-<<<<<<< HEAD
+
+    --------Preprocessing---------
+    CFL:  0.4561  dt: 1.0000000E-02
+
+    ------------Fluid-------------
            Time: | Field:  Iters:   Start res.:   Final res.:
         0.100000 | Press.       6    0.9582E-02    0.8153E-03
         0.100000 | X-Vel.       3    0.6471E-02    0.5502E-07
@@ -708,33 +401,13 @@
         0.100000 | Z-Vel.       2    0.8202E-05    0.1800E-08
     Fluid step time (s):     0.3598261E+00
     Total elapsed time (s):  0.5641323E+01
-=======
-    Pressure
-    Iterations:   Start residual:     Final residual:
-              6     0.9582467E-02       0.8153219E-03
-    X-Velocity
-    Iterations:   Start residual:     Final residual:
-              3     0.6470980E-02       0.5501866E-07
-    Y-Velocity
-    Iterations:   Start residual:     Final residual:
-              3     0.5562801E-02       0.6210357E-07
-    Z-Velocity
-    Iterations:   Start residual:     Final residual:
-              2     0.8201688E-05       0.1799872E-08
-    Fluid step time (s):     0.7124151E-01
-    Total elapsed time (s):  0.1172778E+01
->>>>>>> d1add089
 
     --------Postprocessing--------
     Force and torque on zone    7  Cylinder
     Time step, time, total force/torque, pressure, viscous, direction
          10  0.10000E+00  0.32341E+01  0.25171E+01  0.71702E+00, forcex
          10  0.10000E+00  0.17089E-02  0.17057E-02  0.32789E-05, forcey
-<<<<<<< HEAD
          10  0.10000E+00 -0.41889E-17 -0.68385E-17  0.26495E-17, forcez
-=======
-         10  0.10000E+00 -0.46709E-17 -0.68385E-17  0.21676E-17, forcez
->>>>>>> d1add089
          10  0.10000E+00 -0.51268E-02 -0.51170E-02 -0.98366E-05, torquex
          10  0.10000E+00  0.97023E+01  0.75512E+01  0.21511E+01, torquey
          10  0.10000E+00  0.74070E-08  0.15702E-07 -0.82945E-08, torquez
@@ -744,33 +417,19 @@
        Output number :     2
        File name     : fluid.chkp
        Output number :     2
-<<<<<<< HEAD
        Writing at time:     0.100000 Output time (s):  0.023319
 
     ---------Step summary---------
     Total time for step       10 (s):   0.4053747E+00
     Total elapsed time (s):             0.5686872E+01
- ----------------------------------------------------------------
- t =   0.1100000E+00                                  [ 110.00% ]
- ----------------------------------------------------------------
- Time-step:     11
-  CFL:  0.4555  dt: 1.0000000E-02
-=======
-       Writing at time:     0.100000 Output time (s):  0.009818
-
-    ---------Step summary---------
-    Total time for step       10 (s):   0.8384423E-01
-    Total elapsed time (s):             0.1185381E+01
  -------------------------------------------------------------------------------
  Step =          11 t =   0.1100000E+00                              [ 110.00% ]
  -------------------------------------------------------------------------------
-  CFL:  0.4555256E+00 dt:  0.1000000E-01
->>>>>>> d1add089
-
-    --------Preprocessing---------
-
-    ------------Fluid-------------
-<<<<<<< HEAD
+
+    --------Preprocessing---------
+    CFL:  0.4555  dt: 1.0000000E-02
+
+    ------------Fluid-------------
            Time: | Field:  Iters:   Start res.:   Final res.:
         0.110000 | Press.       5    0.8424E-02    0.8711E-03
         0.110000 | X-Vel.       3    0.6016E-02    0.4978E-07
@@ -778,54 +437,25 @@
         0.110000 | Z-Vel.       2    0.1675E-04    0.2654E-08
     Fluid step time (s):     0.3545675E+00
     Total elapsed time (s):  0.6041530E+01
-=======
-    Pressure
-    Iterations:   Start residual:     Final residual:
-              5     0.8423870E-02       0.8710697E-03
-    X-Velocity
-    Iterations:   Start residual:     Final residual:
-              3     0.6015934E-02       0.4978430E-07
-    Y-Velocity
-    Iterations:   Start residual:     Final residual:
-              3     0.5447082E-02       0.6005438E-07
-    Z-Velocity
-    Iterations:   Start residual:     Final residual:
-              2     0.1674605E-04       0.2654068E-08
-    Fluid step time (s):     0.6510619E-01
-    Total elapsed time (s):  0.1250522E+01
->>>>>>> d1add089
 
     --------Postprocessing--------
     Force and torque on zone    7  Cylinder
     Time step, time, total force/torque, pressure, viscous, direction
          11  0.11000E+00  0.31355E+01  0.24203E+01  0.71517E+00, forcex
          11  0.11000E+00 -0.63476E-03 -0.63446E-03 -0.29812E-06, forcey
-<<<<<<< HEAD
          11  0.11000E+00 -0.38964E-17 -0.65805E-17  0.26841E-17, forcez
-=======
-         11  0.11000E+00 -0.43721E-17 -0.65805E-17  0.22083E-17, forcez
->>>>>>> d1add089
          11  0.11000E+00  0.19043E-02  0.19034E-02  0.89435E-06, torquex
          11  0.11000E+00  0.94065E+01  0.72609E+01  0.21455E+01, torquey
          11  0.11000E+00 -0.17386E-06 -0.29434E-07 -0.14443E-06, torquez
 
     ---------Step summary---------
-<<<<<<< HEAD
     Total time for step       11 (s):   0.3793806E+00
     Total elapsed time (s):             0.6066343E+01
-=======
-    Total time for step       11 (s):   0.6789622E-01
-    Total elapsed time (s):             0.1253312E+01
->>>>>>> d1add089
 
    --------Writer output---------
    File name     : field.fld
    Output number :     3
    File name     : fluid.chkp
    Output number :     3
-<<<<<<< HEAD
    Writing at time:     0.110000 Output time (s):  0.022112
-=======
-   Writing at time:     0.110000 Output time (s):  0.009992
->>>>>>> d1add089
  Normal end.