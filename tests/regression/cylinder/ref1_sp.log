
    _  __  ____  __ __  ____  
   / |/ / / __/ / //_/ / __ \ 
  /    / / _/  / ,<   / /_/ / 
 /_/|_/ /___/ /_/|_|  \____/  

 (version: 0.9.99)
<<<<<<< HEAD
 (build: 2025-04-14 on x86_64-pc-linux-gnu using gnu)


 -------Job Information--------
 Start time: 15:31 / 2025-04-14
 Running on: 1 MPI rank
 CPU type  : AMD Ryzen Threadripper PRO 5995WX 64-Cores
=======
 (build: 2025-04-30 on x86_64-pc-linux-gnu using gnu)


 -------Job Information--------
 Start time: 09:42 / 2025-04-30
 Running on: 1 MPI rank
 CPU type  : AMD EPYC 7763 64-Core Processor
>>>>>>> d1add089
 Bcknd type: CPU
 Real type : single precision

 -------------Case-------------
 Reading case file cylinder_part1.case

   -------------Mesh-------------
   Reading a binary Neko file small_test_cyl.nmsh
   gdim = 3, nelements =       336
   Reading elements
   Reading BC/zone data
   Reading deformation data
   Mesh read, setting up connectivity
   Done setting up mesh and connectivity
<<<<<<< HEAD
   Mesh and connectivity setup (excluding read) time (s):  0.003908
=======
   Mesh and connectivity setup (excluding read) time (s):  0.002816
>>>>>>> d1add089

   --------Gather-Scatter--------
   Comm         :          MPI
   Avg. internal:        48384
   Avg. external:            0
   Backend      :          std

   ------------Fluid-------------
   Type       : Modular (Pn/Pn)
   Name       : fluid
   Read non-dimensional material properties
   Re         : 2.000000E+02
   Poly order : 5
   GLL points : 72576
   Unique pts.: 44100
   rho        : 1.000000E+00
   mu         : 5.000000E-03
   Dealias    : T
   LES        : F
   Save bdry  : F

      -------Velocity solver--------
      Type       : (cg, jacobi)
      Abs tol    : 1.000000E-07

   -------Pressure solver--------
   Type       : (gmres, hsmg)
   Abs tol    : 1.000000E-03

      --------Gather-Scatter--------
      Comm         :          MPI
      Avg. internal:         2688
      Avg. external:            0
      Backend      :          std

      --------Gather-Scatter--------
      Comm         :          MPI
      Avg. internal:        18144
      Avg. external:            0
      Backend      :          std

      --------Gather-Scatter--------
      Comm         :          MPI
      Avg. internal:        93408
      Avg. external:            0
      Backend      :          std

      --------Gather-Scatter--------
      Comm         :          MPI
      Avg. internal:        48384
      Avg. external:            0
      Backend      :          std

   ---Fluid initial condition----
   Type : uniform
   Value: [1.000000E+00, 0.000000E+00, 0.000000E+00]

   -----Adding write output------
   File name        : field.fld
   Write control    : simulationtime
   Output precision : single
   Writes per time unit (Freq.):  2.000000E+01
   Time between writes:  5.000000E-02

   -----Adding write output------
   File name        : fluid.chkp
   Write control    : simulationtime
   Writes per time unit (Freq.):  2.000000E+01
   Time between writes:  5.000000E-02

 ------Initialize simcomp------
 - force_torque

   ---Force/torque calculation---
   Zone    7   Cylinder
   Global number of GLL points in zone:   1728
   Average of zone's coordinates:  -0.2775558E-15  0.1644775E-16  0.3000000E+01
   Center for torque calculation:   0.0000000E+00  0.0000000E+00  0.0000000E+00
   Scale:   0.1000000E+01

 -----Starting simulation------
 T  : [  0.0000000E+00,  0.1000000E+00]
 dt :    0.1000000E-01

   --------Postprocessing--------

      --------Writer output---------
      File name     : field.fld
      Output number :     0
<<<<<<< HEAD
      Writing at time:     0.000000 Output time (s):  0.008714

 ----------------------------------------------------------------
 t =   0.1000000E-01                                  [  10.00% ]
 ----------------------------------------------------------------
 Time-step:      1
  CFL:  0.4282  dt: 9.9999998E-03
=======
      Writing at time:     0.000000 Output time (s):  0.011598

 -------------------------------------------------------------------------------
 Step =           1 t =   0.1000000E-01                              [  10.00% ]
 -------------------------------------------------------------------------------
  CFL:  0.4282179E+00 dt:  0.1000000E-01
>>>>>>> d1add089

    --------Preprocessing---------

    ------------Fluid-------------
<<<<<<< HEAD
           Time: | Field:  Iters:   Start res.:   Final res.:
        0.010000 | Press.      16    0.5209E+00    0.7401E-03
        0.010000 | X-Vel.       5    0.2323E+00    0.1319E-07
        0.010000 | Y-Vel.       5    0.2396E+00    0.3434E-07
        0.010000 | Z-Vel.       2    0.3924E-04    0.2522E-07
    Fluid step time (s):     0.7228473E+00
    Total elapsed time (s):  0.7228493E+00
=======
    Pressure
    Iterations:   Start residual:     Final residual:
             16     0.5208609E+00       0.7401366E-03
    X-Velocity
    Iterations:   Start residual:     Final residual:
              5     0.2323224E+00       0.1319389E-07
    Y-Velocity
    Iterations:   Start residual:     Final residual:
              5     0.2395958E+00       0.3434506E-07
    Z-Velocity
    Iterations:   Start residual:     Final residual:
              2     0.3924001E-04       0.2522886E-07
    Fluid step time (s):     0.1345290E+00
    Total elapsed time (s):  0.1345305E+00
>>>>>>> d1add089

    --------Postprocessing--------
    Force and torque on zone    7  Cylinder
    Time step, time, total force/torque, pressure, viscous, direction
          1  0.10000E-01  0.47115E+03  0.47028E+03  0.87322E+00, forcex
<<<<<<< HEAD
          1  0.10000E-01 -0.21573E-02 -0.21612E-02  0.39783E-05, forcey
          1  0.10000E-01 -0.12091E-07 -0.12093E-07  0.26671E-11, forcez
          1  0.10000E-01  0.63834E-02  0.63953E-02 -0.11917E-04, torquex
          1  0.10000E-01  0.14135E+04  0.14108E+04  0.26197E+01, torquey
          1  0.10000E-01  0.24150E-06  0.18473E-06  0.56777E-07, torquez

    ---------Step summary---------
    Total time for step        1 (s):   0.7482664E+00
    Total elapsed time (s):             0.7482685E+00
 ----------------------------------------------------------------
 t =   0.2000000E-01                                  [  20.00% ]
 ----------------------------------------------------------------
 Time-step:      2
  CFL:  0.4326  dt: 9.9999998E-03
=======
          1  0.10000E-01 -0.21494E-02 -0.21534E-02  0.39872E-05, forcey
          1  0.10000E-01 -0.11679E-07 -0.12094E-07  0.41472E-09, forcez
          1  0.10000E-01  0.63556E-02  0.63675E-02 -0.11946E-04, torquex
          1  0.10000E-01  0.14135E+04  0.14108E+04  0.26197E+01, torquey
          1  0.10000E-01 -0.76331E-07 -0.12973E-06  0.53402E-07, torquez

    ---------Step summary---------
    Total time for step        1 (s):   0.1377207E+00
    Total elapsed time (s):             0.1377222E+00
 -------------------------------------------------------------------------------
 Step =           2 t =   0.2000000E-01                              [  20.00% ]
 -------------------------------------------------------------------------------
  CFL:  0.4325792E+00 dt:  0.1000000E-01
>>>>>>> d1add089

    --------Preprocessing---------

    ------------Fluid-------------
<<<<<<< HEAD
           Time: | Field:  Iters:   Start res.:   Final res.:
        0.020000 | Press.      16    0.5844E+00    0.9497E-03
        0.020000 | X-Vel.       4    0.1209E+00    0.3287E-07
        0.020000 | Y-Vel.       4    0.1247E+00    0.6374E-07
        0.020000 | Z-Vel.       2    0.9148E-04    0.3041E-07
    Fluid step time (s):     0.7038644E+00
    Total elapsed time (s):  0.1452258E+01
=======
    Pressure
    Iterations:   Start residual:     Final residual:
             16     0.5843723E+00       0.9496654E-03
    X-Velocity
    Iterations:   Start residual:     Final residual:
              4     0.1209146E+00       0.3286631E-07
    Y-Velocity
    Iterations:   Start residual:     Final residual:
              4     0.1247050E+00       0.6374402E-07
    Z-Velocity
    Iterations:   Start residual:     Final residual:
              2     0.9146800E-04       0.3039489E-07
    Fluid step time (s):     0.1198651E+00
    Total elapsed time (s):  0.2576168E+00
>>>>>>> d1add089

    --------Postprocessing--------
    Force and torque on zone    7  Cylinder
    Time step, time, total force/torque, pressure, viscous, direction
<<<<<<< HEAD
          2  0.20000E-01 -0.14525E+01 -0.22593E+01  0.80687E+00, forcex
          2  0.20000E-01  0.39152E-02  0.39142E-02  0.10429E-05, forcey
          2  0.20000E-01  0.10961E-08  0.11425E-08 -0.46424E-10, forcez
          2  0.20000E-01 -0.11665E-01 -0.11662E-01 -0.31087E-05, torquex
          2  0.20000E-01 -0.43574E+01 -0.67780E+01  0.24206E+01, torquey
          2  0.20000E-01  0.31802E-06 -0.17373E-07  0.33539E-06, torquez

    ---------Step summary---------
    Total time for step        2 (s):   0.7268623E+00
    Total elapsed time (s):             0.1475256E+01
 ----------------------------------------------------------------
 t =   0.3000000E-01                                  [  30.00% ]
 ----------------------------------------------------------------
 Time-step:      3
  CFL:  0.4723  dt: 9.9999998E-03
=======
          2  0.20000E-01 -0.14529E+01 -0.22597E+01  0.80687E+00, forcex
          2  0.20000E-01  0.38777E-02  0.38766E-02  0.10650E-05, forcey
          2  0.20000E-01  0.16315E-08  0.11426E-08  0.48887E-09, forcez
          2  0.20000E-01 -0.11546E-01 -0.11542E-01 -0.31601E-05, torquex
          2  0.20000E-01 -0.43586E+01 -0.67792E+01  0.24206E+01, torquey
          2  0.20000E-01  0.30560E-06 -0.26097E-07  0.33170E-06, torquez

    ---------Step summary---------
    Total time for step        2 (s):   0.1230657E+00
    Total elapsed time (s):             0.2608175E+00
 -------------------------------------------------------------------------------
 Step =           3 t =   0.3000000E-01                              [  30.00% ]
 -------------------------------------------------------------------------------
  CFL:  0.4723468E+00 dt:  0.1000000E-01
>>>>>>> d1add089

    --------Preprocessing---------

    ------------Fluid-------------
<<<<<<< HEAD
           Time: | Field:  Iters:   Start res.:   Final res.:
        0.030000 | Press.      15    0.4957E+00    0.9914E-03
        0.030000 | X-Vel.       4    0.5349E-01    0.8249E-08
        0.030000 | Y-Vel.       4    0.3156E-01    0.5894E-08
        0.030000 | Z-Vel.       2    0.6964E-04    0.3395E-07
    Fluid step time (s):     0.6767440E+00
    Total elapsed time (s):  0.2152060E+01
=======
    Pressure
    Iterations:   Start residual:     Final residual:
             15     0.4957033E+00       0.9913687E-03
    X-Velocity
    Iterations:   Start residual:     Final residual:
              4     0.5349227E-01       0.8248935E-08
    Y-Velocity
    Iterations:   Start residual:     Final residual:
              4     0.3156424E-01       0.5894174E-08
    Z-Velocity
    Iterations:   Start residual:     Final residual:
              2     0.6960193E-04       0.3393334E-07
    Fluid step time (s):     0.1140424E+00
    Total elapsed time (s):  0.3748977E+00
>>>>>>> d1add089

    --------Postprocessing--------
    Force and torque on zone    7  Cylinder
    Time step, time, total force/torque, pressure, viscous, direction
<<<<<<< HEAD
          3  0.30000E-01 -0.32081E+02 -0.32838E+02  0.75694E+00, forcex
          3  0.30000E-01  0.50554E-03  0.50834E-03 -0.27987E-05, forcey
          3  0.30000E-01  0.19234E-07  0.19280E-07 -0.45729E-10, forcez
          3  0.30000E-01 -0.15681E-02 -0.15766E-02  0.84053E-05, torquex
          3  0.30000E-01 -0.96243E+02 -0.98514E+02  0.22708E+01, torquey
          3  0.30000E-01  0.54976E-06 -0.29208E-07  0.57896E-06, torquez

    ---------Step summary---------
    Total time for step        3 (s):   0.7006797E+00
    Total elapsed time (s):             0.2175996E+01
 ----------------------------------------------------------------
 t =   0.4000000E-01                                  [  40.00% ]
 ----------------------------------------------------------------
 Time-step:      4
  CFL:  0.4584  dt: 9.9999998E-03
=======
          3  0.30000E-01 -0.32080E+02 -0.32837E+02  0.75694E+00, forcex
          3  0.30000E-01  0.61072E-03  0.61349E-03 -0.27681E-05, forcey
          3  0.30000E-01  0.19610E-07  0.19280E-07  0.32999E-09, forcez
          3  0.30000E-01 -0.19087E-02 -0.19170E-02  0.83109E-05, torquex
          3  0.30000E-01 -0.96240E+02 -0.98511E+02  0.22708E+01, torquey
          3  0.30000E-01  0.51255E-06 -0.58886E-07  0.57143E-06, torquez

    ---------Step summary---------
    Total time for step        3 (s):   0.1172833E+00
    Total elapsed time (s):             0.3781386E+00
 -------------------------------------------------------------------------------
 Step =           4 t =   0.4000000E-01                              [  40.00% ]
 -------------------------------------------------------------------------------
  CFL:  0.4583758E+00 dt:  0.1000000E-01
>>>>>>> d1add089

    --------Preprocessing---------

    ------------Fluid-------------
<<<<<<< HEAD
           Time: | Field:  Iters:   Start res.:   Final res.:
        0.040000 | Press.      15    0.5056E+00    0.8956E-03
        0.040000 | X-Vel.       4    0.2002E-01    0.3377E-08
        0.040000 | Y-Vel.       4    0.1013E-01    0.2310E-08
        0.040000 | Z-Vel.       2    0.8072E-04    0.3751E-07
    Fluid step time (s):     0.6393528E+00
    Total elapsed time (s):  0.2815445E+01
=======
    Pressure
    Iterations:   Start residual:     Final residual:
             15     0.5056211E+00       0.8955531E-03
    X-Velocity
    Iterations:   Start residual:     Final residual:
              4     0.2002171E-01       0.3376864E-08
    Y-Velocity
    Iterations:   Start residual:     Final residual:
              4     0.1013402E-01       0.2310360E-08
    Z-Velocity
    Iterations:   Start residual:     Final residual:
              2     0.8071859E-04       0.3750267E-07
    Fluid step time (s):     0.1272538E+00
    Total elapsed time (s):  0.5054320E+00
>>>>>>> d1add089

    --------Postprocessing--------
    Force and torque on zone    7  Cylinder
    Time step, time, total force/torque, pressure, viscous, direction
<<<<<<< HEAD
          4  0.40000E-01  0.82572E+02  0.81835E+02  0.73670E+00, forcex
          4  0.40000E-01 -0.61143E-02 -0.61143E-02 -0.13616E-07, forcey
          4  0.40000E-01  0.62371E-08  0.63034E-08 -0.66286E-10, forcez
          4  0.40000E-01  0.18365E-01  0.18365E-01  0.42067E-07, torquex
          4  0.40000E-01  0.24772E+03  0.24551E+03  0.22101E+01, torquey
          4  0.40000E-01  0.10165E-06 -0.93269E-07  0.19492E-06, torquez

    ---------Step summary---------
    Total time for step        4 (s):   0.6663887E+00
    Total elapsed time (s):             0.2842481E+01
 ----------------------------------------------------------------
 t =   0.5000000E-01                                  [  50.00% ]
 ----------------------------------------------------------------
 Time-step:      5
  CFL:  0.4583  dt: 9.9999998E-03
=======
          4  0.40000E-01  0.82571E+02  0.81835E+02  0.73670E+00, forcex
          4  0.40000E-01 -0.62732E-02 -0.62732E-02 -0.21138E-07, forcey
          4  0.40000E-01  0.66144E-08  0.63050E-08  0.30944E-09, forcez
          4  0.40000E-01  0.18900E-01  0.18900E-01  0.67524E-07, torquex
          4  0.40000E-01  0.24771E+03  0.24550E+03  0.22101E+01, torquey
          4  0.40000E-01  0.11213E-06 -0.72482E-07  0.18461E-06, torquez

    ---------Step summary---------
    Total time for step        4 (s):   0.1318872E+00
    Total elapsed time (s):             0.5100653E+00
 -------------------------------------------------------------------------------
 Step =           5 t =   0.5000000E-01                              [  50.00% ]
 -------------------------------------------------------------------------------
  CFL:  0.4582604E+00 dt:  0.1000000E-01
>>>>>>> d1add089

    --------Preprocessing---------

    ------------Fluid-------------
<<<<<<< HEAD
           Time: | Field:  Iters:   Start res.:   Final res.:
        0.050000 | Press.      13    0.1492E+00    0.7876E-03
        0.050000 | X-Vel.       4    0.1494E-01    0.1823E-08
        0.050000 | Y-Vel.       4    0.1039E-01    0.2139E-08
        0.050000 | Z-Vel.       2    0.6056E-04    0.2458E-07
    Fluid step time (s):     0.6025687E+00
    Total elapsed time (s):  0.3445143E+01
=======
    Pressure
    Iterations:   Start residual:     Final residual:
             13     0.1492444E+00       0.7876963E-03
    X-Velocity
    Iterations:   Start residual:     Final residual:
              4     0.1494280E-01       0.1823242E-08
    Y-Velocity
    Iterations:   Start residual:     Final residual:
              4     0.1038578E-01       0.2139073E-08
    Z-Velocity
    Iterations:   Start residual:     Final residual:
              2     0.6056730E-04       0.2457372E-07
    Fluid step time (s):     0.1091777E+00
    Total elapsed time (s):  0.6192938E+00
>>>>>>> d1add089

    --------Postprocessing--------
    Force and torque on zone    7  Cylinder
    Time step, time, total force/torque, pressure, viscous, direction
<<<<<<< HEAD
          5  0.50000E-01  0.24877E+01  0.17573E+01  0.73041E+00, forcex
          5  0.50000E-01  0.56960E-02  0.56998E-02 -0.37579E-05, forcey
          5  0.50000E-01  0.13518E-07  0.13580E-07 -0.62676E-10, forcez
          5  0.50000E-01 -0.17083E-01 -0.17094E-01  0.11275E-04, torquex
          5  0.50000E-01  0.74632E+01  0.52719E+01  0.21912E+01, torquey
          5  0.50000E-01 -0.10441E-07 -0.27362E-07  0.16921E-07, torquez
=======
          5  0.50000E-01  0.24878E+01  0.17574E+01  0.73041E+00, forcex
          5  0.50000E-01  0.58652E-02  0.58689E-02 -0.37373E-05, forcey
          5  0.50000E-01  0.13863E-07  0.13579E-07  0.28346E-09, forcez
          5  0.50000E-01 -0.17649E-01 -0.17660E-01  0.11205E-04, torquex
          5  0.50000E-01  0.74634E+01  0.52722E+01  0.21912E+01, torquey
          5  0.50000E-01 -0.22131E-07 -0.33916E-07  0.11786E-07, torquez
>>>>>>> d1add089

       --------Writer output---------
       File name     : field.fld
       Output number :     1
       File name     : fluid.chkp
       Output number :     1
<<<<<<< HEAD
       Writing at time:     0.050000 Output time (s):  0.018785

    ---------Step summary---------
    Total time for step        5 (s):   0.6433844E+00
    Total elapsed time (s):             0.3485958E+01
 ----------------------------------------------------------------
 t =   0.5999999E-01                                  [  60.00% ]
 ----------------------------------------------------------------
 Time-step:      6
  CFL:  0.4589  dt: 9.9999998E-03
=======
       Writing at time:     0.050000 Output time (s):  0.006586

    ---------Step summary---------
    Total time for step        5 (s):   0.1189541E+00
    Total elapsed time (s):             0.6290702E+00
 -------------------------------------------------------------------------------
 Step =           6 t =   0.5999999E-01                              [  60.00% ]
 -------------------------------------------------------------------------------
  CFL:  0.4588816E+00 dt:  0.1000000E-01
>>>>>>> d1add089

    --------Preprocessing---------

    ------------Fluid-------------
<<<<<<< HEAD
           Time: | Field:  Iters:   Start res.:   Final res.:
        0.060000 | Press.       8    0.3043E-01    0.9227E-03
        0.060000 | X-Vel.       3    0.1092E-01    0.8280E-07
        0.060000 | Y-Vel.       3    0.6731E-02    0.8003E-07
        0.060000 | Z-Vel.       2    0.3993E-04    0.1190E-07
    Fluid step time (s):     0.4412612E+00
    Total elapsed time (s):  0.3927294E+01
=======
    Pressure
    Iterations:   Start residual:     Final residual:
              8     0.3043104E-01       0.9227082E-03
    X-Velocity
    Iterations:   Start residual:     Final residual:
              3     0.1092357E-01       0.8280422E-07
    Y-Velocity
    Iterations:   Start residual:     Final residual:
              3     0.6731158E-02       0.8003254E-07
    Z-Velocity
    Iterations:   Start residual:     Final residual:
              2     0.3992056E-04       0.1190269E-07
    Fluid step time (s):     0.7533794E-01
    Total elapsed time (s):  0.7044506E+00
>>>>>>> d1add089

    --------Postprocessing--------
    Force and torque on zone    7  Cylinder
    Time step, time, total force/torque, pressure, viscous, direction
<<<<<<< HEAD
          6  0.60000E-01  0.52592E-01 -0.67494E+00  0.72754E+00, forcex
          6  0.60000E-01 -0.35665E-02 -0.35696E-02  0.30696E-05, forcey
          6  0.60000E-01  0.15854E-07  0.15941E-07 -0.87383E-10, forcez
          6  0.60000E-01  0.10647E-01  0.10656E-01 -0.92192E-05, torquex
          6  0.60000E-01  0.15775E+00 -0.20249E+01  0.21826E+01, torquey
          6  0.60000E-01  0.18915E-07 -0.62558E-07  0.81474E-07, torquez

    ---------Step summary---------
    Total time for step        6 (s):   0.4659274E+00
    Total elapsed time (s):             0.3951960E+01
 ----------------------------------------------------------------
 t =   0.6999999E-01                                  [  70.00% ]
 ----------------------------------------------------------------
 Time-step:      7
  CFL:  0.4580  dt: 9.9999998E-03
=======
          6  0.60000E-01  0.52629E-01 -0.67491E+00  0.72754E+00, forcex
          6  0.60000E-01 -0.36861E-02 -0.36892E-02  0.30589E-05, forcey
          6  0.60000E-01  0.16169E-07  0.15939E-07  0.22949E-09, forcez
          6  0.60000E-01  0.11051E-01  0.11060E-01 -0.91782E-05, torquex
          6  0.60000E-01  0.15789E+00 -0.20247E+01  0.21826E+01, torquey
          6  0.60000E-01  0.71825E-08 -0.67673E-07  0.74856E-07, torquez

    ---------Step summary---------
    Total time for step        6 (s):   0.7855628E-01
    Total elapsed time (s):             0.7076689E+00
 -------------------------------------------------------------------------------
 Step =           7 t =   0.6999999E-01                              [  70.00% ]
 -------------------------------------------------------------------------------
  CFL:  0.4580116E+00 dt:  0.1000000E-01
>>>>>>> d1add089

    --------Preprocessing---------

    ------------Fluid-------------
<<<<<<< HEAD
           Time: | Field:  Iters:   Start res.:   Final res.:
        0.070000 | Press.       9    0.2200E-01    0.8259E-03
        0.070000 | X-Vel.       3    0.8987E-02    0.7460E-07
        0.070000 | Y-Vel.       3    0.6173E-02    0.7185E-07
        0.070000 | Z-Vel.       2    0.3673E-04    0.1866E-07
    Fluid step time (s):     0.4821316E+00
    Total elapsed time (s):  0.4434158E+01
=======
    Pressure
    Iterations:   Start residual:     Final residual:
              9     0.2200158E-01       0.8258666E-03
    X-Velocity
    Iterations:   Start residual:     Final residual:
              3     0.8986702E-02       0.7459712E-07
    Y-Velocity
    Iterations:   Start residual:     Final residual:
              3     0.6172837E-02       0.7185223E-07
    Z-Velocity
    Iterations:   Start residual:     Final residual:
              2     0.3675688E-04       0.1865479E-07
    Fluid step time (s):     0.8033022E-01
    Total elapsed time (s):  0.7880326E+00
>>>>>>> d1add089

    --------Postprocessing--------
    Force and torque on zone    7  Cylinder
    Time step, time, total force/torque, pressure, viscous, direction
          7  0.70000E-01  0.52985E+01  0.45737E+01  0.72475E+00, forcex
<<<<<<< HEAD
          7  0.70000E-01 -0.55911E-02 -0.56043E-02  0.13136E-04, forcey
          7  0.70000E-01  0.16632E-07  0.16750E-07 -0.11758E-09, forcez
          7  0.70000E-01  0.16816E-01  0.16855E-01 -0.39407E-04, torquex
          7  0.70000E-01  0.15895E+02  0.13721E+02  0.21743E+01, torquey
          7  0.70000E-01 -0.42332E-06 -0.13385E-06 -0.28947E-06, torquez

    ---------Step summary---------
    Total time for step        7 (s):   0.5065651E+00
    Total elapsed time (s):             0.4458592E+01
 ----------------------------------------------------------------
 t =   0.7999999E-01                                  [  80.00% ]
 ----------------------------------------------------------------
 Time-step:      8
  CFL:  0.4573  dt: 9.9999998E-03
=======
          7  0.70000E-01 -0.55554E-02 -0.55686E-02  0.13147E-04, forcey
          7  0.70000E-01  0.16909E-07  0.16752E-07  0.15668E-09, forcez
          7  0.70000E-01  0.16708E-01  0.16747E-01 -0.39434E-04, torquex
          7  0.70000E-01  0.15895E+02  0.13721E+02  0.21743E+01, torquey
          7  0.70000E-01 -0.43229E-06 -0.13498E-06 -0.29731E-06, torquez

    ---------Step summary---------
    Total time for step        7 (s):   0.8352817E-01
    Total elapsed time (s):             0.7912305E+00
 -------------------------------------------------------------------------------
 Step =           8 t =   0.7999999E-01                              [  80.00% ]
 -------------------------------------------------------------------------------
  CFL:  0.4572778E+00 dt:  0.1000000E-01
>>>>>>> d1add089

    --------Preprocessing---------

    ------------Fluid-------------
<<<<<<< HEAD
           Time: | Field:  Iters:   Start res.:   Final res.:
        0.080000 | Press.       7    0.1392E-01    0.7679E-03
        0.080000 | X-Vel.       3    0.7838E-02    0.6765E-07
        0.080000 | Y-Vel.       3    0.5904E-02    0.6759E-07
        0.080000 | Z-Vel.       2    0.2362E-04    0.7192E-08
    Fluid step time (s):     0.4136807E+00
    Total elapsed time (s):  0.4872356E+01
=======
    Pressure
    Iterations:   Start residual:     Final residual:
              7     0.1392092E-01       0.7679773E-03
    X-Velocity
    Iterations:   Start residual:     Final residual:
              3     0.7838466E-02       0.6765240E-07
    Y-Velocity
    Iterations:   Start residual:     Final residual:
              3     0.5904410E-02       0.6759108E-07
    Z-Velocity
    Iterations:   Start residual:     Final residual:
              2     0.2362788E-04       0.7193527E-08
    Fluid step time (s):     0.7030418E-01
    Total elapsed time (s):  0.8615709E+00
>>>>>>> d1add089

    --------Postprocessing--------
    Force and torque on zone    7  Cylinder
    Time step, time, total force/torque, pressure, viscous, direction
          8  0.80000E-01  0.42952E+01  0.35734E+01  0.72181E+00, forcex
<<<<<<< HEAD
          8  0.80000E-01  0.33348E-03  0.31806E-03  0.15424E-04, forcey
          8  0.80000E-01  0.17556E-07  0.17700E-07 -0.14330E-09, forcez
          8  0.80000E-01 -0.96503E-03 -0.91877E-03 -0.46254E-04, torquex
          8  0.80000E-01  0.12886E+02  0.10720E+02  0.21654E+01, torquey
          8  0.80000E-01 -0.39361E-06 -0.93103E-07 -0.30051E-06, torquez

    ---------Step summary---------
    Total time for step        8 (s):   0.4381650E+00
    Total elapsed time (s):             0.4896841E+01
 ----------------------------------------------------------------
 t =   0.8999999E-01                                  [  90.00% ]
 ----------------------------------------------------------------
 Time-step:      9
  CFL:  0.4567  dt: 9.9999998E-03
=======
          8  0.80000E-01  0.34896E-03  0.33351E-03  0.15446E-04, forcey
          8  0.80000E-01  0.17764E-07  0.17701E-07  0.63300E-10, forcez
          8  0.80000E-01 -0.10739E-02 -0.10276E-02 -0.46341E-04, torquex
          8  0.80000E-01  0.12886E+02  0.10720E+02  0.21654E+01, torquey
          8  0.80000E-01 -0.41328E-06 -0.10653E-06 -0.30675E-06, torquez

    ---------Step summary---------
    Total time for step        8 (s):   0.7350728E-01
    Total elapsed time (s):             0.8647740E+00
 -------------------------------------------------------------------------------
 Step =           9 t =   0.8999999E-01                              [  90.00% ]
 -------------------------------------------------------------------------------
  CFL:  0.4567012E+00 dt:  0.1000000E-01
>>>>>>> d1add089

    --------Preprocessing---------

    ------------Fluid-------------
<<<<<<< HEAD
           Time: | Field:  Iters:   Start res.:   Final res.:
        0.090000 | Press.       6    0.1115E-01    0.9396E-03
        0.090000 | X-Vel.       3    0.7059E-02    0.6106E-07
        0.090000 | Y-Vel.       3    0.5718E-02    0.6455E-07
        0.090000 | Z-Vel.       2    0.1811E-04    0.5221E-08
    Fluid step time (s):     0.3786395E+00
    Total elapsed time (s):  0.5275562E+01
=======
    Pressure
    Iterations:   Start residual:     Final residual:
              6     0.1115234E-01       0.9395486E-03
    X-Velocity
    Iterations:   Start residual:     Final residual:
              3     0.7058637E-02       0.6106433E-07
    Y-Velocity
    Iterations:   Start residual:     Final residual:
              3     0.5718324E-02       0.6454835E-07
    Z-Velocity
    Iterations:   Start residual:     Final residual:
              2     0.1812465E-04       0.5220555E-08
    Fluid step time (s):     0.6557361E-01
    Total elapsed time (s):  0.9303871E+00
>>>>>>> d1add089

    --------Postprocessing--------
    Force and torque on zone    7  Cylinder
    Time step, time, total force/torque, pressure, viscous, direction
<<<<<<< HEAD
          9  0.90000E-01  0.34640E+01  0.27448E+01  0.71919E+00, forcex
          9  0.90000E-01  0.42256E-02  0.42157E-02  0.98464E-05, forcey
          9  0.90000E-01  0.18537E-07  0.18696E-07 -0.15976E-09, forcez
          9  0.90000E-01 -0.12750E-01 -0.12721E-01 -0.29513E-04, torquex
          9  0.90000E-01  0.10392E+02  0.82345E+01  0.21576E+01, torquey
          9  0.90000E-01 -0.12207E-06 -0.35172E-07 -0.86901E-07, torquez

    ---------Step summary---------
    Total time for step        9 (s):   0.4031568E+00
    Total elapsed time (s):             0.5300079E+01
 ----------------------------------------------------------------
 t =   0.9999999E-01                                  [ 100.00% ]
 ----------------------------------------------------------------
 Time-step:     10
  CFL:  0.4561  dt: 9.9999998E-03
=======
          9  0.90000E-01  0.34641E+01  0.27449E+01  0.71919E+00, forcex
          9  0.90000E-01  0.42433E-02  0.42334E-02  0.98497E-05, forcey
          9  0.90000E-01  0.18668E-07  0.18696E-07 -0.28563E-10, forcez
          9  0.90000E-01 -0.12692E-01 -0.12662E-01 -0.29520E-04, torquex
          9  0.90000E-01  0.10392E+02  0.82347E+01  0.21576E+01, torquey
          9  0.90000E-01 -0.13379E-06 -0.38265E-07 -0.95522E-07, torquez

    ---------Step summary---------
    Total time for step        9 (s):   0.6875595E-01
    Total elapsed time (s):             0.9335694E+00
 -------------------------------------------------------------------------------
 Step =          10 t =   0.9999999E-01                              [ 100.00% ]
 -------------------------------------------------------------------------------
  CFL:  0.4561207E+00 dt:  0.1000000E-01
>>>>>>> d1add089

    --------Preprocessing---------

    ------------Fluid-------------
<<<<<<< HEAD
           Time: | Field:  Iters:   Start res.:   Final res.:
        0.100000 | Press.       6    0.9583E-02    0.8153E-03
        0.100000 | X-Vel.       3    0.6471E-02    0.5502E-07
        0.100000 | Y-Vel.       3    0.5563E-02    0.6210E-07
        0.100000 | Z-Vel.       2    0.9142E-05    0.1807E-08
    Fluid step time (s):     0.3901285E+00
    Total elapsed time (s):  0.5690276E+01
=======
    Pressure
    Iterations:   Start residual:     Final residual:
              6     0.9582634E-02       0.8152965E-03
    X-Velocity
    Iterations:   Start residual:     Final residual:
              3     0.6470947E-02       0.5501809E-07
    Y-Velocity
    Iterations:   Start residual:     Final residual:
              3     0.5562793E-02       0.6210289E-07
    Z-Velocity
    Iterations:   Start residual:     Final residual:
              2     0.9180776E-05       0.1801096E-08
    Fluid step time (s):     0.6558258E-01
    Total elapsed time (s):  0.9991852E+00
>>>>>>> d1add089

    --------Postprocessing--------
    Force and torque on zone    7  Cylinder
    Time step, time, total force/torque, pressure, viscous, direction
<<<<<<< HEAD
         10  0.10000E+00  0.32341E+01  0.25171E+01  0.71702E+00, forcex
         10  0.10000E+00  0.16865E-02  0.16832E-02  0.32538E-05, forcey
         10  0.10000E+00  0.19547E-07  0.19723E-07 -0.17579E-09, forcez
         10  0.10000E+00 -0.50078E-02 -0.49981E-02 -0.97342E-05, torquex
         10  0.10000E+00  0.97024E+01  0.75513E+01  0.21511E+01, torquey
         10  0.10000E+00 -0.73548E-07 -0.61914E-07 -0.11634E-07, torquez
=======
         10  0.10000E+00  0.32341E+01  0.25170E+01  0.71702E+00, forcex
         10  0.10000E+00  0.16435E-02  0.16402E-02  0.32538E-05, forcey
         10  0.10000E+00  0.19603E-07  0.19723E-07 -0.11939E-09, forcez
         10  0.10000E+00 -0.49645E-02 -0.49548E-02 -0.97476E-05, torquex
         10  0.10000E+00  0.97022E+01  0.75511E+01  0.21511E+01, torquey
         10  0.10000E+00 -0.72950E-07 -0.54530E-07 -0.18420E-07, torquez
>>>>>>> d1add089

       --------Writer output---------
       File name     : field.fld
       Output number :     2
       File name     : fluid.chkp
       Output number :     2
<<<<<<< HEAD
       Writing at time:     0.100000 Output time (s):  0.019513

    ---------Step summary---------
    Total time for step       10 (s):   0.4334403E+00
    Total elapsed time (s):             0.5733588E+01
 ----------------------------------------------------------------
 t =   0.1100000E+00                                  [ 110.00% ]
 ----------------------------------------------------------------
 Time-step:     11
  CFL:  0.4555  dt: 9.9999998E-03
=======
       Writing at time:     0.100000 Output time (s):  0.006821

    ---------Step summary---------
    Total time for step       10 (s):   0.7562152E-01
    Total elapsed time (s):             0.1009224E+01
 -------------------------------------------------------------------------------
 Step =          11 t =   0.1100000E+00                              [ 110.00% ]
 -------------------------------------------------------------------------------
  CFL:  0.4555339E+00 dt:  0.1000000E-01
>>>>>>> d1add089

    --------Preprocessing---------

    ------------Fluid-------------
<<<<<<< HEAD
           Time: | Field:  Iters:   Start res.:   Final res.:
        0.110000 | Press.       5    0.8424E-02    0.8711E-03
        0.110000 | X-Vel.       3    0.6016E-02    0.4978E-07
        0.110000 | Y-Vel.       3    0.5447E-02    0.6005E-07
        0.110000 | Z-Vel.       2    0.1724E-04    0.2655E-08
    Fluid step time (s):     0.3480913E+00
    Total elapsed time (s):  0.6081760E+01
=======
    Pressure
    Iterations:   Start residual:     Final residual:
              5     0.8424113E-02       0.8711556E-03
    X-Velocity
    Iterations:   Start residual:     Final residual:
              3     0.6015924E-02       0.4978422E-07
    Y-Velocity
    Iterations:   Start residual:     Final residual:
              3     0.5447054E-02       0.6005352E-07
    Z-Velocity
    Iterations:   Start residual:     Final residual:
              2     0.1722989E-04       0.2657688E-08
    Fluid step time (s):     0.6100376E-01
    Total elapsed time (s):  0.1070269E+01
>>>>>>> d1add089

    --------Postprocessing--------
    Force and torque on zone    7  Cylinder
    Time step, time, total force/torque, pressure, viscous, direction
<<<<<<< HEAD
         11  0.11000E+00  0.31354E+01  0.24202E+01  0.71518E+00, forcex
         11  0.11000E+00 -0.70430E-03 -0.70397E-03 -0.33754E-06, forcey
         11  0.11000E+00  0.20113E-07  0.20314E-07 -0.20061E-09, forcez
         11  0.11000E+00  0.21285E-02  0.21274E-02  0.10622E-05, torquex
         11  0.11000E+00  0.94061E+01  0.72606E+01  0.21455E+01, torquey
         11  0.11000E+00 -0.24729E-06 -0.10196E-06 -0.14533E-06, torquez

    ---------Step summary---------
    Total time for step       11 (s):   0.3702761E+00
    Total elapsed time (s):             0.6103945E+01
=======
         11  0.11000E+00  0.31354E+01  0.24203E+01  0.71518E+00, forcex
         11  0.11000E+00 -0.62412E-03 -0.62380E-03 -0.32311E-06, forcey
         11  0.11000E+00  0.20101E-07  0.20313E-07 -0.21199E-09, forcez
         11  0.11000E+00  0.18923E-02  0.18913E-02  0.98737E-06, torquex
         11  0.11000E+00  0.94063E+01  0.72608E+01  0.21455E+01, torquey
         11  0.11000E+00 -0.24629E-06 -0.97592E-07 -0.14870E-06, torquez

    ---------Step summary---------
    Total time for step       11 (s):   0.6416468E-01
    Total elapsed time (s):             0.1073430E+01
>>>>>>> d1add089

   --------Writer output---------
   File name     : field.fld
   Output number :     3
   File name     : fluid.chkp
   Output number :     3
<<<<<<< HEAD
   Writing at time:     0.110000 Output time (s):  0.018883
=======
   Writing at time:     0.110000 Output time (s):  0.006783
>>>>>>> d1add089
 Normal end.<|MERGE_RESOLUTION|>--- conflicted
+++ resolved
@@ -1,11 +1,10 @@
 
-    _  __  ____  __ __  ____  
-   / |/ / / __/ / //_/ / __ \ 
-  /    / / _/  / ,<   / /_/ / 
- /_/|_/ /___/ /_/|_|  \____/  
+    _  __  ____  __ __  ____
+   / |/ / / __/ / //_/ / __ \
+  /    / / _/  / ,<   / /_/ /
+ /_/|_/ /___/ /_/|_|  \____/
 
  (version: 0.9.99)
-<<<<<<< HEAD
  (build: 2025-04-14 on x86_64-pc-linux-gnu using gnu)
 
 
@@ -13,15 +12,6 @@
  Start time: 15:31 / 2025-04-14
  Running on: 1 MPI rank
  CPU type  : AMD Ryzen Threadripper PRO 5995WX 64-Cores
-=======
- (build: 2025-04-30 on x86_64-pc-linux-gnu using gnu)
-
-
- -------Job Information--------
- Start time: 09:42 / 2025-04-30
- Running on: 1 MPI rank
- CPU type  : AMD EPYC 7763 64-Core Processor
->>>>>>> d1add089
  Bcknd type: CPU
  Real type : single precision
 
@@ -36,11 +26,7 @@
    Reading deformation data
    Mesh read, setting up connectivity
    Done setting up mesh and connectivity
-<<<<<<< HEAD
    Mesh and connectivity setup (excluding read) time (s):  0.003908
-=======
-   Mesh and connectivity setup (excluding read) time (s):  0.002816
->>>>>>> d1add089
 
    --------Gather-Scatter--------
    Comm         :          MPI
@@ -130,27 +116,17 @@
       --------Writer output---------
       File name     : field.fld
       Output number :     0
-<<<<<<< HEAD
       Writing at time:     0.000000 Output time (s):  0.008714
 
- ----------------------------------------------------------------
- t =   0.1000000E-01                                  [  10.00% ]
- ----------------------------------------------------------------
- Time-step:      1
-  CFL:  0.4282  dt: 9.9999998E-03
-=======
-      Writing at time:     0.000000 Output time (s):  0.011598
-
  -------------------------------------------------------------------------------
  Step =           1 t =   0.1000000E-01                              [  10.00% ]
  -------------------------------------------------------------------------------
-  CFL:  0.4282179E+00 dt:  0.1000000E-01
->>>>>>> d1add089
-
-    --------Preprocessing---------
-
-    ------------Fluid-------------
-<<<<<<< HEAD
+
+    --------Preprocessing---------
+    CFL:  0.4282  dt: 9.9999998E-03
+
+
+    ------------Fluid-------------
            Time: | Field:  Iters:   Start res.:   Final res.:
         0.010000 | Press.      16    0.5209E+00    0.7401E-03
         0.010000 | X-Vel.       5    0.2323E+00    0.1319E-07
@@ -158,28 +134,11 @@
         0.010000 | Z-Vel.       2    0.3924E-04    0.2522E-07
     Fluid step time (s):     0.7228473E+00
     Total elapsed time (s):  0.7228493E+00
-=======
-    Pressure
-    Iterations:   Start residual:     Final residual:
-             16     0.5208609E+00       0.7401366E-03
-    X-Velocity
-    Iterations:   Start residual:     Final residual:
-              5     0.2323224E+00       0.1319389E-07
-    Y-Velocity
-    Iterations:   Start residual:     Final residual:
-              5     0.2395958E+00       0.3434506E-07
-    Z-Velocity
-    Iterations:   Start residual:     Final residual:
-              2     0.3924001E-04       0.2522886E-07
-    Fluid step time (s):     0.1345290E+00
-    Total elapsed time (s):  0.1345305E+00
->>>>>>> d1add089
 
     --------Postprocessing--------
     Force and torque on zone    7  Cylinder
     Time step, time, total force/torque, pressure, viscous, direction
           1  0.10000E-01  0.47115E+03  0.47028E+03  0.87322E+00, forcex
-<<<<<<< HEAD
           1  0.10000E-01 -0.21573E-02 -0.21612E-02  0.39783E-05, forcey
           1  0.10000E-01 -0.12091E-07 -0.12093E-07  0.26671E-11, forcez
           1  0.10000E-01  0.63834E-02  0.63953E-02 -0.11917E-04, torquex
@@ -189,31 +148,15 @@
     ---------Step summary---------
     Total time for step        1 (s):   0.7482664E+00
     Total elapsed time (s):             0.7482685E+00
- ----------------------------------------------------------------
- t =   0.2000000E-01                                  [  20.00% ]
- ----------------------------------------------------------------
- Time-step:      2
-  CFL:  0.4326  dt: 9.9999998E-03
-=======
-          1  0.10000E-01 -0.21494E-02 -0.21534E-02  0.39872E-05, forcey
-          1  0.10000E-01 -0.11679E-07 -0.12094E-07  0.41472E-09, forcez
-          1  0.10000E-01  0.63556E-02  0.63675E-02 -0.11946E-04, torquex
-          1  0.10000E-01  0.14135E+04  0.14108E+04  0.26197E+01, torquey
-          1  0.10000E-01 -0.76331E-07 -0.12973E-06  0.53402E-07, torquez
-
-    ---------Step summary---------
-    Total time for step        1 (s):   0.1377207E+00
-    Total elapsed time (s):             0.1377222E+00
  -------------------------------------------------------------------------------
  Step =           2 t =   0.2000000E-01                              [  20.00% ]
  -------------------------------------------------------------------------------
-  CFL:  0.4325792E+00 dt:  0.1000000E-01
->>>>>>> d1add089
-
-    --------Preprocessing---------
-
-    ------------Fluid-------------
-<<<<<<< HEAD
+
+    --------Preprocessing---------
+    CFL:  0.4326  dt: 9.9999998E-03
+
+
+    ------------Fluid-------------
            Time: | Field:  Iters:   Start res.:   Final res.:
         0.020000 | Press.      16    0.5844E+00    0.9497E-03
         0.020000 | X-Vel.       4    0.1209E+00    0.3287E-07
@@ -221,27 +164,10 @@
         0.020000 | Z-Vel.       2    0.9148E-04    0.3041E-07
     Fluid step time (s):     0.7038644E+00
     Total elapsed time (s):  0.1452258E+01
-=======
-    Pressure
-    Iterations:   Start residual:     Final residual:
-             16     0.5843723E+00       0.9496654E-03
-    X-Velocity
-    Iterations:   Start residual:     Final residual:
-              4     0.1209146E+00       0.3286631E-07
-    Y-Velocity
-    Iterations:   Start residual:     Final residual:
-              4     0.1247050E+00       0.6374402E-07
-    Z-Velocity
-    Iterations:   Start residual:     Final residual:
-              2     0.9146800E-04       0.3039489E-07
-    Fluid step time (s):     0.1198651E+00
-    Total elapsed time (s):  0.2576168E+00
->>>>>>> d1add089
-
-    --------Postprocessing--------
-    Force and torque on zone    7  Cylinder
-    Time step, time, total force/torque, pressure, viscous, direction
-<<<<<<< HEAD
+
+    --------Postprocessing--------
+    Force and torque on zone    7  Cylinder
+    Time step, time, total force/torque, pressure, viscous, direction
           2  0.20000E-01 -0.14525E+01 -0.22593E+01  0.80687E+00, forcex
           2  0.20000E-01  0.39152E-02  0.39142E-02  0.10429E-05, forcey
           2  0.20000E-01  0.10961E-08  0.11425E-08 -0.46424E-10, forcez
@@ -252,32 +178,15 @@
     ---------Step summary---------
     Total time for step        2 (s):   0.7268623E+00
     Total elapsed time (s):             0.1475256E+01
- ----------------------------------------------------------------
- t =   0.3000000E-01                                  [  30.00% ]
- ----------------------------------------------------------------
- Time-step:      3
-  CFL:  0.4723  dt: 9.9999998E-03
-=======
-          2  0.20000E-01 -0.14529E+01 -0.22597E+01  0.80687E+00, forcex
-          2  0.20000E-01  0.38777E-02  0.38766E-02  0.10650E-05, forcey
-          2  0.20000E-01  0.16315E-08  0.11426E-08  0.48887E-09, forcez
-          2  0.20000E-01 -0.11546E-01 -0.11542E-01 -0.31601E-05, torquex
-          2  0.20000E-01 -0.43586E+01 -0.67792E+01  0.24206E+01, torquey
-          2  0.20000E-01  0.30560E-06 -0.26097E-07  0.33170E-06, torquez
-
-    ---------Step summary---------
-    Total time for step        2 (s):   0.1230657E+00
-    Total elapsed time (s):             0.2608175E+00
  -------------------------------------------------------------------------------
  Step =           3 t =   0.3000000E-01                              [  30.00% ]
  -------------------------------------------------------------------------------
-  CFL:  0.4723468E+00 dt:  0.1000000E-01
->>>>>>> d1add089
-
-    --------Preprocessing---------
-
-    ------------Fluid-------------
-<<<<<<< HEAD
+
+    --------Preprocessing---------
+    CFL:  0.4723  dt: 9.9999998E-03
+
+
+    ------------Fluid-------------
            Time: | Field:  Iters:   Start res.:   Final res.:
         0.030000 | Press.      15    0.4957E+00    0.9914E-03
         0.030000 | X-Vel.       4    0.5349E-01    0.8249E-08
@@ -285,27 +194,10 @@
         0.030000 | Z-Vel.       2    0.6964E-04    0.3395E-07
     Fluid step time (s):     0.6767440E+00
     Total elapsed time (s):  0.2152060E+01
-=======
-    Pressure
-    Iterations:   Start residual:     Final residual:
-             15     0.4957033E+00       0.9913687E-03
-    X-Velocity
-    Iterations:   Start residual:     Final residual:
-              4     0.5349227E-01       0.8248935E-08
-    Y-Velocity
-    Iterations:   Start residual:     Final residual:
-              4     0.3156424E-01       0.5894174E-08
-    Z-Velocity
-    Iterations:   Start residual:     Final residual:
-              2     0.6960193E-04       0.3393334E-07
-    Fluid step time (s):     0.1140424E+00
-    Total elapsed time (s):  0.3748977E+00
->>>>>>> d1add089
-
-    --------Postprocessing--------
-    Force and torque on zone    7  Cylinder
-    Time step, time, total force/torque, pressure, viscous, direction
-<<<<<<< HEAD
+
+    --------Postprocessing--------
+    Force and torque on zone    7  Cylinder
+    Time step, time, total force/torque, pressure, viscous, direction
           3  0.30000E-01 -0.32081E+02 -0.32838E+02  0.75694E+00, forcex
           3  0.30000E-01  0.50554E-03  0.50834E-03 -0.27987E-05, forcey
           3  0.30000E-01  0.19234E-07  0.19280E-07 -0.45729E-10, forcez
@@ -316,32 +208,15 @@
     ---------Step summary---------
     Total time for step        3 (s):   0.7006797E+00
     Total elapsed time (s):             0.2175996E+01
- ----------------------------------------------------------------
- t =   0.4000000E-01                                  [  40.00% ]
- ----------------------------------------------------------------
- Time-step:      4
-  CFL:  0.4584  dt: 9.9999998E-03
-=======
-          3  0.30000E-01 -0.32080E+02 -0.32837E+02  0.75694E+00, forcex
-          3  0.30000E-01  0.61072E-03  0.61349E-03 -0.27681E-05, forcey
-          3  0.30000E-01  0.19610E-07  0.19280E-07  0.32999E-09, forcez
-          3  0.30000E-01 -0.19087E-02 -0.19170E-02  0.83109E-05, torquex
-          3  0.30000E-01 -0.96240E+02 -0.98511E+02  0.22708E+01, torquey
-          3  0.30000E-01  0.51255E-06 -0.58886E-07  0.57143E-06, torquez
-
-    ---------Step summary---------
-    Total time for step        3 (s):   0.1172833E+00
-    Total elapsed time (s):             0.3781386E+00
  -------------------------------------------------------------------------------
  Step =           4 t =   0.4000000E-01                              [  40.00% ]
  -------------------------------------------------------------------------------
-  CFL:  0.4583758E+00 dt:  0.1000000E-01
->>>>>>> d1add089
-
-    --------Preprocessing---------
-
-    ------------Fluid-------------
-<<<<<<< HEAD
+
+    --------Preprocessing---------
+    CFL:  0.4584  dt: 9.9999998E-03
+
+
+    ------------Fluid-------------
            Time: | Field:  Iters:   Start res.:   Final res.:
         0.040000 | Press.      15    0.5056E+00    0.8956E-03
         0.040000 | X-Vel.       4    0.2002E-01    0.3377E-08
@@ -349,27 +224,10 @@
         0.040000 | Z-Vel.       2    0.8072E-04    0.3751E-07
     Fluid step time (s):     0.6393528E+00
     Total elapsed time (s):  0.2815445E+01
-=======
-    Pressure
-    Iterations:   Start residual:     Final residual:
-             15     0.5056211E+00       0.8955531E-03
-    X-Velocity
-    Iterations:   Start residual:     Final residual:
-              4     0.2002171E-01       0.3376864E-08
-    Y-Velocity
-    Iterations:   Start residual:     Final residual:
-              4     0.1013402E-01       0.2310360E-08
-    Z-Velocity
-    Iterations:   Start residual:     Final residual:
-              2     0.8071859E-04       0.3750267E-07
-    Fluid step time (s):     0.1272538E+00
-    Total elapsed time (s):  0.5054320E+00
->>>>>>> d1add089
-
-    --------Postprocessing--------
-    Force and torque on zone    7  Cylinder
-    Time step, time, total force/torque, pressure, viscous, direction
-<<<<<<< HEAD
+
+    --------Postprocessing--------
+    Force and torque on zone    7  Cylinder
+    Time step, time, total force/torque, pressure, viscous, direction
           4  0.40000E-01  0.82572E+02  0.81835E+02  0.73670E+00, forcex
           4  0.40000E-01 -0.61143E-02 -0.61143E-02 -0.13616E-07, forcey
           4  0.40000E-01  0.62371E-08  0.63034E-08 -0.66286E-10, forcez
@@ -380,32 +238,15 @@
     ---------Step summary---------
     Total time for step        4 (s):   0.6663887E+00
     Total elapsed time (s):             0.2842481E+01
- ----------------------------------------------------------------
- t =   0.5000000E-01                                  [  50.00% ]
- ----------------------------------------------------------------
- Time-step:      5
-  CFL:  0.4583  dt: 9.9999998E-03
-=======
-          4  0.40000E-01  0.82571E+02  0.81835E+02  0.73670E+00, forcex
-          4  0.40000E-01 -0.62732E-02 -0.62732E-02 -0.21138E-07, forcey
-          4  0.40000E-01  0.66144E-08  0.63050E-08  0.30944E-09, forcez
-          4  0.40000E-01  0.18900E-01  0.18900E-01  0.67524E-07, torquex
-          4  0.40000E-01  0.24771E+03  0.24550E+03  0.22101E+01, torquey
-          4  0.40000E-01  0.11213E-06 -0.72482E-07  0.18461E-06, torquez
-
-    ---------Step summary---------
-    Total time for step        4 (s):   0.1318872E+00
-    Total elapsed time (s):             0.5100653E+00
  -------------------------------------------------------------------------------
  Step =           5 t =   0.5000000E-01                              [  50.00% ]
  -------------------------------------------------------------------------------
-  CFL:  0.4582604E+00 dt:  0.1000000E-01
->>>>>>> d1add089
-
-    --------Preprocessing---------
-
-    ------------Fluid-------------
-<<<<<<< HEAD
+
+    --------Preprocessing---------
+    CFL:  0.4583  dt: 9.9999998E-03
+
+
+    ------------Fluid-------------
            Time: | Field:  Iters:   Start res.:   Final res.:
         0.050000 | Press.      13    0.1492E+00    0.7876E-03
         0.050000 | X-Vel.       4    0.1494E-01    0.1823E-08
@@ -413,74 +254,36 @@
         0.050000 | Z-Vel.       2    0.6056E-04    0.2458E-07
     Fluid step time (s):     0.6025687E+00
     Total elapsed time (s):  0.3445143E+01
-=======
-    Pressure
-    Iterations:   Start residual:     Final residual:
-             13     0.1492444E+00       0.7876963E-03
-    X-Velocity
-    Iterations:   Start residual:     Final residual:
-              4     0.1494280E-01       0.1823242E-08
-    Y-Velocity
-    Iterations:   Start residual:     Final residual:
-              4     0.1038578E-01       0.2139073E-08
-    Z-Velocity
-    Iterations:   Start residual:     Final residual:
-              2     0.6056730E-04       0.2457372E-07
-    Fluid step time (s):     0.1091777E+00
-    Total elapsed time (s):  0.6192938E+00
->>>>>>> d1add089
-
-    --------Postprocessing--------
-    Force and torque on zone    7  Cylinder
-    Time step, time, total force/torque, pressure, viscous, direction
-<<<<<<< HEAD
+
+    --------Postprocessing--------
+    Force and torque on zone    7  Cylinder
+    Time step, time, total force/torque, pressure, viscous, direction
           5  0.50000E-01  0.24877E+01  0.17573E+01  0.73041E+00, forcex
           5  0.50000E-01  0.56960E-02  0.56998E-02 -0.37579E-05, forcey
           5  0.50000E-01  0.13518E-07  0.13580E-07 -0.62676E-10, forcez
           5  0.50000E-01 -0.17083E-01 -0.17094E-01  0.11275E-04, torquex
           5  0.50000E-01  0.74632E+01  0.52719E+01  0.21912E+01, torquey
           5  0.50000E-01 -0.10441E-07 -0.27362E-07  0.16921E-07, torquez
-=======
-          5  0.50000E-01  0.24878E+01  0.17574E+01  0.73041E+00, forcex
-          5  0.50000E-01  0.58652E-02  0.58689E-02 -0.37373E-05, forcey
-          5  0.50000E-01  0.13863E-07  0.13579E-07  0.28346E-09, forcez
-          5  0.50000E-01 -0.17649E-01 -0.17660E-01  0.11205E-04, torquex
-          5  0.50000E-01  0.74634E+01  0.52722E+01  0.21912E+01, torquey
-          5  0.50000E-01 -0.22131E-07 -0.33916E-07  0.11786E-07, torquez
->>>>>>> d1add089
 
        --------Writer output---------
        File name     : field.fld
        Output number :     1
        File name     : fluid.chkp
        Output number :     1
-<<<<<<< HEAD
        Writing at time:     0.050000 Output time (s):  0.018785
 
     ---------Step summary---------
     Total time for step        5 (s):   0.6433844E+00
     Total elapsed time (s):             0.3485958E+01
- ----------------------------------------------------------------
- t =   0.5999999E-01                                  [  60.00% ]
- ----------------------------------------------------------------
- Time-step:      6
-  CFL:  0.4589  dt: 9.9999998E-03
-=======
-       Writing at time:     0.050000 Output time (s):  0.006586
-
-    ---------Step summary---------
-    Total time for step        5 (s):   0.1189541E+00
-    Total elapsed time (s):             0.6290702E+00
  -------------------------------------------------------------------------------
  Step =           6 t =   0.5999999E-01                              [  60.00% ]
  -------------------------------------------------------------------------------
-  CFL:  0.4588816E+00 dt:  0.1000000E-01
->>>>>>> d1add089
-
-    --------Preprocessing---------
-
-    ------------Fluid-------------
-<<<<<<< HEAD
+
+    --------Preprocessing---------
+    CFL:  0.4589  dt: 9.9999998E-03
+
+
+    ------------Fluid-------------
            Time: | Field:  Iters:   Start res.:   Final res.:
         0.060000 | Press.       8    0.3043E-01    0.9227E-03
         0.060000 | X-Vel.       3    0.1092E-01    0.8280E-07
@@ -488,27 +291,10 @@
         0.060000 | Z-Vel.       2    0.3993E-04    0.1190E-07
     Fluid step time (s):     0.4412612E+00
     Total elapsed time (s):  0.3927294E+01
-=======
-    Pressure
-    Iterations:   Start residual:     Final residual:
-              8     0.3043104E-01       0.9227082E-03
-    X-Velocity
-    Iterations:   Start residual:     Final residual:
-              3     0.1092357E-01       0.8280422E-07
-    Y-Velocity
-    Iterations:   Start residual:     Final residual:
-              3     0.6731158E-02       0.8003254E-07
-    Z-Velocity
-    Iterations:   Start residual:     Final residual:
-              2     0.3992056E-04       0.1190269E-07
-    Fluid step time (s):     0.7533794E-01
-    Total elapsed time (s):  0.7044506E+00
->>>>>>> d1add089
-
-    --------Postprocessing--------
-    Force and torque on zone    7  Cylinder
-    Time step, time, total force/torque, pressure, viscous, direction
-<<<<<<< HEAD
+
+    --------Postprocessing--------
+    Force and torque on zone    7  Cylinder
+    Time step, time, total force/torque, pressure, viscous, direction
           6  0.60000E-01  0.52592E-01 -0.67494E+00  0.72754E+00, forcex
           6  0.60000E-01 -0.35665E-02 -0.35696E-02  0.30696E-05, forcey
           6  0.60000E-01  0.15854E-07  0.15941E-07 -0.87383E-10, forcez
@@ -519,32 +305,15 @@
     ---------Step summary---------
     Total time for step        6 (s):   0.4659274E+00
     Total elapsed time (s):             0.3951960E+01
- ----------------------------------------------------------------
- t =   0.6999999E-01                                  [  70.00% ]
- ----------------------------------------------------------------
- Time-step:      7
-  CFL:  0.4580  dt: 9.9999998E-03
-=======
-          6  0.60000E-01  0.52629E-01 -0.67491E+00  0.72754E+00, forcex
-          6  0.60000E-01 -0.36861E-02 -0.36892E-02  0.30589E-05, forcey
-          6  0.60000E-01  0.16169E-07  0.15939E-07  0.22949E-09, forcez
-          6  0.60000E-01  0.11051E-01  0.11060E-01 -0.91782E-05, torquex
-          6  0.60000E-01  0.15789E+00 -0.20247E+01  0.21826E+01, torquey
-          6  0.60000E-01  0.71825E-08 -0.67673E-07  0.74856E-07, torquez
-
-    ---------Step summary---------
-    Total time for step        6 (s):   0.7855628E-01
-    Total elapsed time (s):             0.7076689E+00
  -------------------------------------------------------------------------------
  Step =           7 t =   0.6999999E-01                              [  70.00% ]
  -------------------------------------------------------------------------------
-  CFL:  0.4580116E+00 dt:  0.1000000E-01
->>>>>>> d1add089
-
-    --------Preprocessing---------
-
-    ------------Fluid-------------
-<<<<<<< HEAD
+
+    --------Preprocessing---------
+    CFL:  0.4580  dt: 9.9999998E-03
+
+
+    ------------Fluid-------------
            Time: | Field:  Iters:   Start res.:   Final res.:
         0.070000 | Press.       9    0.2200E-01    0.8259E-03
         0.070000 | X-Vel.       3    0.8987E-02    0.7460E-07
@@ -552,28 +321,11 @@
         0.070000 | Z-Vel.       2    0.3673E-04    0.1866E-07
     Fluid step time (s):     0.4821316E+00
     Total elapsed time (s):  0.4434158E+01
-=======
-    Pressure
-    Iterations:   Start residual:     Final residual:
-              9     0.2200158E-01       0.8258666E-03
-    X-Velocity
-    Iterations:   Start residual:     Final residual:
-              3     0.8986702E-02       0.7459712E-07
-    Y-Velocity
-    Iterations:   Start residual:     Final residual:
-              3     0.6172837E-02       0.7185223E-07
-    Z-Velocity
-    Iterations:   Start residual:     Final residual:
-              2     0.3675688E-04       0.1865479E-07
-    Fluid step time (s):     0.8033022E-01
-    Total elapsed time (s):  0.7880326E+00
->>>>>>> d1add089
 
     --------Postprocessing--------
     Force and torque on zone    7  Cylinder
     Time step, time, total force/torque, pressure, viscous, direction
           7  0.70000E-01  0.52985E+01  0.45737E+01  0.72475E+00, forcex
-<<<<<<< HEAD
           7  0.70000E-01 -0.55911E-02 -0.56043E-02  0.13136E-04, forcey
           7  0.70000E-01  0.16632E-07  0.16750E-07 -0.11758E-09, forcez
           7  0.70000E-01  0.16816E-01  0.16855E-01 -0.39407E-04, torquex
@@ -583,31 +335,15 @@
     ---------Step summary---------
     Total time for step        7 (s):   0.5065651E+00
     Total elapsed time (s):             0.4458592E+01
- ----------------------------------------------------------------
- t =   0.7999999E-01                                  [  80.00% ]
- ----------------------------------------------------------------
- Time-step:      8
-  CFL:  0.4573  dt: 9.9999998E-03
-=======
-          7  0.70000E-01 -0.55554E-02 -0.55686E-02  0.13147E-04, forcey
-          7  0.70000E-01  0.16909E-07  0.16752E-07  0.15668E-09, forcez
-          7  0.70000E-01  0.16708E-01  0.16747E-01 -0.39434E-04, torquex
-          7  0.70000E-01  0.15895E+02  0.13721E+02  0.21743E+01, torquey
-          7  0.70000E-01 -0.43229E-06 -0.13498E-06 -0.29731E-06, torquez
-
-    ---------Step summary---------
-    Total time for step        7 (s):   0.8352817E-01
-    Total elapsed time (s):             0.7912305E+00
  -------------------------------------------------------------------------------
  Step =           8 t =   0.7999999E-01                              [  80.00% ]
  -------------------------------------------------------------------------------
-  CFL:  0.4572778E+00 dt:  0.1000000E-01
->>>>>>> d1add089
-
-    --------Preprocessing---------
-
-    ------------Fluid-------------
-<<<<<<< HEAD
+
+    --------Preprocessing---------
+    CFL:  0.4573  dt: 9.9999998E-03
+
+
+    ------------Fluid-------------
            Time: | Field:  Iters:   Start res.:   Final res.:
         0.080000 | Press.       7    0.1392E-01    0.7679E-03
         0.080000 | X-Vel.       3    0.7838E-02    0.6765E-07
@@ -615,28 +351,11 @@
         0.080000 | Z-Vel.       2    0.2362E-04    0.7192E-08
     Fluid step time (s):     0.4136807E+00
     Total elapsed time (s):  0.4872356E+01
-=======
-    Pressure
-    Iterations:   Start residual:     Final residual:
-              7     0.1392092E-01       0.7679773E-03
-    X-Velocity
-    Iterations:   Start residual:     Final residual:
-              3     0.7838466E-02       0.6765240E-07
-    Y-Velocity
-    Iterations:   Start residual:     Final residual:
-              3     0.5904410E-02       0.6759108E-07
-    Z-Velocity
-    Iterations:   Start residual:     Final residual:
-              2     0.2362788E-04       0.7193527E-08
-    Fluid step time (s):     0.7030418E-01
-    Total elapsed time (s):  0.8615709E+00
->>>>>>> d1add089
 
     --------Postprocessing--------
     Force and torque on zone    7  Cylinder
     Time step, time, total force/torque, pressure, viscous, direction
           8  0.80000E-01  0.42952E+01  0.35734E+01  0.72181E+00, forcex
-<<<<<<< HEAD
           8  0.80000E-01  0.33348E-03  0.31806E-03  0.15424E-04, forcey
           8  0.80000E-01  0.17556E-07  0.17700E-07 -0.14330E-09, forcez
           8  0.80000E-01 -0.96503E-03 -0.91877E-03 -0.46254E-04, torquex
@@ -646,31 +365,15 @@
     ---------Step summary---------
     Total time for step        8 (s):   0.4381650E+00
     Total elapsed time (s):             0.4896841E+01
- ----------------------------------------------------------------
- t =   0.8999999E-01                                  [  90.00% ]
- ----------------------------------------------------------------
- Time-step:      9
-  CFL:  0.4567  dt: 9.9999998E-03
-=======
-          8  0.80000E-01  0.34896E-03  0.33351E-03  0.15446E-04, forcey
-          8  0.80000E-01  0.17764E-07  0.17701E-07  0.63300E-10, forcez
-          8  0.80000E-01 -0.10739E-02 -0.10276E-02 -0.46341E-04, torquex
-          8  0.80000E-01  0.12886E+02  0.10720E+02  0.21654E+01, torquey
-          8  0.80000E-01 -0.41328E-06 -0.10653E-06 -0.30675E-06, torquez
-
-    ---------Step summary---------
-    Total time for step        8 (s):   0.7350728E-01
-    Total elapsed time (s):             0.8647740E+00
  -------------------------------------------------------------------------------
  Step =           9 t =   0.8999999E-01                              [  90.00% ]
  -------------------------------------------------------------------------------
-  CFL:  0.4567012E+00 dt:  0.1000000E-01
->>>>>>> d1add089
-
-    --------Preprocessing---------
-
-    ------------Fluid-------------
-<<<<<<< HEAD
+
+    --------Preprocessing---------
+    CFL:  0.4567  dt: 9.9999998E-03
+
+
+    ------------Fluid-------------
            Time: | Field:  Iters:   Start res.:   Final res.:
         0.090000 | Press.       6    0.1115E-01    0.9396E-03
         0.090000 | X-Vel.       3    0.7059E-02    0.6106E-07
@@ -678,27 +381,10 @@
         0.090000 | Z-Vel.       2    0.1811E-04    0.5221E-08
     Fluid step time (s):     0.3786395E+00
     Total elapsed time (s):  0.5275562E+01
-=======
-    Pressure
-    Iterations:   Start residual:     Final residual:
-              6     0.1115234E-01       0.9395486E-03
-    X-Velocity
-    Iterations:   Start residual:     Final residual:
-              3     0.7058637E-02       0.6106433E-07
-    Y-Velocity
-    Iterations:   Start residual:     Final residual:
-              3     0.5718324E-02       0.6454835E-07
-    Z-Velocity
-    Iterations:   Start residual:     Final residual:
-              2     0.1812465E-04       0.5220555E-08
-    Fluid step time (s):     0.6557361E-01
-    Total elapsed time (s):  0.9303871E+00
->>>>>>> d1add089
-
-    --------Postprocessing--------
-    Force and torque on zone    7  Cylinder
-    Time step, time, total force/torque, pressure, viscous, direction
-<<<<<<< HEAD
+
+    --------Postprocessing--------
+    Force and torque on zone    7  Cylinder
+    Time step, time, total force/torque, pressure, viscous, direction
           9  0.90000E-01  0.34640E+01  0.27448E+01  0.71919E+00, forcex
           9  0.90000E-01  0.42256E-02  0.42157E-02  0.98464E-05, forcey
           9  0.90000E-01  0.18537E-07  0.18696E-07 -0.15976E-09, forcez
@@ -709,32 +395,15 @@
     ---------Step summary---------
     Total time for step        9 (s):   0.4031568E+00
     Total elapsed time (s):             0.5300079E+01
- ----------------------------------------------------------------
- t =   0.9999999E-01                                  [ 100.00% ]
- ----------------------------------------------------------------
- Time-step:     10
-  CFL:  0.4561  dt: 9.9999998E-03
-=======
-          9  0.90000E-01  0.34641E+01  0.27449E+01  0.71919E+00, forcex
-          9  0.90000E-01  0.42433E-02  0.42334E-02  0.98497E-05, forcey
-          9  0.90000E-01  0.18668E-07  0.18696E-07 -0.28563E-10, forcez
-          9  0.90000E-01 -0.12692E-01 -0.12662E-01 -0.29520E-04, torquex
-          9  0.90000E-01  0.10392E+02  0.82347E+01  0.21576E+01, torquey
-          9  0.90000E-01 -0.13379E-06 -0.38265E-07 -0.95522E-07, torquez
-
-    ---------Step summary---------
-    Total time for step        9 (s):   0.6875595E-01
-    Total elapsed time (s):             0.9335694E+00
  -------------------------------------------------------------------------------
  Step =          10 t =   0.9999999E-01                              [ 100.00% ]
  -------------------------------------------------------------------------------
-  CFL:  0.4561207E+00 dt:  0.1000000E-01
->>>>>>> d1add089
-
-    --------Preprocessing---------
-
-    ------------Fluid-------------
-<<<<<<< HEAD
+
+    --------Preprocessing---------
+    CFL:  0.4561  dt: 9.9999998E-03
+
+
+    ------------Fluid-------------
            Time: | Field:  Iters:   Start res.:   Final res.:
         0.100000 | Press.       6    0.9583E-02    0.8153E-03
         0.100000 | X-Vel.       3    0.6471E-02    0.5502E-07
@@ -742,74 +411,36 @@
         0.100000 | Z-Vel.       2    0.9142E-05    0.1807E-08
     Fluid step time (s):     0.3901285E+00
     Total elapsed time (s):  0.5690276E+01
-=======
-    Pressure
-    Iterations:   Start residual:     Final residual:
-              6     0.9582634E-02       0.8152965E-03
-    X-Velocity
-    Iterations:   Start residual:     Final residual:
-              3     0.6470947E-02       0.5501809E-07
-    Y-Velocity
-    Iterations:   Start residual:     Final residual:
-              3     0.5562793E-02       0.6210289E-07
-    Z-Velocity
-    Iterations:   Start residual:     Final residual:
-              2     0.9180776E-05       0.1801096E-08
-    Fluid step time (s):     0.6558258E-01
-    Total elapsed time (s):  0.9991852E+00
->>>>>>> d1add089
-
-    --------Postprocessing--------
-    Force and torque on zone    7  Cylinder
-    Time step, time, total force/torque, pressure, viscous, direction
-<<<<<<< HEAD
+
+    --------Postprocessing--------
+    Force and torque on zone    7  Cylinder
+    Time step, time, total force/torque, pressure, viscous, direction
          10  0.10000E+00  0.32341E+01  0.25171E+01  0.71702E+00, forcex
          10  0.10000E+00  0.16865E-02  0.16832E-02  0.32538E-05, forcey
          10  0.10000E+00  0.19547E-07  0.19723E-07 -0.17579E-09, forcez
          10  0.10000E+00 -0.50078E-02 -0.49981E-02 -0.97342E-05, torquex
          10  0.10000E+00  0.97024E+01  0.75513E+01  0.21511E+01, torquey
          10  0.10000E+00 -0.73548E-07 -0.61914E-07 -0.11634E-07, torquez
-=======
-         10  0.10000E+00  0.32341E+01  0.25170E+01  0.71702E+00, forcex
-         10  0.10000E+00  0.16435E-02  0.16402E-02  0.32538E-05, forcey
-         10  0.10000E+00  0.19603E-07  0.19723E-07 -0.11939E-09, forcez
-         10  0.10000E+00 -0.49645E-02 -0.49548E-02 -0.97476E-05, torquex
-         10  0.10000E+00  0.97022E+01  0.75511E+01  0.21511E+01, torquey
-         10  0.10000E+00 -0.72950E-07 -0.54530E-07 -0.18420E-07, torquez
->>>>>>> d1add089
 
        --------Writer output---------
        File name     : field.fld
        Output number :     2
        File name     : fluid.chkp
        Output number :     2
-<<<<<<< HEAD
        Writing at time:     0.100000 Output time (s):  0.019513
 
     ---------Step summary---------
     Total time for step       10 (s):   0.4334403E+00
     Total elapsed time (s):             0.5733588E+01
- ----------------------------------------------------------------
- t =   0.1100000E+00                                  [ 110.00% ]
- ----------------------------------------------------------------
- Time-step:     11
-  CFL:  0.4555  dt: 9.9999998E-03
-=======
-       Writing at time:     0.100000 Output time (s):  0.006821
-
-    ---------Step summary---------
-    Total time for step       10 (s):   0.7562152E-01
-    Total elapsed time (s):             0.1009224E+01
  -------------------------------------------------------------------------------
  Step =          11 t =   0.1100000E+00                              [ 110.00% ]
  -------------------------------------------------------------------------------
-  CFL:  0.4555339E+00 dt:  0.1000000E-01
->>>>>>> d1add089
-
-    --------Preprocessing---------
-
-    ------------Fluid-------------
-<<<<<<< HEAD
+
+    --------Preprocessing---------
+    CFL:  0.4555  dt: 9.9999998E-03
+
+
+    ------------Fluid-------------
            Time: | Field:  Iters:   Start res.:   Final res.:
         0.110000 | Press.       5    0.8424E-02    0.8711E-03
         0.110000 | X-Vel.       3    0.6016E-02    0.4978E-07
@@ -817,27 +448,10 @@
         0.110000 | Z-Vel.       2    0.1724E-04    0.2655E-08
     Fluid step time (s):     0.3480913E+00
     Total elapsed time (s):  0.6081760E+01
-=======
-    Pressure
-    Iterations:   Start residual:     Final residual:
-              5     0.8424113E-02       0.8711556E-03
-    X-Velocity
-    Iterations:   Start residual:     Final residual:
-              3     0.6015924E-02       0.4978422E-07
-    Y-Velocity
-    Iterations:   Start residual:     Final residual:
-              3     0.5447054E-02       0.6005352E-07
-    Z-Velocity
-    Iterations:   Start residual:     Final residual:
-              2     0.1722989E-04       0.2657688E-08
-    Fluid step time (s):     0.6100376E-01
-    Total elapsed time (s):  0.1070269E+01
->>>>>>> d1add089
-
-    --------Postprocessing--------
-    Force and torque on zone    7  Cylinder
-    Time step, time, total force/torque, pressure, viscous, direction
-<<<<<<< HEAD
+
+    --------Postprocessing--------
+    Force and torque on zone    7  Cylinder
+    Time step, time, total force/torque, pressure, viscous, direction
          11  0.11000E+00  0.31354E+01  0.24202E+01  0.71518E+00, forcex
          11  0.11000E+00 -0.70430E-03 -0.70397E-03 -0.33754E-06, forcey
          11  0.11000E+00  0.20113E-07  0.20314E-07 -0.20061E-09, forcez
@@ -848,27 +462,11 @@
     ---------Step summary---------
     Total time for step       11 (s):   0.3702761E+00
     Total elapsed time (s):             0.6103945E+01
-=======
-         11  0.11000E+00  0.31354E+01  0.24203E+01  0.71518E+00, forcex
-         11  0.11000E+00 -0.62412E-03 -0.62380E-03 -0.32311E-06, forcey
-         11  0.11000E+00  0.20101E-07  0.20313E-07 -0.21199E-09, forcez
-         11  0.11000E+00  0.18923E-02  0.18913E-02  0.98737E-06, torquex
-         11  0.11000E+00  0.94063E+01  0.72608E+01  0.21455E+01, torquey
-         11  0.11000E+00 -0.24629E-06 -0.97592E-07 -0.14870E-06, torquez
-
-    ---------Step summary---------
-    Total time for step       11 (s):   0.6416468E-01
-    Total elapsed time (s):             0.1073430E+01
->>>>>>> d1add089
 
    --------Writer output---------
    File name     : field.fld
    Output number :     3
    File name     : fluid.chkp
    Output number :     3
-<<<<<<< HEAD
    Writing at time:     0.110000 Output time (s):  0.018883
-=======
-   Writing at time:     0.110000 Output time (s):  0.006783
->>>>>>> d1add089
  Normal end.