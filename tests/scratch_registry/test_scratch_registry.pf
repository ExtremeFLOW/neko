module test_scratch_registry
  use pfunit
  use field
<<<<<<< HEAD
  use mesh
  use space
  use dofmap
=======
>>>>>>> 633213b0
  use point
  use scratch_registry
  use num_types
  implicit none

contains

  subroutine test_scratch_registry_gen_msh(msh)
    type(mesh_t), intent(inout) :: msh
    type(point_t) :: p(12)

    p(1) = point_t(0d0, 0d0, 0d0)
    call p(1)%set_id(1)
    p(2) = point_t(1d0, 0d0, 0d0)
    call p(2)%set_id(2)
    p(3) = point_t(0d0, 1d0, 0d0)
    call p(3)%set_id(4)
    p(4) = point_t(1d0, 1d0, 0d0)
    call p(4)%set_id(3)
    p(5) = point_t(2d0, 0d0, 0d0)
    call p(5)%set_id(5)
    p(6) = point_t(2d0, 1d0, 0d0)
    call p(6)%set_id(6)
    p(7) = point_t(0d0, 0d0, 1d0)
    call p(7)%set_id(7)
    p(8) = point_t(1d0, 0d0, 1d0)
    call p(8)%set_id(8)
    p(9) = point_t(1d0, 1d0, 1d0)
    call p(9)%set_id(9)
    p(10) = point_t(0d0, 1d0, 1d0)
    call p(10)%set_id(10)
    p(11) = point_t(2d0, 0d0, 1d0)
    call p(11)%set_id(11)
    p(12) = point_t(2d0, 1d0, 1d0)
    call p(12)%set_id(12)
  
    call msh%init(3, 1)
    call msh%add_element(1, p(1), p(2), p(4), p(3), &
         p(7), p(8), p(9), p(10))
    
  end subroutine test_scratch_registry_gen_msh
  
  @test
  subroutine test_scratch_registry_init_default()
    type(space_t) :: Xh
    type(mesh_t) :: msh
    type(dofmap_t) :: dm
    integer, parameter :: LX = 4
    type(scratch_registry_t) :: scratch
    integer :: ierr

    call test_scratch_registry_gen_msh(msh)
    call space_init(Xh, GLL, lx, lx, lx)
    dm = dofmap_t(msh, Xh)
    
    scratch = scratch_registry_t(dm) 

    @assertEqual(scratch%get_nfields(), 0)
    @assertEqual(scratch%get_expansion_size(), 10)
    @assertEqual(scratch%get_size(), 10)
    @assertEqual(scratch%get_nfields_inuse(), 0)


  end subroutine test_scratch_registry_init_default

  @test
  subroutine test_scratch_registry_init()
    type(space_t) :: Xh
    type(mesh_t) :: msh
    type(dofmap_t) :: dm
    integer, parameter :: LX = 4
    type(scratch_registry_t) :: scratch
    integer :: ierr

    call test_scratch_registry_gen_msh(msh)
    call space_init(Xh, GLL, lx, lx, lx)
    dm = dofmap_t(msh, Xh)
    
    scratch = scratch_registry_t(dm, 5, 3) 

    @assertEqual(scratch%get_nfields(), 0)
    @assertEqual(scratch%get_expansion_size(), 3)
    @assertEqual(scratch%get_size(), 5)
    @assertEqual(scratch%get_nfields_inuse(), 0)

  end subroutine test_scratch_registry_init

  @test
  subroutine test_scratch_registry_request_field_fresh()
    type(space_t) :: Xh
    type(mesh_t) :: msh
    type(dofmap_t) :: dm
    type(scratch_registry_t) :: scratch
    type(field_t), pointer :: f1, f2, f3
    integer :: ierr, index1, index2, index3
    integer, parameter :: LX = 3

    ! write(*,*) "TEST FRESH"
    call test_scratch_registry_gen_msh(msh)
    call space_init(Xh, GLL, lx, lx, lx)
    dm = dofmap_t(msh, Xh)
    
    scratch = scratch_registry_t(dm, 5, 3) 
    
    call scratch%request_field(f1, index1)
    call scratch%request_field(f2, index2)
    call scratch%request_field(f3, index3)
    @assertEqual(index1, 1)
    @assertEqual(index2, 2)
    @assertEqual(scratch%get_inuse(index1), .true.)
    @assertEqual(scratch%get_inuse(index2), .true.)
    @assertEqual(scratch%get_nfields(), 3)
    @assertEqual(scratch%get_nfields_inuse(), 3)
    
    ! do something with the field
    call cfill(f1%x, 1.0_rp, f1%dof%size())
    call cfill(f2%x, 2.0_rp, f2%dof%size())
    call cfill(f3%x, 3.0_rp, f3%dof%size())
    @assertEqual(f1%x(1,1,1,1), 1.0_rp)
    @assertEqual(f2%x(1,1,1,1), 2.0_rp)
    @assertEqual(f3%x(1,1,1,1), 3.0_rp)
  end subroutine test_scratch_registry_request_field_fresh

  @test
  subroutine test_scratch_registry_relinquish_field()
    type(space_t) :: Xh
    type(mesh_t) :: msh
    type(dofmap_t) :: dm
    type(scratch_registry_t) :: scratch
    type(field_t), pointer :: f
    integer :: ierr, index
    integer, parameter :: LX = 3

    call test_scratch_registry_gen_msh(msh)
    call space_init(Xh, GLL, lx, lx, lx)
    dm = dofmap_t(msh, Xh)
    
    scratch = scratch_registry_t(dm, 5, 3) 
    
    call scratch%request_field(f, index)
    call scratch%relinquish_field(index)
    @assertEqual(scratch%get_inuse(index), .false.)
    @assertEqual(scratch%get_nfields_inuse(), 0)
    @assertEqual(scratch%get_nfields(), 1)
  end subroutine test_scratch_registry_relinquish_field

  @test
  subroutine test_scratch_registry_expand()
    type(space_t) :: Xh
    type(mesh_t) :: msh
    type(dofmap_t) :: dm
    type(scratch_registry_t), target :: scratch
    type(field_t), pointer :: f1, f2
    integer :: ierr, index1, index2
    integer, parameter :: LX = 2

    ! write(*,*) "TEST EXPAND"

    call test_scratch_registry_gen_msh(msh)
    call space_init(Xh, GLL, lx, lx, lx)
    dm = dofmap_t(msh, Xh)
    
    scratch = scratch_registry_t(dm, 1, 1) 

    call scratch%request_field(f1, index1)
    call cfill(f1%x, 1.0_rp, f1%dof%size())
    @assertEqual(f1%x(1,1,1,1), 1.0_rp)

    ! add new field, trigging expand
    call scratch%request_field(f2, index2)
    
    ! try to use the second field
    call cfill(f2%x, 2.0_rp, dm%size())

    ! make sure values in f1 preserved after expansion
    @assertEqual(f1%x(1,1,1,1), 1.0_rp)
    @assertEqual(f2%x(1,1,1,1), 2.0_rp)
    @assertEqual(index1, 1)
    @assertEqual(index2, 2)
    @assertEqual(scratch%get_inuse(index1), .true.)
    @assertEqual(scratch%get_inuse(index2), .true.)
    @assertEqual(scratch%get_nfields(), 2)
    @assertEqual(scratch%get_nfields_inuse(), 2)
    @assertEqual(scratch%get_size(), 2)
  end subroutine test_scratch_registry_expand

 @test
 subroutine test_scratch_registry_combo()
   type(space_t) :: Xh
   type(mesh_t) :: msh
   type(dofmap_t) :: dm
   type(scratch_registry_t), target :: scratch
   type(field_t), pointer :: f1, f2, f3
   integer :: ierr, index1, index2, index3
   integer, parameter :: LX = 2

   call test_scratch_registry_gen_msh(msh)
   call space_init(Xh, GLL, lx, lx, lx)
   dm = dofmap_t(msh, Xh)
    
  !  write(*,*) "TEST COMBO"
   scratch = scratch_registry_t(dm, 2, 2) 
    
   ! add 2 fields, no expansion
   call scratch%request_field(f1, index1)
   call scratch%request_field(f2, index2)
   call cfill(f1%x, 1.0_rp, f1%dof%size())
   call cfill(f2%x, 2.0_rp, f2%dof%size())

   @assertEqual(index1, 1)
   @assertEqual(index2, 2)
   @assertEqual(scratch%get_inuse(index1), .true.)
   @assertEqual(scratch%get_inuse(index2), .true.)
   @assertEqual(scratch%get_nfields(), 2)
   @assertEqual(scratch%get_nfields_inuse(), 2)
   @assertEqual(scratch%get_size(), 2)
    
   ! get rid of one field
   call scratch%relinquish_field(index1)
   @assertEqual(scratch%get_inuse(index1), .false.)
   @assertEqual(scratch%get_inuse(index2), .true.)
   @assertEqual(scratch%get_nfields(), 2)
   @assertEqual(scratch%get_nfields_inuse(), 1)
   @assertEqual(scratch%get_size(), 2)
    
   ! get a new field, should get index 1
   call scratch%request_field(f1, index1)
   call cfill(f1%x, 1.5_rp, f1%dof%size())
   @assertEqual(index1, 1)
   @assertEqual(scratch%get_inuse(index1), .true.)
   @assertEqual(scratch%get_inuse(index2), .true.)
   @assertEqual(scratch%get_nfields(), 2)
   @assertEqual(scratch%get_nfields_inuse(), 2)
   @assertEqual(scratch%get_size(), 2)

   ! check that the fields have survived
   @assertEqual(f1%x(1,1,1,1), 1.5_rp)
   @assertEqual(f2%x(1,1,1,1), 2.0_rp)

    ! get a another field, should get index 3 and triger expand
   call scratch%request_field(f3, index3)
   call cfill(f3%x, 3.0_rp, f3%dof%size())
   @assertEqual(index3, 3)
   @assertEqual(scratch%get_inuse(index1), .true.)
   @assertEqual(scratch%get_inuse(index2), .true.)
   @assertEqual(scratch%get_inuse(index3), .true.)
   @assertEqual(scratch%get_nfields(), 3)
   @assertEqual(scratch%get_nfields_inuse(), 3)
   @assertEqual(scratch%get_size(), 4)

   ! check that the fields have survived
   @assertEqual(f1%x(1,1,1,1), 1.5_rp)
   @assertEqual(f2%x(1,1,1,1), 2.0_rp)
   @assertEqual(f3%x(1,1,1,1), 3.0_rp)
    
    
end subroutine test_scratch_registry_combo

 @test
 subroutine test_scratch_registry_array_indices()
   type(space_t) :: Xh
   type(mesh_t) :: msh
   type(dofmap_t) :: dm
   type(scratch_registry_t), target :: scratch
   type(field_t), pointer :: f1, f2, f3
   integer :: ierr
   integer :: indices(3)
     
   integer, parameter :: LX = 2

   call test_scratch_registry_gen_msh(msh)
   call space_init(Xh, GLL, lx, lx, lx)
   dm = dofmap_t(msh, Xh)
    
  !  write(*,*) "TEST COMBO"
   scratch = scratch_registry_t(dm, 2, 2) 
    
   ! add 2 fields, no expansion
   call scratch%request_field(f1, indices(1))
   call scratch%request_field(f2, indices(2))
   call scratch%request_field(f3, indices(3))

   @assertEqual(indices(1), 1)
   @assertEqual(indices(2), 2)
   @assertEqual(indices(3), 3)
   
   call cfill(f1%x, 1.0_rp, f1%dof%size())
   call cfill(f2%x, 2.0_rp, f2%dof%size())
   call cfill(f3%x, 2.0_rp, f2%dof%size())

   ! get rid of the fields
   call scratch%relinquish_field(indices)
   @assertEqual(scratch%get_inuse(indices(1)), .false.)
   @assertEqual(scratch%get_inuse(indices(2)), .false.)
   @assertEqual(scratch%get_inuse(indices(3)), .false.)
   @assertEqual(scratch%get_nfields(), 3)
   @assertEqual(scratch%get_nfields_inuse(), 0)
    
   ! get a new field, should get index 1
   call scratch%request_field(f1, indices(1))
   call cfill(f1%x, 1.5_rp, f1%dof%size())
   @assertEqual(indices(1), 1)
   @assertEqual(scratch%get_inuse(indices(1)), .true.)
   @assertEqual(scratch%get_nfields(), 3)
   @assertEqual(scratch%get_nfields_inuse(), 1)
    
end subroutine test_scratch_registry_array_indices
end module test_scratch_registry<|MERGE_RESOLUTION|>--- conflicted
+++ resolved
@@ -1,12 +1,9 @@
 module test_scratch_registry
   use pfunit
   use field
-<<<<<<< HEAD
   use mesh
   use space
   use dofmap
-=======
->>>>>>> 633213b0
   use point
   use scratch_registry
   use num_types
