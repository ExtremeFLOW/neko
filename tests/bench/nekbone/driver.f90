program nekobone
  use neko
  implicit none

  character(len=NEKO_FNAME_LEN) :: fname, lxchar
  type(mesh_t) :: msh
  type(file_t) :: nmsh_file, mf
  type(space_t) :: Xh
  type(dofmap_t) :: dm
  type(gs_t) :: gs_h
  type(field_t) :: x, w
  integer :: argc, lx, n, n_glb, niter, ierr
  character(len=80) :: suffix
  integer, allocatable :: msk(:)
  real(kind=dp), allocatable :: f(:), c(:), r(:), p(:), z(:)
  real(kind=dp), allocatable :: g(:, :, :, :, :)

  argc = command_argument_count()

  if ((argc .lt. 2) .or. (argc .gt. 2)) then
     write(*,*) 'Usage: ./nekobone <neko mesh> <N>'
     stop
  end if

  call neko_init

  call get_command_argument(1, fname)
  call get_command_argument(2, lxchar)
  read(lxchar, *) lx

<<<<<<< HEAD
  nmsh_file = file_t(fname)
=======
  call nmsh_file%init(fname)
>>>>>>> abd8282c
  call nmsh_file%read(msh)
  call mesh_generate_conn(msh)

  call space_init(Xh, GLL, lx, lx, lx)

  call dm%init(msh, Xh)
  call gs_init(gs_h, dm)

  call field_init(x, msh, Xh, "x")
  call field_init(w, msh, Xh, "work")

  n = Xh%lx * Xh%ly * Xh%lz * msh%nelv
  allocate(msk(0:n))
  call set_mask(msk, msh, Xh%lx, Xh%ly, Xh%lz, n)

  allocate(g(6, Xh%lx, Xh%ly, Xh%lz, msh%nelv))
  call setup_g(g, Xh%wx, Xh%lx, Xh%ly, Xh%lz, msh%nelv)

  niter = 100
  allocate(f(n), c(n), r(n), p(n), z(n))
  call set_multiplicity(c, n, gs_h)
  call set_f(f, c, n, gs_h)

  call cg(x, f, g, c, r, w, p, z, n, msk, niter, gs_h)

  n_glb = Xh%lx * Xh%ly * Xh%lz * msh%glb_nelv

  call MPI_Barrier(NEKO_COMM, ierr)

  call set_timer_flop_cnt(0, msh%glb_nelv, x%Xh%lx, niter, n_glb)
  call cg(x, f, g, c, r, w, p, z, n, msk, niter, gs_h)
  call set_timer_flop_cnt(1, msh%glb_nelv, x%Xh%lx, niter, n_glb)

  deallocate(f, c, g, r, p, z, msk)
  call space_free(Xh)
  call field_free(x)
  call mesh_free(msh)

  call neko_finalize

end program nekobone

subroutine set_timer_flop_cnt(iset, nelt, nx1, niter, n)
  use comm
  use num_types
  implicit none

  integer :: iset
  integer, intent(inout) :: nelt
  integer, intent(inout) :: nx1
  integer, intent(inout) :: niter
  integer, intent(inout) :: n
  real(kind=dp), save :: time0, time1, mflops, flop_a, flop_cg
  real(kind=dp) :: nxyz, nx

  nx = dble(nx1)
  nxyz = dble(nx1 * nx1 * nx1)
  if (iset .eq. 0) then
     time0 = MPI_Wtime()
  else
     flop_a = (19d0 * nxyz + 12d0 * nx * nxyz) * dble(nelt) * dble(niter)
     flop_cg = dble(niter+1) * 15d0 * dble(n)
     time1 = MPI_Wtime()
     time1 = time1-time0
     if (time1 .gt. 0) mflops = (flop_a+flop_cg)/(1.d6*time1)
     if (pe_rank .eq. 0) then
        write(6,*)
        write(6,1) nelt,pe_size,nx1
        write(6,2) mflops, mflops/pe_size
        write(6,3) flop_a,flop_cg
        write(6,4) time1
     endif
1    format('nelt = ',i7, ', np = ', i9,', nx1 = ', i7)
2    format('Tot MFlops = ', 1pe12.4, ', MFlops      = ', e12.4)
3    format('Setup Flop = ', 1pe12.4, ', Solver Flop = ', e12.4)
4    format('Solve Time = ', e12.4)
  endif

end subroutine set_timer_flop_cnt

<|MERGE_RESOLUTION|>--- conflicted
+++ resolved
@@ -28,11 +28,7 @@
   call get_command_argument(2, lxchar)
   read(lxchar, *) lx
 
-<<<<<<< HEAD
-  nmsh_file = file_t(fname)
-=======
   call nmsh_file%init(fname)
->>>>>>> abd8282c
   call nmsh_file%read(msh)
   call mesh_generate_conn(msh)
 
