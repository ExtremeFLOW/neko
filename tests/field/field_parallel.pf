--- conflicted
+++ resolved
@@ -2,14 +2,10 @@
   use mpi
   use pfunit
   use field
-<<<<<<< HEAD
-  use point
-=======
   use mesh
   use point
   use space
   use dofmap
->>>>>>> 87d1c5a1
   use num_types
   use device
   use space
