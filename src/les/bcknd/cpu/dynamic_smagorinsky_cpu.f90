--- conflicted
+++ resolved
@@ -62,14 +62,9 @@
   !! @param lij The Germano identity.
   !! @param num The numerator in the expression of c_dyn, i.e. <mij*lij>
   !! @param den The denominator in the expression of c_dyn, i.e. <mij*mij>
-<<<<<<< HEAD
-  subroutine dynamic_smagorinsky_compute_cpu(t, tstep, coef, nut, delta, &
-       c_dyn, test_filter, mij, lij, num, den)
-=======
   subroutine dynamic_smagorinsky_compute_cpu(if_ext, t, tstep, coef, nut, delta, &
        c_dyn, test_filter, mij, lij, num, den)
     logical, intent(in) :: if_ext
->>>>>>> 9fc48fa8
     real(kind=rp), intent(in) :: t
     integer, intent(in) :: tstep
     type(coef_t), intent(in) :: coef
