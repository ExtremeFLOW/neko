! Copyright (c) 2024, The Neko Authors
! All rights reserved.
!
! Redistribution and use in source and binary forms, with or without
! modification, are permitted provided that the following conditions
! are met:
!
!   * Redistributions of source code must retain the above copyright
!     notice, this list of conditions and the following disclaimer.
!
!   * Redistributions in binary form must reproduce the above
!     copyright notice, this list of conditions and the following
!     disclaimer in the documentation and/or other materials provided
!     with the distribution.
!
!   * Neither the name of the authors nor the names of its
!     contributors may be used to endorse or promote products derived
!     from this software without specific prior written permission.
!
! THIS SOFTWARE IS PROVIDED BY THE COPYRIGHT HOLDERS AND CONTRIBUTORS
! "AS IS" AND ANY EXPRESS OR IMPLIED WARRANTIES, INCLUDING, BUT NOT
! LIMITED TO, THE IMPLIED WARRANTIES OF MERCHANTABILITY AND FITNESS
! FOR A PARTICULAR PURPOSE ARE DISCLAIMED. IN NO EVENT SHALL THE
! COPYRIGHT OWNER OR CONTRIBUTORS BE LIABLE FOR ANY DIRECT, INDIRECT,
! INCIDENTAL, SPECIAL, EXEMPLARY, OR CONSEQUENTIAL DAMAGES (INCLUDING,
! BUT NOT LIMITED TO, PROCUREMENT OF SUBSTITUTE GOODS OR SERVICES;
! LOSS OF USE, DATA, OR PROFITS; OR BUSINESS INTERRUPTION) HOWEVER
! CAUSED AND ON ANY THEORY OF LIABILITY, WHETHER IN CONTRACT, STRICT
! LIABILITY, OR TORT (INCLUDING NEGLIGENCE OR OTHERWISE) ARISING IN
! ANY WAY OUT OF THE USE OF THIS SOFTWARE, EVEN IF ADVISED OF THE
! POSSIBILITY OF SUCH DAMAGE.
!
!> Implements the CPU kernel for the `smagorinsky_t` type.
module dynamic_smagorinsky_cpu
  use num_types, only : rp
  use field_list, only : field_list_t
  use math, only : cadd, NEKO_EPS, col2, sub2, col3, cmult
  use scratch_registry, only : neko_scratch_registry
  use field_registry, only : neko_field_registry
  use field, only : field_t
  use operators, only : strain_rate
  use coefs, only : coef_t
  use elementwise_filter, only : elementwise_filter_t
  use gs_ops, only : GS_OP_ADD
  implicit none
  private

  public :: dynamic_smagorinsky_compute_cpu

contains

  !> Compute eddy viscosity on the CPU.
  !! @param t The time value.
  !! @param tstep The current time-step.
  !! @param coef SEM coefficients.
  !! @param nut The SGS viscosity array.
  !! @param delta The LES lengthscale.
  !! @param c_dyn The DS model coefficient
  !! @param test_filter
  !! @param mij
  !! @param lij The Germano identity.
  !! @param num The numerator in the expression of c_dyn, i.e. <mij*lij>
  !! @param den The denominator in the expression of c_dyn, i.e. <mij*mij>
  subroutine dynamic_smagorinsky_compute_cpu(t, tstep, coef, nut, delta, &
                                             c_dyn, test_filter, mij, lij, num, den)
    real(kind=rp), intent(in) :: t
    integer, intent(in) :: tstep
    type(coef_t), intent(in) :: coef
    type(field_t), intent(inout) :: nut
    type(field_t), intent(in) :: delta
    type(field_t), intent(inout) :: c_dyn
    type(elementwise_filter_t), intent(inout) :: test_filter
    type(field_t), intent(inout) :: mij(6), lij(6)
    type(field_t), intent(inout) :: num, den

    type(field_t), pointer :: u, v, w
    type(field_t) :: c_dyn_curr
    ! the strain rate tensor
    type(field_t), pointer :: s11, s22, s33, s12, s13, s23, s_abs
    real(kind=rp) :: alpha ! running averaging coefficient
    integer :: temp_indices(7)
    integer :: i

    if (tstep .eq. 1) then
       alpha = 1.0_rp
    else
       alpha = 0.9_rp
    end if

    u => neko_field_registry%get_field_by_name("u")
    v => neko_field_registry%get_field_by_name("v")
    w => neko_field_registry%get_field_by_name("w")

    call neko_scratch_registry%request_field(s11, temp_indices(1))
    call neko_scratch_registry%request_field(s22, temp_indices(2))
    call neko_scratch_registry%request_field(s33, temp_indices(3))
    call neko_scratch_registry%request_field(s12, temp_indices(4))
    call neko_scratch_registry%request_field(s13, temp_indices(5))
    call neko_scratch_registry%request_field(s23, temp_indices(6))
    call neko_scratch_registry%request_field(s_abs, temp_indices(7))

    ! Compute the strain rate tensor
    call strain_rate(s11%x, s22%x, s33%x, s12%x, s13%x, s23%x, u, v, w, coef)

    call coef%gs_h%op(s11%x, s11%dof%size(), GS_OP_ADD)
    call coef%gs_h%op(s22%x, s11%dof%size(), GS_OP_ADD)
    call coef%gs_h%op(s33%x, s11%dof%size(), GS_OP_ADD)
    call coef%gs_h%op(s12%x, s11%dof%size(), GS_OP_ADD)
    call coef%gs_h%op(s13%x, s11%dof%size(), GS_OP_ADD)
    call coef%gs_h%op(s23%x, s11%dof%size(), GS_OP_ADD)

    do concurrent (i = 1:s11%dof%size())
       s11%x(i,1,1,1) = s11%x(i,1,1,1) * coef%mult(i,1,1,1)
       s22%x(i,1,1,1) = s22%x(i,1,1,1) * coef%mult(i,1,1,1)
       s33%x(i,1,1,1) = s33%x(i,1,1,1) * coef%mult(i,1,1,1)
       s12%x(i,1,1,1) = s12%x(i,1,1,1) * coef%mult(i,1,1,1)
       s13%x(i,1,1,1) = s13%x(i,1,1,1) * coef%mult(i,1,1,1)
       s23%x(i,1,1,1) = s23%x(i,1,1,1) * coef%mult(i,1,1,1)
    end do

    do concurrent (i = 1:u%dof%size())
       s_abs%x(i,1,1,1) = sqrt(2.0_rp * (s11%x(i,1,1,1)*s11%x(i,1,1,1) + &
                               s22%x(i,1,1,1)*s22%x(i,1,1,1) + &
                               s33%x(i,1,1,1)*s33%x(i,1,1,1)) + &
                     4.0_rp * (s12%x(i,1,1,1)*s12%x(i,1,1,1) + &
                               s13%x(i,1,1,1)*s13%x(i,1,1,1) + &
                               s23%x(i,1,1,1)*s23%x(i,1,1,1)))
    end do

    call compute_lij_cpu(lij, u, v, w, test_filter, u%dof%size(), u%msh%nelv)
    call compute_mij_cpu(mij, s11, s22, s33, s12, s13, s23, &
                             s_abs, test_filter, delta, u%dof%size(), u%msh%nelv)
    call compute_num_den_cpu(num, den, lij, mij, alpha, u%dof%size())

    do concurrent (i =1:u%dof%size())
       if (den%x(i,1,1,1) .gt. 0.0_rp) then
          c_dyn%x(i,1,1,1) = 0.5_rp * (num%x(i,1,1,1)/den%x(i,1,1,1))
       else
          c_dyn%x(i,1,1,1) = 0.0_rp
       end if
       c_dyn%x(i,1,1,1) = max(c_dyn%x(i,1,1,1),0.0_rp)
       nut%x(i,1,1,1) = c_dyn%x(i,1,1,1) * delta%x(i,1,1,1)**2 * s_abs%x(i,1,1,1)
    end do

<<<<<<< HEAD
    call coef%gs_h%op(nut, GS_OP_ADD)
    call col2(nut%x, coef%mult, nut%dof%size())

=======
>>>>>>> 35a73bdf
    call neko_scratch_registry%relinquish_field(temp_indices)
  end subroutine dynamic_smagorinsky_compute_cpu

  !> Compute Germano Identity on the CPU.
  !!        ___ ___   _______
  !! L_ij = u_i*u_j - u_i*u_j
  !! @param lij The Germano identity.
  !! @param u x-velocity resolved (only filtered once)
  !! @param v y-velocity resolved (only filtered once)
  !! @param w z-velocity resolved (only filtered once)
  !! @param test_filter
  subroutine compute_lij_cpu(lij, u, v, w, test_filter, n, nelv)
    type(field_t), intent(inout) :: lij(6)
    type(field_t), pointer, intent(in) :: u, v, w
    type(elementwise_filter_t), intent(inout) :: test_filter
    integer, intent(in) :: n
    integer, intent(inout) :: nelv
    integer :: i
    !> filtered u,v,w by the test filter
    real(kind=rp), dimension(u%dof%size()) :: fu, fv, fw

    ! Use test filter for the velocity fields
    call test_filter%filter_3d(fu, u%x, nelv)
    call test_filter%filter_3d(fv, v%x, nelv)
    call test_filter%filter_3d(fw, w%x, nelv)

    !! The first term
    do concurrent (i = 1:n)
       lij(1)%x(i,1,1,1) = fu(i) * fu(i)
       lij(2)%x(i,1,1,1) = fv(i) * fv(i)
       lij(3)%x(i,1,1,1) = fw(i) * fw(i)
       lij(4)%x(i,1,1,1) = fu(i) * fv(i)
       lij(5)%x(i,1,1,1) = fu(i) * fw(i)
       lij(6)%x(i,1,1,1) = fv(i) * fw(i)
    end do

    !! Subtract the second term:
    !! use test filter for the cross terms
    !! fu and fv are used as work array
    call col3(fu, u%x, u%x, n)
    call test_filter%filter_3d(fv, fu, nelv)
    call sub2(lij(1)%x, fv, n)

    call col3(fu, v%x, v%x, n)
    call test_filter%filter_3d(fv, fu, nelv)
    call sub2(lij(2)%x, fv, n)

    call col3(fu, w%x, w%x, n)
    call test_filter%filter_3d(fv, fu, nelv)
    call sub2(lij(3)%x, fv, n)

    call col3(fu, u%x, v%x, n)
    call test_filter%filter_3d(fv, fu, nelv)
    call sub2(lij(4)%x, fv, n)

    call col3(fu, u%x, w%x, n)
    call test_filter%filter_3d(fv, fu, nelv)
    call sub2(lij(5)%x, fv, n)

    call col3(fu, v%x, w%x, n)
    call test_filter%filter_3d(fv, fu, nelv)
    call sub2(lij(6)%x, fv, n)

  end subroutine compute_lij_cpu

  !> Compute M_ij on the CPU.
  !!                              _____ ____   __________
  !! M_ij = ((delta_test/delta)^2 s_abs*s_ij - s_abs*s_ij)*(delta^2)
  !! @param Mij
  !! @param u x-velocity resolved (only filtered once)
  !! @param v y-velocity resolved (only filtered once)
  !! @param w z-velocity resolved (only filtered once)
  !! @param test_filter
  subroutine compute_mij_cpu(mij, s11, s22, s33, s12, s13, s23, &
                             s_abs, test_filter, delta, n, nelv)
    type(field_t), intent(inout) :: mij(6)
    type(field_t), intent(inout) :: s11, s22, s33, s12, s13, s23, s_abs
    type(elementwise_filter_t), intent(inout) :: test_filter
    type(field_t), intent(in) :: delta
    integer, intent(in) :: n
    integer, intent(inout) :: nelv

    real(kind=rp), dimension(n) :: fs11, fs22, fs33, fs12, fs13, fs23, fs_abs
    real(kind=rp) :: delta_ratio2 !test- to grid- filter ratio, squared
    integer :: i
    real(kind=rp) :: delta2

    delta_ratio2 = ((test_filter%nx-1.0_rp)/(test_filter%nt-1.0_rp))**2

    !! The first term:
    !!                      _____ ____
    !! (delta_test/delta)^2 s_abs*s_ij
    call test_filter%filter_3d(fs_abs, s_abs%x, nelv)

    call test_filter%filter_3d(fs11, s11%x, nelv)
    call col3(mij(1)%x, fs_abs, fs11, n)
    call cmult(mij(1)%x, delta_ratio2, n)

    call test_filter%filter_3d(fs22, s22%x, nelv)
    call col3(mij(2)%x, fs_abs, fs22, n)
    call cmult(mij(2)%x, delta_ratio2, n)

    call test_filter%filter_3d(fs33, s33%x, nelv)
    call col3(mij(3)%x, fs_abs, fs33, n)
    call cmult(mij(3)%x, delta_ratio2, n)

    call test_filter%filter_3d(fs12, s12%x, nelv)
    call col3(mij(4)%x, fs_abs, fs12, n)
    call cmult(mij(4)%x, delta_ratio2, n)

    call test_filter%filter_3d(fs13, s13%x, nelv)
    call col3(mij(5)%x, fs_abs, fs13, n)
    call cmult(mij(5)%x, delta_ratio2, n)

    call test_filter%filter_3d(fs23, s23%x, nelv)
    call col3(mij(6)%x, fs_abs, fs23, n)
    call cmult(mij(6)%x, delta_ratio2, n)

    !! Substract the second term:
    !!                      _____ ____   __________
    !! (delta_test/delta)^2 s_abs*s_ij - s_abs*s_ij
    !! fs11 and fs22 are used as work array
    call col3(fs11, s_abs%x, s11%x, n)
    call test_filter%filter_3d(fs22, fs11, nelv)
    call sub2(mij(1)%x, fs22, n)

    call col3(fs11, s_abs%x, s22%x, n)
    call test_filter%filter_3d(fs22, fs11, nelv)
    call sub2(mij(2)%x, fs22, n)

    call col3(fs11, s_abs%x, s33%x, n)
    call test_filter%filter_3d(fs22, fs11, nelv)
    call sub2(mij(3)%x, fs22, n)

    call col3(fs11, s_abs%x, s12%x, n)
    call test_filter%filter_3d(fs22, fs11, nelv)
    call sub2(mij(4)%x, fs22, n)

    call col3(fs11, s_abs%x, s13%x, n)
    call test_filter%filter_3d(fs22, fs11, nelv)
    call sub2(mij(5)%x, fs22, n)

    call col3(fs11, s_abs%x, s23%x, n)
    call test_filter%filter_3d(fs22, fs11, nelv)
    call sub2(mij(6)%x, fs22, n)

    !! Lastly multiplied by delta^2
    do concurrent (i = 1:n)
       delta2 = delta%x(i,1,1,1)**2
       mij(1)%x(i,1,1,1) = mij(1)%x(i,1,1,1) * delta2
       mij(2)%x(i,1,1,1) = mij(2)%x(i,1,1,1) * delta2
       mij(3)%x(i,1,1,1) = mij(3)%x(i,1,1,1) * delta2
       mij(4)%x(i,1,1,1) = mij(4)%x(i,1,1,1) * delta2
       mij(5)%x(i,1,1,1) = mij(5)%x(i,1,1,1) * delta2
       mij(6)%x(i,1,1,1) = mij(6)%x(i,1,1,1) * delta2
    end do

  end subroutine compute_mij_cpu

  !> Compute numerator and denominator for c_dyn on the CPU.
  !! @param num The numerator in the expression of c_dyn, i.e. <mij*lij>
  !! @param den The denominator in the expression of c_dyn, i.e. <mij*mij>
  !! @param mij
  !! @param lij The Germano identity.
  !! @param alpha The moving average coefficient 
  subroutine compute_num_den_cpu(num, den, lij, mij, alpha, n)
    type(field_t), intent(inout) :: num, den
    type(field_t), intent(in) :: lij(6), mij(6)
    real(kind=rp), intent(in) :: alpha
    integer, intent(in) :: n

    real(kind=rp), dimension(n) :: num_curr, den_curr
    integer :: i

    do concurrent (i = 1:n)
       num_curr(i) = mij(1)%x(i,1,1,1)*lij(1)%x(i,1,1,1) + &
                     mij(2)%x(i,1,1,1)*lij(2)%x(i,1,1,1) + &
                     mij(3)%x(i,1,1,1)*lij(3)%x(i,1,1,1) + &
                     2.0_rp*(mij(4)%x(i,1,1,1)*lij(4)%x(i,1,1,1) + &
                     mij(5)%x(i,1,1,1)*lij(5)%x(i,1,1,1) + &
                     mij(6)%x(i,1,1,1)*lij(6)%x(i,1,1,1))
       den_curr(i) = mij(1)%x(i,1,1,1)*mij(1)%x(i,1,1,1) + &
                     mij(2)%x(i,1,1,1)*mij(2)%x(i,1,1,1) + &
                     mij(3)%x(i,1,1,1)*mij(3)%x(i,1,1,1) + &
                     2.0_rp*(mij(4)%x(i,1,1,1)*mij(4)%x(i,1,1,1) + &
                     mij(5)%x(i,1,1,1)*mij(5)%x(i,1,1,1) + &
                     mij(6)%x(i,1,1,1)*mij(6)%x(i,1,1,1))
    end do

    ! running average over time
    do concurrent (i = 1:n)
       num%x(i,1,1,1) = alpha * num%x(i,1,1,1) + (1.0_rp - alpha) * num_curr(i)
       den%x(i,1,1,1) = alpha * den%x(i,1,1,1) + (1.0_rp - alpha) * den_curr(i)
    end do

  end subroutine compute_num_den_cpu

end module dynamic_smagorinsky_cpu
<|MERGE_RESOLUTION|>--- conflicted
+++ resolved
@@ -142,12 +142,9 @@
        nut%x(i,1,1,1) = c_dyn%x(i,1,1,1) * delta%x(i,1,1,1)**2 * s_abs%x(i,1,1,1)
     end do
 
-<<<<<<< HEAD
     call coef%gs_h%op(nut, GS_OP_ADD)
     call col2(nut%x, coef%mult, nut%dof%size())
 
-=======
->>>>>>> 35a73bdf
     call neko_scratch_registry%relinquish_field(temp_indices)
   end subroutine dynamic_smagorinsky_compute_cpu
 
