--- conflicted
+++ resolved
@@ -36,11 +36,7 @@
   use field, only : field_t
   use fluid_scheme_base, only : fluid_scheme_base_t
   use les_model, only : les_model_t
-<<<<<<< HEAD
-  use json_utils, only : json_get_or_default, json_get
-=======
-  use json_utils, only : json_get_or_default, json_extract_object
->>>>>>> 9b39a47e
+  use json_utils, only : json_get_or_default, json_getjson_extract_object
   use json_module, only : json_file
   use utils, only : neko_error
   use neko_config, only : NEKO_BCKND_DEVICE
@@ -104,27 +100,23 @@
 
       call this%free()
       call this%init_base(fluid, nut_name, delta_type, if_ext)
-<<<<<<< HEAD
-      call this%test_filter%init(json, coef)
-    if (json%valid_path('filter.transfer_function')) then
-       call neko_error("Dynamic Smagorinsky model does not support transfer &
-                        &function specified in the json file. &
-                        &Please hard-code it in &
-                        &subroutine set_ds_filt() in &
-                        &src/les/dynamic_smagorisnky.f90")
-    end if
-    if (json%valid_path('filter.type')) then
-       call json_get(json, "filter.type", filter_type)
-       if (trim(filter_type) .ne. "elementwise") then
-          call neko_error("Currently only elementwise filter is supported &
-                           for dynamic smagorinsky model.")
-       end if
-    end if
-=======
-
       call json_extract_object(json, "test_filter", json_subdict)
       call this%test_filter%init(json_subdict, coef)
->>>>>>> 9b39a47e
+      if (json%valid_path('filter.transfer_function')) then
+         call neko_error("Dynamic Smagorinsky model does not support transfer &
+                           &function specified in the json file. &
+                           &Please hard-code it in &
+                           &subroutine set_ds_filt() in &
+                           &src/les/dynamic_smagorisnky.f90")
+      end if
+      if (json%valid_path('filter.type')) then
+         call json_get(json, "filter.type", filter_type)
+         if (trim(filter_type) .ne. "elementwise") then
+            call neko_error("Currently only elementwise filter is supported &
+                              for dynamic smagorinsky model.")
+         end if
+      end if
+
       call set_ds_filt(this%test_filter)
 
       call neko_log%section('LES model')
