! Copyright (c) 2024, The Neko Authors
! All rights reserved.
!
! Redistribution and use in source and binary forms, with or without
! modification, are permitted provided that the following conditions
! are met:
!
!   * Redistributions of source code must retain the above copyright
!     notice, this list of conditions and the following disclaimer.
!
!   * Redistributions in binary form must reproduce the above
!     copyright notice, this list of conditions and the following
!     disclaimer in the documentation and/or other materials provided
!     with the distribution.
!
!   * Neither the name of the authors nor the names of its
!     contributors may be used to endorse or promote products derived
!     from this software without specific prior written permission.
!
! THIS SOFTWARE IS PROVIDED BY THE COPYRIGHT HOLDERS AND CONTRIBUTORS
! "AS IS" AND ANY EXPRESS OR IMPLIED WARRANTIES, INCLUDING, BUT NOT
! LIMITED TO, THE IMPLIED WARRANTIES OF MERCHANTABILITY AND FITNESS
! FOR A PARTICULAR PURPOSE ARE DISCLAIMED. IN NO EVENT SHALL THE
! COPYRIGHT OWNER OR CONTRIBUTORS BE LIABLE FOR ANY DIRECT, INDIRECT,
! INCIDENTAL, SPECIAL, EXEMPLARY, OR CONSEQUENTIAL DAMAGES (INCLUDING,
! BUT NOT LIMITED TO, PROCUREMENT OF SUBSTITUTE GOODS OR SERVICES;
! LOSS OF USE, DATA, OR PROFITS; OR BUSINESS INTERRUPTION) HOWEVER
! CAUSED AND ON ANY THEORY OF LIABILITY, WHETHER IN CONTRACT, STRICT
! LIABILITY, OR TORT (INCLUDING NEGLIGENCE OR OTHERWISE) ARISING IN
! ANY WAY OUT OF THE USE OF THIS SOFTWARE, EVEN IF ADVISED OF THE
! POSSIBILITY OF SUCH DAMAGE.
!
!> Implements `dynamic_smagorinsky_t`.
module dynamic_smagorinsky
  use num_types, only : rp
  use field, only : field_t
  use fluid_scheme_base, only : fluid_scheme_base_t
  use les_model, only : les_model_t
  use json_utils, only : json_get_or_default
  use json_module, only : json_file
  use utils, only : neko_error
  use neko_config, only : NEKO_BCKND_DEVICE
  use elementwise_filter, only : elementwise_filter_t
  use dynamic_smagorinsky_cpu, only : dynamic_smagorinsky_compute_cpu
  use logger, only : LOG_SIZE, neko_log
  use field_registry, only : neko_field_registry
  use dynamic_smagorinsky_device, only : dynamic_smagorinsky_compute_device
  implicit none
  private

  !> Implements the dynamic Smagorinsky LES model.
  !! @note Reference DOI: 10.1063/1.857955
  type, public, extends(les_model_t) :: dynamic_smagorinsky_t
     !> Coefficient of the model.
     type(field_t) :: c_dyn
     !> Test filter.
     type(elementwise_filter_t) :: test_filter
     !> Mij
     !! index for tensor mij and lij:
     !! 1=>1,1; 2=>2,2; 3=>3,3; 4=>1,2; 5=>1,3; 6=>2,3;
     type(field_t) :: mij(6)
     !> Germano Identity
     type(field_t) :: lij(6)
     !> <M_ij L_ij>
     type(field_t) :: num
     !> <M_lm M_lm>
     type(field_t) :: den
   contains
     !> Constructor from JSON.
     procedure, pass(this) :: init => dynamic_smagorinsky_init
     !> Destructor.
     procedure, pass(this) :: free => dynamic_smagorinsky_free
     !> Compute eddy viscosity.
     procedure, pass(this) :: compute => dynamic_smagorinsky_compute

  end type dynamic_smagorinsky_t

contains
  !> Constructor.
  !! @param fluid The fluid_scheme_base_t object.
  !! @param json A dictionary with parameters.
  subroutine dynamic_smagorinsky_init(this, fluid, json)
    class(dynamic_smagorinsky_t), intent(inout) :: this
    class(fluid_scheme_base_t), intent(inout), target :: fluid
    type(json_file), intent(inout) :: json
    character(len=:), allocatable :: nut_name
    integer :: i
    character(len=:), allocatable :: delta_type
<<<<<<< HEAD
    character(len=:), allocatable :: filter_type
    character(len=LOG_SIZE) :: log_buf

    call json_get_or_default(json, "nut_field", nut_name, "nut")
    call json_get_or_default(json, "delta_type", delta_type, "pointwise")

    call this%free()
    call this%init_base(dofmap, coef, nut_name, delta_type)
    call this%test_filter%init(json, coef)
    if (json%valid_path('filter.transfer_function')) then
       call neko_error("Dynamic Smagorinsky model does not support transfer &
                        &function specified in the json file. &
                        &Please hard-code it in &
                        &subroutine set_ds_filt() in &
                        &src/les/dynamic_smagorisnky.f90")
    end if
    if (json%valid_path('filter.type')) then
       call json_get(json, "filter.type", filter_type)
       if (trim(filter_type) .ne. "elementwise") then
          call neko_error("Currently only elementwise filter is supported &
                           for dynamic smagorinsky model.")
       end if
    end if
    call set_ds_filt(this%test_filter)

    call neko_log%section('LES model')
    write(log_buf, '(A)') 'Model : Dynamic Smagorinsky'
    call neko_log%message(log_buf)
    write(log_buf, '(A, A)') 'Delta evaluation : ', delta_type
    call neko_log%message(log_buf)
    write(log_buf, '(A, A)') 'Test filter type : ', &
                                 this%test_filter%elementwise_filter_type
    call neko_log%message(log_buf)
    call neko_log%end_section()

    call this%c_dyn%init(dofmap, "ds_c_dyn")
    call this%num%init(dofmap, "ds_num")
    call this%den%init(dofmap, "ds_den")

    do i = 1, 6
       call this%mij(i)%init(dofmap)
       call this%lij(i)%init(dofmap)
    end do
=======
    logical :: if_ext
    character(len=LOG_SIZE) :: log_buf

    associate(dofmap => fluid%dm_Xh, &
         coef => fluid%c_Xh)

      call json_get_or_default(json, "nut_field", nut_name, "nut")
      call json_get_or_default(json, "delta_type", delta_type, "pointwise")
      call json_get_or_default(json, "extrapolation", if_ext, .false.)

      call this%free()
      call this%init_base(fluid, nut_name, delta_type, if_ext)
      call this%test_filter%init(json, coef)
      call set_ds_filt(this%test_filter)

      call neko_log%section('LES model')
      write(log_buf, '(A)') 'Model : Dynamic Smagorinsky'
      call neko_log%message(log_buf)
      write(log_buf, '(A, A)') 'Delta evaluation : ', delta_type
      call neko_log%message(log_buf)
      write(log_buf, '(A, A)') 'Test filter type : ', &
           this%test_filter%filter_type
      call neko_log%message(log_buf)
      write(log_buf, '(A, L1)') 'extrapolation : ', if_ext
      call neko_log%message(log_buf)
      call neko_log%end_section()

      call this%c_dyn%init(dofmap, "ds_c_dyn")
      call this%num%init(dofmap, "ds_num")
      call this%den%init(dofmap, "ds_den")

      do i = 1, 6
         call this%mij(i)%init(dofmap)
         call this%lij(i)%init(dofmap)
      end do

    end associate
>>>>>>> 9f679019

  end subroutine dynamic_smagorinsky_init

  !> Destructor for the les_model_t (base) class.
  subroutine dynamic_smagorinsky_free(this)
    class(dynamic_smagorinsky_t), intent(inout) :: this
    integer :: i

    call this%c_dyn%free()
    do i = 1, 6
       call this%mij(i)%free()
       call this%lij(i)%free()
    end do
    call this%num%free()
    call this%den%free()
    call this%test_filter%free()
    call this%free_base()

  end subroutine dynamic_smagorinsky_free

  !> Compute eddy viscosity.
  !! @param t The time value.
  !! @param tstep The current time-step.
  subroutine dynamic_smagorinsky_compute(this, t, tstep)
    class(dynamic_smagorinsky_t), intent(inout) :: this
    real(kind=rp), intent(in) :: t
    integer, intent(in) :: tstep

    type(field_t), pointer :: u, v, w, u_e, v_e, w_e

    if (this%if_ext .eqv. .true.) then
       ! Extrapolate the velocity fields
       associate(ulag => this%ulag, vlag => this%vlag, &
            wlag => this%wlag, ext_bdf => this%ext_bdf)

         u => neko_field_registry%get_field_by_name("u")
         v => neko_field_registry%get_field_by_name("v")
         w => neko_field_registry%get_field_by_name("w")
         u_e => neko_field_registry%get_field_by_name("u_e")
         v_e => neko_field_registry%get_field_by_name("v_e")
         w_e => neko_field_registry%get_field_by_name("w_e")

         call this%sumab%compute_fluid(u_e, v_e, w_e, u, v, w, &
              ulag, vlag, wlag, ext_bdf%advection_coeffs, ext_bdf%nadv)

       end associate
    end if

    ! Compute the eddy viscosity field
    if (NEKO_BCKND_DEVICE .eq. 1) then
       call dynamic_smagorinsky_compute_device(this%if_ext, t, tstep, &
            this%coef, this%nut, &
            this%delta, this%c_dyn, this%test_filter, &
            this%mij, this%lij, this%num, this%den)
    else
       call dynamic_smagorinsky_compute_cpu(this%if_ext, t, tstep, &
            this%coef, this%nut, &
            this%delta, this%c_dyn, this%test_filter, &
            this%mij, this%lij, this%num, this%den)
    end if

  end subroutine dynamic_smagorinsky_compute

  !> Set up the test filter
  subroutine set_ds_filt(filter_1d)
    type(elementwise_filter_t), intent(inout) :: filter_1d
    integer :: i

    if (filter_1d%nx .le. 2) then
       call neko_error("Dynamic Smagorinsky model error: test filter is not &
       &defined for the current polynomial order")
    end if
    if (mod(filter_1d%nx,2) .eq. 0) then ! number of grid spacing is odd
       ! cutoff at polynomial order int((filter_1d%nx)/2)
       filter_1d%trnsfr(int((filter_1d%nx)/2)) = 0.95_rp
       filter_1d%trnsfr(int((filter_1d%nx)/2) + 1) = 0.50_rp
       filter_1d%trnsfr(int((filter_1d%nx)/2) + 2) = 0.05_rp
       if ((int((filter_1d%nx)/2) + 2) .lt. filter_1d%nx) then
          do i = int((filter_1d%nx)/2) + 3, filter_1d%nx
             filter_1d%trnsfr(i) = 0.0_rp
          end do
       end if
       ! make delta_ratio = (nx-1)/(nt-1) as close to 2
       filter_1d%nt = int(filter_1d%nx/2) + 1
    else ! number of grid spacing is even
       ! cutoff at polynomial order int((filter_1d%nx-1)/2)
       filter_1d%trnsfr(int((filter_1d%nx-1)/2)) = 0.95_rp
       filter_1d%trnsfr(int((filter_1d%nx-1)/2) + 1) = 0.50_rp
       filter_1d%trnsfr(int((filter_1d%nx-1)/2) + 2) = 0.05_rp
       if ((int((filter_1d%nx-1)/2) + 2) .lt. filter_1d%nx) then
          do i = int((filter_1d%nx-1)/2) + 3, filter_1d%nx
             filter_1d%trnsfr(i) = 0.0_rp
          end do
       end if
       ! make delta_ratio = (nx-1)/(nt-1) = 2
       filter_1d%nt = int((filter_1d%nx-1)/2) + 1
    end if

    call filter_1d%build_1d()

  end subroutine set_ds_filt

end module dynamic_smagorinsky<|MERGE_RESOLUTION|>--- conflicted
+++ resolved
@@ -86,16 +86,20 @@
     character(len=:), allocatable :: nut_name
     integer :: i
     character(len=:), allocatable :: delta_type
-<<<<<<< HEAD
+    logical :: if_ext
     character(len=:), allocatable :: filter_type
     character(len=LOG_SIZE) :: log_buf
 
-    call json_get_or_default(json, "nut_field", nut_name, "nut")
-    call json_get_or_default(json, "delta_type", delta_type, "pointwise")
-
-    call this%free()
-    call this%init_base(dofmap, coef, nut_name, delta_type)
-    call this%test_filter%init(json, coef)
+    associate(dofmap => fluid%dm_Xh, &
+         coef => fluid%c_Xh)
+
+      call json_get_or_default(json, "nut_field", nut_name, "nut")
+      call json_get_or_default(json, "delta_type", delta_type, "pointwise")
+      call json_get_or_default(json, "extrapolation", if_ext, .false.)
+
+      call this%free()
+      call this%init_base(fluid, nut_name, delta_type, if_ext)
+      call this%test_filter%init(json, coef)
     if (json%valid_path('filter.transfer_function')) then
        call neko_error("Dynamic Smagorinsky model does not support transfer &
                         &function specified in the json file. &
@@ -110,40 +114,6 @@
                            for dynamic smagorinsky model.")
        end if
     end if
-    call set_ds_filt(this%test_filter)
-
-    call neko_log%section('LES model')
-    write(log_buf, '(A)') 'Model : Dynamic Smagorinsky'
-    call neko_log%message(log_buf)
-    write(log_buf, '(A, A)') 'Delta evaluation : ', delta_type
-    call neko_log%message(log_buf)
-    write(log_buf, '(A, A)') 'Test filter type : ', &
-                                 this%test_filter%elementwise_filter_type
-    call neko_log%message(log_buf)
-    call neko_log%end_section()
-
-    call this%c_dyn%init(dofmap, "ds_c_dyn")
-    call this%num%init(dofmap, "ds_num")
-    call this%den%init(dofmap, "ds_den")
-
-    do i = 1, 6
-       call this%mij(i)%init(dofmap)
-       call this%lij(i)%init(dofmap)
-    end do
-=======
-    logical :: if_ext
-    character(len=LOG_SIZE) :: log_buf
-
-    associate(dofmap => fluid%dm_Xh, &
-         coef => fluid%c_Xh)
-
-      call json_get_or_default(json, "nut_field", nut_name, "nut")
-      call json_get_or_default(json, "delta_type", delta_type, "pointwise")
-      call json_get_or_default(json, "extrapolation", if_ext, .false.)
-
-      call this%free()
-      call this%init_base(fluid, nut_name, delta_type, if_ext)
-      call this%test_filter%init(json, coef)
       call set_ds_filt(this%test_filter)
 
       call neko_log%section('LES model')
@@ -152,7 +122,7 @@
       write(log_buf, '(A, A)') 'Delta evaluation : ', delta_type
       call neko_log%message(log_buf)
       write(log_buf, '(A, A)') 'Test filter type : ', &
-           this%test_filter%filter_type
+           this%test_filter%elementwise_filter_type
       call neko_log%message(log_buf)
       write(log_buf, '(A, L1)') 'extrapolation : ', if_ext
       call neko_log%message(log_buf)
@@ -168,7 +138,6 @@
       end do
 
     end associate
->>>>>>> 9f679019
 
   end subroutine dynamic_smagorinsky_init
 
