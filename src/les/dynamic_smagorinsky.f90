! Copyright (c) 2024, The Neko Authors
! All rights reserved.
!
! Redistribution and use in source and binary forms, with or without
! modification, are permitted provided that the following conditions
! are met:
!
!   * Redistributions of source code must retain the above copyright
!     notice, this list of conditions and the following disclaimer.
!
!   * Redistributions in binary form must reproduce the above
!     copyright notice, this list of conditions and the following
!     disclaimer in the documentation and/or other materials provided
!     with the distribution.
!
!   * Neither the name of the authors nor the names of its
!     contributors may be used to endorse or promote products derived
!     from this software without specific prior written permission.
!
! THIS SOFTWARE IS PROVIDED BY THE COPYRIGHT HOLDERS AND CONTRIBUTORS
! "AS IS" AND ANY EXPRESS OR IMPLIED WARRANTIES, INCLUDING, BUT NOT
! LIMITED TO, THE IMPLIED WARRANTIES OF MERCHANTABILITY AND FITNESS
! FOR A PARTICULAR PURPOSE ARE DISCLAIMED. IN NO EVENT SHALL THE
! COPYRIGHT OWNER OR CONTRIBUTORS BE LIABLE FOR ANY DIRECT, INDIRECT,
! INCIDENTAL, SPECIAL, EXEMPLARY, OR CONSEQUENTIAL DAMAGES (INCLUDING,
! BUT NOT LIMITED TO, PROCUREMENT OF SUBSTITUTE GOODS OR SERVICES;
! LOSS OF USE, DATA, OR PROFITS; OR BUSINESS INTERRUPTION) HOWEVER
! CAUSED AND ON ANY THEORY OF LIABILITY, WHETHER IN CONTRACT, STRICT
! LIABILITY, OR TORT (INCLUDING NEGLIGENCE OR OTHERWISE) ARISING IN
! ANY WAY OUT OF THE USE OF THIS SOFTWARE, EVEN IF ADVISED OF THE
! POSSIBILITY OF SUCH DAMAGE.
!
!> Implements `dynamic_smagorinsky_t`.
module dynamic_smagorinsky
  use num_types, only : rp
  use math
  use field_list, only : field_list_t
  use field, only : field_t
  use les_model, only : les_model_t
  use dofmap , only : dofmap_t
  use json_utils, only : json_get, json_get_or_default
  use json_module, only : json_file
  use utils, only : neko_error
  use neko_config, only : NEKO_BCKND_DEVICE
  use coefs, only : coef_t
  use elementwise_filter, only : elementwise_filter_t
  use dynamic_smagorinsky_cpu, only : dynamic_smagorinsky_compute_cpu
<<<<<<< HEAD
  use logger, only : LOG_SIZE, neko_log
=======
  use dynamic_smagorinsky_device, only : dynamic_smagorinsky_compute_device
>>>>>>> 35a73bdf
  implicit none
  private

  !> Implements the dynamic Smagorinsky LES model.
  !! @note Reference DOI: 10.1063/1.857955
  type, public, extends(les_model_t) :: dynamic_smagorinsky_t
     !> Coefficient of the model.
     type(field_t) :: c_dyn
     !> Test filter.
     type(elementwise_filter_t) :: test_filter
     !> Mij
     !! index for tensor mij and lij:
     !! 1=>1,1; 2=>2,2; 3=>3,3; 4=>1,2; 5=>1,3; 6=>2,3;
     type(field_t) :: mij(6)
     !> Germano Identity
     type(field_t) :: lij(6)
     !> <M_ij L_ij>
     type(field_t) :: num
     !> <M_lm M_lm>
     type(field_t) :: den
  contains
     !> Constructor from JSON.
     procedure, pass(this) :: init => dynamic_smagorinsky_init
     !> Destructor.
     procedure, pass(this) :: free => dynamic_smagorinsky_free
     !> Compute eddy viscosity.
     procedure, pass(this) :: compute => dynamic_smagorinsky_compute

  end type dynamic_smagorinsky_t

contains
  !> Constructor.
  !! @param dofmap SEM map of degrees of freedom.
  !! @param coef SEM coefficients.
  !! @param json A dictionary with parameters.
  subroutine dynamic_smagorinsky_init(this, dofmap, coef, json)
    class(dynamic_smagorinsky_t), intent(inout) :: this
    type(dofmap_t), intent(in) :: dofmap
    type(coef_t), intent(in) :: coef
    type(json_file), intent(inout) :: json
    character(len=:), allocatable :: nut_name !! The name of the SGS viscosity field.
    integer :: i
    character(len=:), allocatable :: delta_type
    character(len=:), allocatable :: test_filter_type
    character(len=LOG_SIZE) :: log_buf

    call json_get_or_default(json, "nut_field", nut_name, "nut")
    call json_get_or_default(json, "delta_type", delta_type, "pointwise")
    call json_get_or_default(json, "test_filter_type", test_filter_type, "nonBoyd")

    call this%free()
    call this%init_base(dofmap, coef, nut_name, delta_type)
    ! Filter assumes lx = ly = lz
    call this%test_filter%init(dofmap%xh%lx, test_filter_type)
    call set_ds_filt(this%test_filter)

    call neko_log%section('LES model')
    write(log_buf, '(A)') 'Model : Dynamic Smagorinsky'
    call neko_log%message(log_buf)
    write(log_buf, '(A, A)') 'Delta evaluation : ', delta_type
    call neko_log%message(log_buf)
    write(log_buf, '(A, A)') 'Test filter type : ', test_filter_type
    call neko_log%message(log_buf)
    call neko_log%end_section()

    call this%c_dyn%init(dofmap, "ds_c_dyn")
    call this%num%init(dofmap, "ds_num")
    call this%den%init(dofmap, "ds_den")

    do i = 1, 6
       call this%mij(i)%init(dofmap)
       call this%lij(i)%init(dofmap)
    end do

  end subroutine dynamic_smagorinsky_init

  !> Destructor for the les_model_t (base) class.
  subroutine dynamic_smagorinsky_free(this)
    class(dynamic_smagorinsky_t), intent(inout) :: this
    integer :: i

    call this%c_dyn%free()
    do i = 1, 6
       call this%mij(i)%free()
       call this%lij(i)%free()
    end do
    call this%num%free()
    call this%den%free()
    call this%test_filter%free()
    call this%free_base()

  end subroutine dynamic_smagorinsky_free

  !> Compute eddy viscosity.
  !! @param t The time value.
  !! @param tstep The current time-step.
  subroutine dynamic_smagorinsky_compute(this, t, tstep)
    class(dynamic_smagorinsky_t), intent(inout) :: this
    real(kind=rp), intent(in) :: t
    integer, intent(in) :: tstep

    if (NEKO_BCKND_DEVICE .eq. 1) then
        call dynamic_smagorinsky_compute_device(t, tstep, this%coef, this%nut, &
                                this%delta, this%c_dyn, this%test_filter, &
                                this%mij, this%lij, this%num, this%den)
    else
        call dynamic_smagorinsky_compute_cpu(t, tstep, this%coef, this%nut, &
                                this%delta, this%c_dyn, this%test_filter, &
                                this%mij, this%lij, this%num, this%den)
    end if

  end subroutine dynamic_smagorinsky_compute

  !> Set up the test filter
  subroutine set_ds_filt(filter_1d)
    type(elementwise_filter_t), intent(inout) :: filter_1d
    integer :: i

    if (filter_1d%nx .le. 2) then
        call neko_error("Dynamic Smagorinsky model error: test filter is not &
             &defined for the current polynomial order")
    end if
    if (mod(filter_1d%nx,2) .eq. 0) then ! number of grid spacing is odd
       ! cutoff at polynomial order int((filter_1d%nx)/2)
       filter_1d%trnsfr(int((filter_1d%nx)/2)) = 0.95_rp
       filter_1d%trnsfr(int((filter_1d%nx)/2) + 1) = 0.50_rp
       filter_1d%trnsfr(int((filter_1d%nx)/2) + 2) = 0.05_rp
       if ((int((filter_1d%nx)/2) + 2) .lt. filter_1d%nx) then
          do i = int((filter_1d%nx)/2) + 3, filter_1d%nx
             filter_1d%trnsfr(i) = 0.0_rp
          end do
       end if
       ! make delta_ratio = (nx-1)/(nt-1) as close to 2
       filter_1d%nt = int(filter_1d%nx/2) + 1
    else ! number of grid spacing is even
       ! cutoff at polynomial order int((filter_1d%nx-1)/2)
       filter_1d%trnsfr(int((filter_1d%nx-1)/2)) = 0.95_rp
       filter_1d%trnsfr(int((filter_1d%nx-1)/2) + 1) = 0.50_rp
       filter_1d%trnsfr(int((filter_1d%nx-1)/2) + 2) = 0.05_rp
       if ((int((filter_1d%nx-1)/2) + 2) .lt. filter_1d%nx) then
          do i = int((filter_1d%nx-1)/2) + 3, filter_1d%nx
             filter_1d%trnsfr(i) = 0.0_rp
          end do
       end if
       ! make delta_ratio = (nx-1)/(nt-1) = 2
       filter_1d%nt = int((filter_1d%nx-1)/2) + 1
    end if

    call filter_1d%build_1d()

  end subroutine set_ds_filt

end module dynamic_smagorinsky<|MERGE_RESOLUTION|>--- conflicted
+++ resolved
@@ -45,11 +45,8 @@
   use coefs, only : coef_t
   use elementwise_filter, only : elementwise_filter_t
   use dynamic_smagorinsky_cpu, only : dynamic_smagorinsky_compute_cpu
-<<<<<<< HEAD
   use logger, only : LOG_SIZE, neko_log
-=======
   use dynamic_smagorinsky_device, only : dynamic_smagorinsky_compute_device
->>>>>>> 35a73bdf
   implicit none
   private
 
