--- conflicted
+++ resolved
@@ -225,10 +225,9 @@
     nullify(this%facet)
     nullify(this%tau_field)
 
-<<<<<<< HEAD
-    call this%tau_x%free
-    call this%tau_y%free
-    call this%tau_z%free
+    call this%tau_x%free()
+    call this%tau_y%free()
+    call this%tau_z%free()
 
     if (allocated(this%ind_r)) then
        deallocate(this%ind_r)
@@ -238,19 +237,6 @@
     end if
     if (allocated(this%ind_t)) then
        deallocate(this%ind_t)
-=======
-    if (allocated(this%tau_x)) then
-       deallocate(this%tau_x)
-    end if
-    if (allocated(this%tau_y)) then
-       deallocate(this%tau_y)
-    end if
-    if (allocated(this%tau_z)) then
-       deallocate(this%tau_z)
-    end if
-    if (allocated(this%ind_r)) then
-       deallocate(this%ind_r)
->>>>>>> d9911eee
     end if
 
     call this%h%free()
@@ -279,13 +265,8 @@
     do i = 1, n_nodes
        linear = this%msk(i)
        fid = this%facet(i)
-<<<<<<< HEAD
-       idx = nonlinear_index(linear, this%coef%Xh%lx, this%coef%Xh%lx,&
-            this%coef%Xh%lx)
-=======
        idx = nonlinear_index(linear, this%coef%Xh%lx, this%coef%Xh%ly,&
             this%coef%Xh%lz)
->>>>>>> d9911eee
        normal = this%coef%get_normal(idx(1), idx(2), idx(3), idx(4), fid)
 
        this%n_x%x(i) = normal(1)
@@ -337,10 +318,6 @@
             this%ind_e(i))
        z = this%dof%z(this%ind_r(i), this%ind_s(i), this%ind_t(i), &
             this%ind_e(i))
-<<<<<<< HEAD
-
-=======
->>>>>>> d9911eee
 
        ! Vector from the sampling point to the wall
        p(1) = x - xw
