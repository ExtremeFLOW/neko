--- conflicted
+++ resolved
@@ -697,23 +697,6 @@
        !Compute gradient of mean flow
        n = mean_vel_grad%fields(1)%f%dof%size()
        if (NEKO_BCKND_DEVICE .eq. 1) then
-<<<<<<< HEAD
-          call device_memcpy(this%u_mean%x, this%u_mean%x_d, n, HOST_TO_DEVICE)
-          call device_memcpy(this%v_mean%x, this%v_mean%x_d, n, HOST_TO_DEVICE)
-          call device_memcpy(this%w_mean%x, this%w_mean%x_d, n, HOST_TO_DEVICE)
-          call opgrad(this%dudx%x,this%dudy%x, this%dudz%x,this%u_mean%x,this%coef)
-          call opgrad(this%dvdx%x,this%dvdy%x, this%dvdz%x,this%v_mean%x,this%coef)
-          call opgrad(this%dwdx%x,this%dwdy%x, this%dwdz%x,this%w_mean%x,this%coef)
-          call device_memcpy(this%dudx%x, this%dudx%x_d, n, DEVICE_TO_HOST)
-          call device_memcpy(this%dvdx%x, this%dvdx%x_d, n, DEVICE_TO_HOST)
-          call device_memcpy(this%dwdx%x, this%dwdx%x_d, n, DEVICE_TO_HOST)
-          call device_memcpy(this%dudy%x, this%dudy%x_d, n, DEVICE_TO_HOST)
-          call device_memcpy(this%dvdy%x, this%dvdy%x_d, n, DEVICE_TO_HOST)
-          call device_memcpy(this%dwdy%x, this%dwdy%x_d, n, DEVICE_TO_HOST)
-          call device_memcpy(this%dudz%x, this%dudz%x_d, n, DEVICE_TO_HOST)
-          call device_memcpy(this%dvdz%x, this%dvdz%x_d, n, DEVICE_TO_HOST)
-          call device_memcpy(this%dwdz%x, this%dwdz%x_d, n, DEVICE_TO_HOST)
-=======
           call device_memcpy(this%u_mean%x, this%u_mean%x_d, n, &
                              HOST_TO_DEVICE, sync=.false.)
           call device_memcpy(this%v_mean%x, this%v_mean%x_d, n, &
@@ -744,7 +727,6 @@
                              DEVICE_TO_HOST, sync=.false.)
           call device_memcpy(this%dwdz%x, this%dwdz%x_d, n, &
                              DEVICE_TO_HOST, sync=.true.)
->>>>>>> 28378fb1
        else
           call opgrad(this%dudx%x,this%dudy%x, this%dudz%x,this%u_mean%x,this%coef)
           call opgrad(this%dvdx%x,this%dvdy%x, this%dvdz%x,this%v_mean%x,this%coef)
