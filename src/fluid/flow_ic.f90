! Copyright (c) 2021, The Neko Authors
! All rights reserved.
!
! Redistribution and use in source and binary forms, with or without
! modification, are permitted provided that the following conditions
! are met:
!
!   * Redistributions of source code must retain the above copyright
!     notice, this list of conditions and the following disclaimer.
!
!   * Redistributions in binary form must reproduce the above
!     copyright notice, this list of conditions and the following
!     disclaimer in the documentation and/or other materials provided
!     with the distribution.
!
!   * Neither the name of the authors nor the names of its
!     contributors may be used to endorse or promote products derived
!     from this software without specific prior written permission.
!
! THIS SOFTWARE IS PROVIDED BY THE COPYRIGHT HOLDERS AND CONTRIBUTORS
! "AS IS" AND ANY EXPRESS OR IMPLIED WARRANTIES, INCLUDING, BUT NOT
! LIMITED TO, THE IMPLIED WARRANTIES OF MERCHANTABILITY AND FITNESS
! FOR A PARTICULAR PURPOSE ARE DISCLAIMED. IN NO EVENT SHALL THE
! COPYRIGHT OWNER OR CONTRIBUTORS BE LIABLE FOR ANY DIRECT, INDIRECT,
! INCIDENTAL, SPECIAL, EXEMPLARY, OR CONSEQUENTIAL DAMAGES (INCLUDING,
! BUT NOT LIMITED TO, PROCUREMENT OF SUBSTITUTE GOODS OR SERVICES;
! LOSS OF USE, DATA, OR PROFITS; OR BUSINESS INTERRUPTION) HOWEVER
! CAUSED AND ON ANY THEORY OF LIABILITY, WHETHER IN CONTRACT, STRICT
! LIABILITY, OR TORT (INCLUDING NEGLIGENCE OR OTHERWISE) ARISING IN
! ANY WAY OUT OF THE USE OF THIS SOFTWARE, EVEN IF ADVISED OF THE
! POSSIBILITY OF SUCH DAMAGE.
!
!> Initial flow condition
module flow_ic
  use gather_scatter
  use neko_config
  use flow_profile
  use device_math
  use device
  use field
  use utils
  use coefs
  use math
  use user_intf, only : useric
  use json_module, only : json_file
  use json_utils, only: json_get
  implicit none
  private

  interface set_flow_ic
     module procedure set_flow_ic_int, set_flow_ic_usr
  end interface set_flow_ic

  public :: set_flow_ic

contains

  !> Set initial flow condition (builtin)
  subroutine set_flow_ic_int(u, v, w, p, coef, gs, type, params)
    type(field_t), intent(inout) :: u
    type(field_t), intent(inout) :: v
    type(field_t), intent(inout) :: w
    type(field_t), intent(inout) :: p
    type(coef_t), intent(in) :: coef
    type(gs_t), intent(inout) :: gs
    character(len=*) :: type
    type(json_file), intent(inout) :: params
    ! Variables for retrieving json parameters
    logical :: found
    real(kind=rp) :: delta
    real(kind=rp), allocatable :: uinf(:)
    character(len=:), allocatable :: blasius_approximation

    if (trim(type) .eq. 'uniform') then
       call json_get(params, 'case.fluid.initial_condition.value', uinf)
       call set_flow_ic_uniform(u, v, w, uinf)
    else if (trim(type) .eq. 'blasius') then
       call json_get(params, 'case.fluid.blasius.delta', delta)
       call json_get(params, 'case.fluid.blasius.approximation',&
                     blasius_approximation)
       call json_get(params, 'case.fluid.blasius.freestream_velocity', uinf)
       call set_flow_ic_blasius(u, v, w, delta, uinf, blasius_approximation)
    else
       call neko_error('Invalid initial condition')
    end if

    call set_flow_ic_common(u, v, w, p, coef, gs)

  end subroutine set_flow_ic_int

  !> Set intial flow condition (user defined)
  subroutine set_flow_ic_usr(u, v, w, p, coef, gs, usr_ic, params)
    type(field_t), intent(inout) :: u
    type(field_t), intent(inout) :: v
    type(field_t), intent(inout) :: w
    type(field_t), intent(inout) :: p
    type(coef_t), intent(in) :: coef
    type(gs_t), intent(inout) :: gs
    procedure(useric) :: usr_ic
    type(json_file), intent(inout) :: params

    call usr_ic(u, v, w, p, params)

    call set_flow_ic_common(u, v, w, p, coef, gs)

  end subroutine set_flow_ic_usr

  subroutine set_flow_ic_common(u, v, w, p, coef, gs)
    type(field_t), intent(inout) :: u
    type(field_t), intent(inout) :: v
    type(field_t), intent(inout) :: w
    type(field_t), intent(inout) :: p
    type(coef_t), intent(in) :: coef
    type(gs_t), intent(inout) :: gs

    if (NEKO_BCKND_DEVICE .eq. 1) then
<<<<<<< HEAD
       call device_memcpy(u%x, u%x_d, u%dof%size(), HOST_TO_DEVICE)
       call device_memcpy(v%x, v%x_d, v%dof%size(), HOST_TO_DEVICE)
       call device_memcpy(w%x, w%x_d, w%dof%size(), HOST_TO_DEVICE)
=======
       call device_memcpy(u%x, u%x_d, u%dof%size(), &
                          HOST_TO_DEVICE, sync=.false.)
       call device_memcpy(v%x, v%x_d, v%dof%size(), &
                          HOST_TO_DEVICE, sync=.false.)
       call device_memcpy(w%x, w%x_d, w%dof%size(), &
                          HOST_TO_DEVICE, sync=.false.)
>>>>>>> 28378fb1
    end if

    ! Ensure continuity across elements for initial conditions
    call gs%op(u%x, u%dof%size(), GS_OP_ADD)
    call gs%op(v%x, v%dof%size(), GS_OP_ADD)
    call gs%op(w%x, w%dof%size(), GS_OP_ADD)

    if (NEKO_BCKND_DEVICE .eq. 1) then
       call device_col2(u%x_d, coef%mult_d, u%dof%size())
       call device_col2(v%x_d, coef%mult_d, v%dof%size())
       call device_col2(w%x_d, coef%mult_d, w%dof%size())
    else
       call col2(u%x, coef%mult, u%dof%size())
       call col2(v%x, coef%mult, v%dof%size())
       call col2(w%x, coef%mult, w%dof%size())
    end if

  end subroutine set_flow_ic_common

  !> Uniform initial condition
  subroutine set_flow_ic_uniform(u, v, w, uinf)
    type(field_t), intent(inout) :: u
    type(field_t), intent(inout) :: v
    type(field_t), intent(inout) :: w
    real(kind=rp), intent(in) :: uinf(3)
    integer :: n
    u = uinf(1)
    v = uinf(2)
    w = uinf(3)
    n = u%dof%size()
    if (NEKO_BCKND_DEVICE .eq. 1) then
       call cfill(u%x, uinf(1), n)
       call cfill(v%x, uinf(2), n)
       call cfill(w%x, uinf(3), n)
    end if

  end subroutine set_flow_ic_uniform

  !> Set a Blasius profile as initial condition
  !! @note currently limited to axis aligned flow
  subroutine set_flow_ic_blasius(u, v, w, delta, uinf, type)
    type(field_t), intent(inout) :: u
    type(field_t), intent(inout) :: v
    type(field_t), intent(inout) :: w
    real(kind=rp), intent(in) :: delta
    real(kind=rp), intent(in) :: uinf(3)
    character(len=*), intent(in) :: type
    procedure(blasius_profile), pointer :: bla => null()
    integer :: i

    select case(trim(type))
    case('linear')
       bla => blasius_linear
    case('quadratic')
       bla => blasius_quadratic
    case('cubic')
       bla => blasius_cubic
    case('quartic')
       bla => blasius_quartic
    case('sin')
       bla => blasius_sin
    case default
       call neko_error('Invalid Blasius approximation')
    end select

    if ((uinf(1) .gt. 0.0_rp) .and. (uinf(2) .eq. 0.0_rp) &
         .and. (uinf(3) .eq. 0.0_rp)) then
       do i = 1, u%dof%size()
          u%x(i,1,1,1) = bla(u%dof%z(i,1,1,1), delta, uinf(1))
          v%x(i,1,1,1) = 0.0_rp
          w%x(i,1,1,1) = 0.0_rp
       end do
    else if ((uinf(1) .eq. 0.0_rp) .and. (uinf(2) .gt. 0.0_rp) &
         .and. (uinf(3) .eq. 0.0_rp)) then
       do i = 1, u%dof%size()
          u%x(i,1,1,1) = 0.0_rp
          v%x(i,1,1,1) = bla(u%dof%x(i,1,1,1), delta, uinf(2))
          w%x(i,1,1,1) = 0.0_rp
       end do
    else if ((uinf(1) .eq. 0.0_rp) .and. (uinf(2) .eq. 0.0_rp) &
         .and. (uinf(3) .gt. 0.0_rp)) then
       do i = 1, u%dof%size()
          u%x(i,1,1,1) = 0.0_rp
          v%x(i,1,1,1) = 0.0_rp
          w%x(i,1,1,1) = bla(u%dof%y(i,1,1,1), delta, uinf(3))
       end do
    end if

  end subroutine set_flow_ic_blasius

end module flow_ic<|MERGE_RESOLUTION|>--- conflicted
+++ resolved
@@ -114,18 +114,12 @@
     type(gs_t), intent(inout) :: gs
 
     if (NEKO_BCKND_DEVICE .eq. 1) then
-<<<<<<< HEAD
-       call device_memcpy(u%x, u%x_d, u%dof%size(), HOST_TO_DEVICE)
-       call device_memcpy(v%x, v%x_d, v%dof%size(), HOST_TO_DEVICE)
-       call device_memcpy(w%x, w%x_d, w%dof%size(), HOST_TO_DEVICE)
-=======
        call device_memcpy(u%x, u%x_d, u%dof%size(), &
                           HOST_TO_DEVICE, sync=.false.)
        call device_memcpy(v%x, v%x_d, v%dof%size(), &
                           HOST_TO_DEVICE, sync=.false.)
        call device_memcpy(w%x, w%x_d, w%dof%size(), &
                           HOST_TO_DEVICE, sync=.false.)
->>>>>>> 28378fb1
     end if
 
     ! Ensure continuity across elements for initial conditions
