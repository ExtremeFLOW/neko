! Copyright (c) 2021, The Neko Authors
! All rights reserved.
!
! Redistribution and use in source and binary forms, with or without
! modification, are permitted provided that the following conditions
! are met:
!
!   * Redistributions of source code must retain the above copyright
!     notice, this list of conditions and the following disclaimer.
!
!   * Redistributions in binary form must reproduce the above
!     copyright notice, this list of conditions and the following
!     disclaimer in the documentation and/or other materials provided
!     with the distribution.
!
!   * Neither the name of the authors nor the names of its
!     contributors may be used to endorse or promote products derived
!     from this software without specific prior written permission.
!
! THIS SOFTWARE IS PROVIDED BY THE COPYRIGHT HOLDERS AND CONTRIBUTORS
! "AS IS" AND ANY EXPRESS OR IMPLIED WARRANTIES, INCLUDING, BUT NOT
! LIMITED TO, THE IMPLIED WARRANTIES OF MERCHANTABILITY AND FITNESS
! FOR A PARTICULAR PURPOSE ARE DISCLAIMED. IN NO EVENT SHALL THE
! COPYRIGHT OWNER OR CONTRIBUTORS BE LIABLE FOR ANY DIRECT, INDIRECT,
! INCIDENTAL, SPECIAL, EXEMPLARY, OR CONSEQUENTIAL DAMAGES (INCLUDING,
! BUT NOT LIMITED TO, PROCUREMENT OF SUBSTITUTE GOODS OR SERVICES;
! LOSS OF USE, DATA, OR PROFITS; OR BUSINESS INTERRUPTION) HOWEVER
! CAUSED AND ON ANY THEORY OF LIABILITY, WHETHER IN CONTRACT, STRICT
! LIABILITY, OR TORT (INCLUDING NEGLIGENCE OR OTHERWISE) ARISING IN
! ANY WAY OUT OF THE USE OF THIS SOFTWARE, EVEN IF ADVISED OF THE
! POSSIBILITY OF SUCH DAMAGE.
!
!> Defines a mean squared flow field
module mean_sqr_flow
  use mean_sqr_field, only : mean_sqr_field_t
  use field, only : field_t
  implicit none
  private
<<<<<<< HEAD
  
=======

>>>>>>> 2ad08e4b
  type, public :: mean_sqr_flow_t
     type(mean_sqr_field_t) :: uu
     type(mean_sqr_field_t) :: vv
     type(mean_sqr_field_t) :: ww
     type(mean_sqr_field_t) :: pp
   contains
     procedure, pass(this) :: init => mean_sqr_flow_init
     procedure, pass(this) :: free => mean_sqr_flow_free
  end type mean_sqr_flow_t
  
contains
  
  !> Initialize a mean squared flow field
  subroutine mean_sqr_flow_init(this, u, v, w, p)
    class(mean_sqr_flow_t), intent(inout) :: this
    type(field_t), intent(inout) :: u
    type(field_t), intent(inout) :: v
    type(field_t), intent(inout) :: w
    type(field_t), intent(inout) :: p

    call this%free()

    call this%uu%init(u)
    call this%vv%init(v)
    call this%ww%init(w)
    call this%pp%init(p)
    
  end subroutine mean_sqr_flow_init


  !> Deallocates a mean squared flow field
  subroutine mean_sqr_flow_free(this)
    class(mean_sqr_flow_t), intent(inout) :: this

    call this%uu%free()
    call this%vv%free()
    call this%ww%free()
    call this%pp%free()

  end subroutine mean_sqr_flow_free
  
end module mean_sqr_flow<|MERGE_RESOLUTION|>--- conflicted
+++ resolved
@@ -36,11 +36,7 @@
   use field, only : field_t
   implicit none
   private
-<<<<<<< HEAD
-  
-=======
 
->>>>>>> 2ad08e4b
   type, public :: mean_sqr_flow_t
      type(mean_sqr_field_t) :: uu
      type(mean_sqr_field_t) :: vv
