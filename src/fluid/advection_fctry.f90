--- conflicted
+++ resolved
@@ -35,23 +35,10 @@
   use json_utils, only : json_get, json_get_or_default
 
   ! Advection and derivatives
-<<<<<<< HEAD
-  use advection, only : advection_t, advection_lin_t
-  use adv_dealias, only : adv_dealias_t
-  use adv_no_dealias, only : adv_no_dealias_t
-  use adv_lin_dealias, only : adv_lin_dealias_t
-  use adv_lin_no_dealias, only : adv_lin_no_dealias_t
-
-  implicit none
-  private
-
-  public :: advection_factory, advection_lin_factory
-=======
   use adv_dealias, only : adv_dealias_t
   use adv_no_dealias, only : adv_no_dealias_t
   use adv_oifs, only : adv_oifs_t
 
->>>>>>> 45610e78
 
 contains
 
