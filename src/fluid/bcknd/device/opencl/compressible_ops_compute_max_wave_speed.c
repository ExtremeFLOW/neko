--- conflicted
+++ resolved
@@ -78,8 +78,4 @@
                                   NULL, &global_item_size, &local_item_size,
                                   0, NULL, NULL));
   CL_CHECK(clReleaseKernel(kernel));
-<<<<<<< HEAD
-}
-=======
-} 
->>>>>>> d6e34a32
+} 