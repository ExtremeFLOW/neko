!> Residuals in the Pn-Pn formulation (SX version)
module pnpn_res_sx
  use gather_scatter, only : gs_t, GS_OP_ADD
  use operators
<<<<<<< HEAD
  use field
  use ax_product
  use coefs
  use facet_normal
=======
  use field, only : field_t
  use ax_product, only : ax_t
  use coefs, only : coef_t
  use facet_normal, only : facet_normal_t
>>>>>>> 28378fb1
  use pnpn_residual, only : pnpn_prs_res_t, pnpn_vel_res_t
  use scratch_registry, only: neko_scratch_registry
  use mesh, only : mesh_t
  use num_types, only : rp
  use space, only : space_t
  implicit none
  private

  type, public, extends(pnpn_prs_res_t) :: pnpn_prs_res_sx_t
   contains
     procedure, nopass :: compute => pnpn_prs_res_sx_compute
  end type pnpn_prs_res_sx_t

  type, public, extends(pnpn_vel_res_t) :: pnpn_vel_res_sx_t
   contains
     procedure, nopass :: compute => pnpn_vel_res_sx_compute
  end type pnpn_vel_res_sx_t

contains

  subroutine pnpn_prs_res_sx_compute(p, p_res, u, v, w, u_e, v_e, w_e, f_x, &
       f_y, f_z, c_Xh, gs_Xh, bc_prs_surface,bc_sym_surface, Ax, bd, dt, mu, rho)
    type(field_t), intent(inout) :: p, u, v, w
    type(field_t), intent(inout) :: u_e, v_e, w_e
    type(field_t), intent(inout) :: p_res
    type(field_t), intent(inout) :: f_x, f_y, f_z
    type(coef_t), intent(inout) :: c_Xh
    type(gs_t), intent(inout) :: gs_Xh
    type(facet_normal_t), intent(inout) :: bc_prs_surface
    type(facet_normal_t), intent(inout) :: bc_sym_surface
    class(ax_t), intent(inout) :: Ax
    real(kind=rp), intent(inout) :: bd
    real(kind=rp), intent(in) :: dt
    real(kind=rp), intent(in) :: mu
    real(kind=rp), intent(in) :: rho
    real(kind=rp) :: dtbd
    integer :: n
    integer :: i
    type(field_t), pointer :: ta1, ta2, ta3, wa1, wa2, wa3, work1, work2
    integer :: temp_indices(8)

    call neko_scratch_registry%request_field(ta1, temp_indices(1))
    call neko_scratch_registry%request_field(ta2, temp_indices(2))
    call neko_scratch_registry%request_field(ta3, temp_indices(3))
    call neko_scratch_registry%request_field(wa1, temp_indices(4))
    call neko_scratch_registry%request_field(wa2, temp_indices(5))
    call neko_scratch_registry%request_field(wa3, temp_indices(6))
    call neko_scratch_registry%request_field(work1, temp_indices(7))
    call neko_scratch_registry%request_field(work2, temp_indices(8))

    n = c_Xh%dof%size()

    do i = 1, n
       c_Xh%h1(i,1,1,1) = 1.0_rp / rho
       c_Xh%h2(i,1,1,1) = 0.0_rp
    end do
    c_Xh%ifh2 = .false.

    call curl(ta1, ta2, ta3, u_e, v_e, w_e, work1, work2, c_Xh)
    call curl(wa1, wa2, wa3, ta1, ta2, ta3, work1, work2, c_Xh)

    do i = 1, n
       wa1%x(i,1,1,1) = (wa1%x(i,1,1,1) * mu / rho) * c_Xh%B(i,1,1,1)
       wa2%x(i,1,1,1) = (wa2%x(i,1,1,1) * mu / rho) * c_Xh%B(i,1,1,1)
       wa3%x(i,1,1,1) = (wa3%x(i,1,1,1) * mu / rho) * c_Xh%B(i,1,1,1)
    end do

    do i = 1, n
       ta1%x(i,1,1,1) = f_x%x(i,1,1,1) / rho - wa1%x(i,1,1,1)
       ta2%x(i,1,1,1) = f_y%x(i,1,1,1) / rho - wa2%x(i,1,1,1)
       ta3%x(i,1,1,1) = f_z%x(i,1,1,1) / rho - wa3%x(i,1,1,1)
    end do

    call gs_Xh%op(ta1, GS_OP_ADD)
    call gs_Xh%op(ta2, GS_OP_ADD)
    call gs_Xh%op(ta3, GS_OP_ADD)

    do i = 1, n
       ta1%x(i,1,1,1) = ta1%x(i,1,1,1) * c_Xh%Binv(i,1,1,1)
       ta2%x(i,1,1,1) = ta2%x(i,1,1,1) * c_Xh%Binv(i,1,1,1)
       ta3%x(i,1,1,1) = ta3%x(i,1,1,1) * c_Xh%Binv(i,1,1,1)
    end do

    call Ax%compute(p_res%x,p%x,c_Xh,p%msh,p%Xh)

    call cdtp(wa1%x, ta1%x, c_Xh%drdx, c_Xh%dsdx, c_Xh%dtdx, c_Xh)
    call cdtp(wa2%x, ta2%x, c_Xh%drdy, c_Xh%dsdy, c_Xh%dtdy, c_Xh)
    call cdtp(wa3%x, ta3%x, c_Xh%drdz, c_Xh%dsdz, c_Xh%dtdz, c_Xh)
    do i = 1, n
       p_res%x(i,1,1,1) = (-p_res%x(i,1,1,1)) &
                        + wa1%x(i,1,1,1) + wa2%x(i,1,1,1) + wa3%x(i,1,1,1)
    end do

    !
    ! Surface velocity terms
    !
    do i = 1, n
       wa1%x(i,1,1,1) = 0.0_rp
       wa2%x(i,1,1,1) = 0.0_rp
       wa3%x(i,1,1,1) = 0.0_rp
    end do

    call bc_sym_surface%apply_surfvec(wa1%x,wa2%x,wa3%x,ta1%x, ta2%x, ta3%x, n)

    dtbd = bd / dt
    do i = 1, n
       ta1%x(i,1,1,1) = 0.0_rp
       ta2%x(i,1,1,1) = 0.0_rp
       ta3%x(i,1,1,1) = 0.0_rp
    end do

    call bc_prs_surface%apply_surfvec(ta1%x, ta2%x, ta3%x, u%x, v%x, w%x, n)

    do i = 1, n
       p_res%x(i,1,1,1) = p_res%x(i,1,1,1) &
            - (dtbd * (ta1%x(i,1,1,1) + ta2%x(i,1,1,1) + ta3%x(i,1,1,1)))&
            - (wa1%x(i,1,1,1) + wa2%x(i,1,1,1) + wa3%x(i,1,1,1))
    end do

    call neko_scratch_registry%relinquish_field(temp_indices)
  end subroutine pnpn_prs_res_sx_compute

  subroutine pnpn_vel_res_sx_compute(Ax, u, v, w, u_res, v_res, w_res, &
       p, f_x, f_y, f_z, c_Xh, msh, Xh, mu, rho, bd, dt, n)
    class(ax_t), intent(in) :: Ax
    type(mesh_t), intent(inout) :: msh
    type(space_t), intent(inout) :: Xh
    type(field_t), intent(inout) :: p, u, v, w
    type(field_t), intent(inout) :: u_res, v_res, w_res
    type(field_t), intent(inout) :: f_x, f_y, f_z
    type(coef_t), intent(inout) :: c_Xh
    real(kind=rp), intent(in) :: mu
    real(kind=rp), intent(in) :: rho
    real(kind=rp), intent(in) :: bd
    real(kind=rp), intent(in) :: dt
    integer, intent(in) :: n
    integer :: temp_indices(3)
    type(field_t), pointer :: ta1, ta2, ta3
    integer :: i

    do i = 1, n
       c_Xh%h1(i,1,1,1) = mu
       c_Xh%h2(i,1,1,1) = rho * (bd / dt)
    end do
    c_Xh%ifh2 = .true.

    call Ax%compute(u_res%x, u%x, c_Xh, msh, Xh)
    call Ax%compute(v_res%x, v%x, c_Xh, msh, Xh)
    call Ax%compute(w_res%x, w%x, c_Xh, msh, Xh)

    call neko_scratch_registry%request_field(ta1, temp_indices(1))
    call neko_scratch_registry%request_field(ta2, temp_indices(2))
    call neko_scratch_registry%request_field(ta3, temp_indices(3))

    call opgrad(ta1%x, ta2%x, ta3%x, p%x, c_Xh)

    do i = 1, n
       u_res%x(i,1,1,1) = (-u_res%x(i,1,1,1)) - ta1%x(i,1,1,1) + f_x%x(i,1,1,1)
       v_res%x(i,1,1,1) = (-v_res%x(i,1,1,1)) - ta2%x(i,1,1,1) + f_y%x(i,1,1,1)
       w_res%x(i,1,1,1) = (-w_res%x(i,1,1,1)) - ta3%x(i,1,1,1) + f_z%x(i,1,1,1)
    end do

    call neko_scratch_registry%relinquish_field(temp_indices)
  end subroutine pnpn_vel_res_sx_compute

end module pnpn_res_sx<|MERGE_RESOLUTION|>--- conflicted
+++ resolved
@@ -2,17 +2,10 @@
 module pnpn_res_sx
   use gather_scatter, only : gs_t, GS_OP_ADD
   use operators
-<<<<<<< HEAD
-  use field
-  use ax_product
-  use coefs
-  use facet_normal
-=======
   use field, only : field_t
   use ax_product, only : ax_t
   use coefs, only : coef_t
   use facet_normal, only : facet_normal_t
->>>>>>> 28378fb1
   use pnpn_residual, only : pnpn_prs_res_t, pnpn_vel_res_t
   use scratch_registry, only: neko_scratch_registry
   use mesh, only : mesh_t
