--- conflicted
+++ resolved
@@ -66,11 +66,7 @@
        c_Xh%h1(i,1,1,1) = 1.0_rp / rho
        c_Xh%h2(i,1,1,1) = 0.0_rp
     end do
-<<<<<<< HEAD
     !$omp end do
-=======
-    c_Xh%ifh2 = .false.
->>>>>>> 28378fb1
 
     call curl(ta1, ta2, ta3, u_e, v_e, w_e, work1, work2, c_Xh)
     call curl(wa1, wa2, wa3, ta1, ta2, ta3, work1, work2, c_Xh)
@@ -84,10 +80,7 @@
        ta3%x(i,1,1,1) = f_z%x(i,1,1,1) / rho &
             - ((wa3%x(i,1,1,1) * (mu / rho)) * c_Xh%B(i,1,1,1))
     end do
-<<<<<<< HEAD
     !$omp end do
-=======
->>>>>>> 28378fb1
 
     call gs_Xh%op(ta1, GS_OP_ADD)
     call gs_Xh%op(ta2, GS_OP_ADD)
@@ -123,10 +116,7 @@
        wa2%x(i,1,1,1) = 0.0_rp
        wa3%x(i,1,1,1) = 0.0_rp
     end do
-<<<<<<< HEAD
     !$omp end do
-=======
->>>>>>> 28378fb1
 
     call bc_sym_surface%apply_surfvec(wa1%x,wa2%x,wa3%x,ta1%x, ta2%x, ta3%x, n)
 
@@ -136,10 +126,7 @@
        ta2%x(i,1,1,1) = 0.0_rp
        ta3%x(i,1,1,1) = 0.0_rp
     end do
-<<<<<<< HEAD
     !$omp end do
-=======
->>>>>>> 28378fb1
 
     call bc_prs_surface%apply_surfvec(ta1%x, ta2%x, ta3%x, u%x, v%x, w%x, n)
 
@@ -149,11 +136,8 @@
             - (dtbd * (ta1%x(i,1,1,1) + ta2%x(i,1,1,1) + ta3%x(i,1,1,1)))&
             - (wa1%x(i,1,1,1) + wa2%x(i,1,1,1) + wa3%x(i,1,1,1))
     end do
-<<<<<<< HEAD
     !$omp end do
     !$omp end parallel
-=======
->>>>>>> 28378fb1
 
     call neko_scratch_registry%relinquish_field(temp_indices)
 
@@ -201,11 +185,8 @@
        v_res%x(i,1,1,1) = (-v_res%x(i,1,1,1)) - ta2%x(i,1,1,1) + f_y%x(i,1,1,1)
        w_res%x(i,1,1,1) = (-w_res%x(i,1,1,1)) - ta3%x(i,1,1,1) + f_z%x(i,1,1,1)
     end do
-<<<<<<< HEAD
     !$omp end do
     !$omp end parallel
-=======
->>>>>>> 28378fb1
 
     call neko_scratch_registry%relinquish_field(temp_indices)
 
