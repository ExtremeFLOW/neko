!> Auxiliary routines for fluid solvers
module fluid_aux
  use logger, only : neko_log, LOG_SIZE
  use num_types, only : rp
  use krylov, only : ksp_monitor_t
  use, intrinsic :: ieee_arithmetic, only: ieee_is_nan
  use utils, only : neko_error, neko_warning
  implicit none
  private

  public :: fluid_step_info

contains

  !> Prints for prs, velx, vely, velz the following:
  !! Number of iterations, start residual, end residual
  subroutine fluid_step_info(step, t, dt, ksp_results, strict_convergence)
    type(ksp_monitor_t), intent(in) :: ksp_results(4)
    integer, intent(in) :: step
    real(kind=rp), intent(in) :: t, dt
    logical, intent(in) :: strict_convergence
    character(len=LOG_SIZE) :: log_buf
    integer :: i

<<<<<<< HEAD
    character(len=40) :: out_format

    out_format='(F12.6, A, A,2x, I6,3x, E11.4,3x, E11.4)' 
=======
    call neko_log%message('Pressure')
>>>>>>> d459b790

    write(log_buf, '(A,A,A,A,A,A)') &
         '       Time:', ' | ', &
         'Field:  ', 'Iters:   ',&
         'Start res.:   ', 'Final res.: '
    call neko_log%message(log_buf)

    write(log_buf, out_format) &
         t, ' | ' , 'Press.'   , ksp_results(1)%iter, &
         ksp_results(1)%res_start, ksp_results(1)%res_final
    call neko_log%message(log_buf)

    write(log_buf, out_format) &
         t, ' | ' , 'X-Vel.'   , ksp_results(2)%iter, &
         ksp_results(2)%res_start, ksp_results(2)%res_final
    call neko_log%message(log_buf)

    write(log_buf, out_format) &
         t, ' | ' , 'Y-Vel.'   , ksp_results(3)%iter, &
         ksp_results(3)%res_start, ksp_results(3)%res_final
    call neko_log%message(log_buf)

    write(log_buf, out_format) &
         t, ' | ' , 'Z-Vel.'   , ksp_results(4)%iter, &
         ksp_results(4)%res_start, ksp_results(4)%res_final
    call neko_log%message(log_buf)

    ! Check for convergence
    do i = 1, 4
       if (ieee_is_nan(ksp_results(i)%res_final)) then
          call neko_error("Fluid solver diverged")
       end if

       if (.not. ksp_results(i)%converged) then
          log_buf = 'Fluid solver did not converge for '
          select case(i)
            case(1)
             log_buf = trim(log_buf) // 'pressure'
            case(2)
             log_buf = trim(log_buf) // 'x-velocity'
            case(3)
             log_buf = trim(log_buf) // 'y-velocity'
            case(4)
             log_buf = trim(log_buf) // 'z-velocity'
          end select

          if (strict_convergence) then
             call neko_error(log_buf)
          else
             call neko_warning(log_buf)
          end if
       end if
    end do

  end subroutine fluid_step_info

end module fluid_aux<|MERGE_RESOLUTION|>--- conflicted
+++ resolved
@@ -22,13 +22,11 @@
     character(len=LOG_SIZE) :: log_buf
     integer :: i
 
-<<<<<<< HEAD
+    call neko_log%message('Pressure')
+
     character(len=40) :: out_format
 
-    out_format='(F12.6, A, A,2x, I6,3x, E11.4,3x, E11.4)' 
-=======
-    call neko_log%message('Pressure')
->>>>>>> d459b790
+    out_format='(F12.6, A, A,2x, I6,3x, E11.4,3x, E11.4)'
 
     write(log_buf, '(A,A,A,A,A,A)') &
          '       Time:', ' | ', &
