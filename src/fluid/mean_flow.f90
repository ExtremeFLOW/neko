! Copyright (c) 2021, The Neko Authors
! All rights reserved.
!
! Redistribution and use in source and binary forms, with or without
! modification, are permitted provided that the following conditions
! are met:
!
!   * Redistributions of source code must retain the above copyright
!     notice, this list of conditions and the following disclaimer.
!
!   * Redistributions in binary form must reproduce the above
!     copyright notice, this list of conditions and the following
!     disclaimer in the documentation and/or other materials provided
!     with the distribution.
!
!   * Neither the name of the authors nor the names of its
!     contributors may be used to endorse or promote products derived
!     from this software without specific prior written permission.
!
! THIS SOFTWARE IS PROVIDED BY THE COPYRIGHT HOLDERS AND CONTRIBUTORS
! "AS IS" AND ANY EXPRESS OR IMPLIED WARRANTIES, INCLUDING, BUT NOT
! LIMITED TO, THE IMPLIED WARRANTIES OF MERCHANTABILITY AND FITNESS
! FOR A PARTICULAR PURPOSE ARE DISCLAIMED. IN NO EVENT SHALL THE
! COPYRIGHT OWNER OR CONTRIBUTORS BE LIABLE FOR ANY DIRECT, INDIRECT,
! INCIDENTAL, SPECIAL, EXEMPLARY, OR CONSEQUENTIAL DAMAGES (INCLUDING,
! BUT NOT LIMITED TO, PROCUREMENT OF SUBSTITUTE GOODS OR SERVICES;
! LOSS OF USE, DATA, OR PROFITS; OR BUSINESS INTERRUPTION) HOWEVER
! CAUSED AND ON ANY THEORY OF LIABILITY, WHETHER IN CONTRACT, STRICT
! LIABILITY, OR TORT (INCLUDING NEGLIGENCE OR OTHERWISE) ARISING IN
! ANY WAY OUT OF THE USE OF THIS SOFTWARE, EVEN IF ADVISED OF THE
! POSSIBILITY OF SUCH DAMAGE.
!
!> Defines a mean flow field
module mean_flow
  use mean_field, only : mean_field_t
  use field, only : field_t
  implicit none
  private

  type, public :: mean_flow_t
     type(mean_field_t) :: u
     type(mean_field_t) :: v
     type(mean_field_t) :: w
     type(mean_field_t) :: p
   contains
     procedure, pass(this) :: init => mean_flow_init
     procedure, pass(this) :: free => mean_flow_free
<<<<<<< HEAD
  end type mean_flow_t  
=======
     procedure, pass(this) :: reset => mean_flow_reset
  end type mean_flow_t
>>>>>>> 2ad08e4b

contains

  !> Initialize a mean flow field
  subroutine mean_flow_init(this, u, v, w, p)
    class(mean_flow_t), intent(inout) :: this
    type(field_t), intent(inout) :: u
    type(field_t), intent(inout) :: v
    type(field_t), intent(inout) :: w
    type(field_t), intent(inout) :: p

    call this%free()

    call this%u%init(u)
    call this%v%init(v)
    call this%w%init(w)
    call this%p%init(p)
    
  end subroutine mean_flow_init


  !> Deallocates a mean flow field
  subroutine mean_flow_free(this)
    class(mean_flow_t), intent(inout) :: this

    call this%u%free()
    call this%v%free()
    call this%w%free()
    call this%p%free()

  end subroutine mean_flow_free
 
  !> Resets a mean flow field
  subroutine mean_flow_reset(this)
    class(mean_flow_t), intent(inout) :: this

    call this%u%reset()
    call this%v%reset()
    call this%w%reset()
    call this%p%reset()

  end subroutine mean_flow_reset
   
end module mean_flow<|MERGE_RESOLUTION|>--- conflicted
+++ resolved
@@ -45,12 +45,8 @@
    contains
      procedure, pass(this) :: init => mean_flow_init
      procedure, pass(this) :: free => mean_flow_free
-<<<<<<< HEAD
-  end type mean_flow_t  
-=======
      procedure, pass(this) :: reset => mean_flow_reset
   end type mean_flow_t
->>>>>>> 2ad08e4b
 
 contains
 
