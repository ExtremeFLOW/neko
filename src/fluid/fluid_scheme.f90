! Copyright (c) 2020-2024, The Neko Authors
! All rights reserved.
!
! Redistribution and use in source and binary forms, with or without
! modification, are permitted provided that the following conditions
! are met:
!
!   * Redistributions of source code must retain the above copyright
!     notice, this list of conditions and the following disclaimer.
!
!   * Redistributions in binary form must reproduce the above
!     copyright notice, this list of conditions and the following
!     disclaimer in the documentation and/or other materials provided
!     with the distribution.
!
!   * Neither the name of the authors nor the names of its
!     contributors may be used to endorse or promote products derived
!     from this software without specific prior written permission.
!
! THIS SOFTWARE IS PROVIDED BY THE COPYRIGHT HOLDERS AND CONTRIBUTORS
! "AS IS" AND ANY EXPRESS OR IMPLIED WARRANTIES, INCLUDING, BUT NOT
! LIMITED TO, THE IMPLIED WARRANTIES OF MERCHANTABILITY AND FITNESS
! FOR A PARTICULAR PURPOSE ARE DISCLAIMED. IN NO EVENT SHALL THE
! COPYRIGHT OWNER OR CONTRIBUTORS BE LIABLE FOR ANY DIRECT, INDIRECT,
! INCIDENTAL, SPECIAL, EXEMPLARY, OR CONSEQUENTIAL DAMAGES (INCLUDING,
! BUT NOT LIMITED TO, PROCUREMENT OF SUBSTITUTE GOODS OR SERVICES;
! LOSS OF USE, DATA, OR PROFITS; OR BUSINESS INTERRUPTION) HOWEVER
! CAUSED AND ON ANY THEORY OF LIABILITY, WHETHER IN CONTRACT, STRICT
! LIABILITY, OR TORT (INCLUDING NEGLIGENCE OR OTHERWISE) ARISING IN
! ANY WAY OUT OF THE USE OF THIS SOFTWARE, EVEN IF ADVISED OF THE
! POSSIBILITY OF SUCH DAMAGE.
!
!> Fluid formulations
module fluid_scheme
  use gather_scatter, only : gs_t
  use mean_sqr_flow, only : mean_sqr_flow_t
  use neko_config, only : NEKO_BCKND_DEVICE
  use checkpoint, only : chkp_t
  use mean_flow, only : mean_flow_t
  use num_types, only : rp, i8
  use comm
  use fluid_source_term, only: fluid_source_term_t
  use field, only : field_t
  use space, only : space_t, GLL
  use dofmap, only : dofmap_t
  use zero_dirichlet, only : zero_dirichlet_t
  use krylov, only : ksp_t, krylov_solver_factory, krylov_solver_destroy, &
                     KSP_MAX_ITER
  use coefs, only: coef_t
  use usr_inflow, only : usr_inflow_t, usr_inflow_eval
  use dirichlet, only : dirichlet_t
  use field_dirichlet, only : field_dirichlet_t
  use field_dirichlet_vector, only: field_dirichlet_vector_t
  use jacobi, only : jacobi_t
  use sx_jacobi, only : sx_jacobi_t
  use device_jacobi, only : device_jacobi_t
  use hsmg, only : hsmg_t
  use phmg, only : phmg_t
  use precon, only : pc_t, precon_factory, precon_destroy
  use fluid_stats, only : fluid_stats_t
<<<<<<< HEAD
  use bc, only : bc_t
=======
  use bc, only : bc_t 
  use bc_list, only : bc_list_t
>>>>>>> c5d24f62
  use mesh, only : mesh_t, NEKO_MSH_MAX_ZLBLS, NEKO_MSH_MAX_ZLBL_LEN
  use math, only : cfill, add2s2, glsum
  use device_math, only : device_cfill, device_add2s2
  use time_scheme_controller, only : time_scheme_controller_t
  use operators, only : cfl
  use logger, only : neko_log, LOG_SIZE, NEKO_LOG_VERBOSE
  use field_registry, only : neko_field_registry
  use bc_list, only : bc_list_t
  use json_utils, only : json_get, json_get_or_default, json_extract_object, &
       json_extract_item
  use json_module, only : json_file, json_core, json_value
  use scratch_registry, only : scratch_registry_t
  use user_intf, only : user_t, dummy_user_material_properties, &
                        user_material_properties
  use utils, only : neko_error, neko_warning
  use field_series, only : field_series_t
  use time_step_controller, only : time_step_controller_t
  use field_math, only : field_cfill
  use wall_model_bc, only : wall_model_bc_t
  use shear_stress, only : shear_stress_t
  use gradient_jump_penalty, only : gradient_jump_penalty_t
  implicit none
  private

  !> Base type of all fluid formulations
  type, abstract :: fluid_scheme_t
     type(field_t), pointer :: u => null() !< x-component of Velocity
     type(field_t), pointer :: v => null() !< y-component of Velocity
     type(field_t), pointer :: w => null() !< z-component of Velocity
     type(field_t), pointer :: p => null() !< Pressure
     type(field_series_t) :: ulag, vlag, wlag !< fluid field (lag)
     type(space_t) :: Xh        !< Function space \f$ X_h \f$
     type(dofmap_t) :: dm_Xh    !< Dofmap associated with \f$ X_h \f$
     type(gs_t) :: gs_Xh        !< Gather-scatter associated with \f$ X_h \f$
     type(coef_t) :: c_Xh       !< Coefficients associated with \f$ X_h \f$
     !> The source term for the momentum equation.
     type(fluid_source_term_t) :: source_term
     !> X-component of the right-hand side.
     type(field_t), pointer :: f_x => null()
     !> Y-component of the right-hand side.
     type(field_t), pointer :: f_y => null()
     !> Z-component of the right-hand side.
     type(field_t), pointer :: f_z => null()

     ! Krylov solvers and settings
     class(ksp_t), allocatable :: ksp_vel  !< Krylov solver for velocity
     class(ksp_t), allocatable :: ksp_prs  !< Krylov solver for pressure
     class(pc_t), allocatable :: pc_vel    !< Velocity Preconditioner
     class(pc_t), allocatable :: pc_prs    !< Velocity Preconditioner
     integer :: vel_projection_dim         !< Size of the projection space for ksp_vel
     integer :: pr_projection_dim          !< Size of the projection space for ksp_pr
     integer :: vel_projection_activ_step  !< Steps to activate projection for ksp_vel
     integer :: pr_projection_activ_step   !< Steps to activate projection for ksp_pr
     logical :: strict_convergence         !< Strict convergence for the velocity solver
!     type(zero_dirichlet_t) :: bc_wall           !< No-slip wall for velocity
!     class(bc_t), allocatable :: bc_inflow !< Dirichlet inflow for velocity
!     type(wall_model_bc_t) :: bc_wallmodel !< Wall model boundary condition
     !> Gradient jump panelty
     logical :: if_gradient_jump_penalty
     type(gradient_jump_penalty_t) :: gradient_jump_penalty_u
     type(gradient_jump_penalty_t) :: gradient_jump_penalty_v
     type(gradient_jump_penalty_t) :: gradient_jump_penalty_w

     ! List of boundary conditions for pressure
     type(bc_list_t) :: bcs_prs
     ! List of boundary conditions for velocity
     type(bc_list_t) :: bcs_vel
     type(field_t) :: bdry                     !< Boundary markings
     type(json_file), pointer :: params        !< Parameters
     type(mesh_t), pointer :: msh => null()    !< Mesh
     type(chkp_t) :: chkp                      !< Checkpoint
     type(mean_flow_t) :: mean                 !< Mean flow field
     type(fluid_stats_t) :: stats              !< Fluid statistics
     type(mean_sqr_flow_t) :: mean_sqr         !< Mean squared flow field
     logical :: forced_flow_rate = .false.     !< Is the flow rate forced?
     logical :: freeze = .false.               !< Freeze velocity at initial condition?
     !> Dynamic viscosity
     real(kind=rp) :: mu
     !> The variable mu field
     type(field_t) :: mu_field
     !> The turbulent kinematic viscosity field name
     character(len=:), allocatable :: nut_field_name
     !> Is mu varying in time? Currently only due to LES models.
     logical :: variable_material_properties = .false.
     !> Density
     real(kind=rp) :: rho
     !> The variable density field
     type(field_t) :: rho_field
     !> Global number of GLL points for the fluid (not unique)
     integer(kind=i8) ::  glb_n_points
     !> Global number of GLL points for the fluid (unique)
     integer(kind=i8) ::  glb_unique_points
     type(scratch_registry_t) :: scratch       !< Manager for temporary fields
   contains
     !> Constructor for the base type
     procedure, pass(this) :: init_base => fluid_scheme_init_base
     procedure, pass(this) :: scheme_free => fluid_scheme_free
     !> Validate that all components are properly allocated
     procedure, pass(this) :: validate => fluid_scheme_validate
     !> Apply pressure boundary conditions
     procedure, pass(this) :: bc_apply_vel => fluid_scheme_bc_apply_vel
     !> Apply velocity boundary conditions
     procedure, pass(this) :: bc_apply_prs => fluid_scheme_bc_apply_prs
     !> Set the user inflow procedure
     procedure, pass(this) :: set_usr_inflow => fluid_scheme_set_usr_inflow
     !> Compute the CFL number
     procedure, pass(this) :: compute_cfl => fluid_compute_cfl
     !> Set rho and mu
     procedure, pass(this) :: set_material_properties => &
          fluid_scheme_set_material_properties
     !> Constructor
     procedure(fluid_scheme_init_intrf), pass(this), deferred :: init
     !> Destructor
     procedure(fluid_scheme_free_intrf), pass(this), deferred :: free
     !> Advance one step in time
     procedure(fluid_scheme_step_intrf), pass(this), deferred :: step
     !> Restart from a checkpoint
     procedure(fluid_scheme_restart_intrf), pass(this), deferred :: restart
     procedure, private, pass(this) :: set_bc_type_output => &
       fluid_scheme_set_bc_type_output
     !> Update variable material properties
     procedure, pass(this) :: update_material_properties => &
       fluid_scheme_update_material_properties
     !> Linear solver factory, wraps a KSP constructor
     procedure, nopass :: solver_factory => fluid_scheme_solver_factory
     !> Preconditioner factory
     procedure, pass(this) :: precon_factory => fluid_scheme_precon_factory
  end type fluid_scheme_t

  !> Abstract interface to initialize a fluid formulation
  abstract interface
     subroutine fluid_scheme_init_intrf(this, msh, lx, params, user, &
          time_scheme)
       import fluid_scheme_t
       import json_file
       import mesh_t
       import user_t
       import time_scheme_controller_t
       class(fluid_scheme_t), target, intent(inout) :: this
       type(mesh_t), target, intent(inout) :: msh
       integer, intent(in) :: lx
       type(json_file), target, intent(inout) :: params
       type(user_t), target, intent(in) :: user
       type(time_scheme_controller_t), target, intent(in) :: time_scheme
     end subroutine fluid_scheme_init_intrf
  end interface

  !> Abstract interface to dealocate a fluid formulation
  abstract interface
     subroutine fluid_scheme_free_intrf(this)
       import fluid_scheme_t
       class(fluid_scheme_t), intent(inout) :: this
     end subroutine fluid_scheme_free_intrf
  end interface

  !> Abstract interface to compute a time-step
  abstract interface
     subroutine fluid_scheme_step_intrf(this, t, tstep, dt, ext_bdf, &
                                        dt_controller)
       import fluid_scheme_t
       import time_scheme_controller_t
       import time_step_controller_t
       import rp
       class(fluid_scheme_t), target, intent(inout) :: this
       real(kind=rp), intent(in) :: t
       integer, intent(in) :: tstep
       real(kind=rp), intent(in) :: dt
       type(time_scheme_controller_t), intent(in) :: ext_bdf
       type(time_step_controller_t), intent(in) :: dt_controller
     end subroutine fluid_scheme_step_intrf
  end interface

  !> Abstract interface to restart a fluid scheme
  abstract interface
     subroutine fluid_scheme_restart_intrf(this, dtlag, tlag)
       import fluid_scheme_t
       import rp
       class(fluid_scheme_t), target, intent(inout) :: this
       real(kind=rp) :: dtlag(10), tlag(10)

     end subroutine fluid_scheme_restart_intrf
  end interface

  interface
     !> Initialise a fluid scheme
     module subroutine fluid_scheme_factory(object, type_name)
       class(fluid_scheme_t), intent(inout), allocatable :: object
       character(len=*) :: type_name
     end subroutine fluid_scheme_factory
  end interface

  public :: fluid_scheme_t, fluid_scheme_factory

contains

  !> Initialize common data for the current scheme
  subroutine fluid_scheme_init_base(this, msh, lx, params, scheme, user, &
      kspv_init)
    implicit none
    class(fluid_scheme_t), target, intent(inout) :: this
    type(mesh_t), target, intent(inout) :: msh
    integer, intent(in) :: lx
    character(len=*), intent(in) :: scheme
    type(json_file), target, intent(inout) :: params
    type(user_t), target, intent(in) :: user
    logical, intent(in) :: kspv_init
    type(dirichlet_t) :: bdry_mask
    character(len=LOG_SIZE) :: log_buf
    real(kind=rp), allocatable :: real_vec(:)
    real(kind=rp) :: real_val, kappa, B, z0
    logical :: logical_val
    integer :: integer_val, ierr
    type(json_file) :: wm_json
    character(len=:), allocatable :: string_val1, string_val2
    real(kind=rp) :: GJP_param_a, GJP_param_b

    !
    ! SEM simulation fundamentals
    !

    this%msh => msh

    if (msh%gdim .eq. 2) then
       call this%Xh%init(GLL, lx, lx)
    else
       call this%Xh%init(GLL, lx, lx, lx)
    end if

    call this%dm_Xh%init(msh, this%Xh)

    call this%gs_Xh%init(this%dm_Xh)

    call this%c_Xh%init(this%gs_Xh)

    ! Local scratch registry
    this%scratch = scratch_registry_t(this%dm_Xh, 10, 2)

    ! Case parameters
    this%params => params


    !
    ! First section of fluid log
    !

    call neko_log%section('Fluid')
    write(log_buf, '(A, A)') 'Type       : ', trim(scheme)
    call neko_log%message(log_buf)

    !
    ! Material properties
    !
    call this%set_material_properties(params, user)

    !
    ! Turbulence modelling and variable material properties
    !
    if (params%valid_path('case.fluid.nut_field')) then
       call json_get(params, 'case.fluid.nut_field', this%nut_field_name)
       this%variable_material_properties = .true.
    else
       this%nut_field_name = ""
    end if

    ! Fill mu and rho field with the physical value

    call this%mu_field%init(this%dm_Xh, "mu")
    call this%rho_field%init(this%dm_Xh, "mu")
    call field_cfill(this%mu_field, this%mu, this%mu_field%size())
    call field_cfill(this%rho_field, this%rho, this%mu_field%size())

    ! Since mu, rho is a field, and the none-stress simulation fetches
    ! data from the host arrays, we need to mirror the constant
    ! material properties on the host
    if (NEKO_BCKND_DEVICE .eq. 1) then
       call cfill(this%mu_field%x, this%mu, this%mu_field%size())
       call cfill(this%rho_field%x, this%rho, this%rho_field%size())
    end if


    ! Projection spaces
    call json_get_or_default(params, &
                        'case.fluid.velocity_solver.projection_space_size', &
                        this%vel_projection_dim, 20)
    call json_get_or_default(params, &
                        'case.fluid.pressure_solver.projection_space_size', &
                        this%pr_projection_dim, 20)
    call json_get_or_default(params, &
                        'case.fluid.velocity_solver.projection_hold_steps', &
                        this%vel_projection_activ_step, 5)
    call json_get_or_default(params, &
                        'case.fluid.pressure_solver.projection_hold_steps', &
                        this%pr_projection_activ_step, 5)


    call json_get_or_default(params, 'case.fluid.freeze', this%freeze, .false.)

    if (params%valid_path("case.fluid.flow_rate_force")) then
       this%forced_flow_rate = .true.
    end if


    if (lx .lt. 10) then
       write(log_buf, '(A, I1)') 'Poly order : ', lx-1
    else if (lx .ge. 10) then
       write(log_buf, '(A, I2)') 'Poly order : ', lx-1
    else
       write(log_buf, '(A, I3)') 'Poly order : ', lx-1
    end if
    call neko_log%message(log_buf)
    this%glb_n_points = int(this%msh%glb_nelv, i8)*int(this%Xh%lxyz, i8)
    this%glb_unique_points = int(glsum(this%c_Xh%mult, this%dm_Xh%size()), i8)

    write(log_buf, '(A, I0)')    'GLL points : ',  this%glb_n_points
    call neko_log%message(log_buf)
    write(log_buf, '(A, I0)')    'Unique pts.: ', this%glb_unique_points
    call neko_log%message(log_buf)

    write(log_buf, '(A,ES13.6)') 'rho        :',  this%rho
    call neko_log%message(log_buf)
    write(log_buf, '(A,ES13.6)') 'mu         :',  this%mu
    call neko_log%message(log_buf)

    call json_get(params, 'case.numerics.dealias', logical_val)
    write(log_buf, '(A, L1)') 'Dealias    : ',  logical_val
    call neko_log%message(log_buf)

    write(log_buf, '(A, L1)') 'LES        : ', this%variable_material_properties
    call neko_log%message(log_buf)

    call json_get_or_default(params, 'case.output_boundary', logical_val, &
                             .false.)
    write(log_buf, '(A, L1)') 'Save bdry  : ',  logical_val
    call neko_log%message(log_buf)
    if (logical_val) then
       write(log_buf, '(A)') 'bdry keys: '
       call neko_log%message(log_buf)
       write(log_buf, '(A)') 'No-slip wall             ''w'' = 1'
       call neko_log%message(log_buf)
       write(log_buf, '(A)') 'Inlet/velocity dirichlet ''v'' = 2'
       call neko_log%message(log_buf)
       write(log_buf, '(A)') 'Outlet                   ''o'' = 3'
       call neko_log%message(log_buf)
       write(log_buf, '(A)') 'Symmetry               ''sym'' = 4'
       call neko_log%message(log_buf)
       write(log_buf, '(A)') 'Outlet-normal           ''on'' = 5'
       call neko_log%message(log_buf)
       write(log_buf, '(A)') 'Periodic                     = 6'
       call neko_log%message(log_buf)
       write(log_buf, '(A)') 'Dirichlet on velocity components: '
       call neko_log%message(log_buf)
       write(log_buf, '(A)') ' ''d_vel_u, d_vel_v, d_vel_w'' = 7'
       call neko_log%message(log_buf)
       write(log_buf, '(A)') 'Pressure dirichlet  ''d_pres'' = 8'
       call neko_log%message(log_buf)
       write(log_buf, '(A)') '''d_vel_(u,v,w)'' and ''d_pres'' = 8'
       call neko_log%message(log_buf)
       write(log_buf, '(A)') 'Shear stress            ''sh'' = 9'
       call neko_log%message(log_buf)
       write(log_buf, '(A)') 'Wall modelling          ''wm'' = 10'
       call neko_log%message(log_buf)
       write(log_buf, '(A)') 'No boundary condition set    = 0'
       call neko_log%message(log_buf)
    end if

<<<<<<< HEAD
=======

    !
    ! Setup velocity boundary conditions
    !
    allocate(this%bc_labels(NEKO_MSH_MAX_ZLBLS))
    this%bc_labels = "not"

    if (params%valid_path('case.fluid.boundary_types')) then
       call json_get(params, &
                     'case.fluid.boundary_types', &
                     this%bc_labels)
    end if

    call this%bclst_vel%init()

    call this%bc_sym%init_base(this%c_Xh)
    call this%bc_sym%mark_zone(msh%sympln)
    call this%bc_sym%mark_zones_from_list(msh%labeled_zones, &
                        'sym', this%bc_labels)
    call this%bc_sym%finalize()
    call this%bc_sym%init(this%c_Xh)
    call this%bclst_vel%append(this%bc_sym)

    ! Shear stress conditions
    call this%bc_sh%init_base(this%c_Xh)
    call this%bc_sh%mark_zones_from_list(msh%labeled_zones, &
                        'sh', this%bc_labels)
    call this%bc_sh%finalize()
      ! This marks the dirichlet and neumann conditions inside, and finalizes
      ! them.
    call this%bc_sh%init_shear_stress(this%c_Xh)

    call this%bclst_vel%append(this%bc_sh%symmetry)

    ! Read stress value, default to [0 0 0]
    if (this%bc_sh%msk(0) .gt. 0) then
       call params%get('case.fluid.shear_stress.value', real_vec, logical_val)
       if (.not. logical_val .and. this%bc_sh%msk(0) .gt. 0) then
          call neko_warning("No stress values provided for sh boundaries, &
               & defaulting to 0. Use fluid.shear_stress.value to set.")
          allocate(real_vec(3))
          real_vec = 0.0_rp
       else if (size(real_vec) .ne. 3) then
          call neko_error ("The shear stress vector provided in &
               &fluid.shear_stress.value should have 3 components.")
       end if
       call this%bc_sh%set_stress(real_vec(1), real_vec(2), real_vec(3))
    end if

    call this%bclst_vel_neumann%init()
    call this%bclst_vel_neumann%append(this%bc_sh)

    !
    ! Inflow
    !
    if (params%valid_path('case.fluid.inflow_condition')) then
       call json_get(params, 'case.fluid.inflow_condition.type', string_val1)
       if (trim(string_val1) .eq. "uniform") then
          allocate(inflow_t::this%bc_inflow)
       else if (trim(string_val1) .eq. "blasius") then
          allocate(blasius_t::this%bc_inflow)
       else if (trim(string_val1) .eq. "user") then
          allocate(usr_inflow_t::this%bc_inflow)
       else
          call neko_error('Invalid inflow condition '//string_val1)
       end if

       call this%bc_inflow%init_base(this%c_Xh)
       call this%bc_inflow%mark_zone(msh%inlet)
       call this%bc_inflow%mark_zones_from_list(msh%labeled_zones, &
                        'v', this%bc_labels)
       call this%bc_inflow%finalize()
       call this%bclst_vel%append(this%bc_inflow)

       if (trim(string_val1) .eq. "uniform") then
          call json_get(params, 'case.fluid.inflow_condition.value', real_vec)
          select type (bc_if => this%bc_inflow)
          type is (inflow_t)
             call bc_if%set_inflow(real_vec)
          end select
       else if (trim(string_val1) .eq. "blasius") then
          select type (bc_if => this%bc_inflow)
          type is (blasius_t)
             call json_get(params, 'case.fluid.blasius.delta', real_val)
             call json_get(params, 'case.fluid.blasius.approximation', &
                           string_val2)
             call json_get(params, 'case.fluid.blasius.freestream_velocity', &
                           real_vec)

             call bc_if%set_params(real_vec, real_val, string_val2)

          end select
       else if (trim(string_val1) .eq. "user") then
       end if
    end if

    !
    ! Wall models
    !

    call this%bc_wallmodel%init_base(this%c_Xh)
    call this%bc_wallmodel%mark_zones_from_list(msh%labeled_zones,&
         'wm', this%bc_labels)
    call this%bc_wallmodel%finalize()

    if (this%bc_wallmodel%msk(0) .gt. 0) then
       call json_extract_object(params, 'case.fluid.wall_modelling', wm_json)
       call this%bc_wallmodel%init_wall_model_bc(wm_json, this%mu / this%rho)
    else
       call this%bc_wallmodel%shear_stress_t%init_shear_stress(this%c_Xh)
    end if

    call this%bclst_vel%append(this%bc_wallmodel%symmetry)
    call this%bclst_vel_neumann%append(this%bc_wallmodel)

    call this%bc_wall%init_base(this%c_Xh)
    call this%bc_wall%mark_zone(msh%wall)
    call this%bc_wall%mark_zones_from_list(msh%labeled_zones, &
                        'w', this%bc_labels)
    call this%bc_wall%finalize()
    call this%bclst_vel%append(this%bc_wall)

    ! Setup field dirichlet bc for u-velocity
    call this%user_field_bc_vel%bc_u%init_base(this%c_Xh)
    call this%user_field_bc_vel%bc_u%mark_zones_from_list(msh%labeled_zones, &
                        'd_vel_u', this%bc_labels)
    call this%user_field_bc_vel%bc_u%finalize()

    call MPI_Allreduce(this%user_field_bc_vel%bc_u%msk(0), integer_val, 1, &
         MPI_INTEGER, MPI_SUM, NEKO_COMM, ierr)
    if (integer_val .gt. 0)  then
      call this%user_field_bc_vel%bc_u%init_field('d_vel_u')
    end if

    ! Setup field dirichlet bc for v-velocity
    call this%user_field_bc_vel%bc_v%init_base(this%c_Xh)
    call this%user_field_bc_vel%bc_v%mark_zones_from_list(msh%labeled_zones, &
                        'd_vel_v', this%bc_labels)
    call this%user_field_bc_vel%bc_v%finalize()

    call MPI_Allreduce(this%user_field_bc_vel%bc_v%msk(0), integer_val, 1, &
         MPI_INTEGER, MPI_SUM, NEKO_COMM, ierr)
    if (integer_val .gt. 0)  then
      call this%user_field_bc_vel%bc_v%init_field('d_vel_v')
    end if

    ! Setup field dirichlet bc for w-velocity
    call this%user_field_bc_vel%bc_w%init_base(this%c_Xh)
    call this%user_field_bc_vel%bc_w%mark_zones_from_list(msh%labeled_zones, &
                        'd_vel_w', this%bc_labels)
    call this%user_field_bc_vel%bc_w%finalize()

    call MPI_Allreduce(this%user_field_bc_vel%bc_w%msk(0), integer_val, 1, &
         MPI_INTEGER, MPI_SUM, NEKO_COMM, ierr)
    if (integer_val .gt. 0)  then
      call this%user_field_bc_vel%bc_w%init_field('d_vel_w')
    end if

    ! Setup our global field dirichlet bc
    call this%user_field_bc_vel%init_base(this%c_Xh)
    call this%user_field_bc_vel%mark_zones_from_list(msh%labeled_zones, &
                        'd_vel_u', this%bc_labels)
    call this%user_field_bc_vel%mark_zones_from_list(msh%labeled_zones, &
                        'd_vel_v', this%bc_labels)
    call this%user_field_bc_vel%mark_zones_from_list(msh%labeled_zones, &
                        'd_vel_w', this%bc_labels)
    call this%user_field_bc_vel%finalize()

    ! Add the field bc to velocity bcs
    call this%bclst_vel%append(this%user_field_bc_vel)

    !
    ! Associate our field dirichlet update to the user one.
    !
    this%user_field_bc_vel%update => user%user_dirichlet_update

    !
    ! Initialize field list and bc list for user_dirichlet_update
    !

    ! Note, some of these are potentially not initialized !
    call this%user_field_bc_vel%field_list%init(4)
    call this%user_field_bc_vel%field_list%assign_to_field(1, &
            this%user_field_bc_vel%bc_u%field_bc)
    call this%user_field_bc_vel%field_list%assign_to_field(2, &
            this%user_field_bc_vel%bc_v%field_bc)
    call this%user_field_bc_vel%field_list%assign_to_field(3, &
            this%user_field_bc_vel%bc_w%field_bc)
    call this%user_field_bc_vel%field_list%assign_to_field(4, &
            this%user_field_bc_prs%field_bc)

    call this%user_field_bc_vel%bc_list%init(size = 4)
    ! Note, bc_list_add only adds if the bc is not empty
    call this%user_field_bc_vel%bc_list%append(this%user_field_bc_vel%bc_u)
    call this%user_field_bc_vel%bc_list%append(this%user_field_bc_vel%bc_v)
    call this%user_field_bc_vel%bc_list%append(this%user_field_bc_vel%bc_w)

>>>>>>> c5d24f62
    !
    ! Check if we need to output boundary types to a separate field
    call fluid_scheme_set_bc_type_output(this, params)

    !
    ! Setup right-hand side fields.
    !
    allocate(this%f_x)
    allocate(this%f_y)
    allocate(this%f_z)
    call this%f_x%init(this%dm_Xh, fld_name = "fluid_rhs_x")
    call this%f_y%init(this%dm_Xh, fld_name = "fluid_rhs_y")
    call this%f_z%init(this%dm_Xh, fld_name = "fluid_rhs_z")

    ! Initialize the source term
    call this%source_term%init(this%f_x, this%f_y, this%f_z, this%c_Xh, user)
    call this%source_term%add(params, 'case.fluid.source_terms')

    ! If case.output_boundary is true, set the values for the bc types in the
    ! output of the field.
    call this%set_bc_type_output(params)

    ! Initialize velocity solver
    if (kspv_init) then
       call neko_log%section("Velocity solver")
       call json_get_or_default(params, &
                                'case.fluid.velocity_solver.max_iterations', &
                                integer_val, KSP_MAX_ITER)
       call json_get(params, 'case.fluid.velocity_solver.type', string_val1)
       call json_get(params, 'case.fluid.velocity_solver.preconditioner', &
                     string_val2)
       call json_get(params, 'case.fluid.velocity_solver.absolute_tolerance', &
                     real_val)
       call json_get_or_default(params, &
                                'case.fluid.velocity_solver.monitor', &
                                logical_val, .false.)

       call neko_log%message('Type       : ('// trim(string_val1) // &
           ', ' // trim(string_val2) // ')')

       write(log_buf, '(A,ES13.6)') 'Abs tol    :',  real_val
       call neko_log%message(log_buf)
       call this%solver_factory(this%ksp_vel, this%dm_Xh%size(), &
            string_val1, integer_val, real_val, logical_val)
       call this%precon_factory(this%pc_vel, this%ksp_vel, &
            this%c_Xh, this%dm_Xh, this%gs_Xh, this%bcs_vel, string_val2)
       call neko_log%end_section()
    end if

    ! Strict convergence for the velocity solver
    call json_get_or_default(params, 'case.fluid.strict_convergence', &
         this%strict_convergence, .false.)

    ! Assign velocity fields
    call neko_field_registry%add_field(this%dm_Xh, 'u')
    call neko_field_registry%add_field(this%dm_Xh, 'v')
    call neko_field_registry%add_field(this%dm_Xh, 'w')
    this%u => neko_field_registry%get_field('u')
    this%v => neko_field_registry%get_field('v')
    this%w => neko_field_registry%get_field('w')

    !! Initialize time-lag fields
    call this%ulag%init(this%u, 2)
    call this%vlag%init(this%v, 2)
    call this%wlag%init(this%w, 2)

<<<<<<< HEAD
=======

  end subroutine fluid_scheme_init_common

  !> Initialize all components of the current scheme
  subroutine fluid_scheme_init_all(this, msh, lx, params, kspv_init, &
       kspp_init, scheme, user)
    implicit none
    class(fluid_scheme_t), target, intent(inout) :: this
    type(mesh_t), target, intent(inout) :: msh
    integer, intent(in) :: lx
    type(json_file), target, intent(inout) :: params
    type(user_t), target, intent(in) :: user
    logical :: kspv_init
    logical :: kspp_init
    character(len=*), intent(in) :: scheme
    real(kind=rp) :: abs_tol
    integer :: integer_val, ierr
    logical :: logical_val
    character(len=:), allocatable :: solver_type, precon_type
    character(len=LOG_SIZE) :: log_buf
    real(kind=rp) :: GJP_param_a, GJP_param_b

    call fluid_scheme_init_common(this, msh, lx, params, scheme, user, &
         kspv_init)

    call neko_field_registry%add_field(this%dm_Xh, 'p')
    this%p => neko_field_registry%get_field('p')

    !
    ! Setup pressure boundary conditions
    !
    call this%bclst_prs%init()
    call this%bc_prs%init_base(this%c_Xh)
    call this%bc_prs%mark_zones_from_list(msh%labeled_zones, &
                        'o', this%bc_labels)
    call this%bc_prs%mark_zones_from_list(msh%labeled_zones, &
                        'on', this%bc_labels)

    ! Field dirichlet pressure bc
    call this%user_field_bc_prs%init_base(this%c_Xh)
    call this%user_field_bc_prs%mark_zones_from_list(msh%labeled_zones, &
                        'd_pres', this%bc_labels)
    call this%user_field_bc_prs%finalize()
    call MPI_Allreduce(this%user_field_bc_prs%msk(0), integer_val, 1, &
         MPI_INTEGER, MPI_SUM, NEKO_COMM, ierr)

    if (integer_val .gt. 0) call this%user_field_bc_prs%init_field('d_pres')
    call this%bclst_prs%append(this%user_field_bc_prs)
    call this%user_field_bc_vel%bc_list%append(this%user_field_bc_prs)

    if (msh%outlet%size .gt. 0) then
       call this%bc_prs%mark_zone(msh%outlet)
    end if
    if (msh%outlet_normal%size .gt. 0) then
       call this%bc_prs%mark_zone(msh%outlet_normal)
    end if

    call this%bc_prs%finalize()
    call this%bc_prs%set_g(0.0_rp)
    call this%bclst_prs%append(this%bc_prs)
    call this%bc_dong%init_base(this%c_Xh)
    call this%bc_dong%mark_zones_from_list(msh%labeled_zones, &
                        'o+dong', this%bc_labels)
    call this%bc_dong%mark_zones_from_list(msh%labeled_zones, &
                        'on+dong', this%bc_labels)
    call this%bc_dong%finalize()


    call this%bc_dong%init(this%c_Xh, params)

    call this%bclst_prs%append(this%bc_dong)

    ! Pressure solver
    if (kspp_init) then
       call neko_log%section("Pressure solver")

       call json_get_or_default(params, &
                               'case.fluid.pressure_solver.max_iterations', &
                               integer_val, KSP_MAX_ITER)
       call json_get(params, 'case.fluid.pressure_solver.type', solver_type)
       call json_get(params, 'case.fluid.pressure_solver.preconditioner', &
                     precon_type)
       call json_get(params, 'case.fluid.pressure_solver.absolute_tolerance', &
                     abs_tol)
       call json_get_or_default(params, &
                                'case.fluid.pressure_solver.monitor', &
                                logical_val, .false.)
       call neko_log%message('Type       : ('// trim(solver_type) // &
             ', ' // trim(precon_type) // ')')
       write(log_buf, '(A,ES13.6)') 'Abs tol    :',  abs_tol
       call neko_log%message(log_buf)

       call fluid_scheme_solver_factory(this%ksp_prs, this%dm_Xh%size(), &
            solver_type, integer_val, abs_tol, logical_val)
       call fluid_scheme_precon_factory(this%pc_prs, this%ksp_prs, &
            this%c_Xh, this%dm_Xh, this%gs_Xh, this%bclst_prs, precon_type)

       call neko_log%end_section()

    end if

>>>>>>> c5d24f62
    ! Initiate gradient jump penalty
    call json_get_or_default(params, &
                            'case.fluid.gradient_jump_penalty.enabled',&
                            this%if_gradient_jump_penalty, .false.)

    if (this%if_gradient_jump_penalty .eqv. .true.) then
       if ((this%dm_Xh%xh%lx - 1) .eq. 1) then
          call json_get_or_default(params, &
                            'case.fluid.gradient_jump_penalty.tau',&
                            GJP_param_a, 0.02_rp)
          GJP_param_b = 0.0_rp
       else
          call json_get_or_default(params, &
                        'case.fluid.gradient_jump_penalty.scaling_factor',&
                            GJP_param_a, 0.8_rp)
          call json_get_or_default(params, &
                        'case.fluid.gradient_jump_penalty.scaling_exponent',&
                            GJP_param_b, 4.0_rp)
       end if
       call this%gradient_jump_penalty_u%init(params, this%dm_Xh, this%c_Xh, &
                                              GJP_param_a, GJP_param_b)
       call this%gradient_jump_penalty_v%init(params, this%dm_Xh, this%c_Xh, &
                                              GJP_param_a, GJP_param_b)
       call this%gradient_jump_penalty_w%init(params, this%dm_Xh, this%c_Xh, &
                                              GJP_param_a, GJP_param_b)
    end if

    call neko_log%end_section()



  end subroutine fluid_scheme_init_base

  subroutine fluid_scheme_free(this)
    class(fluid_scheme_t), intent(inout) :: this

    call this%bdry%free()

    !
    ! Free everything related to field_dirichlet BCs
    !

    call this%Xh%free()

    if (allocated(this%ksp_vel)) then
       call krylov_solver_destroy(this%ksp_vel)
       deallocate(this%ksp_vel)
    end if

    if (allocated(this%ksp_prs)) then
       call krylov_solver_destroy(this%ksp_prs)
       deallocate(this%ksp_prs)
    end if

    if (allocated(this%pc_vel)) then
       call precon_destroy(this%pc_vel)
       deallocate(this%pc_vel)
    end if

    if (allocated(this%pc_prs)) then
       call precon_destroy(this%pc_prs)
       deallocate(this%pc_prs)
    end if

    call this%source_term%free()

    call this%gs_Xh%free()

    call this%c_Xh%free()

<<<<<<< HEAD
=======
    call this%bclst_vel%free()

>>>>>>> c5d24f62
    call this%scratch%free()

    nullify(this%params)

    nullify(this%u)
    nullify(this%v)
    nullify(this%w)
    nullify(this%p)

    call this%ulag%free()
    call this%vlag%free()
    call this%wlag%free()


    if (associated(this%f_x)) then
       call this%f_x%free()
    end if

    if (associated(this%f_y)) then
       call this%f_y%free()
    end if

    if (associated(this%f_z)) then
       call this%f_z%free()
    end if

    nullify(this%f_x)
    nullify(this%f_y)
    nullify(this%f_z)

    call this%mu_field%free()

    ! Free gradient jump penalty
    if (this%if_gradient_jump_penalty .eqv. .true.) then
       call this%gradient_jump_penalty_u%free()
       call this%gradient_jump_penalty_v%free()
       call this%gradient_jump_penalty_w%free()
    end if


  end subroutine fluid_scheme_free

  !> Validate that all fields, solvers etc necessary for
  !! performing time-stepping are defined
  subroutine fluid_scheme_validate(this)
    class(fluid_scheme_t), target, intent(inout) :: this
    ! Variables for retrieving json parameters
    logical :: logical_val

    if ( (.not. associated(this%u)) .or. &
         (.not. associated(this%v)) .or. &
         (.not. associated(this%w)) .or. &
         (.not. associated(this%p))) then
       call neko_error('Fields are not registered')
    end if

    if ( (.not. allocated(this%u%x)) .or. &
         (.not. allocated(this%v%x)) .or. &
         (.not. allocated(this%w%x)) .or. &
         (.not. allocated(this%p%x))) then
       call neko_error('Fields are not allocated')
    end if

    if (.not. allocated(this%ksp_vel)) then
       call neko_error('No Krylov solver for velocity defined')
    end if

    if (.not. allocated(this%ksp_prs)) then
       call neko_error('No Krylov solver for pressure defined')
    end if

    if (.not. associated(this%params)) then
       call neko_error('No parameters defined')
    end if

! TODO ??

!    if (allocated(this%bc_inflow)) then
!       select type (ip => this%bc_inflow)
!       type is (usr_inflow_t)
!          call ip%validate
!       end select
!    end if

    !
    ! Setup checkpoint structure (if everything is fine)
    !
    call this%chkp%init(this%u, this%v, this%w, this%p)

  end subroutine fluid_scheme_validate

  !> Apply all boundary conditions defined for velocity
  !! Here we perform additional gs operations to take care of
  !! shared points between elements that have different BCs, as done in Nek5000.
  !! @todo Why can't we call the interface here?
  subroutine fluid_scheme_bc_apply_vel(this, t, tstep, strong)
    class(fluid_scheme_t), intent(inout) :: this
    real(kind=rp), intent(in) :: t
    integer, intent(in) :: tstep
    logical, intent(in) :: strong

<<<<<<< HEAD
    call this%bcs_vel%apply_vector(&
         this%u%x, this%v%x, this%w%x, this%dm_Xh%size(), t, tstep, strong)
=======
    call this%bclst_vel%apply_vector( &
         this%u%x, this%v%x, this%w%x, this%dm_Xh%size(), t, tstep)
>>>>>>> c5d24f62

  end subroutine fluid_scheme_bc_apply_vel

  !> Apply all boundary conditions defined for pressure
  !! @todo Why can't we call the interface here?
  subroutine fluid_scheme_bc_apply_prs(this, t, tstep)
    class(fluid_scheme_t), intent(inout) :: this
    real(kind=rp), intent(in) :: t
    integer, intent(in) :: tstep

<<<<<<< HEAD
    call this%bcs_prs%apply_scalar(this%p%x, this%p%dof%size(), t, tstep)
=======
    call this%bclst_prs%apply_scalar(this%p%x, this%p%dof%size(), t, tstep)
>>>>>>> c5d24f62

  end subroutine fluid_scheme_bc_apply_prs

  !> Initialize a linear solver
  !! @note Currently only supporting Krylov solvers
  subroutine fluid_scheme_solver_factory(ksp, n, solver, &
                                         max_iter, abstol, monitor)
    class(ksp_t), allocatable, target, intent(inout) :: ksp
    integer, intent(in), value :: n
    character(len=*), intent(in) :: solver
    integer, intent(in) :: max_iter
    real(kind=rp), intent(in) :: abstol
    logical, intent(in) :: monitor

    call krylov_solver_factory(ksp, n, solver, max_iter, abstol, &
                               monitor = monitor)

  end subroutine fluid_scheme_solver_factory

  !> Initialize a Krylov preconditioner
  subroutine fluid_scheme_precon_factory(this, pc, ksp, coef, dof, gs, bclst, &
                                         pctype)
    class(fluid_scheme_t), intent(inout) :: this
    class(pc_t), allocatable, target, intent(inout) :: pc
    class(ksp_t), target, intent(inout) :: ksp
    type(coef_t), target, intent(in) :: coef
    type(dofmap_t), target, intent(in) :: dof
    type(gs_t), target, intent(inout) :: gs
    type(bc_list_t), target, intent(inout) :: bclst
    character(len=*) :: pctype

    call precon_factory(pc, pctype)

    select type (pcp => pc)
    type is (jacobi_t)
       call pcp%init(coef, dof, gs)
    type is (sx_jacobi_t)
       call pcp%init(coef, dof, gs)
    type is (device_jacobi_t)
       call pcp%init(coef, dof, gs)
    type is (hsmg_t)
       if (len_trim(pctype) .gt. 4) then
          if (index(pctype, '+') .eq. 5) then
             call pcp%init(dof%msh, dof%Xh, coef, dof, gs, bclst, &
                  trim(pctype(6:)))
          else
             call neko_error('Unknown coarse grid solver')
          end if
       else
          call pcp%init(dof%msh, dof%Xh, coef, dof, gs, bclst)
       end if
    type is (phmg_t)
       call pcp%init(dof%msh, dof%Xh, coef, dof, gs, bclst)
    end select

    call ksp%set_pc(pc)

  end subroutine fluid_scheme_precon_factory

  !> Initialize a user defined inflow condition
  subroutine fluid_scheme_set_usr_inflow(this, usr_eval)
    class(fluid_scheme_t), intent(inout) :: this
    procedure(usr_inflow_eval) :: usr_eval

    ! TODO
!    select type (bc_if => this%bc_inflow)
!    type is (usr_inflow_t)
!       call bc_if%set_eval(usr_eval)
!    class default
!       call neko_error("Not a user defined inflow condition")
!    end select
  end subroutine fluid_scheme_set_usr_inflow

  !> Compute CFL
  function fluid_compute_cfl(this, dt) result(c)
    class(fluid_scheme_t), intent(in) :: this
    real(kind=rp), intent(in) :: dt
    real(kind=rp) :: c

    c = cfl(dt, this%u%x, this%v%x, this%w%x, &
         this%Xh, this%c_Xh, this%msh%nelv, this%msh%gdim)

  end function fluid_compute_cfl

  !> Set boundary types for the diagnostic output.
  !! @param params The JSON case file.
  subroutine fluid_scheme_set_bc_type_output(this, params)
    class(fluid_scheme_t), target, intent(inout) :: this
    type(json_file), intent(inout) :: params
    type(dirichlet_t) :: bdry_mask
    logical :: found

    !
    ! Check if we need to output boundaries
    !
    call json_get_or_default(params, 'case.output_boundary', found, .false.)

    if (found) then
      call this%bdry%init(this%dm_Xh, 'bdry')
      this%bdry = 0.0_rp

      ! TODO: FILL THIS BACK IN NOT BASED ON BC_LABELS

    end if

  end subroutine fluid_scheme_set_bc_type_output

  !> Update the values of `mu_field` if necessary.
  subroutine fluid_scheme_update_material_properties(this)
    class(fluid_scheme_t), intent(inout) :: this
    type(field_t), pointer :: nut
    integer :: n

    if (this%variable_material_properties) then
      nut => neko_field_registry%get_field(this%nut_field_name)
      n = nut%size()

      if (NEKO_BCKND_DEVICE .eq. 1) then
         call device_cfill(this%mu_field%x_d, this%mu, n)
         call device_add2s2(this%mu_field%x_d, nut%x_d, this%rho, n)
      else
         call cfill(this%mu_field%x, this%mu, n)
         call add2s2(this%mu_field%x, nut%x, this%rho, n)
      end if
    end if

  end subroutine fluid_scheme_update_material_properties

  !> Sets rho and mu
  !! @param params The case paramter file.
  !! @param user The user interface.
  subroutine fluid_scheme_set_material_properties(this, params, user)
    class(fluid_scheme_t), intent(inout) :: this
    type(json_file), intent(inout) :: params
    type(user_t), target, intent(in) :: user
    character(len=LOG_SIZE) :: log_buf
    ! A local pointer that is needed to make Intel happy
    procedure(user_material_properties),  pointer :: dummy_mp_ptr
    logical :: nondimensional
    real(kind=rp) :: dummy_lambda, dummy_cp

    dummy_mp_ptr => dummy_user_material_properties

    if (.not. associated(user%material_properties, dummy_mp_ptr)) then

       write(log_buf, '(A)') "Material properties must be set in the user&
       & file!"
       call neko_log%message(log_buf)
       call user%material_properties(0.0_rp, 0, this%rho, this%mu, &
            dummy_cp, dummy_lambda, params)
    else
       ! Incorrect user input
       if (params%valid_path('case.fluid.Re') .and. &
           (params%valid_path('case.fluid.mu') .or. &
            params%valid_path('case.fluid.rho'))) then
          call neko_error("To set the material properties for the fluid,&
          & either provide Re OR mu and rho in the case file.")

          ! Non-dimensional case
       else if (params%valid_path('case.fluid.Re')) then

          write(log_buf, '(A)') 'Non-dimensional fluid material properties &
          & input.'
          call neko_log%message(log_buf, lvl = NEKO_LOG_VERBOSE)
          write(log_buf, '(A)') 'Density will be set to 1, dynamic viscosity to&
          & 1/Re.'
          call neko_log%message(log_buf, lvl = NEKO_LOG_VERBOSE)

          ! Read Re into mu for further manipulation.
          call json_get(params, 'case.fluid.Re', this%mu)
          write(log_buf, '(A)') 'Read non-dimensional material properties'
          call neko_log%message(log_buf)
          write(log_buf, '(A,ES13.6)') 'Re         :',  this%mu
          call neko_log%message(log_buf)

          ! Set rho to 1 since the setup is non-dimensional.
          this%rho = 1.0_rp
          ! Invert the Re to get viscosity.
          this%mu = 1.0_rp/this%mu
          ! Dimensional case
       else
          call json_get(params, 'case.fluid.mu', this%mu)
          call json_get(params, 'case.fluid.rho', this%rho)
       end if

    end if
  end subroutine fluid_scheme_set_material_properties

end module fluid_scheme<|MERGE_RESOLUTION|>--- conflicted
+++ resolved
@@ -58,12 +58,8 @@
   use phmg, only : phmg_t
   use precon, only : pc_t, precon_factory, precon_destroy
   use fluid_stats, only : fluid_stats_t
-<<<<<<< HEAD
-  use bc, only : bc_t
-=======
   use bc, only : bc_t 
   use bc_list, only : bc_list_t
->>>>>>> c5d24f62
   use mesh, only : mesh_t, NEKO_MSH_MAX_ZLBLS, NEKO_MSH_MAX_ZLBL_LEN
   use math, only : cfill, add2s2, glsum
   use device_math, only : device_cfill, device_add2s2
@@ -429,206 +425,6 @@
        call neko_log%message(log_buf)
     end if
 
-<<<<<<< HEAD
-=======
-
-    !
-    ! Setup velocity boundary conditions
-    !
-    allocate(this%bc_labels(NEKO_MSH_MAX_ZLBLS))
-    this%bc_labels = "not"
-
-    if (params%valid_path('case.fluid.boundary_types')) then
-       call json_get(params, &
-                     'case.fluid.boundary_types', &
-                     this%bc_labels)
-    end if
-
-    call this%bclst_vel%init()
-
-    call this%bc_sym%init_base(this%c_Xh)
-    call this%bc_sym%mark_zone(msh%sympln)
-    call this%bc_sym%mark_zones_from_list(msh%labeled_zones, &
-                        'sym', this%bc_labels)
-    call this%bc_sym%finalize()
-    call this%bc_sym%init(this%c_Xh)
-    call this%bclst_vel%append(this%bc_sym)
-
-    ! Shear stress conditions
-    call this%bc_sh%init_base(this%c_Xh)
-    call this%bc_sh%mark_zones_from_list(msh%labeled_zones, &
-                        'sh', this%bc_labels)
-    call this%bc_sh%finalize()
-      ! This marks the dirichlet and neumann conditions inside, and finalizes
-      ! them.
-    call this%bc_sh%init_shear_stress(this%c_Xh)
-
-    call this%bclst_vel%append(this%bc_sh%symmetry)
-
-    ! Read stress value, default to [0 0 0]
-    if (this%bc_sh%msk(0) .gt. 0) then
-       call params%get('case.fluid.shear_stress.value', real_vec, logical_val)
-       if (.not. logical_val .and. this%bc_sh%msk(0) .gt. 0) then
-          call neko_warning("No stress values provided for sh boundaries, &
-               & defaulting to 0. Use fluid.shear_stress.value to set.")
-          allocate(real_vec(3))
-          real_vec = 0.0_rp
-       else if (size(real_vec) .ne. 3) then
-          call neko_error ("The shear stress vector provided in &
-               &fluid.shear_stress.value should have 3 components.")
-       end if
-       call this%bc_sh%set_stress(real_vec(1), real_vec(2), real_vec(3))
-    end if
-
-    call this%bclst_vel_neumann%init()
-    call this%bclst_vel_neumann%append(this%bc_sh)
-
-    !
-    ! Inflow
-    !
-    if (params%valid_path('case.fluid.inflow_condition')) then
-       call json_get(params, 'case.fluid.inflow_condition.type', string_val1)
-       if (trim(string_val1) .eq. "uniform") then
-          allocate(inflow_t::this%bc_inflow)
-       else if (trim(string_val1) .eq. "blasius") then
-          allocate(blasius_t::this%bc_inflow)
-       else if (trim(string_val1) .eq. "user") then
-          allocate(usr_inflow_t::this%bc_inflow)
-       else
-          call neko_error('Invalid inflow condition '//string_val1)
-       end if
-
-       call this%bc_inflow%init_base(this%c_Xh)
-       call this%bc_inflow%mark_zone(msh%inlet)
-       call this%bc_inflow%mark_zones_from_list(msh%labeled_zones, &
-                        'v', this%bc_labels)
-       call this%bc_inflow%finalize()
-       call this%bclst_vel%append(this%bc_inflow)
-
-       if (trim(string_val1) .eq. "uniform") then
-          call json_get(params, 'case.fluid.inflow_condition.value', real_vec)
-          select type (bc_if => this%bc_inflow)
-          type is (inflow_t)
-             call bc_if%set_inflow(real_vec)
-          end select
-       else if (trim(string_val1) .eq. "blasius") then
-          select type (bc_if => this%bc_inflow)
-          type is (blasius_t)
-             call json_get(params, 'case.fluid.blasius.delta', real_val)
-             call json_get(params, 'case.fluid.blasius.approximation', &
-                           string_val2)
-             call json_get(params, 'case.fluid.blasius.freestream_velocity', &
-                           real_vec)
-
-             call bc_if%set_params(real_vec, real_val, string_val2)
-
-          end select
-       else if (trim(string_val1) .eq. "user") then
-       end if
-    end if
-
-    !
-    ! Wall models
-    !
-
-    call this%bc_wallmodel%init_base(this%c_Xh)
-    call this%bc_wallmodel%mark_zones_from_list(msh%labeled_zones,&
-         'wm', this%bc_labels)
-    call this%bc_wallmodel%finalize()
-
-    if (this%bc_wallmodel%msk(0) .gt. 0) then
-       call json_extract_object(params, 'case.fluid.wall_modelling', wm_json)
-       call this%bc_wallmodel%init_wall_model_bc(wm_json, this%mu / this%rho)
-    else
-       call this%bc_wallmodel%shear_stress_t%init_shear_stress(this%c_Xh)
-    end if
-
-    call this%bclst_vel%append(this%bc_wallmodel%symmetry)
-    call this%bclst_vel_neumann%append(this%bc_wallmodel)
-
-    call this%bc_wall%init_base(this%c_Xh)
-    call this%bc_wall%mark_zone(msh%wall)
-    call this%bc_wall%mark_zones_from_list(msh%labeled_zones, &
-                        'w', this%bc_labels)
-    call this%bc_wall%finalize()
-    call this%bclst_vel%append(this%bc_wall)
-
-    ! Setup field dirichlet bc for u-velocity
-    call this%user_field_bc_vel%bc_u%init_base(this%c_Xh)
-    call this%user_field_bc_vel%bc_u%mark_zones_from_list(msh%labeled_zones, &
-                        'd_vel_u', this%bc_labels)
-    call this%user_field_bc_vel%bc_u%finalize()
-
-    call MPI_Allreduce(this%user_field_bc_vel%bc_u%msk(0), integer_val, 1, &
-         MPI_INTEGER, MPI_SUM, NEKO_COMM, ierr)
-    if (integer_val .gt. 0)  then
-      call this%user_field_bc_vel%bc_u%init_field('d_vel_u')
-    end if
-
-    ! Setup field dirichlet bc for v-velocity
-    call this%user_field_bc_vel%bc_v%init_base(this%c_Xh)
-    call this%user_field_bc_vel%bc_v%mark_zones_from_list(msh%labeled_zones, &
-                        'd_vel_v', this%bc_labels)
-    call this%user_field_bc_vel%bc_v%finalize()
-
-    call MPI_Allreduce(this%user_field_bc_vel%bc_v%msk(0), integer_val, 1, &
-         MPI_INTEGER, MPI_SUM, NEKO_COMM, ierr)
-    if (integer_val .gt. 0)  then
-      call this%user_field_bc_vel%bc_v%init_field('d_vel_v')
-    end if
-
-    ! Setup field dirichlet bc for w-velocity
-    call this%user_field_bc_vel%bc_w%init_base(this%c_Xh)
-    call this%user_field_bc_vel%bc_w%mark_zones_from_list(msh%labeled_zones, &
-                        'd_vel_w', this%bc_labels)
-    call this%user_field_bc_vel%bc_w%finalize()
-
-    call MPI_Allreduce(this%user_field_bc_vel%bc_w%msk(0), integer_val, 1, &
-         MPI_INTEGER, MPI_SUM, NEKO_COMM, ierr)
-    if (integer_val .gt. 0)  then
-      call this%user_field_bc_vel%bc_w%init_field('d_vel_w')
-    end if
-
-    ! Setup our global field dirichlet bc
-    call this%user_field_bc_vel%init_base(this%c_Xh)
-    call this%user_field_bc_vel%mark_zones_from_list(msh%labeled_zones, &
-                        'd_vel_u', this%bc_labels)
-    call this%user_field_bc_vel%mark_zones_from_list(msh%labeled_zones, &
-                        'd_vel_v', this%bc_labels)
-    call this%user_field_bc_vel%mark_zones_from_list(msh%labeled_zones, &
-                        'd_vel_w', this%bc_labels)
-    call this%user_field_bc_vel%finalize()
-
-    ! Add the field bc to velocity bcs
-    call this%bclst_vel%append(this%user_field_bc_vel)
-
-    !
-    ! Associate our field dirichlet update to the user one.
-    !
-    this%user_field_bc_vel%update => user%user_dirichlet_update
-
-    !
-    ! Initialize field list and bc list for user_dirichlet_update
-    !
-
-    ! Note, some of these are potentially not initialized !
-    call this%user_field_bc_vel%field_list%init(4)
-    call this%user_field_bc_vel%field_list%assign_to_field(1, &
-            this%user_field_bc_vel%bc_u%field_bc)
-    call this%user_field_bc_vel%field_list%assign_to_field(2, &
-            this%user_field_bc_vel%bc_v%field_bc)
-    call this%user_field_bc_vel%field_list%assign_to_field(3, &
-            this%user_field_bc_vel%bc_w%field_bc)
-    call this%user_field_bc_vel%field_list%assign_to_field(4, &
-            this%user_field_bc_prs%field_bc)
-
-    call this%user_field_bc_vel%bc_list%init(size = 4)
-    ! Note, bc_list_add only adds if the bc is not empty
-    call this%user_field_bc_vel%bc_list%append(this%user_field_bc_vel%bc_u)
-    call this%user_field_bc_vel%bc_list%append(this%user_field_bc_vel%bc_v)
-    call this%user_field_bc_vel%bc_list%append(this%user_field_bc_vel%bc_w)
-
->>>>>>> c5d24f62
     !
     ! Check if we need to output boundary types to a separate field
     call fluid_scheme_set_bc_type_output(this, params)
@@ -695,110 +491,6 @@
     call this%vlag%init(this%v, 2)
     call this%wlag%init(this%w, 2)
 
-<<<<<<< HEAD
-=======
-
-  end subroutine fluid_scheme_init_common
-
-  !> Initialize all components of the current scheme
-  subroutine fluid_scheme_init_all(this, msh, lx, params, kspv_init, &
-       kspp_init, scheme, user)
-    implicit none
-    class(fluid_scheme_t), target, intent(inout) :: this
-    type(mesh_t), target, intent(inout) :: msh
-    integer, intent(in) :: lx
-    type(json_file), target, intent(inout) :: params
-    type(user_t), target, intent(in) :: user
-    logical :: kspv_init
-    logical :: kspp_init
-    character(len=*), intent(in) :: scheme
-    real(kind=rp) :: abs_tol
-    integer :: integer_val, ierr
-    logical :: logical_val
-    character(len=:), allocatable :: solver_type, precon_type
-    character(len=LOG_SIZE) :: log_buf
-    real(kind=rp) :: GJP_param_a, GJP_param_b
-
-    call fluid_scheme_init_common(this, msh, lx, params, scheme, user, &
-         kspv_init)
-
-    call neko_field_registry%add_field(this%dm_Xh, 'p')
-    this%p => neko_field_registry%get_field('p')
-
-    !
-    ! Setup pressure boundary conditions
-    !
-    call this%bclst_prs%init()
-    call this%bc_prs%init_base(this%c_Xh)
-    call this%bc_prs%mark_zones_from_list(msh%labeled_zones, &
-                        'o', this%bc_labels)
-    call this%bc_prs%mark_zones_from_list(msh%labeled_zones, &
-                        'on', this%bc_labels)
-
-    ! Field dirichlet pressure bc
-    call this%user_field_bc_prs%init_base(this%c_Xh)
-    call this%user_field_bc_prs%mark_zones_from_list(msh%labeled_zones, &
-                        'd_pres', this%bc_labels)
-    call this%user_field_bc_prs%finalize()
-    call MPI_Allreduce(this%user_field_bc_prs%msk(0), integer_val, 1, &
-         MPI_INTEGER, MPI_SUM, NEKO_COMM, ierr)
-
-    if (integer_val .gt. 0) call this%user_field_bc_prs%init_field('d_pres')
-    call this%bclst_prs%append(this%user_field_bc_prs)
-    call this%user_field_bc_vel%bc_list%append(this%user_field_bc_prs)
-
-    if (msh%outlet%size .gt. 0) then
-       call this%bc_prs%mark_zone(msh%outlet)
-    end if
-    if (msh%outlet_normal%size .gt. 0) then
-       call this%bc_prs%mark_zone(msh%outlet_normal)
-    end if
-
-    call this%bc_prs%finalize()
-    call this%bc_prs%set_g(0.0_rp)
-    call this%bclst_prs%append(this%bc_prs)
-    call this%bc_dong%init_base(this%c_Xh)
-    call this%bc_dong%mark_zones_from_list(msh%labeled_zones, &
-                        'o+dong', this%bc_labels)
-    call this%bc_dong%mark_zones_from_list(msh%labeled_zones, &
-                        'on+dong', this%bc_labels)
-    call this%bc_dong%finalize()
-
-
-    call this%bc_dong%init(this%c_Xh, params)
-
-    call this%bclst_prs%append(this%bc_dong)
-
-    ! Pressure solver
-    if (kspp_init) then
-       call neko_log%section("Pressure solver")
-
-       call json_get_or_default(params, &
-                               'case.fluid.pressure_solver.max_iterations', &
-                               integer_val, KSP_MAX_ITER)
-       call json_get(params, 'case.fluid.pressure_solver.type', solver_type)
-       call json_get(params, 'case.fluid.pressure_solver.preconditioner', &
-                     precon_type)
-       call json_get(params, 'case.fluid.pressure_solver.absolute_tolerance', &
-                     abs_tol)
-       call json_get_or_default(params, &
-                                'case.fluid.pressure_solver.monitor', &
-                                logical_val, .false.)
-       call neko_log%message('Type       : ('// trim(solver_type) // &
-             ', ' // trim(precon_type) // ')')
-       write(log_buf, '(A,ES13.6)') 'Abs tol    :',  abs_tol
-       call neko_log%message(log_buf)
-
-       call fluid_scheme_solver_factory(this%ksp_prs, this%dm_Xh%size(), &
-            solver_type, integer_val, abs_tol, logical_val)
-       call fluid_scheme_precon_factory(this%pc_prs, this%ksp_prs, &
-            this%c_Xh, this%dm_Xh, this%gs_Xh, this%bclst_prs, precon_type)
-
-       call neko_log%end_section()
-
-    end if
-
->>>>>>> c5d24f62
     ! Initiate gradient jump penalty
     call json_get_or_default(params, &
                             'case.fluid.gradient_jump_penalty.enabled',&
@@ -869,11 +561,6 @@
 
     call this%c_Xh%free()
 
-<<<<<<< HEAD
-=======
-    call this%bclst_vel%free()
-
->>>>>>> c5d24f62
     call this%scratch%free()
 
     nullify(this%params)
@@ -975,13 +662,8 @@
     integer, intent(in) :: tstep
     logical, intent(in) :: strong
 
-<<<<<<< HEAD
     call this%bcs_vel%apply_vector(&
          this%u%x, this%v%x, this%w%x, this%dm_Xh%size(), t, tstep, strong)
-=======
-    call this%bclst_vel%apply_vector( &
-         this%u%x, this%v%x, this%w%x, this%dm_Xh%size(), t, tstep)
->>>>>>> c5d24f62
 
   end subroutine fluid_scheme_bc_apply_vel
 
@@ -992,11 +674,7 @@
     real(kind=rp), intent(in) :: t
     integer, intent(in) :: tstep
 
-<<<<<<< HEAD
     call this%bcs_prs%apply_scalar(this%p%x, this%p%dof%size(), t, tstep)
-=======
-    call this%bclst_prs%apply_scalar(this%p%x, this%p%dof%size(), t, tstep)
->>>>>>> c5d24f62
 
   end subroutine fluid_scheme_bc_apply_prs
 
