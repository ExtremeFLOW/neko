! Copyright (c) 2020-2022, The Neko Authors
! All rights reserved.
!
! Redistribution and use in source and binary forms, with or without
! modification, are permitted provided that the following conditions
! are met:
!
!   * Redistributions of source code must retain the above copyright
!     notice, this list of conditions and the following disclaimer.
!
!   * Redistributions in binary form must reproduce the above
!     copyright notice, this list of conditions and the following
!     disclaimer in the documentation and/or other materials provided
!     with the distribution.
!
!   * Neither the name of the authors nor the names of its
!     contributors may be used to endorse or promote products derived
!     from this software without specific prior written permission.
!
! THIS SOFTWARE IS PROVIDED BY THE COPYRIGHT HOLDERS AND CONTRIBUTORS
! "AS IS" AND ANY EXPRESS OR IMPLIED WARRANTIES, INCLUDING, BUT NOT
! LIMITED TO, THE IMPLIED WARRANTIES OF MERCHANTABILITY AND FITNESS
! FOR A PARTICULAR PURPOSE ARE DISCLAIMED. IN NO EVENT SHALL THE
! COPYRIGHT OWNER OR CONTRIBUTORS BE LIABLE FOR ANY DIRECT, INDIRECT,
! INCIDENTAL, SPECIAL, EXEMPLARY, OR CONSEQUENTIAL DAMAGES (INCLUDING,
! BUT NOT LIMITED TO, PROCUREMENT OF SUBSTITUTE GOODS OR SERVICES;
! LOSS OF USE, DATA, OR PROFITS; OR BUSINESS INTERRUPTION) HOWEVER
! CAUSED AND ON ANY THEORY OF LIABILITY, WHETHER IN CONTRACT, STRICT
! LIABILITY, OR TORT (INCLUDING NEGLIGENCE OR OTHERWISE) ARISING IN
! ANY WAY OUT OF THE USE OF THIS SOFTWARE, EVEN IF ADVISED OF THE
! POSSIBILITY OF SUCH DAMAGE.
!
!> Fluid formulations
module fluid_scheme
  use gather_scatter
  use mean_sqr_flow, only : mean_sqr_flow_t
  use neko_config
  use checkpoint, only : chkp_t
  use mean_flow, only : mean_flow_t
  use num_types
  use source
  use field, only : field_t, field_free
  use space
  use dofmap, only : dofmap_t
  use krylov, only : ksp_t
  use coefs, only : coef_t
  use wall, only : no_slip_wall_t
  use inflow, only : inflow_t
  use usr_inflow, only : usr_inflow_t, usr_inflow_eval
  use blasius, only : blasius_t
  use dirichlet, only : dirichlet_t
  use dong_outflow, only : dong_outflow_t
  use symmetry, only : symmetry_t
  use non_normal, only : non_normal_t
  use krylov_fctry
  use precon_fctry
  use fluid_stats, only : fluid_stats_t
  use bc, only : bc_t
  use mesh, only : mesh_t
  use math
  use time_scheme_controller, only : time_scheme_controller_t
  use mathops
  use operators, only : cfl
  use logger
  use field_registry
<<<<<<< HEAD
  use json_utils, only : json_get, json_get_or_default
  use json_module, only : json_file, json_value

=======
  use scratch_registry, only : scratch_registry_t
>>>>>>> 7b985671
  implicit none
  
  !> Base type of all fluid formulations
  type, abstract :: fluid_scheme_t
     type(field_t), pointer :: u => null() !< x-component of Velocity
     type(field_t), pointer :: v => null() !< y-component of Velocity
     type(field_t), pointer :: w => null() !< z-component of Velocity
     type(field_t), pointer :: p => null() !< Pressure
     type(space_t) :: Xh        !< Function space \f$ X_h \f$
     type(dofmap_t) :: dm_Xh    !< Dofmap associated with \f$ X_h \f$
     type(gs_t) :: gs_Xh        !< Gather-scatter associated with \f$ X_h \f$
     type(coef_t) :: c_Xh       !< Coefficients associated with \f$ X_h \f$
     type(source_t) :: f_Xh     !< Source term associated with \f$ X_h \f$
     class(ksp_t), allocatable  :: ksp_vel     !< Krylov solver for velocity
     class(ksp_t), allocatable  :: ksp_prs     !< Krylov solver for pressure
     class(pc_t), allocatable :: pc_vel        !< Velocity Preconditioner
     class(pc_t), allocatable :: pc_prs        !< Velocity Preconditioner
     type(no_slip_wall_t) :: bc_wall           !< No-slip wall for velocity
     class(inflow_t), allocatable :: bc_inflow !< Dirichlet inflow for velocity
     type(dirichlet_t) :: bc_prs               !< Dirichlet pressure condition
     type(dong_outflow_t) :: bc_dong           !< Dong outflow condition
     type(symmetry_t) :: bc_sym                !< Symmetry plane for velocity
     type(bc_list_t) :: bclst_vel              !< List of velocity conditions
     type(bc_list_t) :: bclst_prs              !< List of pressure conditions
     type(field_t) :: bdry                     !< Boundary markings     
     type(json_file), pointer :: params      !< Parameters          
     type(mesh_t), pointer :: msh => null()    !< Mesh
     type(chkp_t) :: chkp                      !< Checkpoint
     type(mean_flow_t) :: mean                 !< Mean flow field
     type(fluid_stats_t) :: stats                 !< Fluid statistics
     type(mean_sqr_flow_t) :: mean_sqr         !< Mean squared flow field
<<<<<<< HEAD
     !> The Reynolds number
     real(kind=rp) :: Re
     !> Dynamic viscosity
     real(kind=rp) :: mu
     !> Density
     real(kind=rp) :: rho
=======
     type(scratch_registry_t) :: scratch       !< Manager for temporary fields
>>>>>>> 7b985671
   contains
     procedure, pass(this) :: fluid_scheme_init_all
     procedure, pass(this) :: fluid_scheme_init_uvw
     procedure, pass(this) :: scheme_free => fluid_scheme_free
     procedure, pass(this) :: validate => fluid_scheme_validate
     procedure, pass(this) :: bc_apply_vel => fluid_scheme_bc_apply_vel
     procedure, pass(this) :: bc_apply_prs => fluid_scheme_bc_apply_prs
     procedure, pass(this) :: set_source => fluid_scheme_set_source
     procedure, pass(this) :: set_usr_inflow => fluid_scheme_set_usr_inflow
     procedure, pass(this) :: compute_cfl => fluid_compute_cfl
     procedure(fluid_scheme_init_intrf), pass(this), deferred :: init
     procedure(fluid_scheme_free_intrf), pass(this), deferred :: free
     procedure(fluid_scheme_step_intrf), pass(this), deferred :: step
     generic :: scheme_init => fluid_scheme_init_all, fluid_scheme_init_uvw
  end type fluid_scheme_t

  !> Abstract interface to initialize a fluid formulation
  abstract interface
     subroutine fluid_scheme_init_intrf(this, msh, lx, params)
       import fluid_scheme_t
       import json_file
       import mesh_t
       class(fluid_scheme_t), target, intent(inout) :: this
       type(mesh_t), target, intent(inout) :: msh       
       integer, intent(inout) :: lx
       type(json_file), target, intent(inout) :: params              
     end subroutine fluid_scheme_init_intrf
  end interface

  !> Abstract interface to dealocate a fluid formulation
  abstract interface
     subroutine fluid_scheme_free_intrf(this)
       import fluid_scheme_t
       class(fluid_scheme_t), intent(inout) :: this
     end subroutine fluid_scheme_free_intrf
  end interface
  
  !> Abstract interface to compute a time-step
  abstract interface
     subroutine fluid_scheme_step_intrf(this, t, tstep, dt, ext_bdf)
       import fluid_scheme_t
       import time_scheme_controller_t
       import rp
       class(fluid_scheme_t), intent(inout) :: this
       real(kind=rp), intent(inout) :: t
       integer, intent(inout) :: tstep
       real(kind=rp), intent(in) :: dt
       type(time_scheme_controller_t), intent(inout) :: ext_bdf
     end subroutine fluid_scheme_step_intrf
  end interface

contains

  !> Initialize common data for the current scheme
  subroutine fluid_scheme_init_common(this, msh, lx, params, scheme)
    implicit none
    class(fluid_scheme_t), target, intent(inout) :: this
    type(mesh_t), target, intent(inout) :: msh
    integer, intent(inout) :: lx
    character(len=*), intent(in) :: scheme
    type(json_file), target, intent(inout) :: params
    type(dirichlet_t) :: bdry_mask
    character(len=LOG_SIZE) :: log_buf
    character(len=20), dimension(:), allocatable :: bc_labels
    ! Variables for retrieving json parameters
    logical :: found, logical_val
    real(kind=rp) :: real_val
    real(kind=rp), allocatable :: real_vec(:)
    integer :: integer_val
    type(json_value), pointer :: json_val
    character(len=:), allocatable :: string_val1, string_val2

    
    call neko_log%section('Fluid')
    write(log_buf, '(A, A)') 'Type       : ', trim(scheme)
    call neko_log%message(log_buf)
    if (lx .lt. 10) then
       write(log_buf, '(A, I1)') 'lx         : ', lx
    else if (lx .ge. 10) then
       write(log_buf, '(A, I2)') 'lx         : ', lx
    else
       write(log_buf, '(A, I3)') 'lx         : ', lx
    end if

    call json_get(params, 'case.fluid.Re', this%Re)
    call neko_log%message(log_buf)
    write(log_buf, '(A,ES13.6)') 'Re         :',  this%Re

    call json_get(params, 'case.fluid.rho', this%rho)
    call neko_log%message(log_buf)
    write(log_buf, '(A,ES13.6)') 'rho        :',  this%rho

    call json_get(params, 'case.fluid.mu', this%mu)
    call neko_log%message(log_buf)
    write(log_buf, '(A,ES13.6)') 'mu         :',  this%mu

    call json_get(params, 'case.fluid.velocity_solver.type', string_val1)
    call json_get(params, 'case.fluid.velocity_solver.preconditioner', &
                  string_val2)
    call json_get(params, 'case.fluid.velocity_solver.absolute_tolerance', &
                  real_val)
    call neko_log%message(log_buf)
    call neko_log%message('Ksp vel.   : ('// trim(string_val1) // &
         ', ' // trim(string_val2) // ')')

    write(log_buf, '(A,ES13.6)') ' `-abs tol :',  real_val

    call json_get(params, 'case.fluid.pressure_solver.type', string_val1)
    call json_get(params, 'case.fluid.pressure_solver.preconditioner', &
                  string_val2)
    call json_get(params, 'case.fluid.pressure_solver.absolute_tolerance', &
                  real_val)
    call neko_log%message(log_buf)
    call neko_log%message('Ksp prs.   : ('// trim(string_val1) // &
         ', ' // trim(string_val2) // ')')
    write(log_buf, '(A,ES13.6)') ' `-abs tol :',  real_val
    call neko_log%message(log_buf)

    call json_get(params, 'case.numerics.dealias', logical_val)
    write(log_buf, '(A, L1)') 'Dealias    : ',  logical_val
    call neko_log%message(log_buf)

    call json_get(params, 'case.output_boundary', logical_val)
    write(log_buf, '(A, L1)') 'Save bdry  : ',  logical_val
    call neko_log%message(log_buf)


    if (msh%gdim .eq. 2) then
       call space_init(this%Xh, GLL, lx, lx)
    else
       call space_init(this%Xh, GLL, lx, lx, lx)
    end if

    this%dm_Xh = dofmap_t(msh, this%Xh)

    this%params => params

    this%msh => msh

    call gs_init(this%gs_Xh, this%dm_Xh)

    call coef_init(this%c_Xh, this%gs_Xh)

    call source_init(this%f_Xh, this%dm_Xh)
    
    this%scratch = scratch_registry_t(this%dm_Xh, 10, 2)

    !
    ! Setup velocity boundary conditions
    !
    if (params%valid_path('case.fluid.boundary_types')) then
      call params%get('case.fluid.boundary_types', bc_labels, found)
    else
       if (allocated(bc_labels)) then
          deallocate(bc_labels)
       end if
       allocate(bc_labels(NEKO_MSH_MAX_ZLBLS))
       bc_labels = "not"
    end if
    
    call bc_list_init(this%bclst_vel)

    call this%bc_sym%init(this%dm_Xh)
    call this%bc_sym%mark_zone(msh%sympln)
    call this%bc_sym%mark_zones_from_list(msh%labeled_zones,&
                        'sym', bc_labels)
    call this%bc_sym%finalize()
    call this%bc_sym%init_msk(this%c_Xh)    
    call bc_list_add(this%bclst_vel, this%bc_sym)

    if (params%valid_path('case.fluid.inflow_condition')) then
       call json_get(params, 'case.fluid.inflow_condition.type', string_val1)
       if (trim(string_val1) .eq. "default") then
          allocate(inflow_t::this%bc_inflow)
       else if (trim(string_val1) .eq. "blasius") then
          allocate(blasius_t::this%bc_inflow)
       else if (trim(string_val1) .eq. "user") then
          allocate(usr_inflow_t::this%bc_inflow)
       else
          call neko_error('Invalid inflow condition '//string_val1)
       end if

       call this%bc_inflow%init(this%dm_Xh)
       call this%bc_inflow%mark_zone(msh%inlet)
       call this%bc_inflow%mark_zones_from_list(msh%labeled_zones,&
                        'v', bc_labels)
       call this%bc_inflow%finalize()
       call bc_list_add(this%bclst_vel, this%bc_inflow)

       if (trim(string_val1) .eq. "default") then
           call json_get(params, 'case.fluid.inflow_condition.value', real_vec)
           call this%bc_inflow%set_inflow(real_vec)
       else if (trim(string_val1) .eq. "blasius") then
          select type(bc_if => this%bc_inflow)
          type is(blasius_t)
             call bc_if%set_coef(this%C_Xh)
             call json_get(params, 'case.fluid.blasius.delta', real_val)
             call json_get(params, 'case.fluid.blasius.approximation',&
                           string_val2)
             call json_get(params, 'case.fluid.blasius.freestream_velocity',&
                           real_vec)

             call this%bc_inflow%set_inflow(real_vec)
             call bc_if%set_params(real_val, string_val2)

          end select
       else if (trim(string_val1) .eq. "user") then
          select type(bc_if => this%bc_inflow)
             type is(usr_inflow_t)
             call bc_if%set_coef(this%C_Xh)
          end select
       end if
    end if
    
    call this%bc_wall%init(this%dm_Xh)
    call this%bc_wall%mark_zone(msh%wall)
    call this%bc_wall%mark_zones_from_list(msh%labeled_zones,&
                        'w', bc_labels)
    call this%bc_wall%finalize()
    call bc_list_add(this%bclst_vel, this%bc_wall)
       
    call json_get(params, 'case.output_boundary', logical_val)
    if (logical_val) then
       call field_init(this%bdry, this%dm_Xh, 'bdry')
       this%bdry = 0.0_rp
       
       call bdry_mask%init(this%dm_Xh)
       call bdry_mask%mark_zone(msh%wall)
       call bdry_mask%mark_zones_from_list(msh%labeled_zones,&
                      'w', bc_labels)
       call bdry_mask%finalize()
       call bdry_mask%set_g(1.0_rp)
       call bdry_mask%apply_scalar(this%bdry%x, this%dm_Xh%size())
       call bdry_mask%free()

       call bdry_mask%init(this%dm_Xh)
       call bdry_mask%mark_zone(msh%inlet)
       call bdry_mask%mark_zones_from_list(msh%labeled_zones,&
                      'v', bc_labels)

       call bdry_mask%finalize()
       call bdry_mask%set_g(2.0_rp)
       call bdry_mask%apply_scalar(this%bdry%x, this%dm_Xh%size())
       call bdry_mask%free()

       call bdry_mask%init(this%dm_Xh)
       call bdry_mask%mark_zone(msh%outlet)
       call bdry_mask%mark_zones_from_list(msh%labeled_zones,&
                      'o', bc_labels)
       call bdry_mask%finalize()
       call bdry_mask%set_g(3.0_rp)
       call bdry_mask%apply_scalar(this%bdry%x, this%dm_Xh%size())
       call bdry_mask%free()

       call bdry_mask%init(this%dm_Xh)
       call bdry_mask%mark_zone(msh%sympln)
       call bdry_mask%mark_zones_from_list(msh%labeled_zones,&
                      'sym', bc_labels)
       call bdry_mask%finalize()
       call bdry_mask%set_g(4.0_rp)
       call bdry_mask%apply_scalar(this%bdry%x, this%dm_Xh%size())
       call bdry_mask%free()

       call bdry_mask%init(this%dm_Xh)
       call bdry_mask%mark_zone(msh%periodic)
       call bdry_mask%finalize()
       call bdry_mask%set_g(5.0_rp)
       call bdry_mask%apply_scalar(this%bdry%x, this%dm_Xh%size())
       call bdry_mask%free()

       call bdry_mask%init(this%dm_Xh)
       call bdry_mask%mark_zone(msh%outlet_normal)
       call bdry_mask%mark_zones_from_list(msh%labeled_zones,&
                      'on', bc_labels)
       call bdry_mask%finalize()
       call bdry_mask%set_g(6.0_rp)
       call bdry_mask%apply_scalar(this%bdry%x, this%dm_Xh%size())
       call bdry_mask%free()

    end if

    
  end subroutine fluid_scheme_init_common

  !> Initialize all velocity related components of the current scheme
  subroutine fluid_scheme_init_uvw(this, msh, lx, params, kspv_init, scheme)
    implicit none
    class(fluid_scheme_t), target, intent(inout) :: this
    type(mesh_t), target, intent(inout) :: msh
    integer, intent(inout) :: lx
    type(json_file), target, intent(inout) :: params
    logical :: kspv_init
    character(len=*), intent(in) :: scheme
    ! Variables for extracting json
    logical :: found, logical_val
    real(kind=rp) :: abs_tol
    character(len=:), allocatable :: solver_type, precon_type


    call fluid_scheme_init_common(this, msh, lx, params, scheme)
    
    call neko_field_registry%add_field(this%dm_Xh, 'u')
    call neko_field_registry%add_field(this%dm_Xh, 'v')
    call neko_field_registry%add_field(this%dm_Xh, 'w')
    this%u => neko_field_registry%get_field('u')
    this%v => neko_field_registry%get_field('v')
    this%w => neko_field_registry%get_field('w')

    call json_get(params, 'case.fluid.velocity_solver.type', solver_type)
    call json_get(params, 'case.fluid.velocity_solver.preconditioner', &
                  precon_type)
    call json_get(params, 'case.fluid.velocity_solver.absolute_tolerance', &
                  abs_tol)

    if (kspv_init) then
       call fluid_scheme_solver_factory(this%ksp_vel, this%dm_Xh%size(), &
            solver_type, abs_tol)
       call fluid_scheme_precon_factory(this%pc_vel, this%ksp_vel, &
            this%c_Xh, this%dm_Xh, this%gs_Xh, this%bclst_vel, precon_type)
    end if

    call neko_log%end_section()
  end subroutine fluid_scheme_init_uvw

  !> Initialize all components of the current scheme
  subroutine fluid_scheme_init_all(this, msh, lx, params, &
                                   kspv_init, kspp_init, scheme)
    implicit none
    class(fluid_scheme_t), target, intent(inout) :: this
    type(mesh_t), target, intent(inout) :: msh
    integer, intent(inout) :: lx
    type(json_file), target, intent(inout) :: params
    logical :: kspv_init
    logical :: kspp_init
    character(len=*), intent(in) :: scheme
    character(len=20), dimension(:), allocatable :: bc_labels
    ! Variables for retrieving json parameters
    logical :: found, logical_val
    real(kind=rp) :: real_val, dong_delta, dong_uchar
    real(kind=rp), allocatable :: real_vec(:)
    integer :: integer_val
    character(len=:), allocatable :: string_val1, string_val2

    call fluid_scheme_init_common(this, msh, lx, params, scheme)

    call neko_field_registry%add_field(this%dm_Xh, 'u')
    call neko_field_registry%add_field(this%dm_Xh, 'v')
    call neko_field_registry%add_field(this%dm_Xh, 'w')
    call neko_field_registry%add_field(this%dm_Xh, 'p')
    this%u => neko_field_registry%get_field('u')
    this%v => neko_field_registry%get_field('v')
    this%w => neko_field_registry%get_field('w')
    this%p => neko_field_registry%get_field('p')

    !
    ! Setup pressure boundary conditions
    !
    call params%get('case.fluid.boundary_types', bc_labels, found) 
    
    if (.not. found) then
       if (allocated(bc_labels)) then
          deallocate(bc_labels)
       end if
       allocate(bc_labels(NEKO_MSH_MAX_ZLBLS))
       bc_labels = "not"
    end if

    call bc_list_init(this%bclst_prs)
    call this%bc_prs%init(this%dm_Xh)
    call this%bc_prs%mark_zones_from_list(msh%labeled_zones,&
                        'o', bc_labels)
    call this%bc_prs%mark_zones_from_list(msh%labeled_zones,&
                        'on', bc_labels)

    if (msh%outlet%size .gt. 0) then
       call this%bc_prs%mark_zone(msh%outlet)
    end if
    if (msh%outlet_normal%size .gt. 0) then
       call this%bc_prs%mark_zone(msh%outlet_normal)
    end if

    call this%bc_prs%finalize()
    call this%bc_prs%set_g(0.0_rp)
    call bc_list_add(this%bclst_prs, this%bc_prs)
    call this%bc_dong%init(this%dm_Xh)
    call this%bc_dong%mark_zones_from_list(msh%labeled_zones,&
                        'o+dong', bc_labels)
    call this%bc_dong%mark_zones_from_list(msh%labeled_zones,&
                        'on+dong', bc_labels)
    call this%bc_dong%finalize()

    call json_get_or_default(params, 'case.fluid.outflow_condition.delta',&
                             dong_delta, 0.01_rp)
    call json_get_or_default(params, 'case.fluid.outflow_condition.velocity_scale',&
                             dong_uchar, 1.0_rp)

    call this%bc_dong%set_vars(this%c_Xh, this%u, this%v, this%w,&
         dong_uchar, dong_delta)

    call bc_list_add(this%bclst_prs, this%bc_dong)

    if (kspv_init) then
       call json_get(params, 'case.fluid.velocity_solver.type', string_val1)
       call json_get(params, 'case.fluid.velocity_solver.preconditioner', &
                     string_val2)
       call json_get(params, 'case.fluid.velocity_solver.absolute_tolerance', &
                     real_val)

       call fluid_scheme_solver_factory(this%ksp_vel, this%dm_Xh%size(), &
            string_val1, real_val)
       call fluid_scheme_precon_factory(this%pc_vel, this%ksp_vel, &
            this%c_Xh, this%dm_Xh, this%gs_Xh, this%bclst_vel, string_val2)
    end if

    if (kspp_init) then
       call json_get(params, 'case.fluid.pressure_solver.type', string_val1)
       call json_get(params, 'case.fluid.pressure_solver.preconditioner', &
                     string_val2)
       call json_get(params, 'case.fluid.pressure_solver.absolute_tolerance', &
                     real_val)

       call fluid_scheme_solver_factory(this%ksp_prs, this%dm_Xh%size(), &
            "gmres", real_val)
       call fluid_scheme_precon_factory(this%pc_prs, this%ksp_prs, &
            this%c_Xh, this%dm_Xh, this%gs_Xh, this%bclst_prs, string_val2)
    end if


    call neko_log%end_section()
    
  end subroutine fluid_scheme_init_all

  !> Deallocate a fluid formulation
  subroutine fluid_scheme_free(this)
    implicit none
    class(fluid_scheme_t), intent(inout) :: this

    call field_free(this%bdry)

    if (allocated(this%bc_inflow)) then
       call this%bc_inflow%free()
    end if

    call this%bc_wall%free()
    call this%bc_sym%free()

    call space_free(this%Xh)    

    if (allocated(this%ksp_vel)) then
       call krylov_solver_destroy(this%ksp_vel)
       deallocate(this%ksp_vel)
    end if

    if (allocated(this%ksp_prs)) then
       call krylov_solver_destroy(this%ksp_prs)
       deallocate(this%ksp_prs)
    end if

    if (allocated(this%pc_vel)) then
       call precon_destroy(this%pc_vel)
       deallocate(this%pc_vel)
    end if

    if (allocated(this%pc_prs)) then
       call precon_destroy(this%pc_prs)
       deallocate(this%pc_prs)
    end if

    call gs_free(this%gs_Xh)

    call coef_free(this%c_Xh)

    call source_free(this%f_Xh)

    call bc_list_free(this%bclst_vel)
    
    call this%scratch%free()

    nullify(this%params)

    nullify(this%u)
    nullify(this%v)
    nullify(this%w)
    nullify(this%p)
    
    
  end subroutine fluid_scheme_free

  !> Validate that all fields, solvers etc necessary for
  !! performing time-stepping are defined
  subroutine fluid_scheme_validate(this)
    implicit none
    class(fluid_scheme_t), target, intent(inout) :: this
    ! Variables for retrieving json parameters
    logical :: found, logical_val
    type(json_value), pointer :: json_val

    if ( (.not. associated(this%u)) .or. &
         (.not. associated(this%v)) .or. &
         (.not. associated(this%w)) .or. &
         (.not. associated(this%p))) then
       call neko_error('Fields are not registered')
    end if
    
    if ( (.not. allocated(this%u%x)) .or. &
         (.not. allocated(this%v%x)) .or. &
         (.not. allocated(this%w%x)) .or. &
         (.not. allocated(this%p%x))) then
       call neko_error('Fields are not allocated')
    end if

    if (.not. allocated(this%ksp_vel)) then
       call neko_error('No Krylov solver for velocity defined')
    end if
    
    if (.not. allocated(this%ksp_prs)) then
       call neko_error('No Krylov solver for pressure defined')
    end if

    if (.not. associated(this%f_Xh%eval)) then
       call neko_error('No source term defined')
    end if

    if (.not. associated(this%params)) then
       call neko_error('No parameters defined')
    end if

    select type(ip => this%bc_inflow)
    type is(usr_inflow_t)
       call ip%validate
    end select

    !
    ! Setup checkpoint structure (if everything is fine)
    !
    call this%chkp%init(this%u, this%v, this%w, this%p)

    !
    ! Setup mean flow fields if requested
    !
    if (this%params%valid_path('case.statistics')) then
       call json_get_or_default(this%params, 'case.statistics.enabled',&
                                logical_val, .true.)
       if (logical_val) then
          call this%mean%init(this%u, this%v, this%w, this%p)
          call this%stats%init(this%c_Xh, this%mean%u, &
               this%mean%v, this%mean%w, this%mean%p)
       end if
    end if

!    if (this%params%stats_mean_sqr_flow) then
!       call this%mean_sqr%init(this%u, this%v, this%w, this%p)
!    end if

  end subroutine fluid_scheme_validate

  !> Apply all boundary conditions defined for velocity
  !! @todo Why can't we call the interface here?
  subroutine fluid_scheme_bc_apply_vel(this)
    class(fluid_scheme_t), intent(inout) :: this
    call bc_list_apply_vector(this%bclst_vel,&
         this%u%x, this%v%x, this%w%x, this%dm_Xh%size())
  end subroutine fluid_scheme_bc_apply_vel
  
  !> Apply all boundary conditions defined for pressure
  !! @todo Why can't we call the interface here?
  subroutine fluid_scheme_bc_apply_prs(this)
    class(fluid_scheme_t), intent(inout) :: this
    call bc_list_apply_scalar(this%bclst_prs, this%p%x, this%p%dof%size())
  end subroutine fluid_scheme_bc_apply_prs
  
  !> Initialize a linear solver
  !! @note Currently only supporting Krylov solvers
  subroutine fluid_scheme_solver_factory(ksp, n, solver, abstol)
    class(ksp_t), allocatable, target, intent(inout) :: ksp
    integer, intent(in), value :: n
    character(len=*), intent(in) :: solver
    real(kind=rp), intent(in) :: abstol
    
    call krylov_solver_factory(ksp, n, solver, abstol)
    
  end subroutine fluid_scheme_solver_factory

  !> Initialize a Krylov preconditioner
  subroutine fluid_scheme_precon_factory(pc, ksp, coef, dof, gs, bclst, pctype)
    class(pc_t), allocatable, target, intent(inout) :: pc
    class(ksp_t), target, intent(inout) :: ksp
    type(coef_t), target, intent(inout) :: coef
    type(dofmap_t), target, intent(inout) :: dof
    type(gs_t), target, intent(inout) :: gs
    type(bc_list_t), target, intent(inout) :: bclst
    character(len=*) :: pctype
    
    call precon_factory(pc, pctype)
    
    select type(pcp => pc)
    type is(jacobi_t)
       call pcp%init(coef, dof, gs)
    type is (sx_jacobi_t)
       call pcp%init(coef, dof, gs)
    type is (device_jacobi_t)
       call pcp%init(coef, dof, gs)
    type is(hsmg_t)
       if (len_trim(pctype) .gt. 4) then
          if (index(pctype, '+') .eq. 5) then
             call pcp%init(dof%msh, dof%Xh, coef, dof, gs, &
                  bclst, trim(pctype(6:)))
          else
             call neko_error('Unknown coarse grid solver')
          end if
       else
          call pcp%init(dof%msh, dof%Xh, coef, dof, gs, bclst)
       end if
    end select

    call ksp%set_pc(pc)
    
  end subroutine fluid_scheme_precon_factory

  !> Initialize source term
  subroutine fluid_scheme_set_source(this, source_term_type, usr_f, usr_f_vec)
    class(fluid_scheme_t), intent(inout) :: this
    character(len=*) :: source_term_type
    procedure(source_term_pw), optional :: usr_f
    procedure(source_term), optional :: usr_f_vec

    if (trim(source_term_type) .eq. 'noforce') then
       call source_set_type(this%f_Xh, source_eval_noforce)
    else if (trim(source_term_type) .eq. 'user' .and. present(usr_f)) then
       call source_set_pw_type(this%f_Xh, usr_f)
    else if (trim(source_term_type) .eq. 'user_vector' .and. present(usr_f_vec)) then
       call source_set_type(this%f_Xh, usr_f_vec)
    else if (trim(source_term_type) .eq. '') then
       if (pe_rank .eq. 0) then
          call neko_warning('No source term defined, using default (noforce)')
       end if
       call source_set_type(this%f_Xh, source_eval_noforce)
    else
       call neko_error('Invalid source term')
    end if

  end subroutine fluid_scheme_set_source

  !> Initialize a user defined inflow condition
  subroutine fluid_scheme_set_usr_inflow(this, usr_eval)
    class(fluid_scheme_t), intent(inout) :: this
    procedure(usr_inflow_eval) :: usr_eval

    select type(bc_if => this%bc_inflow)
    type is(usr_inflow_t)
      call bc_if%set_eval(usr_eval)
    class default
      call neko_error("Not a user defined inflow condition")
    end select
    
  end subroutine fluid_scheme_set_usr_inflow

  !> Compute CFL
  function fluid_compute_cfl(this, dt) result(c)
    class(fluid_scheme_t), intent(in) :: this
    real(kind=rp), intent(in) :: dt
    real(kind=rp) :: c

    c = cfl(dt, this%u%x, this%v%x, this%w%x, &
         this%Xh, this%c_Xh, this%msh%nelv, this%msh%gdim)
    
  end function fluid_compute_cfl
     
end module fluid_scheme<|MERGE_RESOLUTION|>--- conflicted
+++ resolved
@@ -63,13 +63,9 @@
   use operators, only : cfl
   use logger
   use field_registry
-<<<<<<< HEAD
   use json_utils, only : json_get, json_get_or_default
   use json_module, only : json_file, json_value
-
-=======
   use scratch_registry, only : scratch_registry_t
->>>>>>> 7b985671
   implicit none
   
   !> Base type of all fluid formulations
@@ -101,16 +97,13 @@
      type(mean_flow_t) :: mean                 !< Mean flow field
      type(fluid_stats_t) :: stats                 !< Fluid statistics
      type(mean_sqr_flow_t) :: mean_sqr         !< Mean squared flow field
-<<<<<<< HEAD
      !> The Reynolds number
      real(kind=rp) :: Re
      !> Dynamic viscosity
      real(kind=rp) :: mu
      !> Density
      real(kind=rp) :: rho
-=======
      type(scratch_registry_t) :: scratch       !< Manager for temporary fields
->>>>>>> 7b985671
    contains
      procedure, pass(this) :: fluid_scheme_init_all
      procedure, pass(this) :: fluid_scheme_init_uvw
