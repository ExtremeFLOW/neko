! Copyright (c) 2020-2024, The Neko Authors
! All rights reserved.
!
! Redistribution and use in source and binary forms, with or without
! modification, are permitted provided that the following conditions
! are met:
!
!   * Redistributions of source code must retain the above copyright
!     notice, this list of conditions and the following disclaimer.
!
!   * Redistributions in binary form must reproduce the above
!     copyright notice, this list of conditions and the following
!     disclaimer in the documentation and/or other materials provided
!     with the distribution.
!
!   * Neither the name of the authors nor the names of its
!     contributors may be used to endorse or promote products derived
!     from this software without specific prior written permission.
!
! THIS SOFTWARE IS PROVIDED BY THE COPYRIGHT HOLDERS AND CONTRIBUTORS
! "AS IS" AND ANY EXPRESS OR IMPLIED WARRANTIES, INCLUDING, BUT NOT
! LIMITED TO, THE IMPLIED WARRANTIES OF MERCHANTABILITY AND FITNESS
! FOR A PARTICULAR PURPOSE ARE DISCLAIMED. IN NO EVENT SHALL THE
! COPYRIGHT OWNER OR CONTRIBUTORS BE LIABLE FOR ANY DIRECT, INDIRECT,
! INCIDENTAL, SPECIAL, EXEMPLARY, OR CONSEQUENTIAL DAMAGES (INCLUDING,
! BUT NOT LIMITED TO, PROCUREMENT OF SUBSTITUTE GOODS OR SERVICES;
! LOSS OF USE, DATA, OR PROFITS; OR BUSINESS INTERRUPTION) HOWEVER
! CAUSED AND ON ANY THEORY OF LIABILITY, WHETHER IN CONTRACT, STRICT
! LIABILITY, OR TORT (INCLUDING NEGLIGENCE OR OTHERWISE) ARISING IN
! ANY WAY OUT OF THE USE OF THIS SOFTWARE, EVEN IF ADVISED OF THE
! POSSIBILITY OF SUCH DAMAGE.
!
!> Fluid formulations
module fluid_scheme
  use gather_scatter
  use mean_sqr_flow, only : mean_sqr_flow_t
  use neko_config
  use checkpoint, only : chkp_t
  use mean_flow, only : mean_flow_t
  use num_types
  use comm
  use fluid_user_source_term, only: fluid_user_source_term_t
  use fluid_source_term, only: fluid_source_term_t
  use field_list, only : field_list_t
  use field, only : field_t
  use space
  use dofmap, only : dofmap_t
  use krylov, only : ksp_t
  use coefs
  use wall, only : no_slip_wall_t
  use inflow, only : inflow_t
  use usr_inflow, only : usr_inflow_t, usr_inflow_eval
  use blasius, only : blasius_t
  use dirichlet, only : dirichlet_t
  use dong_outflow, only : dong_outflow_t
  use symmetry, only : symmetry_t
  use non_normal, only : non_normal_t
  use field_dirichlet, only : field_dirichlet_t, field_dirichlet_update
  use field_dirichlet_vector, only: field_dirichlet_vector_t
  use krylov_fctry
  use precon_fctry
  use fluid_stats, only : fluid_stats_t
  use bc
  use mesh
  use math
  use time_scheme_controller, only : time_scheme_controller_t
  use mathops
  use operators, only : cfl
  use logger
  use field_registry
  use json_utils, only : json_get, json_get_or_default
  use json_module, only : json_file, json_core, json_value
  use scratch_registry, only : scratch_registry_t
  use user_intf, only : user_t
  use utils, only : neko_warning, neko_error
  use material_properties, only : material_properties_t
  use field_series
  use time_step_controller
  implicit none

  !> Base type of all fluid formulations
  type, abstract :: fluid_scheme_t
     type(field_t), pointer :: u => null() !< x-component of Velocity
     type(field_t), pointer :: v => null() !< y-component of Velocity
     type(field_t), pointer :: w => null() !< z-component of Velocity
     type(field_t), pointer :: p => null() !< Pressure
     type(field_series_t) :: ulag, vlag, wlag !< fluid field (lag)
     type(space_t) :: Xh        !< Function space \f$ X_h \f$
     type(dofmap_t) :: dm_Xh    !< Dofmap associated with \f$ X_h \f$
     type(gs_t) :: gs_Xh        !< Gather-scatter associated with \f$ X_h \f$
     type(coef_t) :: c_Xh       !< Coefficients associated with \f$ X_h \f$
     !> The source term for the momentum equation.
     type(fluid_source_term_t) :: source_term
     !> X-component of the right-hand side.
     type(field_t), pointer :: f_x => null()
     !> Y-component of the right-hand side.
     type(field_t), pointer :: f_y => null()
     !> Z-component of the right-hand side.
     type(field_t), pointer :: f_z => null()
     class(ksp_t), allocatable  :: ksp_vel     !< Krylov solver for velocity
     class(ksp_t), allocatable  :: ksp_prs     !< Krylov solver for pressure
     class(pc_t), allocatable :: pc_vel        !< Velocity Preconditioner
     class(pc_t), allocatable :: pc_prs        !< Velocity Preconditioner
     integer :: vel_projection_dim         !< Size of the projection space for ksp_vel
     integer :: pr_projection_dim          !< Size of the projection space for ksp_pr
     integer :: vel_projection_activ_step  !< Steps to activate projection for ksp_vel
     integer :: pr_projection_activ_step   !< Steps to activate projection for ksp_pr
     type(no_slip_wall_t) :: bc_wall           !< No-slip wall for velocity
     class(bc_t), allocatable :: bc_inflow !< Dirichlet inflow for velocity

     ! Attributes for field dirichlet BCs
     type(field_dirichlet_vector_t) :: user_field_bc_vel   !< User-computed Dirichlet velocity condition
     type(field_dirichlet_t) :: user_field_bc_prs   !< User-computed Dirichlet pressure condition
     type(dirichlet_t) :: bc_prs               !< Dirichlet pressure condition
     type(dong_outflow_t) :: bc_dong           !< Dong outflow condition
     type(symmetry_t) :: bc_sym                !< Symmetry plane for velocity
     type(bc_list_t) :: bclst_vel              !< List of velocity conditions
     type(bc_list_t) :: bclst_prs              !< List of pressure conditions
     type(field_t) :: bdry                     !< Boundary markings
     type(json_file), pointer :: params        !< Parameters
     type(mesh_t), pointer :: msh => null()    !< Mesh
     type(chkp_t) :: chkp                      !< Checkpoint
     type(mean_flow_t) :: mean                 !< Mean flow field
     type(fluid_stats_t) :: stats              !< Fluid statistics
     type(mean_sqr_flow_t) :: mean_sqr         !< Mean squared flow field
     logical :: forced_flow_rate = .false.     !< Is the flow rate forced?
     logical :: freeze = .false.               !< Freeze velocity at initial condition?
     !> Dynamic viscosity
     real(kind=rp), pointer :: mu => null()
     !> Density
     real(kind=rp), pointer :: rho => null()
     type(scratch_registry_t) :: scratch       !< Manager for temporary fields
     !> Boundary condition labels (if any)
     character(len=NEKO_MSH_MAX_ZLBL_LEN), allocatable :: bc_labels(:)
   contains
     procedure, pass(this) :: fluid_scheme_init_all
     procedure, pass(this) :: fluid_scheme_init_common
     procedure, pass(this) :: scheme_free => fluid_scheme_free
     procedure, pass(this) :: validate => fluid_scheme_validate
     procedure, pass(this) :: bc_apply_vel => fluid_scheme_bc_apply_vel
     procedure, pass(this) :: bc_apply_prs => fluid_scheme_bc_apply_prs
     procedure, pass(this) :: set_usr_inflow => fluid_scheme_set_usr_inflow
     procedure, pass(this) :: compute_cfl => fluid_compute_cfl
     procedure(fluid_scheme_init_intrf), pass(this), deferred :: init
     procedure(fluid_scheme_free_intrf), pass(this), deferred :: free
     procedure(fluid_scheme_step_intrf), pass(this), deferred :: step
     procedure(fluid_scheme_restart_intrf), pass(this), deferred :: restart
     generic :: scheme_init => fluid_scheme_init_all, fluid_scheme_init_common
     procedure, private, pass(this) :: set_bc_type_output => &
       fluid_scheme_set_bc_type_output
  end type fluid_scheme_t

  !> Abstract interface to initialize a fluid formulation
  abstract interface
     subroutine fluid_scheme_init_intrf(this, msh, lx, params, user, &
                                        material_properties)
       import fluid_scheme_t
       import json_file
       import mesh_t
       import user_t
       import material_properties_t
       class(fluid_scheme_t), target, intent(inout) :: this
       type(mesh_t), target, intent(inout) :: msh
       integer, intent(inout) :: lx
       type(json_file), target, intent(inout) :: params
       type(user_t), intent(in) :: user
       type(material_properties_t), target, intent(inout) :: material_properties
     end subroutine fluid_scheme_init_intrf
  end interface

  !> Abstract interface to dealocate a fluid formulation
  abstract interface
     subroutine fluid_scheme_free_intrf(this)
       import fluid_scheme_t
       class(fluid_scheme_t), intent(inout) :: this
     end subroutine fluid_scheme_free_intrf
  end interface

  !> Abstract interface to compute a time-step
  abstract interface
     subroutine fluid_scheme_step_intrf(this, t, tstep, dt, ext_bdf, dt_controller)
       import fluid_scheme_t
       import time_scheme_controller_t
       import time_step_controller_t
       import rp
       class(fluid_scheme_t), target, intent(inout) :: this
       real(kind=rp), intent(inout) :: t
       integer, intent(inout) :: tstep
       real(kind=rp), intent(in) :: dt
       type(time_scheme_controller_t), intent(inout) :: ext_bdf
       type(time_step_controller_t), intent(in) :: dt_controller
     end subroutine fluid_scheme_step_intrf
  end interface

  !> Abstract interface to restart a fluid scheme
  abstract interface
     subroutine fluid_scheme_restart_intrf(this, dtlag, tlag)
       import fluid_scheme_t
       import rp
       class(fluid_scheme_t), target, intent(inout) :: this
       real(kind=rp) :: dtlag(10), tlag(10)

     end subroutine fluid_scheme_restart_intrf
  end interface

contains

  !> Initialize common data for the current scheme
  subroutine fluid_scheme_init_common(this, msh, lx, params, scheme, user, &
      material_properties, kspv_init)
    implicit none
    class(fluid_scheme_t), target, intent(inout) :: this
    type(mesh_t), target, intent(inout) :: msh
    integer, intent(inout) :: lx
    character(len=*), intent(in) :: scheme
    type(json_file), target, intent(inout) :: params
    type(user_t), target, intent(in) :: user
    type(material_properties_t), target, intent(inout) :: material_properties
    logical, intent(in) :: kspv_init
    type(dirichlet_t) :: bdry_mask
    character(len=LOG_SIZE) :: log_buf
    real(kind=rp), allocatable :: real_vec(:)
    real(kind=rp) :: real_val
    logical :: logical_val
    integer :: integer_val, ierr
    character(len=:), allocatable :: string_val1, string_val2


    !
    ! Material properties
    !

    this%rho => material_properties%rho
    this%mu => material_properties%mu


    ! Projection spaces
    call json_get_or_default(params, &
                            'case.fluid.velocity_solver.projection_space_size',&
                            this%vel_projection_dim, 20)
    call json_get_or_default(params, &
                            'case.fluid.pressure_solver.projection_space_size',&
                            this%pr_projection_dim, 20)
    call json_get_or_default(params, &
                            'case.fluid.velocity_solver.projection_hold_steps',&
                            this%vel_projection_activ_step, 5)
    call json_get_or_default(params, &
                            'case.fluid.pressure_solver.projection_hold_steps',&
                            this%pr_projection_activ_step, 5)


    call json_get_or_default(params, 'case.fluid.freeze', this%freeze, .false.)

    if (params%valid_path("case.fluid.flow_rate_force")) then
       this%forced_flow_rate = .true.
    end if

    if (msh%gdim .eq. 2) then
       call this%Xh%init(GLL, lx, lx)
    else
       call this%Xh%init(GLL, lx, lx, lx)
    end if

    this%dm_Xh = dofmap_t(msh, this%Xh)

    this%params => params

    this%msh => msh

    this%scratch = scratch_registry_t(this%dm_Xh, 10, 2)

    !
    ! First section of fluid log
    !

    call neko_log%section('Fluid')
    write(log_buf, '(A, A)') 'Type       : ', trim(scheme)
    call neko_log%message(log_buf)
    if (lx .lt. 10) then
       write(log_buf, '(A, I1)') 'Poly order : ', lx-1
    else if (lx .ge. 10) then
       write(log_buf, '(A, I2)') 'Poly order : ', lx-1
    else
       write(log_buf, '(A, I3)') 'Poly order : ', lx-1
    end if
    call neko_log%message(log_buf)
    write(log_buf, '(A, I0)') 'DoFs       : ', this%dm_Xh%size()
    call neko_log%message(log_buf)

    write(log_buf, '(A,ES13.6)') 'rho        :',  this%rho
    call neko_log%message(log_buf)
    write(log_buf, '(A,ES13.6)') 'mu         :',  this%mu
    call neko_log%message(log_buf)

    call json_get(params, 'case.numerics.dealias', logical_val)
    write(log_buf, '(A, L1)') 'Dealias    : ',  logical_val
    call neko_log%message(log_buf)

    call json_get_or_default(params, 'case.output_boundary', logical_val, &
                             .false.)
    write(log_buf, '(A, L1)') 'Save bdry  : ',  logical_val
    call neko_log%message(log_buf)

    call this%gs_Xh%init(this%dm_Xh)

    call this%c_Xh%init(this%gs_Xh)

    !
    ! Setup velocity boundary conditions
    !
    allocate(this%bc_labels(NEKO_MSH_MAX_ZLBLS))
    this%bc_labels = "not"

    if (params%valid_path('case.fluid.boundary_types')) then
       call json_get(params, &
                     'case.fluid.boundary_types', &
                     this%bc_labels)
    end if

    call bc_list_init(this%bclst_vel)

    call this%bc_sym%init_base(this%c_Xh)
    call this%bc_sym%mark_zone(msh%sympln)
    call this%bc_sym%mark_zones_from_list(msh%labeled_zones,&
                        'sym', this%bc_labels)
    call this%bc_sym%finalize()
    call this%bc_sym%init(this%c_Xh)
    call bc_list_add(this%bclst_vel, this%bc_sym)

    !
    ! Inflow
    !
    if (params%valid_path('case.fluid.inflow_condition')) then
       call json_get(params, 'case.fluid.inflow_condition.type', string_val1)
       if (trim(string_val1) .eq. "uniform") then
          allocate(inflow_t::this%bc_inflow)
       else if (trim(string_val1) .eq. "blasius") then
          allocate(blasius_t::this%bc_inflow)
       else if (trim(string_val1) .eq. "user") then
          allocate(usr_inflow_t::this%bc_inflow)
       else
          call neko_error('Invalid inflow condition '//string_val1)
       end if

       call this%bc_inflow%init_base(this%c_Xh)
       call this%bc_inflow%mark_zone(msh%inlet)
       call this%bc_inflow%mark_zones_from_list(msh%labeled_zones,&
                        'v', this%bc_labels)
       call this%bc_inflow%finalize()
       call bc_list_add(this%bclst_vel, this%bc_inflow)

       if (trim(string_val1) .eq. "uniform") then
          call json_get(params, 'case.fluid.inflow_condition.value', real_vec)
          select type(bc_if => this%bc_inflow)
          type is(inflow_t)
             call bc_if%set_inflow(real_vec)
          end select
       else if (trim(string_val1) .eq. "blasius") then
          select type(bc_if => this%bc_inflow)
          type is(blasius_t)
             call json_get(params, 'case.fluid.blasius.delta', real_val)
             call json_get(params, 'case.fluid.blasius.approximation',&
                           string_val2)
             call json_get(params, 'case.fluid.blasius.freestream_velocity',&
                           real_vec)

             call bc_if%set_params(real_vec, real_val, string_val2)

          end select
       else if (trim(string_val1) .eq. "user") then
       end if
    end if

    call this%bc_wall%init_base(this%c_Xh)
    call this%bc_wall%mark_zone(msh%wall)
    call this%bc_wall%mark_zones_from_list(msh%labeled_zones,&
                        'w', this%bc_labels)
    call this%bc_wall%finalize()
    call bc_list_add(this%bclst_vel, this%bc_wall)

    ! Setup field dirichlet bc for u-velocity
    call this%user_field_bc_vel%bc_u%init_base(this%c_Xh)
    call this%user_field_bc_vel%bc_u%mark_zones_from_list(msh%labeled_zones,&
                        'd_vel_u', this%bc_labels)
    call this%user_field_bc_vel%bc_u%finalize()

    call MPI_Allreduce(this%user_field_bc_vel%bc_u%msk(0), integer_val, 1, &
         MPI_INTEGER, MPI_SUM, NEKO_COMM, ierr)
    if (integer_val .gt. 0)  call this%user_field_bc_vel%bc_u%init_field('d_vel_u')

    ! Setup field dirichlet bc for v-velocity
    call this%user_field_bc_vel%bc_v%init_base(this%c_Xh)
    call this%user_field_bc_vel%bc_v%mark_zones_from_list(msh%labeled_zones,&
                        'd_vel_v', this%bc_labels)
    call this%user_field_bc_vel%bc_v%finalize()

    call MPI_Allreduce(this%user_field_bc_vel%bc_v%msk(0), integer_val, 1, &
         MPI_INTEGER, MPI_SUM, NEKO_COMM, ierr)
    if (integer_val .gt. 0)  call this%user_field_bc_vel%bc_v%init_field('d_vel_v')

    ! Setup field dirichlet bc for w-velocity
    call this%user_field_bc_vel%bc_w%init_base(this%c_Xh)
    call this%user_field_bc_vel%bc_w%mark_zones_from_list(msh%labeled_zones,&
                        'd_vel_w', this%bc_labels)
    call this%user_field_bc_vel%bc_w%finalize()

    call MPI_Allreduce(this%user_field_bc_vel%bc_w%msk(0), integer_val, 1, &
         MPI_INTEGER, MPI_SUM, NEKO_COMM, ierr)
    if (integer_val .gt. 0)  call this%user_field_bc_vel%bc_w%init_field('d_vel_w')

    ! Setup our global field dirichlet bc
    call this%user_field_bc_vel%init_base(this%c_Xh)
    call this%user_field_bc_vel%mark_zones_from_list(msh%labeled_zones,&
                        'd_vel_u', this%bc_labels)
    call this%user_field_bc_vel%mark_zones_from_list(msh%labeled_zones,&
                        'd_vel_v', this%bc_labels)
    call this%user_field_bc_vel%mark_zones_from_list(msh%labeled_zones,&
                        'd_vel_w', this%bc_labels)
    call this%user_field_bc_vel%finalize()

    ! Add the field bc to velocity bcs
    call bc_list_add(this%bclst_vel, this%user_field_bc_vel)

    !
    ! Associate our field dirichlet update to the user one.
    !
    this%user_field_bc_vel%update => user%user_dirichlet_update

    !
    ! Initialize field list and bc list for user_dirichlet_update
    !

    ! Note, some of these are potentially not initialized !
    call this%user_field_bc_vel%field_list%init(4)
    call this%user_field_bc_vel%field_list%assign_to_field(1, &
            this%user_field_bc_vel%bc_u%field_bc)
    call this%user_field_bc_vel%field_list%assign_to_field(2, &
            this%user_field_bc_vel%bc_v%field_bc)
    call this%user_field_bc_vel%field_list%assign_to_field(3, &
            this%user_field_bc_vel%bc_w%field_bc)
    call this%user_field_bc_vel%field_list%assign_to_field(4, &
            this%user_field_bc_prs%field_bc)

    call bc_list_init(this%user_field_bc_vel%bc_list, size=4)
    ! Note, bc_list_add only adds if the bc is not empty
    call bc_list_add(this%user_field_bc_vel%bc_list, this%user_field_bc_vel%bc_u)
    call bc_list_add(this%user_field_bc_vel%bc_list, this%user_field_bc_vel%bc_v)
    call bc_list_add(this%user_field_bc_vel%bc_list, this%user_field_bc_vel%bc_w)

    !
<<<<<<< HEAD
    ! Check if we need to output boundary types to a separate field
    call fluid_scheme_set_bc_type_output(this, params)
=======
    ! Check if we need to output boundaries
    !
    call json_get_or_default(params, 'case.output_boundary', logical_val,&
                             .false.)

    if (logical_val) then
       call this%bdry%init(this%dm_Xh, 'bdry')
       this%bdry = 0.0_rp

       call bdry_mask%init_base(this%c_Xh)
       call bdry_mask%mark_zone(msh%wall)
       call bdry_mask%mark_zones_from_list(msh%labeled_zones,&
                      'w', this%bc_labels)
       call bdry_mask%finalize()
       call bdry_mask%set_g(1.0_rp)
       call bdry_mask%apply_scalar(this%bdry%x, this%dm_Xh%size())
       call bdry_mask%free()

       call bdry_mask%init_base(this%c_Xh)
       call bdry_mask%mark_zone(msh%inlet)
       call bdry_mask%mark_zones_from_list(msh%labeled_zones,&
                      'v', this%bc_labels)
       call bdry_mask%finalize()
       call bdry_mask%set_g(2.0_rp)
       call bdry_mask%apply_scalar(this%bdry%x, this%dm_Xh%size())
       call bdry_mask%free()

       call bdry_mask%init_base(this%c_Xh)
       call bdry_mask%mark_zone(msh%outlet)
       call bdry_mask%mark_zones_from_list(msh%labeled_zones,&
                      'o', this%bc_labels)
       call bdry_mask%finalize()
       call bdry_mask%set_g(3.0_rp)
       call bdry_mask%apply_scalar(this%bdry%x, this%dm_Xh%size())
       call bdry_mask%free()

       call bdry_mask%init_base(this%c_Xh)
       call bdry_mask%mark_zone(msh%sympln)
       call bdry_mask%mark_zones_from_list(msh%labeled_zones,&
                      'sym', this%bc_labels)
       call bdry_mask%finalize()
       call bdry_mask%set_g(4.0_rp)
       call bdry_mask%apply_scalar(this%bdry%x, this%dm_Xh%size())
       call bdry_mask%free()

       call bdry_mask%init_base(this%c_Xh)
       call bdry_mask%mark_zone(msh%outlet_normal)
       call bdry_mask%mark_zones_from_list(msh%labeled_zones,&
                      'on', this%bc_labels)
       call bdry_mask%finalize()
       call bdry_mask%set_g(5.0_rp)
       call bdry_mask%apply_scalar(this%bdry%x, this%dm_Xh%size())
       call bdry_mask%free()

       call bdry_mask%init_base(this%c_Xh)
       call bdry_mask%mark_zone(msh%periodic)
       call bdry_mask%finalize()
       call bdry_mask%set_g(6.0_rp)
       call bdry_mask%apply_scalar(this%bdry%x, this%dm_Xh%size())
       call bdry_mask%free()

    end if
>>>>>>> 7b458c0a

    !
    ! Setup right-hand side fields.
    !
    allocate(this%f_x)
    allocate(this%f_y)
    allocate(this%f_z)
    call this%f_x%init(this%dm_Xh, fld_name="fluid_rhs_x")
    call this%f_y%init(this%dm_Xh, fld_name="fluid_rhs_y")
    call this%f_z%init(this%dm_Xh, fld_name="fluid_rhs_z")

    ! Initialize the source term
    call this%source_term%init(params, this%f_x, this%f_y, this%f_z, this%c_Xh,&
                               user)

    ! If case.output_boundary is true, set the values for the bc types in the
    ! output of the field.
    call this%set_bc_type_output(params)

    ! Initialize velocity solver
    if (kspv_init) then
       call neko_log%section("Velocity solver")
       call json_get_or_default(params, &
                                'case.fluid.velocity_solver.max_iterations', &
                                integer_val, 800)
       call json_get(params, 'case.fluid.velocity_solver.type', string_val1)
       call json_get(params, 'case.fluid.velocity_solver.preconditioner', &
                     string_val2)
       call json_get(params, 'case.fluid.velocity_solver.absolute_tolerance', &
                     real_val)

       call neko_log%message('Type       : ('// trim(string_val1) // &
           ', ' // trim(string_val2) // ')')

       write(log_buf, '(A,ES13.6)') 'Abs tol    :',  real_val
       call neko_log%message(log_buf)
       call fluid_scheme_solver_factory(this%ksp_vel, this%dm_Xh%size(), &
            string_val1, integer_val, real_val)
       call fluid_scheme_precon_factory(this%pc_vel, this%ksp_vel, &
            this%c_Xh, this%dm_Xh, this%gs_Xh, this%bclst_vel, string_val2)
       call neko_log%end_section()
    end if

    ! Assign velocity fields
    call neko_field_registry%add_field(this%dm_Xh, 'u')
    call neko_field_registry%add_field(this%dm_Xh, 'v')
    call neko_field_registry%add_field(this%dm_Xh, 'w')
    this%u => neko_field_registry%get_field('u')
    this%v => neko_field_registry%get_field('v')
    this%w => neko_field_registry%get_field('w')

    !! Initialize time-lag fields
    call this%ulag%init(this%u, 2)
    call this%vlag%init(this%v, 2)
    call this%wlag%init(this%w, 2)


  end subroutine fluid_scheme_init_common

  !> Initialize all components of the current scheme
  subroutine fluid_scheme_init_all(this, msh, lx, params, kspv_init, kspp_init,&
                                   scheme, user, material_properties)
    implicit none
    class(fluid_scheme_t), target, intent(inout) :: this
    type(mesh_t), target, intent(inout) :: msh
    integer, intent(inout) :: lx
    type(json_file), target, intent(inout) :: params
    type(user_t), target, intent(in) :: user
    type(material_properties_t), target, intent(inout) :: material_properties
    logical :: kspv_init
    logical :: kspp_init
    character(len=*), intent(in) :: scheme
    real(kind=rp) :: abs_tol
    integer :: integer_val, ierr
    character(len=:), allocatable :: solver_type, precon_type
    character(len=LOG_SIZE) :: log_buf

    call fluid_scheme_init_common(this, msh, lx, params, scheme, user, &
                                  material_properties, kspv_init)

    call neko_field_registry%add_field(this%dm_Xh, 'p')
    this%p => neko_field_registry%get_field('p')

    !
    ! Setup pressure boundary conditions
    !
    call bc_list_init(this%bclst_prs)
    call this%bc_prs%init_base(this%c_Xh)
    call this%bc_prs%mark_zones_from_list(msh%labeled_zones,&
                        'o', this%bc_labels)
    call this%bc_prs%mark_zones_from_list(msh%labeled_zones,&
                        'on', this%bc_labels)

    ! Field dirichlet pressure bc
    call this%user_field_bc_prs%init_base(this%c_Xh)
    call this%user_field_bc_prs%mark_zones_from_list(msh%labeled_zones,&
                        'd_pres', this%bc_labels)
    call this%user_field_bc_prs%finalize()
    call MPI_Allreduce(this%user_field_bc_prs%msk(0), integer_val, 1, &
         MPI_INTEGER, MPI_SUM, NEKO_COMM, ierr)

    if (integer_val .gt. 0)  call this%user_field_bc_prs%init_field('d_pres')
    call bc_list_add(this%bclst_prs, this%user_field_bc_prs)
    call bc_list_add(this%user_field_bc_vel%bc_list, this%user_field_bc_prs)

    if (msh%outlet%size .gt. 0) then
       call this%bc_prs%mark_zone(msh%outlet)
    end if
    if (msh%outlet_normal%size .gt. 0) then
       call this%bc_prs%mark_zone(msh%outlet_normal)
    end if

    call this%bc_prs%finalize()
    call this%bc_prs%set_g(0.0_rp)
    call bc_list_add(this%bclst_prs, this%bc_prs)
    call this%bc_dong%init_base(this%c_Xh)
    call this%bc_dong%mark_zones_from_list(msh%labeled_zones,&
                        'o+dong', this%bc_labels)
    call this%bc_dong%mark_zones_from_list(msh%labeled_zones,&
                        'on+dong', this%bc_labels)
    call this%bc_dong%finalize()


    call this%bc_dong%init(this%c_Xh, params)

    call bc_list_add(this%bclst_prs, this%bc_dong)

    ! Pressure solver
    if (kspp_init) then
       call neko_log%section("Pressure solver")

       call json_get_or_default(params, &
                               'case.fluid.pressure_solver.max_iterations', &
                               integer_val, 800)
       call json_get(params, 'case.fluid.pressure_solver.type', solver_type)
       call json_get(params, 'case.fluid.pressure_solver.preconditioner', &
                     precon_type)
       call json_get(params, 'case.fluid.pressure_solver.absolute_tolerance', &
                     abs_tol)
       call neko_log%message('Type       : ('// trim(solver_type) // &
             ', ' // trim(precon_type) // ')')
       write(log_buf, '(A,ES13.6)') 'Abs tol    :',  abs_tol
       call neko_log%message(log_buf)

       call fluid_scheme_solver_factory(this%ksp_prs, this%dm_Xh%size(), &
            solver_type, integer_val, abs_tol)
       call fluid_scheme_precon_factory(this%pc_prs, this%ksp_prs, &
            this%c_Xh, this%dm_Xh, this%gs_Xh, this%bclst_prs, precon_type)

       call neko_log%end_section()

    end if


    call neko_log%end_section()

  end subroutine fluid_scheme_init_all

  !> Deallocate a fluid formulation
  subroutine fluid_scheme_free(this)
    class(fluid_scheme_t), intent(inout) :: this

    call this%bdry%free()

    if (allocated(this%bc_inflow)) then
       call this%bc_inflow%free()
    end if

    call this%bc_wall%free()
    call this%bc_sym%free()

    !
    ! Free everything related to field_dirichlet BCs
    !
    call this%user_field_bc_prs%field_bc%free()
    call this%user_field_bc_prs%free()
    call this%user_field_bc_vel%bc_u%field_bc%free()
    call this%user_field_bc_vel%bc_v%field_bc%free()
    call this%user_field_bc_vel%bc_w%field_bc%free()
    call this%user_field_bc_vel%free()

    call this%Xh%free()

    if (allocated(this%ksp_vel)) then
       call krylov_solver_destroy(this%ksp_vel)
       deallocate(this%ksp_vel)
    end if

    if (allocated(this%ksp_prs)) then
       call krylov_solver_destroy(this%ksp_prs)
       deallocate(this%ksp_prs)
    end if

    if (allocated(this%pc_vel)) then
       call precon_destroy(this%pc_vel)
       deallocate(this%pc_vel)
    end if

    if (allocated(this%pc_prs)) then
       call precon_destroy(this%pc_prs)
       deallocate(this%pc_prs)
    end if

    if (allocated(this%bc_labels)) then
       deallocate(this%bc_labels)
    end if

    call this%source_term%free()

    call this%gs_Xh%free()

    call this%c_Xh%free()

    call bc_list_free(this%bclst_vel)

    call this%scratch%free()

    nullify(this%params)

    nullify(this%u)
    nullify(this%v)
    nullify(this%w)
    nullify(this%p)

    call this%ulag%free()
    call this%vlag%free()
    call this%wlag%free()


    if (associated(this%f_x)) then
       call this%f_x%free()
    end if

    if (associated(this%f_y)) then
       call this%f_y%free()
    end if

    if (associated(this%f_z)) then
       call this%f_z%free()
    end if

    nullify(this%f_x)
    nullify(this%f_y)
    nullify(this%f_z)


  end subroutine fluid_scheme_free

  !> Validate that all fields, solvers etc necessary for
  !! performing time-stepping are defined
  subroutine fluid_scheme_validate(this)
    class(fluid_scheme_t), target, intent(inout) :: this
    ! Variables for retrieving json parameters
    logical :: logical_val

    if ( (.not. associated(this%u)) .or. &
         (.not. associated(this%v)) .or. &
         (.not. associated(this%w)) .or. &
         (.not. associated(this%p))) then
       call neko_error('Fields are not registered')
    end if

    if ( (.not. allocated(this%u%x)) .or. &
         (.not. allocated(this%v%x)) .or. &
         (.not. allocated(this%w%x)) .or. &
         (.not. allocated(this%p%x))) then
       call neko_error('Fields are not allocated')
    end if

    if (.not. allocated(this%ksp_vel)) then
       call neko_error('No Krylov solver for velocity defined')
    end if

    if (.not. allocated(this%ksp_prs)) then
       call neko_error('No Krylov solver for pressure defined')
    end if

    if (.not. associated(this%params)) then
       call neko_error('No parameters defined')
    end if

    if (allocated(this%bc_inflow)) then
       select type(ip => this%bc_inflow)
       type is(usr_inflow_t)
          call ip%validate
       end select
    end if

    !
    ! Setup checkpoint structure (if everything is fine)
    !
    call this%chkp%init(this%u, this%v, this%w, this%p)

    !
    ! Setup mean flow fields if requested
    !
    if (this%params%valid_path('case.statistics')) then
       call json_get_or_default(this%params, 'case.statistics.enabled',&
                                logical_val, .true.)
       if (logical_val) then
          call this%mean%init(this%u, this%v, this%w, this%p)
          call this%stats%init(this%c_Xh, this%mean%u, &
               this%mean%v, this%mean%w, this%mean%p)
       end if
    end if

  end subroutine fluid_scheme_validate

  !> Apply all boundary conditions defined for velocity
  !! Here we perform additional gs operations to take care of
  !! shared points between elements that have different BCs, as done in Nek5000.
  !! @todo Why can't we call the interface here?
  subroutine fluid_scheme_bc_apply_vel(this, t, tstep)
    class(fluid_scheme_t), intent(inout) :: this
    real(kind=rp), intent(in) :: t
    integer, intent(in) :: tstep

    call bc_list_apply_vector(this%bclst_vel,&
         this%u%x, this%v%x, this%w%x, this%dm_Xh%size(), t, tstep)

  end subroutine fluid_scheme_bc_apply_vel

  !> Apply all boundary conditions defined for pressure
  !! @todo Why can't we call the interface here?
  subroutine fluid_scheme_bc_apply_prs(this, t, tstep)
    class(fluid_scheme_t), intent(inout) :: this
    real(kind=rp), intent(in) :: t
    integer, intent(in) :: tstep

    call bc_list_apply_scalar(this%bclst_prs, this%p%x, &
                              this%p%dof%size(), t, tstep)

  end subroutine fluid_scheme_bc_apply_prs

  !> Initialize a linear solver
  !! @note Currently only supporting Krylov solvers
  subroutine fluid_scheme_solver_factory(ksp, n, solver, max_iter, abstol)
    class(ksp_t), allocatable, target, intent(inout) :: ksp
    integer, intent(in), value :: n
    character(len=*), intent(in) :: solver
    integer, intent(in) :: max_iter
    real(kind=rp), intent(in) :: abstol

    call krylov_solver_factory(ksp, n, solver, max_iter, abstol)

  end subroutine fluid_scheme_solver_factory

  !> Initialize a Krylov preconditioner
  subroutine fluid_scheme_precon_factory(pc, ksp, coef, dof, gs, bclst, &
                                         pctype)
    class(pc_t), allocatable, target, intent(inout) :: pc
    class(ksp_t), target, intent(inout) :: ksp
    type(coef_t), target, intent(inout) :: coef
    type(dofmap_t), target, intent(inout) :: dof
    type(gs_t), target, intent(inout) :: gs
    type(bc_list_t), target, intent(inout) :: bclst
    character(len=*) :: pctype

    call precon_factory(pc, pctype)

    select type(pcp => pc)
    type is(jacobi_t)
       call pcp%init(coef, dof, gs)
    type is (sx_jacobi_t)
       call pcp%init(coef, dof, gs)
    type is (device_jacobi_t)
       call pcp%init(coef, dof, gs)
    type is(hsmg_t)
       if (len_trim(pctype) .gt. 4) then
          if (index(pctype, '+') .eq. 5) then
             call pcp%init(dof%msh, dof%Xh, coef, dof, gs, bclst, &
                  trim(pctype(6:)))
          else
             call neko_error('Unknown coarse grid solver')
          end if
       else
          call pcp%init(dof%msh, dof%Xh, coef, dof, gs, bclst)
       end if
    end select

    call ksp%set_pc(pc)

  end subroutine fluid_scheme_precon_factory

  !> Initialize a user defined inflow condition
  subroutine fluid_scheme_set_usr_inflow(this, usr_eval)
    class(fluid_scheme_t), intent(inout) :: this
    procedure(usr_inflow_eval) :: usr_eval

    select type(bc_if => this%bc_inflow)
    type is(usr_inflow_t)
       call bc_if%set_eval(usr_eval)
    class default
       call neko_error("Not a user defined inflow condition")
    end select
  end subroutine fluid_scheme_set_usr_inflow

  !> Compute CFL
  function fluid_compute_cfl(this, dt) result(c)
    class(fluid_scheme_t), intent(in) :: this
    real(kind=rp), intent(in) :: dt
    real(kind=rp) :: c

    c = cfl(dt, this%u%x, this%v%x, this%w%x, &
         this%Xh, this%c_Xh, this%msh%nelv, this%msh%gdim)

  end function fluid_compute_cfl

  !> Set boundary types for the diagnostic output.
  !! @param params The JSON case file.
  subroutine fluid_scheme_set_bc_type_output(this, params)
    class(fluid_scheme_t), intent(inout) :: this
    type(json_file), intent(inout) :: params
    type(dirichlet_t) :: bdry_mask
    logical :: found

    !
    ! Check if we need to output boundaries
    !
    call json_get_or_default(params, 'case.output_boundary', found, .false.)

    if (found) then
      call this%bdry%init(this%dm_Xh, 'bdry')
      this%bdry = 0.0_rp

      call bdry_mask%init_base(this%c_Xh)
      call bdry_mask%mark_zone(this%msh%wall)
      call bdry_mask%mark_zones_from_list(this%msh%labeled_zones,&
                     'w', this%bc_labels)
      call bdry_mask%finalize()
      call bdry_mask%set_g(1.0_rp)
      call bdry_mask%apply_scalar(this%bdry%x, this%dm_Xh%size())
      call bdry_mask%free()

      call bdry_mask%init_base(this%c_Xh)
      call bdry_mask%mark_zone(this%msh%inlet)
      call bdry_mask%mark_zones_from_list(this%msh%labeled_zones,&
                     'v', this%bc_labels)
      call bdry_mask%finalize()
      call bdry_mask%set_g(2.0_rp)
      call bdry_mask%apply_scalar(this%bdry%x, this%dm_Xh%size())
      call bdry_mask%free()

      call bdry_mask%init_base(this%c_Xh)
      call bdry_mask%mark_zone(this%msh%outlet)
      call bdry_mask%mark_zones_from_list(this%msh%labeled_zones,&
                     'o', this%bc_labels)
      call bdry_mask%finalize()
      call bdry_mask%set_g(3.0_rp)
      call bdry_mask%apply_scalar(this%bdry%x, this%dm_Xh%size())
      call bdry_mask%free()

      call bdry_mask%init_base(this%c_Xh)
      call bdry_mask%mark_zone(this%msh%sympln)
      call bdry_mask%mark_zones_from_list(this%msh%labeled_zones,&
                     'sym', this%bc_labels)
      call bdry_mask%finalize()
      call bdry_mask%set_g(4.0_rp)
      call bdry_mask%apply_scalar(this%bdry%x, this%dm_Xh%size())
      call bdry_mask%free()

      call bdry_mask%init_base(this%c_Xh)
      call bdry_mask%mark_zone(this%msh%periodic)
      call bdry_mask%finalize()
      call bdry_mask%set_g(5.0_rp)
      call bdry_mask%apply_scalar(this%bdry%x, this%dm_Xh%size())
      call bdry_mask%free()

      call bdry_mask%init_base(this%c_Xh)
      call bdry_mask%mark_zone(this%msh%outlet_normal)
      call bdry_mask%mark_zones_from_list(this%msh%labeled_zones,&
                     'on', this%bc_labels)
      call bdry_mask%finalize()
      call bdry_mask%set_g(6.0_rp)
      call bdry_mask%apply_scalar(this%bdry%x, this%dm_Xh%size())
      call bdry_mask%free()
    end if

  end subroutine fluid_scheme_set_bc_type_output

end module fluid_scheme<|MERGE_RESOLUTION|>--- conflicted
+++ resolved
@@ -448,73 +448,8 @@
     call bc_list_add(this%user_field_bc_vel%bc_list, this%user_field_bc_vel%bc_w)
 
     !
-<<<<<<< HEAD
     ! Check if we need to output boundary types to a separate field
     call fluid_scheme_set_bc_type_output(this, params)
-=======
-    ! Check if we need to output boundaries
-    !
-    call json_get_or_default(params, 'case.output_boundary', logical_val,&
-                             .false.)
-
-    if (logical_val) then
-       call this%bdry%init(this%dm_Xh, 'bdry')
-       this%bdry = 0.0_rp
-
-       call bdry_mask%init_base(this%c_Xh)
-       call bdry_mask%mark_zone(msh%wall)
-       call bdry_mask%mark_zones_from_list(msh%labeled_zones,&
-                      'w', this%bc_labels)
-       call bdry_mask%finalize()
-       call bdry_mask%set_g(1.0_rp)
-       call bdry_mask%apply_scalar(this%bdry%x, this%dm_Xh%size())
-       call bdry_mask%free()
-
-       call bdry_mask%init_base(this%c_Xh)
-       call bdry_mask%mark_zone(msh%inlet)
-       call bdry_mask%mark_zones_from_list(msh%labeled_zones,&
-                      'v', this%bc_labels)
-       call bdry_mask%finalize()
-       call bdry_mask%set_g(2.0_rp)
-       call bdry_mask%apply_scalar(this%bdry%x, this%dm_Xh%size())
-       call bdry_mask%free()
-
-       call bdry_mask%init_base(this%c_Xh)
-       call bdry_mask%mark_zone(msh%outlet)
-       call bdry_mask%mark_zones_from_list(msh%labeled_zones,&
-                      'o', this%bc_labels)
-       call bdry_mask%finalize()
-       call bdry_mask%set_g(3.0_rp)
-       call bdry_mask%apply_scalar(this%bdry%x, this%dm_Xh%size())
-       call bdry_mask%free()
-
-       call bdry_mask%init_base(this%c_Xh)
-       call bdry_mask%mark_zone(msh%sympln)
-       call bdry_mask%mark_zones_from_list(msh%labeled_zones,&
-                      'sym', this%bc_labels)
-       call bdry_mask%finalize()
-       call bdry_mask%set_g(4.0_rp)
-       call bdry_mask%apply_scalar(this%bdry%x, this%dm_Xh%size())
-       call bdry_mask%free()
-
-       call bdry_mask%init_base(this%c_Xh)
-       call bdry_mask%mark_zone(msh%outlet_normal)
-       call bdry_mask%mark_zones_from_list(msh%labeled_zones,&
-                      'on', this%bc_labels)
-       call bdry_mask%finalize()
-       call bdry_mask%set_g(5.0_rp)
-       call bdry_mask%apply_scalar(this%bdry%x, this%dm_Xh%size())
-       call bdry_mask%free()
-
-       call bdry_mask%init_base(this%c_Xh)
-       call bdry_mask%mark_zone(msh%periodic)
-       call bdry_mask%finalize()
-       call bdry_mask%set_g(6.0_rp)
-       call bdry_mask%apply_scalar(this%bdry%x, this%dm_Xh%size())
-       call bdry_mask%free()
-
-    end if
->>>>>>> 7b458c0a
 
     !
     ! Setup right-hand side fields.
@@ -977,16 +912,16 @@
       call bdry_mask%free()
 
       call bdry_mask%init_base(this%c_Xh)
-      call bdry_mask%mark_zone(this%msh%periodic)
+      call bdry_mask%mark_zone(this%msh%outlet_normal)
+      call bdry_mask%mark_zones_from_list(this%msh%labeled_zones,&
+                     'on', this%bc_labels)
       call bdry_mask%finalize()
       call bdry_mask%set_g(5.0_rp)
       call bdry_mask%apply_scalar(this%bdry%x, this%dm_Xh%size())
       call bdry_mask%free()
 
       call bdry_mask%init_base(this%c_Xh)
-      call bdry_mask%mark_zone(this%msh%outlet_normal)
-      call bdry_mask%mark_zones_from_list(this%msh%labeled_zones,&
-                     'on', this%bc_labels)
+      call bdry_mask%mark_zone(this%msh%periodic)
       call bdry_mask%finalize()
       call bdry_mask%set_g(6.0_rp)
       call bdry_mask%apply_scalar(this%bdry%x, this%dm_Xh%size())
