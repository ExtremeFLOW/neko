--- conflicted
+++ resolved
@@ -38,14 +38,11 @@
   use checkpoint, only : chkp_t
   use mean_flow, only : mean_flow_t
   use num_types
-<<<<<<< HEAD
   use source
   use comm
-=======
   use fluid_user_source_term, only: fluid_user_source_term_t
   use fluid_source_term, only: fluid_source_term_t
   use field_list, only : field_list_t
->>>>>>> 42f91463
   use field, only : field_t
   use space
   use dofmap, only : dofmap_t
