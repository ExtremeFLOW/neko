--- conflicted
+++ resolved
@@ -123,25 +123,10 @@
      type(gradient_jump_penalty_t) :: gradient_jump_penalty_v
      type(gradient_jump_penalty_t) :: gradient_jump_penalty_w
 
-<<<<<<< HEAD
      ! List of boundary conditions for pressure
      type(bc_list_t) :: bcs_prs
      ! List of boundary conditions for velocity
      type(bc_list_t) :: bcs_vel
-     type(json_file), pointer :: params        !< Parameters
-=======
-     ! Attributes for field dirichlet BCs
-     type(field_dirichlet_vector_t) :: user_field_bc_vel   !< User-computed Dirichlet velocity condition
-     type(field_dirichlet_t) :: user_field_bc_prs   !< User-computed Dirichlet pressure condition
-     type(dirichlet_t) :: bc_prs               !< Dirichlet pressure condition
-     type(dong_outflow_t) :: bc_dong           !< Dong outflow condition
-     type(symmetry_t) :: bc_sym                !< Symmetry plane for velocity
-     type(shear_stress_t) :: bc_sh             !< Symmetry plane for velocity
-     type(bc_list_t) :: bclst_vel              !< List of velocity conditions
-     type(bc_list_t) :: bclst_vel_neumann      !< List of neumann velocity conditions
-     type(bc_list_t) :: bclst_prs              !< List of pressure conditions
-     type(field_t) :: bdry                     !< Boundary markings
->>>>>>> 30aedb07
      type(mesh_t), pointer :: msh => null()    !< Mesh
      type(chkp_t) :: chkp                      !< Checkpoint
      type(mean_flow_t) :: mean                 !< Mean flow field
@@ -606,28 +591,6 @@
        call neko_error('No Krylov solver for pressure defined')
     end if
 
-<<<<<<< HEAD
-    if (.not. associated(this%params)) then
-       call neko_error('No parameters defined')
-    end if
-
-! TODO ??
-
-!    if (allocated(this%bc_inflow)) then
-!       select type (ip => this%bc_inflow)
-!       type is (usr_inflow_t)
-!          call ip%validate
-!       end select
-!    end if
-=======
-    if (allocated(this%bc_inflow)) then
-       select type (ip => this%bc_inflow)
-       type is (usr_inflow_t)
-          call ip%validate
-       end select
-    end if
->>>>>>> 30aedb07
-
     !
     ! Setup checkpoint structure (if everything is fine)
     !
