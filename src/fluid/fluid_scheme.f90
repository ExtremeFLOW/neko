--- conflicted
+++ resolved
@@ -67,7 +67,6 @@
   use operators, only : cfl
   use logger, only : neko_log, LOG_SIZE, NEKO_LOG_VERBOSE
   use field_registry, only : neko_field_registry
-  use bc_list, only : bc_list_t
   use json_utils, only : json_get, json_get_or_default, json_extract_object, &
        json_extract_item
   use json_module, only : json_file, json_core, json_value
@@ -78,7 +77,6 @@
   use field_series, only : field_series_t
   use time_step_controller, only : time_step_controller_t
   use field_math, only : field_cfill, field_add2s2
-  use wall_model_bc, only : wall_model_bc_t
   use shear_stress, only : shear_stress_t
   use gradient_jump_penalty, only : gradient_jump_penalty_t
   implicit none
@@ -88,59 +86,21 @@
   type, abstract, extends(fluid_scheme_base_t) :: fluid_scheme_t
      !> The source term for the momentum equation.
      type(fluid_source_term_t) :: source_term
-<<<<<<< HEAD
      class(ksp_t), allocatable :: ksp_vel     !< Krylov solver for velocity
      class(ksp_t), allocatable :: ksp_prs     !< Krylov solver for pressure
      class(pc_t), allocatable :: pc_vel        !< Velocity Preconditioner
      class(pc_t), allocatable :: pc_prs        !< Velocity Preconditioner
-=======
-     !> X-component of the right-hand side.
-     type(field_t), pointer :: f_x => null()
-     !> Y-component of the right-hand side.
-     type(field_t), pointer :: f_y => null()
-     !> Z-component of the right-hand side.
-     type(field_t), pointer :: f_z => null()
-
-     ! Krylov solvers and settings
-     class(ksp_t), allocatable :: ksp_vel  !< Krylov solver for velocity
-     class(ksp_t), allocatable :: ksp_prs  !< Krylov solver for pressure
-     class(pc_t), allocatable :: pc_vel    !< Velocity Preconditioner
-     class(pc_t), allocatable :: pc_prs    !< Velocity Preconditioner
->>>>>>> 4aaafd8b
      integer :: vel_projection_dim         !< Size of the projection space for ksp_vel
      integer :: pr_projection_dim          !< Size of the projection space for ksp_pr
      integer :: vel_projection_activ_step  !< Steps to activate projection for ksp_vel
      integer :: pr_projection_activ_step   !< Steps to activate projection for ksp_pr
-<<<<<<< HEAD
-     type(wall_model_bc_t) :: bc_wallmodel !< Wall model boundary condition
-
-=======
      logical :: strict_convergence         !< Strict convergence for the velocity solver
->>>>>>> 4aaafd8b
      !> Gradient jump panelty
      logical :: if_gradient_jump_penalty
      type(gradient_jump_penalty_t) :: gradient_jump_penalty_u
      type(gradient_jump_penalty_t) :: gradient_jump_penalty_v
      type(gradient_jump_penalty_t) :: gradient_jump_penalty_w
 
-<<<<<<< HEAD
-     ! Attributes for field dirichlet BCs
-     type(field_dirichlet_vector_t) :: user_field_bc_vel   !< User-computed Dirichlet velocity condition
-     type(field_dirichlet_t) :: user_field_bc_prs   !< User-computed Dirichlet pressure condition
-     type(dirichlet_t) :: bc_prs               !< Dirichlet pressure condition
-     type(dong_outflow_t) :: bc_dong           !< Dong outflow condition
-     type(symmetry_t) :: bc_sym                !< Symmetry plane for velocity
-     type(shear_stress_t) :: bc_sh             !< Symmetry plane for velocity
-     type(bc_list_t) :: bclst_prs              !< List of pressure conditions
-     
-=======
-     ! List of boundary conditions for pressure
-     type(bc_list_t) :: bcs_prs
-     ! List of boundary conditions for velocity
-     type(bc_list_t) :: bcs_vel
-     type(mesh_t), pointer :: msh => null()    !< Mesh
-     type(chkp_t) :: chkp                      !< Checkpoint
->>>>>>> 4aaafd8b
      type(mean_flow_t) :: mean                 !< Mean flow field
      type(fluid_stats_t) :: stats              !< Fluid statistics
      type(mean_sqr_flow_t) :: mean_sqr         !< Mean squared flow field
@@ -149,22 +109,12 @@
      
      !> The turbulent kinematic viscosity field name
      character(len=:), allocatable :: nut_field_name
-     !> Is mu varying in time? Currently only due to LES models.
-     logical :: variable_material_properties = .false.
-<<<<<<< HEAD
-     type(scratch_registry_t) :: scratch       !< Manager for temporary fields
-     
-=======
-     !> Density
-     real(kind=rp) :: rho
-     !> The variable density field
-     type(field_t) :: rho_field
+
      !> Global number of GLL points for the fluid (not unique)
      integer(kind=i8) ::  glb_n_points
      !> Global number of GLL points for the fluid (unique)
      integer(kind=i8) ::  glb_unique_points
      type(scratch_registry_t) :: scratch       !< Manager for temporary fields
->>>>>>> 4aaafd8b
    contains
      !> Constructor for the base type
      procedure, pass(this) :: init_base => fluid_scheme_init_base
@@ -180,22 +130,7 @@
      !> Set rho and mu
      procedure, pass(this) :: set_material_properties => &
           fluid_scheme_set_material_properties
-<<<<<<< HEAD
      
-     procedure, private, pass(this) :: set_bc_type_output => &
-       fluid_scheme_set_bc_type_output
-=======
-     !> Constructor
-     procedure(fluid_scheme_init_intrf), pass(this), deferred :: init
-     !> Destructor
-     procedure(fluid_scheme_free_intrf), pass(this), deferred :: free
-     !> Advance one step in time
-     procedure(fluid_scheme_step_intrf), pass(this), deferred :: step
-     !> Restart from a checkpoint
-     procedure(fluid_scheme_restart_intrf), pass(this), deferred :: restart
-     !> Setup boundary conditions
-     procedure(fluid_scheme_setup_bcs_intrf), pass(this), deferred :: setup_bcs
->>>>>>> 4aaafd8b
      !> Update variable material properties
      procedure, pass(this) :: update_material_properties => &
        fluid_scheme_update_material_properties
@@ -205,73 +140,6 @@
      procedure, pass(this) :: precon_factory_ => fluid_scheme_precon_factory
   end type fluid_scheme_t
 
-<<<<<<< HEAD
-=======
-  !> Abstract interface to initialize a fluid formulation
-  abstract interface
-     subroutine fluid_scheme_init_intrf(this, msh, lx, params, user, &
-          time_scheme)
-       import fluid_scheme_t
-       import json_file
-       import mesh_t
-       import user_t
-       import time_scheme_controller_t
-       class(fluid_scheme_t), target, intent(inout) :: this
-       type(mesh_t), target, intent(inout) :: msh
-       integer, intent(in) :: lx
-       type(json_file), target, intent(inout) :: params
-       type(user_t), target, intent(in) :: user
-       type(time_scheme_controller_t), target, intent(in) :: time_scheme
-     end subroutine fluid_scheme_init_intrf
-  end interface
-
-  !> Abstract interface to dealocate a fluid formulation
-  abstract interface
-     subroutine fluid_scheme_free_intrf(this)
-       import fluid_scheme_t
-       class(fluid_scheme_t), intent(inout) :: this
-     end subroutine fluid_scheme_free_intrf
-  end interface
-
-  !> Abstract interface to compute a time-step
-  abstract interface
-     subroutine fluid_scheme_step_intrf(this, t, tstep, dt, ext_bdf, &
-                                        dt_controller)
-       import fluid_scheme_t
-       import time_scheme_controller_t
-       import time_step_controller_t
-       import rp
-       class(fluid_scheme_t), target, intent(inout) :: this
-       real(kind=rp), intent(in) :: t
-       integer, intent(in) :: tstep
-       real(kind=rp), intent(in) :: dt
-       type(time_scheme_controller_t), intent(in) :: ext_bdf
-       type(time_step_controller_t), intent(in) :: dt_controller
-     end subroutine fluid_scheme_step_intrf
-  end interface
-
-  !> Abstract interface to restart a fluid scheme
-  abstract interface
-     subroutine fluid_scheme_restart_intrf(this, dtlag, tlag)
-       import fluid_scheme_t
-       import rp
-       class(fluid_scheme_t), target, intent(inout) :: this
-       real(kind=rp) :: dtlag(10), tlag(10)
-
-     end subroutine fluid_scheme_restart_intrf
-  end interface
-
-  !> Abstract interface to setup boundary conditions
-  abstract interface
-     subroutine fluid_scheme_setup_bcs_intrf(this, user, params)
-       import fluid_scheme_t, user_t, json_file
-       class(fluid_scheme_t), intent(inout) :: this
-       type(user_t), target, intent(in) :: user
-       type(json_file), intent(inout) :: params
-     end subroutine fluid_scheme_setup_bcs_intrf
-  end interface
-
->>>>>>> 4aaafd8b
   interface
      !> Initialise a fluid scheme
      module subroutine fluid_scheme_factory(object, type_name)
