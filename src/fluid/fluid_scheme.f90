! Copyright (c) 2020-2024, The Neko Authors
! All rights reserved.
!
! Redistribution and use in source and binary forms, with or without
! modification, are permitted provided that the following conditions
! are met:
!
!   * Redistributions of source code must retain the above copyright
!     notice, this list of conditions and the following disclaimer.
!
!   * Redistributions in binary form must reproduce the above
!     copyright notice, this list of conditions and the following
!     disclaimer in the documentation and/or other materials provided
!     with the distribution.
!
!   * Neither the name of the authors nor the names of its
!     contributors may be used to endorse or promote products derived
!     from this software without specific prior written permission.
!
! THIS SOFTWARE IS PROVIDED BY THE COPYRIGHT HOLDERS AND CONTRIBUTORS
! "AS IS" AND ANY EXPRESS OR IMPLIED WARRANTIES, INCLUDING, BUT NOT
! LIMITED TO, THE IMPLIED WARRANTIES OF MERCHANTABILITY AND FITNESS
! FOR A PARTICULAR PURPOSE ARE DISCLAIMED. IN NO EVENT SHALL THE
! COPYRIGHT OWNER OR CONTRIBUTORS BE LIABLE FOR ANY DIRECT, INDIRECT,
! INCIDENTAL, SPECIAL, EXEMPLARY, OR CONSEQUENTIAL DAMAGES (INCLUDING,
! BUT NOT LIMITED TO, PROCUREMENT OF SUBSTITUTE GOODS OR SERVICES;
! LOSS OF USE, DATA, OR PROFITS; OR BUSINESS INTERRUPTION) HOWEVER
! CAUSED AND ON ANY THEORY OF LIABILITY, WHETHER IN CONTRACT, STRICT
! LIABILITY, OR TORT (INCLUDING NEGLIGENCE OR OTHERWISE) ARISING IN
! ANY WAY OUT OF THE USE OF THIS SOFTWARE, EVEN IF ADVISED OF THE
! POSSIBILITY OF SUCH DAMAGE.
!
!> Fluid formulations
module fluid_scheme
  use gather_scatter
  use mean_sqr_flow, only : mean_sqr_flow_t
  use neko_config
  use checkpoint, only : chkp_t
  use mean_flow, only : mean_flow_t
  use num_types
  use comm
  use fluid_user_source_term, only: fluid_user_source_term_t
  use fluid_source_term, only: fluid_source_term_t
  use field_list, only : field_list_t
  use field, only : field_t
  use space
  use dofmap, only : dofmap_t
  use krylov, only : ksp_t
  use coefs
  use wall, only : no_slip_wall_t
  use inflow, only : inflow_t
  use usr_inflow, only : usr_inflow_t, usr_inflow_eval
  use blasius, only : blasius_t
  use dirichlet, only : dirichlet_t
  use dong_outflow, only : dong_outflow_t
  use symmetry, only : symmetry_t
  use non_normal, only : non_normal_t
  use field_dirichlet, only : field_dirichlet_t, field_dirichlet_update
  use field_dirichlet_vector, only: field_dirichlet_vector_t
  use krylov_fctry
  use precon_fctry
  use fluid_stats, only : fluid_stats_t
  use bc
  use mesh
  use math
  use time_scheme_controller, only : time_scheme_controller_t
  use mathops
  use operators, only : cfl
  use logger
  use field_registry
  use json_utils, only : json_get, json_get_or_default
  use json_module, only : json_file, json_core, json_value
  use scratch_registry, only : scratch_registry_t
  use user_intf, only : user_t
  use utils, only : neko_warning, neko_error
  use material_properties, only : material_properties_t
  use field_series
  use time_step_controller
  implicit none

  !> Base type of all fluid formulations
  type, abstract :: fluid_scheme_t
     type(field_t), pointer :: u => null() !< x-component of Velocity
     type(field_t), pointer :: v => null() !< y-component of Velocity
     type(field_t), pointer :: w => null() !< z-component of Velocity
     type(field_t), pointer :: p => null() !< Pressure
     type(field_series_t) :: ulag, vlag, wlag !< fluid field (lag)
     type(space_t) :: Xh        !< Function space \f$ X_h \f$
     type(dofmap_t) :: dm_Xh    !< Dofmap associated with \f$ X_h \f$
     type(gs_t) :: gs_Xh        !< Gather-scatter associated with \f$ X_h \f$
     type(coef_t) :: c_Xh       !< Coefficients associated with \f$ X_h \f$
     !> The source term for the momentum equation.
     type(fluid_source_term_t) :: source_term
     !> X-component of the right-hand side.
     type(field_t), pointer :: f_x => null()
     !> Y-component of the right-hand side.
     type(field_t), pointer :: f_y => null()
     !> Z-component of the right-hand side.
     type(field_t), pointer :: f_z => null()
     class(ksp_t), allocatable  :: ksp_vel     !< Krylov solver for velocity
     class(ksp_t), allocatable  :: ksp_prs     !< Krylov solver for pressure
     class(pc_t), allocatable :: pc_vel        !< Velocity Preconditioner
     class(pc_t), allocatable :: pc_prs        !< Velocity Preconditioner
     integer :: vel_projection_dim         !< Size of the projection space for ksp_vel
     integer :: pr_projection_dim          !< Size of the projection space for ksp_pr
     integer :: vel_projection_activ_step  !< Steps to activate projection for ksp_vel
     integer :: pr_projection_activ_step   !< Steps to activate projection for ksp_pr
     type(no_slip_wall_t) :: bc_wall           !< No-slip wall for velocity
     class(bc_t), allocatable :: bc_inflow !< Dirichlet inflow for velocity

     ! Attributes for field dirichlet BCs
     type(field_dirichlet_vector_t) :: user_field_bc_vel   !< User-computed Dirichlet velocity condition
     type(field_dirichlet_t) :: user_field_bc_prs   !< User-computed Dirichlet pressure condition
     type(dirichlet_t) :: bc_prs               !< Dirichlet pressure condition
     type(dong_outflow_t) :: bc_dong           !< Dong outflow condition
     type(symmetry_t) :: bc_sym                !< Symmetry plane for velocity
     type(bc_list_t) :: bclst_vel              !< List of velocity conditions
     type(bc_list_t) :: bclst_prs              !< List of pressure conditions
     type(field_t) :: bdry                     !< Boundary markings
     type(json_file), pointer :: params        !< Parameters
     type(mesh_t), pointer :: msh => null()    !< Mesh
     type(chkp_t) :: chkp                      !< Checkpoint
     type(mean_flow_t) :: mean                 !< Mean flow field
     type(fluid_stats_t) :: stats              !< Fluid statistics
     type(mean_sqr_flow_t) :: mean_sqr         !< Mean squared flow field
     logical :: forced_flow_rate = .false.     !< Is the flow rate forced?
     logical :: freeze = .false.               !< Freeze velocity at initial condition?
     !> Dynamic viscosity
     real(kind=rp), pointer :: mu => null()
     !> Density
     real(kind=rp), pointer :: rho => null()
     type(scratch_registry_t) :: scratch       !< Manager for temporary fields
     !> Boundary condition labels (if any)
     character(len=NEKO_MSH_MAX_ZLBL_LEN), allocatable :: bc_labels(:)
   contains
     procedure, pass(this) :: fluid_scheme_init_all
     procedure, pass(this) :: fluid_scheme_init_common
     procedure, pass(this) :: scheme_free => fluid_scheme_free
     procedure, pass(this) :: validate => fluid_scheme_validate
     procedure, pass(this) :: bc_apply_vel => fluid_scheme_bc_apply_vel
     procedure, pass(this) :: bc_apply_prs => fluid_scheme_bc_apply_prs
     procedure, pass(this) :: set_usr_inflow => fluid_scheme_set_usr_inflow
     procedure, pass(this) :: compute_cfl => fluid_compute_cfl
     procedure(fluid_scheme_init_intrf), pass(this), deferred :: init
     procedure(fluid_scheme_free_intrf), pass(this), deferred :: free
     procedure(fluid_scheme_step_intrf), pass(this), deferred :: step
     procedure(fluid_scheme_restart_intrf), pass(this), deferred :: restart
     generic :: scheme_init => fluid_scheme_init_all, fluid_scheme_init_common
     procedure, private, pass(this) :: set_bc_type_output => &
       fluid_scheme_set_bc_type_output
  end type fluid_scheme_t

  !> Abstract interface to initialize a fluid formulation
  abstract interface
     subroutine fluid_scheme_init_intrf(this, msh, lx, params, user, &
                                        material_properties)
       import fluid_scheme_t
       import json_file
       import mesh_t
       import user_t
       import material_properties_t
       class(fluid_scheme_t), target, intent(inout) :: this
       type(mesh_t), target, intent(inout) :: msh
       integer, intent(inout) :: lx
       type(json_file), target, intent(inout) :: params
       type(user_t), intent(in) :: user
       type(material_properties_t), target, intent(inout) :: material_properties
     end subroutine fluid_scheme_init_intrf
  end interface

  !> Abstract interface to dealocate a fluid formulation
  abstract interface
     subroutine fluid_scheme_free_intrf(this)
       import fluid_scheme_t
       class(fluid_scheme_t), intent(inout) :: this
     end subroutine fluid_scheme_free_intrf
  end interface

  !> Abstract interface to compute a time-step
  abstract interface
     subroutine fluid_scheme_step_intrf(this, t, tstep, dt, ext_bdf, dt_controller)
       import fluid_scheme_t
       import time_scheme_controller_t
       import time_step_controller_t
       import rp
       class(fluid_scheme_t), target, intent(inout) :: this
       real(kind=rp), intent(inout) :: t
       integer, intent(inout) :: tstep
       real(kind=rp), intent(in) :: dt
       type(time_scheme_controller_t), intent(inout) :: ext_bdf
       type(time_step_controller_t), intent(in) :: dt_controller
     end subroutine fluid_scheme_step_intrf
  end interface

  !> Abstract interface to restart a fluid scheme
  abstract interface
     subroutine fluid_scheme_restart_intrf(this, dtlag, tlag)
       import fluid_scheme_t
       import rp
       class(fluid_scheme_t), target, intent(inout) :: this
       real(kind=rp) :: dtlag(10), tlag(10)

     end subroutine fluid_scheme_restart_intrf
  end interface

contains

  !> Initialize common data for the current scheme
  subroutine fluid_scheme_init_common(this, msh, lx, params, scheme, user, &
      material_properties, kspv_init)
    implicit none
    class(fluid_scheme_t), target, intent(inout) :: this
    type(mesh_t), target, intent(inout) :: msh
    integer, intent(inout) :: lx
    character(len=*), intent(in) :: scheme
    type(json_file), target, intent(inout) :: params
    type(user_t), target, intent(in) :: user
    type(material_properties_t), target, intent(inout) :: material_properties
    logical, intent(in) :: kspv_init
    type(dirichlet_t) :: bdry_mask
    character(len=LOG_SIZE) :: log_buf
    real(kind=rp), allocatable :: real_vec(:)
    real(kind=rp) :: real_val
    logical :: logical_val
    integer :: integer_val, ierr
    character(len=:), allocatable :: string_val1, string_val2


    !
    ! Material properties
    !

    this%rho => material_properties%rho
    this%mu => material_properties%mu


    ! Projection spaces
    call json_get_or_default(params, &
                            'case.fluid.velocity_solver.projection_space_size',&
                            this%vel_projection_dim, 20)
    call json_get_or_default(params, &
                            'case.fluid.pressure_solver.projection_space_size',&
                            this%pr_projection_dim, 20)
    call json_get_or_default(params, &
                            'case.fluid.velocity_solver.projection_hold_steps',&
                            this%vel_projection_activ_step, 5)
    call json_get_or_default(params, &
                            'case.fluid.pressure_solver.projection_hold_steps',&
                            this%pr_projection_activ_step, 5)


    call json_get_or_default(params, 'case.fluid.freeze', this%freeze, .false.)

    if (params%valid_path("case.fluid.flow_rate_force")) then
       this%forced_flow_rate = .true.
    end if

    if (msh%gdim .eq. 2) then
       call this%Xh%init(GLL, lx, lx)
    else
       call this%Xh%init(GLL, lx, lx, lx)
    end if

    this%dm_Xh = dofmap_t(msh, this%Xh)

    this%params => params

    this%msh => msh

    this%scratch = scratch_registry_t(this%dm_Xh, 10, 2)

    !
    ! First section of fluid log
    !

    call neko_log%section('Fluid')
    write(log_buf, '(A, A)') 'Type       : ', trim(scheme)
    call neko_log%message(log_buf)
    if (lx .lt. 10) then
       write(log_buf, '(A, I1)') 'Poly order : ', lx-1
    else if (lx .ge. 10) then
       write(log_buf, '(A, I2)') 'Poly order : ', lx-1
    else
       write(log_buf, '(A, I3)') 'Poly order : ', lx-1
    end if
    call neko_log%message(log_buf)
    write(log_buf, '(A, I0)') 'DoFs       : ', this%dm_Xh%size()
    call neko_log%message(log_buf)

    write(log_buf, '(A,ES13.6)') 'rho        :',  this%rho
    call neko_log%message(log_buf)
    write(log_buf, '(A,ES13.6)') 'mu         :',  this%mu
    call neko_log%message(log_buf)

    call json_get(params, 'case.numerics.dealias', logical_val)
    write(log_buf, '(A, L1)') 'Dealias    : ',  logical_val
    call neko_log%message(log_buf)

    call json_get_or_default(params, 'case.output_boundary', logical_val, &
                             .false.)
    write(log_buf, '(A, L1)') 'Save bdry  : ',  logical_val
    call neko_log%message(log_buf)

    call this%gs_Xh%init(this%dm_Xh)

    call this%c_Xh%init(this%gs_Xh)

    !
    ! Setup velocity boundary conditions
    !
    allocate(this%bc_labels(NEKO_MSH_MAX_ZLBLS))
    this%bc_labels = "not"

    if (params%valid_path('case.fluid.boundary_types')) then
       call json_get(params, &
                     'case.fluid.boundary_types', &
                     this%bc_labels)
    end if

    call bc_list_init(this%bclst_vel)

    call this%bc_sym%init_base(this%c_Xh)
    call this%bc_sym%mark_zone(msh%sympln)
    call this%bc_sym%mark_zones_from_list(msh%labeled_zones,&
                        'sym', this%bc_labels)
    call this%bc_sym%finalize()
    call this%bc_sym%init(this%c_Xh)
    call bc_list_add(this%bclst_vel, this%bc_sym)

    !
    ! Inflow
    !
    if (params%valid_path('case.fluid.inflow_condition')) then
       call json_get(params, 'case.fluid.inflow_condition.type', string_val1)
       if (trim(string_val1) .eq. "uniform") then
          allocate(inflow_t::this%bc_inflow)
       else if (trim(string_val1) .eq. "blasius") then
          allocate(blasius_t::this%bc_inflow)
       else if (trim(string_val1) .eq. "user") then
          allocate(usr_inflow_t::this%bc_inflow)
       else
          call neko_error('Invalid inflow condition '//string_val1)
       end if

       call this%bc_inflow%init_base(this%c_Xh)
       call this%bc_inflow%mark_zone(msh%inlet)
       call this%bc_inflow%mark_zones_from_list(msh%labeled_zones,&
                        'v', this%bc_labels)
       call this%bc_inflow%finalize()
       call bc_list_add(this%bclst_vel, this%bc_inflow)

       if (trim(string_val1) .eq. "uniform") then
          call json_get(params, 'case.fluid.inflow_condition.value', real_vec)
          select type(bc_if => this%bc_inflow)
          type is(inflow_t)
             call bc_if%set_inflow(real_vec)
          end select
       else if (trim(string_val1) .eq. "blasius") then
          select type(bc_if => this%bc_inflow)
          type is(blasius_t)
             call json_get(params, 'case.fluid.blasius.delta', real_val)
             call json_get(params, 'case.fluid.blasius.approximation',&
                           string_val2)
             call json_get(params, 'case.fluid.blasius.freestream_velocity',&
                           real_vec)

             call bc_if%set_params(real_vec, real_val, string_val2)

          end select
       else if (trim(string_val1) .eq. "user") then
       end if
    end if

    call this%bc_wall%init_base(this%c_Xh)
    call this%bc_wall%mark_zone(msh%wall)
    call this%bc_wall%mark_zones_from_list(msh%labeled_zones,&
                        'w', this%bc_labels)
    call this%bc_wall%finalize()
    call bc_list_add(this%bclst_vel, this%bc_wall)

    ! Setup field dirichlet bc for u-velocity
    call this%user_field_bc_vel%bc_u%init_base(this%c_Xh)
    call this%user_field_bc_vel%bc_u%mark_zones_from_list(msh%labeled_zones,&
                        'd_vel_u', this%bc_labels)
    call this%user_field_bc_vel%bc_u%finalize()

    call MPI_Allreduce(this%user_field_bc_vel%bc_u%msk(0), integer_val, 1, &
         MPI_INTEGER, MPI_SUM, NEKO_COMM, ierr)
    if (integer_val .gt. 0)  call this%user_field_bc_vel%bc_u%init_field('d_vel_u')

    ! Setup field dirichlet bc for v-velocity
    call this%user_field_bc_vel%bc_v%init_base(this%c_Xh)
    call this%user_field_bc_vel%bc_v%mark_zones_from_list(msh%labeled_zones,&
                        'd_vel_v', this%bc_labels)
    call this%user_field_bc_vel%bc_v%finalize()

    call MPI_Allreduce(this%user_field_bc_vel%bc_v%msk(0), integer_val, 1, &
         MPI_INTEGER, MPI_SUM, NEKO_COMM, ierr)
    if (integer_val .gt. 0)  call this%user_field_bc_vel%bc_v%init_field('d_vel_v')

    ! Setup field dirichlet bc for w-velocity
    call this%user_field_bc_vel%bc_w%init_base(this%c_Xh)
    call this%user_field_bc_vel%bc_w%mark_zones_from_list(msh%labeled_zones,&
                        'd_vel_w', this%bc_labels)
    call this%user_field_bc_vel%bc_w%finalize()

    call MPI_Allreduce(this%user_field_bc_vel%bc_w%msk(0), integer_val, 1, &
         MPI_INTEGER, MPI_SUM, NEKO_COMM, ierr)
    if (integer_val .gt. 0)  call this%user_field_bc_vel%bc_w%init_field('d_vel_w')

    ! Setup our global field dirichlet bc
    call this%user_field_bc_vel%init_base(this%c_Xh)
    call this%user_field_bc_vel%mark_zones_from_list(msh%labeled_zones,&
                        'd_vel_u', this%bc_labels)
    call this%user_field_bc_vel%mark_zones_from_list(msh%labeled_zones,&
                        'd_vel_v', this%bc_labels)
    call this%user_field_bc_vel%mark_zones_from_list(msh%labeled_zones,&
                        'd_vel_w', this%bc_labels)
    call this%user_field_bc_vel%finalize()

    ! Add the field bc to velocity bcs
    call bc_list_add(this%bclst_vel, this%user_field_bc_vel)

    !
    ! Associate our field dirichlet update to the user one.
    !
    this%user_field_bc_vel%update => user%user_dirichlet_update

    !
    ! Initialize field list and bc list for user_dirichlet_update
    !

    ! Note, some of these are potentially not initialized !
    call this%user_field_bc_vel%field_list%init(4)
    call this%user_field_bc_vel%field_list%assign_to_field(1, &
            this%user_field_bc_vel%bc_u%field_bc)
    call this%user_field_bc_vel%field_list%assign_to_field(2, &
            this%user_field_bc_vel%bc_v%field_bc)
    call this%user_field_bc_vel%field_list%assign_to_field(3, &
            this%user_field_bc_vel%bc_w%field_bc)
    call this%user_field_bc_vel%field_list%assign_to_field(4, &
            this%user_field_bc_prs%field_bc)

    call bc_list_init(this%user_field_bc_vel%bc_list, size=4)
    ! Note, bc_list_add only adds if the bc is not empty
    call bc_list_add(this%user_field_bc_vel%bc_list, this%user_field_bc_vel%bc_u)
    call bc_list_add(this%user_field_bc_vel%bc_list, this%user_field_bc_vel%bc_v)
    call bc_list_add(this%user_field_bc_vel%bc_list, this%user_field_bc_vel%bc_w)

    !
    ! Check if we need to output boundary types to a separate field
    call fluid_scheme_set_bc_type_output(this, params)

    !
    ! Setup right-hand side fields.
    !
    allocate(this%f_x)
    allocate(this%f_y)
    allocate(this%f_z)
    call this%f_x%init(this%dm_Xh, fld_name="fluid_rhs_x")
    call this%f_y%init(this%dm_Xh, fld_name="fluid_rhs_y")
    call this%f_z%init(this%dm_Xh, fld_name="fluid_rhs_z")

    ! Initialize the source term
    call this%source_term%init(params, this%f_x, this%f_y, this%f_z, this%c_Xh,&
                               user)

    ! If case.output_boundary is true, set the values for the bc types in the
    ! output of the field.
    call this%set_bc_type_output(params)

    ! Initialize velocity solver
    if (kspv_init) then
       call neko_log%section("Velocity solver")
       call json_get_or_default(params, &
                                'case.fluid.velocity_solver.max_iterations', &
                                integer_val, 800)
       call json_get(params, 'case.fluid.velocity_solver.type', string_val1)
       call json_get(params, 'case.fluid.velocity_solver.preconditioner', &
                     string_val2)
       call json_get(params, 'case.fluid.velocity_solver.absolute_tolerance', &
                     real_val)

       call neko_log%message('Type       : ('// trim(string_val1) // &
           ', ' // trim(string_val2) // ')')

       write(log_buf, '(A,ES13.6)') 'Abs tol    :',  real_val
       call neko_log%message(log_buf)
       call fluid_scheme_solver_factory(this%ksp_vel, this%dm_Xh%size(), &
            string_val1, integer_val, real_val)
       call fluid_scheme_precon_factory(this%pc_vel, this%ksp_vel, &
            this%c_Xh, this%dm_Xh, this%gs_Xh, this%bclst_vel, string_val2)
       call neko_log%end_section()
    end if

    ! Assign velocity fields
    call neko_field_registry%add_field(this%dm_Xh, 'u')
    call neko_field_registry%add_field(this%dm_Xh, 'v')
    call neko_field_registry%add_field(this%dm_Xh, 'w')
    this%u => neko_field_registry%get_field('u')
    this%v => neko_field_registry%get_field('v')
    this%w => neko_field_registry%get_field('w')

    !! Initialize time-lag fields
    call this%ulag%init(this%u, 2)
    call this%vlag%init(this%v, 2)
    call this%wlag%init(this%w, 2)

<<<<<<< HEAD
=======
    if (kspv_init) then
       call json_get_or_default(params, &
                               'case.fluid.velocity_solver.max_iterations', &
                               ksp_vel_maxiter, 800)
       call fluid_scheme_solver_factory(this%ksp_vel, this%dm_Xh%size(), &
            solver_type, ksp_vel_maxiter, abs_tol)
       call fluid_scheme_precon_factory(this%pc_vel, this%ksp_vel, this%c_Xh, &
            this%dm_Xh, this%gs_Xh, this%bclst_vel, precon_type)
    end if
>>>>>>> 8cf1c542

  end subroutine fluid_scheme_init_common

  !> Initialize all components of the current scheme
  subroutine fluid_scheme_init_all(this, msh, lx, params, kspv_init, kspp_init,&
                                   scheme, user, material_properties)
    implicit none
    class(fluid_scheme_t), target, intent(inout) :: this
    type(mesh_t), target, intent(inout) :: msh
    integer, intent(inout) :: lx
    type(json_file), target, intent(inout) :: params
    type(user_t), target, intent(in) :: user
    type(material_properties_t), target, intent(inout) :: material_properties
    logical :: kspv_init
    logical :: kspp_init
    character(len=*), intent(in) :: scheme
<<<<<<< HEAD
    real(kind=rp) :: abs_tol
    integer :: integer_val, ierr
    character(len=:), allocatable :: solver_type, precon_type
    character(len=LOG_SIZE) :: log_buf
=======
    character(len=:), allocatable :: string_val1, string_val2
    real(kind=rp) :: real_val
    integer :: integer_val, ierr
    real(kind=rp), allocatable :: real_vec(:)
>>>>>>> 8cf1c542

    call fluid_scheme_init_common(this, msh, lx, params, scheme, user, &
                                  material_properties, kspv_init)

    call neko_field_registry%add_field(this%dm_Xh, 'p')
    this%p => neko_field_registry%get_field('p')

    !
    ! Setup pressure boundary conditions
    !
    call bc_list_init(this%bclst_prs)
    call this%bc_prs%init_base(this%c_Xh)
    call this%bc_prs%mark_zones_from_list(msh%labeled_zones,&
                        'o', this%bc_labels)
    call this%bc_prs%mark_zones_from_list(msh%labeled_zones,&
                        'on', this%bc_labels)

    ! Field dirichlet pressure bc
    call this%user_field_bc_prs%init_base(this%c_Xh)
    call this%user_field_bc_prs%mark_zones_from_list(msh%labeled_zones,&
                        'd_pres', this%bc_labels)
    call this%user_field_bc_prs%finalize()
    call MPI_Allreduce(this%user_field_bc_prs%msk(0), integer_val, 1, &
         MPI_INTEGER, MPI_SUM, NEKO_COMM, ierr)

    if (integer_val .gt. 0)  call this%user_field_bc_prs%init_field('d_pres')
    call bc_list_add(this%bclst_prs, this%user_field_bc_prs)
    call bc_list_add(this%user_field_bc_vel%bc_list, this%user_field_bc_prs)

    if (msh%outlet%size .gt. 0) then
       call this%bc_prs%mark_zone(msh%outlet)
    end if
    if (msh%outlet_normal%size .gt. 0) then
       call this%bc_prs%mark_zone(msh%outlet_normal)
    end if

    call this%bc_prs%finalize()
    call this%bc_prs%set_g(0.0_rp)
    call bc_list_add(this%bclst_prs, this%bc_prs)
    call this%bc_dong%init_base(this%c_Xh)
    call this%bc_dong%mark_zones_from_list(msh%labeled_zones,&
                        'o+dong', this%bc_labels)
    call this%bc_dong%mark_zones_from_list(msh%labeled_zones,&
                        'on+dong', this%bc_labels)
    call this%bc_dong%finalize()


    call this%bc_dong%init(this%c_Xh, params)

    call bc_list_add(this%bclst_prs, this%bc_dong)

<<<<<<< HEAD
    ! Pressure solver
=======

    if (kspv_init) then
       call json_get_or_default(params, &
                                'case.fluid.velocity_solver.max_iterations', &
                                integer_val, 800)
       call json_get(params, 'case.fluid.velocity_solver.type', string_val1)
       call json_get(params, 'case.fluid.velocity_solver.preconditioner', &
                     string_val2)
       call json_get(params, 'case.fluid.velocity_solver.absolute_tolerance', &
                     real_val)

       call fluid_scheme_solver_factory(this%ksp_vel, this%dm_Xh%size(), &
            string_val1, integer_val, real_val)
       call fluid_scheme_precon_factory(this%pc_vel, this%ksp_vel, this%c_Xh, &
            this%dm_Xh, this%gs_Xh, this%bclst_vel, string_val2)
    end if

>>>>>>> 8cf1c542
    if (kspp_init) then
       call neko_log%section("Pressure solver")

       call json_get_or_default(params, &
                               'case.fluid.pressure_solver.max_iterations', &
                               integer_val, 800)
       call json_get(params, 'case.fluid.pressure_solver.type', solver_type)
       call json_get(params, 'case.fluid.pressure_solver.preconditioner', &
                     precon_type)
       call json_get(params, 'case.fluid.pressure_solver.absolute_tolerance', &
                     abs_tol)
       call neko_log%message('Type       : ('// trim(solver_type) // &
             ', ' // trim(precon_type) // ')')
       write(log_buf, '(A,ES13.6)') 'Abs tol    :',  abs_tol
       call neko_log%message(log_buf)

       call fluid_scheme_solver_factory(this%ksp_prs, this%dm_Xh%size(), &
<<<<<<< HEAD
            solver_type, integer_val, abs_tol)
       call fluid_scheme_precon_factory(this%pc_prs, this%ksp_prs, &
            this%c_Xh, this%dm_Xh, this%gs_Xh, this%bclst_prs, precon_type)

       call neko_log%end_section()

=======
            string_val1, integer_val, real_val)
       call fluid_scheme_precon_factory(this%pc_prs, this%ksp_prs, this%c_Xh, &
            this%dm_Xh, this%gs_Xh, this%bclst_prs, string_val2)
>>>>>>> 8cf1c542
    end if


    call neko_log%end_section()

  end subroutine fluid_scheme_init_all

  !> Deallocate a fluid formulation
  subroutine fluid_scheme_free(this)
    class(fluid_scheme_t), intent(inout) :: this

    call this%bdry%free()

    if (allocated(this%bc_inflow)) then
       call this%bc_inflow%free()
    end if

    call this%bc_wall%free()
    call this%bc_sym%free()

    !
    ! Free everything related to field_dirichlet BCs
    !
    call this%user_field_bc_prs%field_bc%free()
    call this%user_field_bc_prs%free()
    call this%user_field_bc_vel%bc_u%field_bc%free()
    call this%user_field_bc_vel%bc_v%field_bc%free()
    call this%user_field_bc_vel%bc_w%field_bc%free()
    call this%user_field_bc_vel%free()

    call this%Xh%free()

    if (allocated(this%ksp_vel)) then
       call krylov_solver_destroy(this%ksp_vel)
       deallocate(this%ksp_vel)
    end if

    if (allocated(this%ksp_prs)) then
       call krylov_solver_destroy(this%ksp_prs)
       deallocate(this%ksp_prs)
    end if

    if (allocated(this%pc_vel)) then
       call precon_destroy(this%pc_vel)
       deallocate(this%pc_vel)
    end if

    if (allocated(this%pc_prs)) then
       call precon_destroy(this%pc_prs)
       deallocate(this%pc_prs)
    end if

    if (allocated(this%bc_labels)) then
       deallocate(this%bc_labels)
    end if

    call this%source_term%free()

    call this%gs_Xh%free()

    call this%c_Xh%free()

    call bc_list_free(this%bclst_vel)

    call this%scratch%free()

    nullify(this%params)

    nullify(this%u)
    nullify(this%v)
    nullify(this%w)
    nullify(this%p)

    call this%ulag%free()
    call this%vlag%free()
    call this%wlag%free()


    if (associated(this%f_x)) then
       call this%f_x%free()
    end if

    if (associated(this%f_y)) then
       call this%f_y%free()
    end if

    if (associated(this%f_z)) then
       call this%f_z%free()
    end if

    nullify(this%f_x)
    nullify(this%f_y)
    nullify(this%f_z)


  end subroutine fluid_scheme_free

  !> Validate that all fields, solvers etc necessary for
  !! performing time-stepping are defined
  subroutine fluid_scheme_validate(this)
    class(fluid_scheme_t), target, intent(inout) :: this
    ! Variables for retrieving json parameters
    logical :: logical_val

    if ( (.not. associated(this%u)) .or. &
         (.not. associated(this%v)) .or. &
         (.not. associated(this%w)) .or. &
         (.not. associated(this%p))) then
       call neko_error('Fields are not registered')
    end if

    if ( (.not. allocated(this%u%x)) .or. &
         (.not. allocated(this%v%x)) .or. &
         (.not. allocated(this%w%x)) .or. &
         (.not. allocated(this%p%x))) then
       call neko_error('Fields are not allocated')
    end if

    if (.not. allocated(this%ksp_vel)) then
       call neko_error('No Krylov solver for velocity defined')
    end if

    if (.not. allocated(this%ksp_prs)) then
       call neko_error('No Krylov solver for pressure defined')
    end if

    if (.not. associated(this%params)) then
       call neko_error('No parameters defined')
    end if

    if (allocated(this%bc_inflow)) then
       select type(ip => this%bc_inflow)
       type is(usr_inflow_t)
          call ip%validate
       end select
    end if

    !
    ! Setup checkpoint structure (if everything is fine)
    !
    call this%chkp%init(this%u, this%v, this%w, this%p)

    !
    ! Setup mean flow fields if requested
    !
    if (this%params%valid_path('case.statistics')) then
       call json_get_or_default(this%params, 'case.statistics.enabled',&
                                logical_val, .true.)
       if (logical_val) then
          call this%mean%init(this%u, this%v, this%w, this%p)
          call this%stats%init(this%c_Xh, this%mean%u, &
               this%mean%v, this%mean%w, this%mean%p)
       end if
    end if

  end subroutine fluid_scheme_validate

  !> Apply all boundary conditions defined for velocity
  !! Here we perform additional gs operations to take care of
  !! shared points between elements that have different BCs, as done in Nek5000.
  !! @todo Why can't we call the interface here?
  subroutine fluid_scheme_bc_apply_vel(this, t, tstep)
    class(fluid_scheme_t), intent(inout) :: this
    real(kind=rp), intent(in) :: t
    integer, intent(in) :: tstep

    call bc_list_apply_vector(this%bclst_vel,&
         this%u%x, this%v%x, this%w%x, this%dm_Xh%size(), t, tstep)

  end subroutine fluid_scheme_bc_apply_vel

  !> Apply all boundary conditions defined for pressure
  !! @todo Why can't we call the interface here?
  subroutine fluid_scheme_bc_apply_prs(this, t, tstep)
    class(fluid_scheme_t), intent(inout) :: this
    real(kind=rp), intent(in) :: t
    integer, intent(in) :: tstep

    call bc_list_apply_scalar(this%bclst_prs, this%p%x, &
                              this%p%dof%size(), t, tstep)

  end subroutine fluid_scheme_bc_apply_prs

  !> Initialize a linear solver
  !! @note Currently only supporting Krylov solvers
  subroutine fluid_scheme_solver_factory(ksp, n, solver, max_iter, abstol)
    class(ksp_t), allocatable, target, intent(inout) :: ksp
    integer, intent(in), value :: n
    character(len=*), intent(in) :: solver
    integer, intent(in) :: max_iter
    real(kind=rp), intent(in) :: abstol

    call krylov_solver_factory(ksp, n, solver, max_iter, abstol)

  end subroutine fluid_scheme_solver_factory

  !> Initialize a Krylov preconditioner
  subroutine fluid_scheme_precon_factory(pc, ksp, coef, dof, gs, bclst, &
                                         pctype)
    class(pc_t), allocatable, target, intent(inout) :: pc
    class(ksp_t), target, intent(inout) :: ksp
    type(coef_t), target, intent(inout) :: coef
    type(dofmap_t), target, intent(inout) :: dof
    type(gs_t), target, intent(inout) :: gs
    type(bc_list_t), target, intent(inout) :: bclst
    character(len=*) :: pctype

    call precon_factory(pc, pctype)

    select type(pcp => pc)
    type is(jacobi_t)
       call pcp%init(coef, dof, gs)
    type is (sx_jacobi_t)
       call pcp%init(coef, dof, gs)
    type is (device_jacobi_t)
       call pcp%init(coef, dof, gs)
    type is(hsmg_t)
       if (len_trim(pctype) .gt. 4) then
          if (index(pctype, '+') .eq. 5) then
             call pcp%init(dof%msh, dof%Xh, coef, dof, gs, bclst, &
                  trim(pctype(6:)))
          else
             call neko_error('Unknown coarse grid solver')
          end if
       else
          call pcp%init(dof%msh, dof%Xh, coef, dof, gs, bclst)
       end if
    end select

    call ksp%set_pc(pc)

  end subroutine fluid_scheme_precon_factory

  !> Initialize a user defined inflow condition
  subroutine fluid_scheme_set_usr_inflow(this, usr_eval)
    class(fluid_scheme_t), intent(inout) :: this
    procedure(usr_inflow_eval) :: usr_eval

    select type(bc_if => this%bc_inflow)
    type is(usr_inflow_t)
       call bc_if%set_eval(usr_eval)
    class default
       call neko_error("Not a user defined inflow condition")
    end select
  end subroutine fluid_scheme_set_usr_inflow

  !> Compute CFL
  function fluid_compute_cfl(this, dt) result(c)
    class(fluid_scheme_t), intent(in) :: this
    real(kind=rp), intent(in) :: dt
    real(kind=rp) :: c

    c = cfl(dt, this%u%x, this%v%x, this%w%x, &
         this%Xh, this%c_Xh, this%msh%nelv, this%msh%gdim)

  end function fluid_compute_cfl

  !> Set boundary types for the diagnostic output.
  !! @param params The JSON case file.
  subroutine fluid_scheme_set_bc_type_output(this, params)
    class(fluid_scheme_t), intent(inout) :: this
    type(json_file), intent(inout) :: params
    type(dirichlet_t) :: bdry_mask
    logical :: found

    !
    ! Check if we need to output boundaries
    !
    call json_get_or_default(params, 'case.output_boundary', found, .false.)

    if (found) then
      call this%bdry%init(this%dm_Xh, 'bdry')
      this%bdry = 0.0_rp

      call bdry_mask%init_base(this%c_Xh)
      call bdry_mask%mark_zone(this%msh%wall)
      call bdry_mask%mark_zones_from_list(this%msh%labeled_zones,&
                     'w', this%bc_labels)
      call bdry_mask%finalize()
      call bdry_mask%set_g(1.0_rp)
      call bdry_mask%apply_scalar(this%bdry%x, this%dm_Xh%size())
      call bdry_mask%free()

      call bdry_mask%init_base(this%c_Xh)
      call bdry_mask%mark_zone(this%msh%inlet)
      call bdry_mask%mark_zones_from_list(this%msh%labeled_zones,&
                     'v', this%bc_labels)
      call bdry_mask%finalize()
      call bdry_mask%set_g(2.0_rp)
      call bdry_mask%apply_scalar(this%bdry%x, this%dm_Xh%size())
      call bdry_mask%free()

      call bdry_mask%init_base(this%c_Xh)
      call bdry_mask%mark_zone(this%msh%outlet)
      call bdry_mask%mark_zones_from_list(this%msh%labeled_zones,&
                     'o', this%bc_labels)
      call bdry_mask%finalize()
      call bdry_mask%set_g(3.0_rp)
      call bdry_mask%apply_scalar(this%bdry%x, this%dm_Xh%size())
      call bdry_mask%free()

      call bdry_mask%init_base(this%c_Xh)
      call bdry_mask%mark_zone(this%msh%sympln)
      call bdry_mask%mark_zones_from_list(this%msh%labeled_zones,&
                     'sym', this%bc_labels)
      call bdry_mask%finalize()
      call bdry_mask%set_g(4.0_rp)
      call bdry_mask%apply_scalar(this%bdry%x, this%dm_Xh%size())
      call bdry_mask%free()

      call bdry_mask%init_base(this%c_Xh)
      call bdry_mask%mark_zone(this%msh%periodic)
      call bdry_mask%finalize()
      call bdry_mask%set_g(5.0_rp)
      call bdry_mask%apply_scalar(this%bdry%x, this%dm_Xh%size())
      call bdry_mask%free()

      call bdry_mask%init_base(this%c_Xh)
      call bdry_mask%mark_zone(this%msh%outlet_normal)
      call bdry_mask%mark_zones_from_list(this%msh%labeled_zones,&
                     'on', this%bc_labels)
      call bdry_mask%finalize()
      call bdry_mask%set_g(6.0_rp)
      call bdry_mask%apply_scalar(this%bdry%x, this%dm_Xh%size())
      call bdry_mask%free()
    end if

  end subroutine fluid_scheme_set_bc_type_output

end module fluid_scheme<|MERGE_RESOLUTION|>--- conflicted
+++ resolved
@@ -506,18 +506,6 @@
     call this%vlag%init(this%v, 2)
     call this%wlag%init(this%w, 2)
 
-<<<<<<< HEAD
-=======
-    if (kspv_init) then
-       call json_get_or_default(params, &
-                               'case.fluid.velocity_solver.max_iterations', &
-                               ksp_vel_maxiter, 800)
-       call fluid_scheme_solver_factory(this%ksp_vel, this%dm_Xh%size(), &
-            solver_type, ksp_vel_maxiter, abs_tol)
-       call fluid_scheme_precon_factory(this%pc_vel, this%ksp_vel, this%c_Xh, &
-            this%dm_Xh, this%gs_Xh, this%bclst_vel, precon_type)
-    end if
->>>>>>> 8cf1c542
 
   end subroutine fluid_scheme_init_common
 
@@ -534,17 +522,10 @@
     logical :: kspv_init
     logical :: kspp_init
     character(len=*), intent(in) :: scheme
-<<<<<<< HEAD
     real(kind=rp) :: abs_tol
     integer :: integer_val, ierr
     character(len=:), allocatable :: solver_type, precon_type
     character(len=LOG_SIZE) :: log_buf
-=======
-    character(len=:), allocatable :: string_val1, string_val2
-    real(kind=rp) :: real_val
-    integer :: integer_val, ierr
-    real(kind=rp), allocatable :: real_vec(:)
->>>>>>> 8cf1c542
 
     call fluid_scheme_init_common(this, msh, lx, params, scheme, user, &
                                   material_properties, kspv_init)
@@ -596,27 +577,7 @@
 
     call bc_list_add(this%bclst_prs, this%bc_dong)
 
-<<<<<<< HEAD
     ! Pressure solver
-=======
-
-    if (kspv_init) then
-       call json_get_or_default(params, &
-                                'case.fluid.velocity_solver.max_iterations', &
-                                integer_val, 800)
-       call json_get(params, 'case.fluid.velocity_solver.type', string_val1)
-       call json_get(params, 'case.fluid.velocity_solver.preconditioner', &
-                     string_val2)
-       call json_get(params, 'case.fluid.velocity_solver.absolute_tolerance', &
-                     real_val)
-
-       call fluid_scheme_solver_factory(this%ksp_vel, this%dm_Xh%size(), &
-            string_val1, integer_val, real_val)
-       call fluid_scheme_precon_factory(this%pc_vel, this%ksp_vel, this%c_Xh, &
-            this%dm_Xh, this%gs_Xh, this%bclst_vel, string_val2)
-    end if
-
->>>>>>> 8cf1c542
     if (kspp_init) then
        call neko_log%section("Pressure solver")
 
@@ -634,18 +595,12 @@
        call neko_log%message(log_buf)
 
        call fluid_scheme_solver_factory(this%ksp_prs, this%dm_Xh%size(), &
-<<<<<<< HEAD
             solver_type, integer_val, abs_tol)
        call fluid_scheme_precon_factory(this%pc_prs, this%ksp_prs, &
             this%c_Xh, this%dm_Xh, this%gs_Xh, this%bclst_prs, precon_type)
 
        call neko_log%end_section()
 
-=======
-            string_val1, integer_val, real_val)
-       call fluid_scheme_precon_factory(this%pc_prs, this%ksp_prs, this%c_Xh, &
-            this%dm_Xh, this%gs_Xh, this%bclst_prs, string_val2)
->>>>>>> 8cf1c542
     end if
 
 
