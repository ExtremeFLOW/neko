--- conflicted
+++ resolved
@@ -602,12 +602,8 @@
     logical :: kspv_init
     logical :: kspp_init
     character(len=*), intent(in) :: scheme
-<<<<<<< HEAD
-    real(kind=rp) :: real_val, dong_delta, dong_uchar
     character(len=:), allocatable :: string_val1, string_val2, ax_type
-=======
     real(kind=rp) :: real_val
->>>>>>> 71775ed2
     integer :: integer_val, ierr
     real(kind=rp), allocatable :: real_vec(:)
 
