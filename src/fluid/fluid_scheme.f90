! Copyright (c) 2020-2024, The Neko Authors
! All rights reserved.
!
! Redistribution and use in source and binary forms, with or without
! modification, are permitted provided that the following conditions
! are met:
!
!   * Redistributions of source code must retain the above copyright
!     notice, this list of conditions and the following disclaimer.
!
!   * Redistributions in binary form must reproduce the above
!     copyright notice, this list of conditions and the following
!     disclaimer in the documentation and/or other materials provided
!     with the distribution.
!
!   * Neither the name of the authors nor the names of its
!     contributors may be used to endorse or promote products derived
!     from this software without specific prior written permission.
!
! THIS SOFTWARE IS PROVIDED BY THE COPYRIGHT HOLDERS AND CONTRIBUTORS
! "AS IS" AND ANY EXPRESS OR IMPLIED WARRANTIES, INCLUDING, BUT NOT
! LIMITED TO, THE IMPLIED WARRANTIES OF MERCHANTABILITY AND FITNESS
! FOR A PARTICULAR PURPOSE ARE DISCLAIMED. IN NO EVENT SHALL THE
! COPYRIGHT OWNER OR CONTRIBUTORS BE LIABLE FOR ANY DIRECT, INDIRECT,
! INCIDENTAL, SPECIAL, EXEMPLARY, OR CONSEQUENTIAL DAMAGES (INCLUDING,
! BUT NOT LIMITED TO, PROCUREMENT OF SUBSTITUTE GOODS OR SERVICES;
! LOSS OF USE, DATA, OR PROFITS; OR BUSINESS INTERRUPTION) HOWEVER
! CAUSED AND ON ANY THEORY OF LIABILITY, WHETHER IN CONTRACT, STRICT
! LIABILITY, OR TORT (INCLUDING NEGLIGENCE OR OTHERWISE) ARISING IN
! ANY WAY OUT OF THE USE OF THIS SOFTWARE, EVEN IF ADVISED OF THE
! POSSIBILITY OF SUCH DAMAGE.
!
!> Fluid formulations
module fluid_scheme
  use gather_scatter
  use mean_sqr_flow, only : mean_sqr_flow_t
  use neko_config
  use checkpoint, only : chkp_t
  use mean_flow, only : mean_flow_t
  use num_types
  use comm
  use fluid_user_source_term, only: fluid_user_source_term_t
  use fluid_source_term, only: fluid_source_term_t
  use field_list, only : field_list_t
  use field, only : field_t
  use space
  use dofmap, only : dofmap_t
  use krylov, only : ksp_t
  use coefs
  use wall, only : no_slip_wall_t
  use inflow, only : inflow_t
  use usr_inflow, only : usr_inflow_t, usr_inflow_eval
  use blasius, only : blasius_t
  use dirichlet, only : dirichlet_t
  use dong_outflow, only : dong_outflow_t
  use symmetry, only : symmetry_t
  use non_normal, only : non_normal_t
  use field_dirichlet, only : field_dirichlet_t, field_dirichlet_update
  use field_dirichlet_vector, only: field_dirichlet_vector_t
  use krylov_fctry
  use precon_fctry
  use fluid_stats, only : fluid_stats_t
  use bc
  use mesh
  use math
  use time_scheme_controller, only : time_scheme_controller_t
  use mathops
  use operators, only : cfl
  use logger
  use field_registry
  use json_utils, only : json_get, json_get_or_default
  use json_module, only : json_file, json_core, json_value
  use scratch_registry, only : scratch_registry_t
  use user_intf, only : user_t
  use utils, only : neko_warning, neko_error
  use material_properties, only : material_properties_t
  use field_series
  use time_step_controller
  implicit none

  !> Base type of all fluid formulations
  type, abstract :: fluid_scheme_t
     type(field_t), pointer :: u => null() !< x-component of Velocity
     type(field_t), pointer :: v => null() !< y-component of Velocity
     type(field_t), pointer :: w => null() !< z-component of Velocity
     type(field_t), pointer :: p => null() !< Pressure
     type(field_series_t) :: ulag, vlag, wlag !< fluid field (lag)
     type(space_t) :: Xh        !< Function space \f$ X_h \f$
     type(dofmap_t) :: dm_Xh    !< Dofmap associated with \f$ X_h \f$
     type(gs_t) :: gs_Xh        !< Gather-scatter associated with \f$ X_h \f$
     type(coef_t) :: c_Xh       !< Coefficients associated with \f$ X_h \f$
     !> The source term for the momentum equation.
     type(fluid_source_term_t) :: source_term
     !> X-component of the right-hand side.
     type(field_t), pointer :: f_x => null()
     !> Y-component of the right-hand side.
     type(field_t), pointer :: f_y => null()
     !> Z-component of the right-hand side.
     type(field_t), pointer :: f_z => null()
     class(ksp_t), allocatable  :: ksp_vel     !< Krylov solver for velocity
     class(ksp_t), allocatable  :: ksp_prs     !< Krylov solver for pressure
     class(pc_t), allocatable :: pc_vel        !< Velocity Preconditioner
     class(pc_t), allocatable :: pc_prs        !< Velocity Preconditioner
     integer :: vel_projection_dim         !< Size of the projection space for ksp_vel
     integer :: pr_projection_dim          !< Size of the projection space for ksp_pr
     integer :: vel_projection_activ_step  !< Steps to activate projection for ksp_vel
     integer :: pr_projection_activ_step   !< Steps to activate projection for ksp_pr
     type(no_slip_wall_t) :: bc_wall           !< No-slip wall for velocity
     class(inflow_t), allocatable :: bc_inflow !< Dirichlet inflow for velocity

     ! Attributes for field dirichlet BCs
     type(field_dirichlet_vector_t) :: bc_field_vel   !< Field Dirichlet velocity condition
     type(field_dirichlet_t) :: bc_field_prs   !< Field Dirichlet pressure condition
     procedure(field_dirichlet_update), nopass, pointer :: dirichlet_update_ &
          => null() !< Pointer to user_dirichlet_update to be called in fluid_scheme_step
     type(bc_list_t) :: field_dirichlet_bcs       !< List of BC objects to pass to user_dirichlet_update
     type(field_list_t) :: field_dirichlet_fields !< List of fields to pass to user_dirichlet_update

     type(dirichlet_t) :: bc_prs               !< Dirichlet pressure condition
     type(dong_outflow_t) :: bc_dong           !< Dong outflow condition
     type(symmetry_t) :: bc_sym                !< Symmetry plane for velocity
     type(bc_list_t) :: bclst_vel              !< List of velocity conditions
     type(bc_list_t) :: bclst_prs              !< List of pressure conditions
     type(field_t) :: bdry                     !< Boundary markings
     type(json_file), pointer :: params        !< Parameters
     type(mesh_t), pointer :: msh => null()    !< Mesh
     type(chkp_t) :: chkp                      !< Checkpoint
     type(mean_flow_t) :: mean                 !< Mean flow field
     type(fluid_stats_t) :: stats              !< Fluid statistics
     type(mean_sqr_flow_t) :: mean_sqr         !< Mean squared flow field
     logical :: forced_flow_rate = .false.     !< Is the flow rate forced?
     logical :: freeze = .false.               !< Freeze velocity at initial condition?
     !> Dynamic viscosity
     real(kind=rp), pointer :: mu => null()
     !> Density
     real(kind=rp), pointer :: rho => null()
     type(scratch_registry_t) :: scratch       !< Manager for temporary fields
     !> Boundary condition labels (if any)
     character(len=NEKO_MSH_MAX_ZLBL_LEN), allocatable :: bc_labels(:)
   contains
     procedure, pass(this) :: fluid_scheme_init_all
     procedure, pass(this) :: fluid_scheme_init_uvw
     procedure, pass(this) :: scheme_free => fluid_scheme_free
     procedure, pass(this) :: validate => fluid_scheme_validate
     procedure, pass(this) :: bc_apply_vel => fluid_scheme_bc_apply_vel
     procedure, pass(this) :: bc_apply_prs => fluid_scheme_bc_apply_prs
     procedure, pass(this) :: set_usr_inflow => fluid_scheme_set_usr_inflow
     procedure, pass(this) :: compute_cfl => fluid_compute_cfl
     procedure(fluid_scheme_init_intrf), pass(this), deferred :: init
     procedure(fluid_scheme_free_intrf), pass(this), deferred :: free
     procedure(fluid_scheme_step_intrf), pass(this), deferred :: step
     procedure(fluid_scheme_restart_intrf), pass(this), deferred :: restart
     generic :: scheme_init => fluid_scheme_init_all, fluid_scheme_init_uvw
  end type fluid_scheme_t

  !> Abstract interface to initialize a fluid formulation
  abstract interface
     subroutine fluid_scheme_init_intrf(this, msh, lx, params, user, &
                                        material_properties)
       import fluid_scheme_t
       import json_file
       import mesh_t
       import user_t
       import material_properties_t
       class(fluid_scheme_t), target, intent(inout) :: this
       type(mesh_t), target, intent(inout) :: msh
       integer, intent(inout) :: lx
       type(json_file), target, intent(inout) :: params
       type(user_t), intent(in) :: user
       type(material_properties_t), target, intent(inout) :: material_properties
     end subroutine fluid_scheme_init_intrf
  end interface

  !> Abstract interface to dealocate a fluid formulation
  abstract interface
     subroutine fluid_scheme_free_intrf(this)
       import fluid_scheme_t
       class(fluid_scheme_t), intent(inout) :: this
     end subroutine fluid_scheme_free_intrf
  end interface

  !> Abstract interface to compute a time-step
  abstract interface
     subroutine fluid_scheme_step_intrf(this, t, tstep, dt, ext_bdf, dt_controller)
       import fluid_scheme_t
       import time_scheme_controller_t
       import time_step_controller_t
       import rp
       class(fluid_scheme_t), target, intent(inout) :: this
       real(kind=rp), intent(inout) :: t
       integer, intent(inout) :: tstep
       real(kind=rp), intent(in) :: dt
       type(time_scheme_controller_t), intent(inout) :: ext_bdf
       type(time_step_controller_t), intent(in) :: dt_controller
     end subroutine fluid_scheme_step_intrf
  end interface

  !> Abstract interface to restart a fluid scheme
  abstract interface
     subroutine fluid_scheme_restart_intrf(this, dtlag, tlag)
       import fluid_scheme_t
       import rp
       class(fluid_scheme_t), target, intent(inout) :: this
       real(kind=rp) :: dtlag(10), tlag(10)

     end subroutine fluid_scheme_restart_intrf
  end interface

contains

  !> Initialize common data for the current scheme
  subroutine fluid_scheme_init_common(this, msh, lx, params, scheme, user, &
      material_properties)
    implicit none
    class(fluid_scheme_t), target, intent(inout) :: this
    type(mesh_t), target, intent(inout) :: msh
    integer, intent(inout) :: lx
    character(len=*), intent(in) :: scheme
    type(json_file), target, intent(inout) :: params
    type(user_t), target, intent(in) :: user
    type(material_properties_t), target, intent(inout) :: material_properties
    type(dirichlet_t) :: bdry_mask
    character(len=LOG_SIZE) :: log_buf
    real(kind=rp), allocatable :: real_vec(:)
    real(kind=rp) :: real_val
    logical :: logical_val
    integer :: integer_val, ierr
    character(len=:), allocatable :: string_val1, string_val2
    ! A local pointer that is needed to make Intel happy


    call neko_log%section('Fluid')
    write(log_buf, '(A, A)') 'Type       : ', trim(scheme)
    call neko_log%message(log_buf)
    if (lx .lt. 10) then
       write(log_buf, '(A, I1)') 'lx         : ', lx
    else if (lx .ge. 10) then
       write(log_buf, '(A, I2)') 'lx         : ', lx
    else
       write(log_buf, '(A, I3)') 'lx         : ', lx
    end if

    !
    ! Material properties
    !

    this%rho => material_properties%rho
    this%mu => material_properties%mu

    call neko_log%message(log_buf)
    write(log_buf, '(A,ES13.6)') 'rho        :',  this%rho
    call neko_log%message(log_buf)
    write(log_buf, '(A,ES13.6)') 'mu         :',  this%mu

    call json_get(params, 'case.fluid.velocity_solver.type', string_val1)
    call json_get(params, 'case.fluid.velocity_solver.preconditioner', &
                  string_val2)
    call json_get(params, 'case.fluid.velocity_solver.absolute_tolerance', &
                  real_val)
    call neko_log%message(log_buf)
    call neko_log%message('Ksp vel.   : ('// trim(string_val1) // &
         ', ' // trim(string_val2) // ')')

    write(log_buf, '(A,ES13.6)') ' `-abs tol :',  real_val

    call json_get(params, 'case.fluid.pressure_solver.type', string_val1)
    call json_get(params, 'case.fluid.pressure_solver.preconditioner', &
                  string_val2)
    call json_get(params, 'case.fluid.pressure_solver.absolute_tolerance', &
                  real_val)
    call neko_log%message(log_buf)
    call neko_log%message('Ksp prs.   : ('// trim(string_val1) // &
         ', ' // trim(string_val2) // ')')
    write(log_buf, '(A,ES13.6)') ' `-abs tol :',  real_val
    call neko_log%message(log_buf)

    call json_get(params, 'case.numerics.dealias', logical_val)
    write(log_buf, '(A, L1)') 'Dealias    : ',  logical_val
    call neko_log%message(log_buf)

    call json_get_or_default(params, 'case.output_boundary', logical_val, &
                             .false.)
    write(log_buf, '(A, L1)') 'Save bdry  : ',  logical_val
    call neko_log%message(log_buf)


    call json_get_or_default(params, &
                            'case.fluid.velocity_solver.projection_space_size',&
                            this%vel_projection_dim, 20)
    call json_get_or_default(params, &
                            'case.fluid.pressure_solver.projection_space_size',&
                            this%pr_projection_dim, 20)
    call json_get_or_default(params, &
                            'case.fluid.velocity_solver.projection_hold_steps',&
                            this%vel_projection_activ_step, 5)
    call json_get_or_default(params, &
                            'case.fluid.pressure_solver.projection_hold_steps',&
                            this%pr_projection_activ_step, 5)


    call json_get_or_default(params, 'case.fluid.freeze', this%freeze, .false.)

    if (params%valid_path("case.fluid.flow_rate_force")) then
       this%forced_flow_rate = .true.
    end if

    if (msh%gdim .eq. 2) then
       call this%Xh%init(GLL, lx, lx)
    else
       call this%Xh%init(GLL, lx, lx, lx)
    end if

    this%dm_Xh = dofmap_t(msh, this%Xh)

    this%params => params

    this%msh => msh

    call this%gs_Xh%init(this%dm_Xh)

    call this%c_Xh%init(this%gs_Xh)


    this%scratch = scratch_registry_t(this%dm_Xh, 10, 2)

    allocate(this%bc_labels(NEKO_MSH_MAX_ZLBLS))
    this%bc_labels = "not"

    !
    ! Setup velocity boundary conditions
    !
    if (params%valid_path('case.fluid.boundary_types')) then
       call json_get(params, &
                                  'case.fluid.boundary_types', &
                                  this%bc_labels)
    end if

    call bc_list_init(this%bclst_vel)

    call this%bc_sym%init_base(this%c_Xh)
    call this%bc_sym%mark_zone(msh%sympln)
    call this%bc_sym%mark_zones_from_list(msh%labeled_zones,&
                        'sym', this%bc_labels)
    call this%bc_sym%finalize()
    call this%bc_sym%init_msk()
    call bc_list_add(this%bclst_vel, this%bc_sym)

    !
    ! Inflow
    !
    if (params%valid_path('case.fluid.inflow_condition')) then
       call json_get(params, 'case.fluid.inflow_condition.type', string_val1)
       if (trim(string_val1) .eq. "uniform") then
          allocate(inflow_t::this%bc_inflow)
       else if (trim(string_val1) .eq. "blasius") then
          allocate(blasius_t::this%bc_inflow)
       else if (trim(string_val1) .eq. "user") then
          allocate(usr_inflow_t::this%bc_inflow)
       else
          call neko_error('Invalid inflow condition '//string_val1)
       end if

       call this%bc_inflow%init_base(this%c_Xh)
       call this%bc_inflow%mark_zone(msh%inlet)
       call this%bc_inflow%mark_zones_from_list(msh%labeled_zones,&
                        'v', this%bc_labels)
       call this%bc_inflow%finalize()
       call bc_list_add(this%bclst_vel, this%bc_inflow)

       if (trim(string_val1) .eq. "uniform") then
          call json_get(params, 'case.fluid.inflow_condition.value', real_vec)
          call this%bc_inflow%set_inflow(real_vec)
       else if (trim(string_val1) .eq. "blasius") then
          select type(bc_if => this%bc_inflow)
          type is(blasius_t)
             call bc_if%set_coef(this%C_Xh)
             call json_get(params, 'case.fluid.blasius.delta', real_val)
             call json_get(params, 'case.fluid.blasius.approximation',&
                           string_val2)
             call json_get(params, 'case.fluid.blasius.freestream_velocity',&
                           real_vec)

             call bc_if%set_inflow(real_vec)
             call bc_if%set_params(real_val, string_val2)

          end select
       else if (trim(string_val1) .eq. "user") then
          select type(bc_if => this%bc_inflow)
          type is(usr_inflow_t)
             call bc_if%set_coef(this%C_Xh)
          end select
       end if
    end if

    call this%bc_wall%init_base(this%c_Xh)
    call this%bc_wall%mark_zone(msh%wall)
    call this%bc_wall%mark_zones_from_list(msh%labeled_zones,&
                        'w', this%bc_labels)
    call this%bc_wall%finalize()
    call bc_list_add(this%bclst_vel, this%bc_wall)

    ! Setup field dirichlet bc for u-velocity
    call this%bc_field_vel%field_dirichlet_u%init(this%c_Xh)
    call this%bc_field_vel%field_dirichlet_u%mark_zones_from_list(msh%labeled_zones,&
                        'd_vel_u', this%bc_labels)
    call this%bc_field_vel%field_dirichlet_u%finalize()

    call MPI_Allreduce(this%bc_field_vel%field_dirichlet_u%msk(0), integer_val, 1, &
         MPI_INTEGER, MPI_SUM, NEKO_COMM, ierr)
    if (integer_val .gt. 0)  call this%bc_field_vel%field_dirichlet_u%init_field('d_vel_u')

    ! Setup field dirichlet bc for v-velocity
    call this%bc_field_vel%field_dirichlet_v%init(this%c_Xh)
    call this%bc_field_vel%field_dirichlet_v%mark_zones_from_list(msh%labeled_zones,&
                        'd_vel_v', this%bc_labels)
    call this%bc_field_vel%field_dirichlet_v%finalize()

    call MPI_Allreduce(this%bc_field_vel%field_dirichlet_v%msk(0), integer_val, 1, &
         MPI_INTEGER, MPI_SUM, NEKO_COMM, ierr)
    if (integer_val .gt. 0)  call this%bc_field_vel%field_dirichlet_v%init_field('d_vel_v')

    ! Setup field dirichlet bc for w-velocity
    call this%bc_field_vel%field_dirichlet_w%init(this%c_Xh)
    call this%bc_field_vel%field_dirichlet_w%mark_zones_from_list(msh%labeled_zones,&
                        'd_vel_w', this%bc_labels)
    call this%bc_field_vel%field_dirichlet_w%finalize()

    call MPI_Allreduce(this%bc_field_vel%field_dirichlet_w%msk(0), integer_val, 1, &
         MPI_INTEGER, MPI_SUM, NEKO_COMM, ierr)
    if (integer_val .gt. 0)  call this%bc_field_vel%field_dirichlet_w%init_field('d_vel_w')

    ! Setup our global field dirichlet bc
    call this%bc_field_vel%init(this%c_Xh)
    call this%bc_field_vel%mark_zones_from_list(msh%labeled_zones,&
                        'd_vel_u', this%bc_labels)
    call this%bc_field_vel%mark_zones_from_list(msh%labeled_zones,&
                        'd_vel_v', this%bc_labels)
    call this%bc_field_vel%mark_zones_from_list(msh%labeled_zones,&
                        'd_vel_w', this%bc_labels)
    call this%bc_field_vel%finalize()

    ! Add the field bc to velocity bcs
    call bc_list_add(this%bclst_vel, this%bc_field_vel)

    !
    ! Associate our field dirichlet update to the user one.
    !
    this%dirichlet_update_ => user%user_dirichlet_update

    !
    ! Initialize field list and bc list for user_dirichlet_update
    !
    allocate(this%field_dirichlet_fields%fields(4))

    this%field_dirichlet_fields%fields(1)%f => &
         this%bc_field_vel%field_dirichlet_u%field_bc
    this%field_dirichlet_fields%fields(2)%f => &
         this%bc_field_vel%field_dirichlet_v%field_bc
    this%field_dirichlet_fields%fields(3)%f => &
         this%bc_field_vel%field_dirichlet_w%field_bc
    this%field_dirichlet_fields%fields(4)%f => &
         this%bc_field_prs%field_bc

    call bc_list_init(this%field_dirichlet_bcs, size=4)
    call bc_list_add(this%field_dirichlet_bcs, this%bc_field_vel%field_dirichlet_u)
    call bc_list_add(this%field_dirichlet_bcs, this%bc_field_vel%field_dirichlet_v)
    call bc_list_add(this%field_dirichlet_bcs, this%bc_field_vel%field_dirichlet_w)

    !
    ! Check if we need to output boundaries
    !
    call json_get_or_default(params, 'case.output_boundary', logical_val,&
                             .false.)

    if (logical_val) then
       call this%bdry%init(this%dm_Xh, 'bdry')
       this%bdry = 0.0_rp

       call bdry_mask%init_base(this%c_Xh)
       call bdry_mask%mark_zone(msh%wall)
       call bdry_mask%mark_zones_from_list(msh%labeled_zones,&
                      'w', this%bc_labels)
       call bdry_mask%finalize()
       call bdry_mask%set_g(1.0_rp)
       call bdry_mask%apply_scalar(this%bdry%x, this%dm_Xh%size())
       call bdry_mask%free()

       call bdry_mask%init_base(this%c_Xh)
       call bdry_mask%mark_zone(msh%inlet)
       call bdry_mask%mark_zones_from_list(msh%labeled_zones,&
                      'v', this%bc_labels)
       call bdry_mask%finalize()
       call bdry_mask%set_g(2.0_rp)
       call bdry_mask%apply_scalar(this%bdry%x, this%dm_Xh%size())
       call bdry_mask%free()

       call bdry_mask%init_base(this%c_Xh)
       call bdry_mask%mark_zone(msh%outlet)
       call bdry_mask%mark_zones_from_list(msh%labeled_zones,&
                      'o', this%bc_labels)
       call bdry_mask%finalize()
       call bdry_mask%set_g(3.0_rp)
       call bdry_mask%apply_scalar(this%bdry%x, this%dm_Xh%size())
       call bdry_mask%free()

       call bdry_mask%init_base(this%c_Xh)
       call bdry_mask%mark_zone(msh%sympln)
       call bdry_mask%mark_zones_from_list(msh%labeled_zones,&
                      'sym', this%bc_labels)
       call bdry_mask%finalize()
       call bdry_mask%set_g(4.0_rp)
       call bdry_mask%apply_scalar(this%bdry%x, this%dm_Xh%size())
       call bdry_mask%free()

       call bdry_mask%init_base(this%c_Xh)
       call bdry_mask%mark_zone(msh%periodic)
       call bdry_mask%finalize()
       call bdry_mask%set_g(5.0_rp)
       call bdry_mask%apply_scalar(this%bdry%x, this%dm_Xh%size())
       call bdry_mask%free()

       call bdry_mask%init_base(this%c_Xh)
       call bdry_mask%mark_zone(msh%outlet_normal)
       call bdry_mask%mark_zones_from_list(msh%labeled_zones,&
                      'on', this%bc_labels)
       call bdry_mask%finalize()
       call bdry_mask%set_g(6.0_rp)
       call bdry_mask%apply_scalar(this%bdry%x, this%dm_Xh%size())
       call bdry_mask%free()

    end if

    !
    ! Setup right-hand side fields.
    !
    allocate(this%f_x)
    allocate(this%f_y)
    allocate(this%f_z)
    call this%f_x%init(this%dm_Xh, fld_name="fluid_rhs_x")
    call this%f_y%init(this%dm_Xh, fld_name="fluid_rhs_y")
    call this%f_z%init(this%dm_Xh, fld_name="fluid_rhs_z")

    ! Initialize the source term
    call this%source_term%init(params, this%f_x, this%f_y, this%f_z, this%c_Xh,&
                               user)

  end subroutine fluid_scheme_init_common

  !> Initialize all velocity related components of the current scheme
  subroutine fluid_scheme_init_uvw(this, msh, lx, params, kspv_init, scheme, &
                                   user, material_properties)
    implicit none
    class(fluid_scheme_t), target, intent(inout) :: this
    type(mesh_t), target, intent(inout) :: msh
    integer, intent(inout) :: lx
    type(json_file), target, intent(inout) :: params
    type(user_t), target, intent(in) :: user
    type(material_properties_t), target, intent(inout) :: material_properties
    logical :: kspv_init
    character(len=*), intent(in) :: scheme
    ! Variables for extracting json
    real(kind=rp) :: abs_tol
    character(len=:), allocatable :: solver_type, precon_type
    integer :: ksp_vel_maxiter


    call fluid_scheme_init_common(this, msh, lx, params, scheme, user, &
                                  material_properties)

    call neko_field_registry%add_field(this%dm_Xh, 'u')
    call neko_field_registry%add_field(this%dm_Xh, 'v')
    call neko_field_registry%add_field(this%dm_Xh, 'w')
    this%u => neko_field_registry%get_field('u')
    this%v => neko_field_registry%get_field('v')
    this%w => neko_field_registry%get_field('w')

    call json_get(params, 'case.fluid.velocity_solver.type', solver_type)
    call json_get(params, 'case.fluid.velocity_solver.preconditioner', &
                  precon_type)
    call json_get(params, 'case.fluid.velocity_solver.absolute_tolerance', &
                  abs_tol)

    if (kspv_init) then
      call json_get_or_default(params, &
                              'case.fluid.velocity_solver.max_iterations', &
                              ksp_vel_maxiter, 800)
       call fluid_scheme_solver_factory(this%ksp_vel, this%dm_Xh%size(), &
            solver_type, ksp_vel_maxiter, abs_tol)
       call fluid_scheme_precon_factory(this%pc_vel, this%ksp_vel, &
            this%c_Xh, this%dm_Xh, this%gs_Xh, this%bclst_vel, precon_type)
    end if

    call neko_log%end_section()
  end subroutine fluid_scheme_init_uvw

  !> Initialize all components of the current scheme
  subroutine fluid_scheme_init_all(this, msh, lx, params, kspv_init, kspp_init,&
                                   scheme, user, material_properties)
    implicit none
    class(fluid_scheme_t), target, intent(inout) :: this
    type(mesh_t), target, intent(inout) :: msh
    integer, intent(inout) :: lx
    type(json_file), target, intent(inout) :: params
    type(user_t), target, intent(in) :: user
    type(material_properties_t), target, intent(inout) :: material_properties
    logical :: kspv_init
    logical :: kspp_init
    character(len=*), intent(in) :: scheme
<<<<<<< HEAD
    real(kind=rp) :: real_val
=======
    real(kind=rp) :: real_val, dong_delta, dong_uchar
    real(kind=rp), allocatable :: real_vec(:)
    integer :: integer_val, ierr
>>>>>>> 6d717d78
    character(len=:), allocatable :: string_val1, string_val2

    call fluid_scheme_init_common(this, msh, lx, params, scheme, user, &
                                  material_properties)

    call neko_field_registry%add_field(this%dm_Xh, 'u')
    call neko_field_registry%add_field(this%dm_Xh, 'v')
    call neko_field_registry%add_field(this%dm_Xh, 'w')
    call neko_field_registry%add_field(this%dm_Xh, 'p')
    this%u => neko_field_registry%get_field('u')
    this%v => neko_field_registry%get_field('v')
    this%w => neko_field_registry%get_field('w')
    this%p => neko_field_registry%get_field('p')

    !! lag fields
    call this%ulag%init(this%u, 2)
    call this%vlag%init(this%v, 2)
    call this%wlag%init(this%w, 2)


    !
    ! Setup pressure boundary conditions
    !
    call bc_list_init(this%bclst_prs)
    call this%bc_prs%init_base(this%c_Xh)
    call this%bc_prs%mark_zones_from_list(msh%labeled_zones,&
                        'o', this%bc_labels)
    call this%bc_prs%mark_zones_from_list(msh%labeled_zones,&
                        'on', this%bc_labels)

    ! Field dirichlet pressure bc
    call this%bc_field_prs%init(this%c_Xh)
    call this%bc_field_prs%mark_zones_from_list(msh%labeled_zones,&
                        'd_pres', this%bc_labels)
    call this%bc_field_prs%finalize()
    call MPI_Allreduce(this%bc_field_prs%msk(0), integer_val, 1, &
         MPI_INTEGER, MPI_SUM, NEKO_COMM, ierr)

    if (integer_val .gt. 0)  call this%bc_field_prs%init_field('d_pres')
    call bc_list_add(this%bclst_prs, this%bc_field_prs)
    call bc_list_add(this%field_dirichlet_bcs, this%bc_field_prs)

    if (msh%outlet%size .gt. 0) then
       call this%bc_prs%mark_zone(msh%outlet)
    end if
    if (msh%outlet_normal%size .gt. 0) then
       call this%bc_prs%mark_zone(msh%outlet_normal)
    end if

    call this%bc_prs%finalize()
    call this%bc_prs%set_g(0.0_rp)
    call bc_list_add(this%bclst_prs, this%bc_prs)
    call this%bc_dong%init_base(this%c_Xh)
    call this%bc_dong%mark_zones_from_list(msh%labeled_zones,&
                        'o+dong', this%bc_labels)
    call this%bc_dong%mark_zones_from_list(msh%labeled_zones,&
                        'on+dong', this%bc_labels)
    call this%bc_dong%finalize()


    call this%bc_dong%init(this%c_Xh, params)

    call bc_list_add(this%bclst_prs, this%bc_dong)


    if (kspv_init) then
       call json_get_or_default(params, &
                                'case.fluid.velocity_solver.max_iterations', &
                                integer_val, 800)
       call json_get(params, 'case.fluid.velocity_solver.type', string_val1)
       call json_get(params, 'case.fluid.velocity_solver.preconditioner', &
                     string_val2)
       call json_get(params, 'case.fluid.velocity_solver.absolute_tolerance', &
                     real_val)

       call fluid_scheme_solver_factory(this%ksp_vel, this%dm_Xh%size(), &
            string_val1, integer_val, real_val)
       call fluid_scheme_precon_factory(this%pc_vel, this%ksp_vel, &
            this%c_Xh, this%dm_Xh, this%gs_Xh, this%bclst_vel, string_val2)
    end if

    if (kspp_init) then
       call json_get_or_default(params, &
                               'case.fluid.pressure_solver.max_iterations', &
                               integer_val, 800)
       call json_get(params, 'case.fluid.pressure_solver.type', string_val1)
       call json_get(params, 'case.fluid.pressure_solver.preconditioner', &
                     string_val2)
       call json_get(params, 'case.fluid.pressure_solver.absolute_tolerance', &
                     real_val)

       call fluid_scheme_solver_factory(this%ksp_prs, this%dm_Xh%size(), &
            string_val1, integer_val, real_val)
       call fluid_scheme_precon_factory(this%pc_prs, this%ksp_prs, &
            this%c_Xh, this%dm_Xh, this%gs_Xh, this%bclst_prs, string_val2)
    end if


    call neko_log%end_section()

  end subroutine fluid_scheme_init_all

  !> Deallocate a fluid formulation
  subroutine fluid_scheme_free(this)
    class(fluid_scheme_t), intent(inout) :: this

    call this%bdry%free()

    if (allocated(this%bc_inflow)) then
       call this%bc_inflow%free()
    end if

    call this%bc_wall%free()
    call this%bc_sym%free()

    !
    ! Free everything related to field_dirichlet BCs
    !
    call this%bc_field_prs%field_bc%free()
    call this%bc_field_prs%free()
    call this%bc_field_vel%field_dirichlet_u%field_bc%free()
    call this%bc_field_vel%field_dirichlet_v%field_bc%free()
    call this%bc_field_vel%field_dirichlet_w%field_bc%free()
    call this%bc_field_vel%free()

    call this%field_dirichlet_fields%free()
    call bc_list_free(this%field_dirichlet_bcs)
    if (associated(this%dirichlet_update_)) then
       this%dirichlet_update_ => null()
    end if

    call this%Xh%free()

    if (allocated(this%ksp_vel)) then
       call krylov_solver_destroy(this%ksp_vel)
       deallocate(this%ksp_vel)
    end if

    if (allocated(this%ksp_prs)) then
       call krylov_solver_destroy(this%ksp_prs)
       deallocate(this%ksp_prs)
    end if

    if (allocated(this%pc_vel)) then
       call precon_destroy(this%pc_vel)
       deallocate(this%pc_vel)
    end if

    if (allocated(this%pc_prs)) then
       call precon_destroy(this%pc_prs)
       deallocate(this%pc_prs)
    end if

    if (allocated(this%bc_labels)) then
       deallocate(this%bc_labels)
    end if

    call this%source_term%free()

    call this%gs_Xh%free()

    call this%c_Xh%free()

    call bc_list_free(this%bclst_vel)

    call this%scratch%free()

    nullify(this%params)

    nullify(this%u)
    nullify(this%v)
    nullify(this%w)
    nullify(this%p)

    call this%ulag%free()
    call this%vlag%free()
    call this%wlag%free()


    if (associated(this%f_x)) then
       call this%f_x%free()
    end if

    if (associated(this%f_y)) then
       call this%f_y%free()
    end if

    if (associated(this%f_z)) then
       call this%f_z%free()
    end if

    nullify(this%f_x)
    nullify(this%f_y)
    nullify(this%f_z)


  end subroutine fluid_scheme_free

  !> Validate that all fields, solvers etc necessary for
  !! performing time-stepping are defined
  subroutine fluid_scheme_validate(this)
    class(fluid_scheme_t), target, intent(inout) :: this
    ! Variables for retrieving json parameters
    logical :: logical_val

    if ( (.not. associated(this%u)) .or. &
         (.not. associated(this%v)) .or. &
         (.not. associated(this%w)) .or. &
         (.not. associated(this%p))) then
       call neko_error('Fields are not registered')
    end if

    if ( (.not. allocated(this%u%x)) .or. &
         (.not. allocated(this%v%x)) .or. &
         (.not. allocated(this%w%x)) .or. &
         (.not. allocated(this%p%x))) then
       call neko_error('Fields are not allocated')
    end if

    if (.not. allocated(this%ksp_vel)) then
       call neko_error('No Krylov solver for velocity defined')
    end if

    if (.not. allocated(this%ksp_prs)) then
       call neko_error('No Krylov solver for pressure defined')
    end if

    if (.not. associated(this%params)) then
       call neko_error('No parameters defined')
    end if

    if (allocated(this%bc_inflow)) then
       select type(ip => this%bc_inflow)
       type is(usr_inflow_t)
          call ip%validate
       end select
    end if

    !
    ! Setup checkpoint structure (if everything is fine)
    !
    call this%chkp%init(this%u, this%v, this%w, this%p)

    !
    ! Setup mean flow fields if requested
    !
    if (this%params%valid_path('case.statistics')) then
       call json_get_or_default(this%params, 'case.statistics.enabled',&
                                logical_val, .true.)
       if (logical_val) then
          call this%mean%init(this%u, this%v, this%w, this%p)
          call this%stats%init(this%c_Xh, this%mean%u, &
               this%mean%v, this%mean%w, this%mean%p)
       end if
    end if

!    if (this%params%stats_mean_sqr_flow) then
!       call this%mean_sqr%init(this%u, this%v, this%w, this%p)
!    end if

  end subroutine fluid_scheme_validate

  !> Apply all boundary conditions defined for velocity
  !! Here we perform additional gs operations to take care of
  !! shared points between elements that have different BCs, as done in Nek5000.
  !! @todo Why can't we call the interface here?
  subroutine fluid_scheme_bc_apply_vel(this, t, tstep)
    class(fluid_scheme_t), intent(inout) :: this
    real(kind=rp), intent(in) :: t
    integer, intent(in) :: tstep

    call bc_list_apply_vector(this%bclst_vel,&
         this%u%x, this%v%x, this%w%x, this%dm_Xh%size(), t, tstep)

  end subroutine fluid_scheme_bc_apply_vel

  !> Apply all boundary conditions defined for pressure
  !! @todo Why can't we call the interface here?
  subroutine fluid_scheme_bc_apply_prs(this, t, tstep)
    class(fluid_scheme_t), intent(inout) :: this
    real(kind=rp), intent(in) :: t
    integer, intent(in) :: tstep

    call bc_list_apply_scalar(this%bclst_prs, this%p%x, &
                              this%p%dof%size(), t, tstep)

  end subroutine fluid_scheme_bc_apply_prs

  !> Initialize a linear solver
  !! @note Currently only supporting Krylov solvers
  subroutine fluid_scheme_solver_factory(ksp, n, solver, max_iter, abstol)
    class(ksp_t), allocatable, target, intent(inout) :: ksp
    integer, intent(in), value :: n
    character(len=*), intent(in) :: solver
    integer, intent(in) :: max_iter
    real(kind=rp), intent(in) :: abstol

    call krylov_solver_factory(ksp, n, solver, max_iter, abstol)

  end subroutine fluid_scheme_solver_factory

  !> Initialize a Krylov preconditioner
  subroutine fluid_scheme_precon_factory(pc, ksp, coef, dof, gs, bclst, pctype)
    class(pc_t), allocatable, target, intent(inout) :: pc
    class(ksp_t), target, intent(inout) :: ksp
    type(coef_t), target, intent(inout) :: coef
    type(dofmap_t), target, intent(inout) :: dof
    type(gs_t), target, intent(inout) :: gs
    type(bc_list_t), target, intent(inout) :: bclst
    character(len=*) :: pctype

    call precon_factory(pc, pctype)

    select type(pcp => pc)
    type is(jacobi_t)
       call pcp%init(coef, dof, gs)
    type is (sx_jacobi_t)
       call pcp%init(coef, dof, gs)
    type is (device_jacobi_t)
       call pcp%init(coef, dof, gs)
    type is(hsmg_t)
       if (len_trim(pctype) .gt. 4) then
          if (index(pctype, '+') .eq. 5) then
             call pcp%init(dof%msh, dof%Xh, coef, dof, gs, &
                  bclst, trim(pctype(6:)))
          else
             call neko_error('Unknown coarse grid solver')
          end if
       else
          call pcp%init(dof%msh, dof%Xh, coef, dof, gs, bclst)
       end if
    end select

    call ksp%set_pc(pc)

  end subroutine fluid_scheme_precon_factory

  !> Initialize a user defined inflow condition
  subroutine fluid_scheme_set_usr_inflow(this, usr_eval)
    class(fluid_scheme_t), intent(inout) :: this
    procedure(usr_inflow_eval) :: usr_eval

    select type(bc_if => this%bc_inflow)
    type is(usr_inflow_t)
       call bc_if%set_eval(usr_eval)
    class default
       call neko_error("Not a user defined inflow condition")
    end select
  end subroutine fluid_scheme_set_usr_inflow

  !> Compute CFL
  function fluid_compute_cfl(this, dt) result(c)
    class(fluid_scheme_t), intent(in) :: this
    real(kind=rp), intent(in) :: dt
    real(kind=rp) :: c

    c = cfl(dt, this%u%x, this%v%x, this%w%x, &
         this%Xh, this%c_Xh, this%msh%nelv, this%msh%gdim)

  end function fluid_compute_cfl

end module fluid_scheme<|MERGE_RESOLUTION|>--- conflicted
+++ resolved
@@ -400,7 +400,7 @@
     call bc_list_add(this%bclst_vel, this%bc_wall)
 
     ! Setup field dirichlet bc for u-velocity
-    call this%bc_field_vel%field_dirichlet_u%init(this%c_Xh)
+    call this%bc_field_vel%field_dirichlet_u%init_base(this%c_Xh)
     call this%bc_field_vel%field_dirichlet_u%mark_zones_from_list(msh%labeled_zones,&
                         'd_vel_u', this%bc_labels)
     call this%bc_field_vel%field_dirichlet_u%finalize()
@@ -410,7 +410,7 @@
     if (integer_val .gt. 0)  call this%bc_field_vel%field_dirichlet_u%init_field('d_vel_u')
 
     ! Setup field dirichlet bc for v-velocity
-    call this%bc_field_vel%field_dirichlet_v%init(this%c_Xh)
+    call this%bc_field_vel%field_dirichlet_v%init_base(this%c_Xh)
     call this%bc_field_vel%field_dirichlet_v%mark_zones_from_list(msh%labeled_zones,&
                         'd_vel_v', this%bc_labels)
     call this%bc_field_vel%field_dirichlet_v%finalize()
@@ -420,7 +420,7 @@
     if (integer_val .gt. 0)  call this%bc_field_vel%field_dirichlet_v%init_field('d_vel_v')
 
     ! Setup field dirichlet bc for w-velocity
-    call this%bc_field_vel%field_dirichlet_w%init(this%c_Xh)
+    call this%bc_field_vel%field_dirichlet_w%init_base(this%c_Xh)
     call this%bc_field_vel%field_dirichlet_w%mark_zones_from_list(msh%labeled_zones,&
                         'd_vel_w', this%bc_labels)
     call this%bc_field_vel%field_dirichlet_w%finalize()
@@ -430,7 +430,7 @@
     if (integer_val .gt. 0)  call this%bc_field_vel%field_dirichlet_w%init_field('d_vel_w')
 
     ! Setup our global field dirichlet bc
-    call this%bc_field_vel%init(this%c_Xh)
+    call this%bc_field_vel%init_base(this%c_Xh)
     call this%bc_field_vel%mark_zones_from_list(msh%labeled_zones,&
                         'd_vel_u', this%bc_labels)
     call this%bc_field_vel%mark_zones_from_list(msh%labeled_zones,&
@@ -606,13 +606,9 @@
     logical :: kspv_init
     logical :: kspp_init
     character(len=*), intent(in) :: scheme
-<<<<<<< HEAD
     real(kind=rp) :: real_val
-=======
-    real(kind=rp) :: real_val, dong_delta, dong_uchar
     real(kind=rp), allocatable :: real_vec(:)
     integer :: integer_val, ierr
->>>>>>> 6d717d78
     character(len=:), allocatable :: string_val1, string_val2
 
     call fluid_scheme_init_common(this, msh, lx, params, scheme, user, &
@@ -644,7 +640,7 @@
                         'on', this%bc_labels)
 
     ! Field dirichlet pressure bc
-    call this%bc_field_prs%init(this%c_Xh)
+    call this%bc_field_prs%init_base(this%c_Xh)
     call this%bc_field_prs%mark_zones_from_list(msh%labeled_zones,&
                         'd_pres', this%bc_labels)
     call this%bc_field_prs%finalize()
