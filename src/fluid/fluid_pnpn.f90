--- conflicted
+++ resolved
@@ -308,38 +308,6 @@
        associate(u=>this%u, v=>this%v, w=>this%w, &
             ulag=>this%ulag, vlag=>this%vlag, wlag=>this%wlag,&
             p=>this%p)
-<<<<<<< HEAD
-         call device_memcpy(u%x, u%x_d, u%dof%size(), HOST_TO_DEVICE)
-         call device_memcpy(v%x, v%x_d, v%dof%size(), HOST_TO_DEVICE)
-         call device_memcpy(w%x, w%x_d, w%dof%size(), HOST_TO_DEVICE)
-         call device_memcpy(p%x, p%x_d, p%dof%size(), HOST_TO_DEVICE)
-         call device_memcpy(ulag%lf(1)%x, ulag%lf(1)%x_d, &
-                          u%dof%size(), HOST_TO_DEVICE)
-         call device_memcpy(ulag%lf(2)%x, ulag%lf(2)%x_d, &
-                          u%dof%size(), HOST_TO_DEVICE)
-
-         call device_memcpy(vlag%lf(1)%x, vlag%lf(1)%x_d, &
-                          v%dof%size(), HOST_TO_DEVICE)
-         call device_memcpy(vlag%lf(2)%x, vlag%lf(2)%x_d, &
-                          v%dof%size(), HOST_TO_DEVICE)
-
-         call device_memcpy(wlag%lf(1)%x, wlag%lf(1)%x_d, &
-                          w%dof%size(), HOST_TO_DEVICE)
-         call device_memcpy(wlag%lf(2)%x, wlag%lf(2)%x_d, &
-                          w%dof%size(), HOST_TO_DEVICE)
-         call device_memcpy(this%abx1%x, this%abx1%x_d, &
-                          w%dof%size(), HOST_TO_DEVICE)
-         call device_memcpy(this%abx2%x, this%abx2%x_d, &
-                          w%dof%size(), HOST_TO_DEVICE)
-         call device_memcpy(this%aby1%x, this%aby1%x_d, &
-                          w%dof%size(), HOST_TO_DEVICE)
-         call device_memcpy(this%aby2%x, this%aby2%x_d, &
-                          w%dof%size(), HOST_TO_DEVICE)
-         call device_memcpy(this%abz1%x, this%abz1%x_d, &
-                          w%dof%size(), HOST_TO_DEVICE)
-         call device_memcpy(this%abz2%x, this%abz2%x_d, &
-                          w%dof%size(), HOST_TO_DEVICE)
-=======
          call device_memcpy(u%x, u%x_d, u%dof%size(), &
                             HOST_TO_DEVICE, sync=.false.)
          call device_memcpy(v%x, v%x_d, v%dof%size(), &
@@ -352,12 +320,12 @@
                             u%dof%size(), HOST_TO_DEVICE, sync=.false.)
          call device_memcpy(ulag%lf(2)%x, ulag%lf(2)%x_d, &
                             u%dof%size(), HOST_TO_DEVICE, sync=.false.)
-         
+
          call device_memcpy(vlag%lf(1)%x, vlag%lf(1)%x_d, &
                             v%dof%size(), HOST_TO_DEVICE, sync=.false.)
          call device_memcpy(vlag%lf(2)%x, vlag%lf(2)%x_d, &
                             v%dof%size(), HOST_TO_DEVICE, sync=.false.)
-    
+
          call device_memcpy(wlag%lf(1)%x, wlag%lf(1)%x_d, &
                             w%dof%size(), HOST_TO_DEVICE, sync=.false.)
          call device_memcpy(wlag%lf(2)%x, wlag%lf(2)%x_d, &
@@ -374,7 +342,6 @@
                             w%dof%size(), HOST_TO_DEVICE, sync=.false.)
          call device_memcpy(this%abz2%x, this%abz2%x_d, &
                             w%dof%size(), HOST_TO_DEVICE, sync=.false.)
->>>>>>> b4758a32
        end associate
     end if
 
