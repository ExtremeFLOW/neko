--- conflicted
+++ resolved
@@ -512,23 +512,11 @@
   !! @param tstep The current interation.
   !! @param dt The timestep
   !! @param ext_bdf Time integration logic.
-<<<<<<< HEAD
-  subroutine fluid_pnpn_step(this, t, tstep, dt, ext_bdf)
-    class(fluid_pnpn_t), intent(inout) :: this
-    ! Harry
-    ! this is all Victors fault if something goes wrong
-    !real(kind=rp), intent(inout) :: t
-    !integer, intent(inout) :: tstep
-    real(kind=rp), intent(in) :: t
-    integer, intent(in) :: tstep
-    ! -------------------------------------
-=======
   !! @param dt_controller timestep controller
   subroutine fluid_pnpn_step(this, t, tstep, dt, ext_bdf, dt_controller)
     class(fluid_pnpn_t), target, intent(inout) :: this
     real(kind=rp), intent(inout) :: t
     integer, intent(inout) :: tstep
->>>>>>> f0c24bc0
     real(kind=rp), intent(in) :: dt
     type(time_scheme_controller_t), intent(inout) :: ext_bdf
     type(time_step_controller_t), intent(in) :: dt_controller
@@ -542,6 +530,7 @@
     integer :: temp_indices(3)
     ! Counter
     integer :: i
+
 
     if (this%freeze) return
 
