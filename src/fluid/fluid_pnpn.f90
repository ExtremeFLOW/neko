! Copyright (c) 2022-2024, The Neko Authors
! All rights reserved.
!
! Redistribution and use in source and binary forms, with or without
! modification, are permitted provided that the following conditions
! are met:
!
!   * Redistributions of source code must retain the above copyright
!     notice, this list of conditions and the following disclaimer.
!
!   * Redistributions in binary form must reproduce the above
!     copyright notice, this list of conditions and the following
!     disclaimer in the documentation and/or other materials provided
!     with the distribution.
!
!   * Neither the name of the authors nor the names of its
!     contributors may be used to endorse or promote products derived
!     from this software without specific prior written permission.
!
! THIS SOFTWARE IS PROVIDED BY THE COPYRIGHT HOLDERS AND CONTRIBUTORS
! "AS IS" AND ANY EXPRESS OR IMPLIED WARRANTIES, INCLUDING, BUT NOT
! LIMITED TO, THE IMPLIED WARRANTIES OF MERCHANTABILITY AND FITNESS
! FOR A PARTICULAR PURPOSE ARE DISCLAIMED. IN NO EVENT SHALL THE
! COPYRIGHT OWNER OR CONTRIBUTORS BE LIABLE FOR ANY DIRECT, INDIRECT,
! INCIDENTAL, SPECIAL, EXEMPLARY, OR CONSEQUENTIAL DAMAGES (INCLUDING,
! BUT NOT LIMITED TO, PROCUREMENT OF SUBSTITUTE GOODS OR SERVICES;
! LOSS OF USE, DATA, OR PROFITS; OR BUSINESS INTERRUPTION) HOWEVER
! CAUSED AND ON ANY THEORY OF LIABILITY, WHETHER IN CONTRACT, STRICT
! LIABILITY, OR TORT (INCLUDING NEGLIGENCE OR OTHERWISE) ARISING IN
! ANY WAY OUT OF THE USE OF THIS SOFTWARE, EVEN IF ADVISED OF THE
! POSSIBILITY OF SUCH DAMAGE.
!
!> Modular version of the Classic Nek5000 Pn/Pn formulation for fluids
module fluid_pnpn
  use comm
  use, intrinsic :: iso_fortran_env, only: error_unit
  use coefs, only : coef_t
  use symmetry, only : symmetry_t
  use field_registry, only : neko_field_registry
  use logger, only: neko_log, LOG_SIZE
  use num_types, only : rp
  use krylov, only : ksp_monitor_t
  use pnpn_residual, only : pnpn_prs_res_t, pnpn_vel_res_t, &
       pnpn_prs_res_factory, pnpn_vel_res_factory, &
       pnpn_prs_res_stress_factory, pnpn_vel_res_stress_factory
  use rhs_maker, only : rhs_maker_sumab_t, rhs_maker_bdf_t, rhs_maker_ext_t, &
       rhs_maker_oifs_t, rhs_maker_sumab_fctry, rhs_maker_bdf_fctry, &
       rhs_maker_ext_fctry, rhs_maker_oifs_fctry
  use fluid_volflow, only : fluid_volflow_t
  use fluid_scheme_incompressible, only : fluid_scheme_incompressible_t
  use device_mathops, only : device_opcolv, device_opadd2cm
  use fluid_aux, only : fluid_step_info
  use time_scheme_controller, only : time_scheme_controller_t
  use projection, only : projection_t
  use device, only : device_memcpy, HOST_TO_DEVICE
  use advection, only : advection_t, advection_factory
  use profiler, only : profiler_start_region, profiler_end_region
  use json_module, only : json_file, json_core, json_value
  use json_utils, only : json_get, json_get_or_default, json_extract_item
  use json_module, only : json_file
  use ax_product, only : ax_t, ax_helm_factory
  use field, only : field_t
  use dirichlet, only : dirichlet_t
  use shear_stress, only : shear_stress_t
  use wall_model_bc, only : wall_model_bc_t
  use facet_normal, only : facet_normal_t
  use non_normal, only : non_normal_t
  use comm
  use mesh, only : mesh_t
  use user_intf, only : user_t
  use time_step_controller, only : time_step_controller_t
  use gs_ops, only : GS_OP_ADD
  use neko_config, only : NEKO_BCKND_DEVICE
  use mathops, only : opadd2cm, opcolv
  use bc_list, only: bc_list_t
  use zero_dirichlet, only : zero_dirichlet_t
  use utils, only : neko_error, neko_type_error
  use field_math, only : field_add2, field_copy
  use bc, only : bc_t
  use file, only : file_t
  use operators, only : ortho
  implicit none
  private



  type, public, extends(fluid_scheme_incompressible_t) :: fluid_pnpn_t

     !> The right-hand sides in the linear solves.
     type(field_t) :: p_res, u_res, v_res, w_res

     !> The unknowns in the linear solves, i.e. the solution increments with
     !! respect to the previous time-step.
     type(field_t) :: dp, du, dv, dw

     !
     ! Implicit operators, i.e. the left-hand-side of the Helmholz problem.
     !

     ! Coupled Helmholz operator for velocity
     class(ax_t), allocatable :: Ax_vel
     ! Helmholz operator for pressure
     class(ax_t), allocatable :: Ax_prs

     !
     ! Projections for solver speed-up
     !

     !> Pressure projection
     type(projection_t) :: proj_prs
     !> X velocity projection
     type(projection_t) :: proj_u
     !> Y velocity projection
     type(projection_t) :: proj_v
     !> Z velocity projection
     type(projection_t) :: proj_w

     !
     ! Special Karniadakis scheme boundary conditions in the pressure equation
     !

     !> Surface term in pressure rhs. Masks all strong velocity bcs.
     type(facet_normal_t) :: bc_prs_surface

     !> Surface term in pressure rhs. Masks symmetry bcs.
     type(facet_normal_t) :: bc_sym_surface

     !
     ! Boundary conditions and  lists for residuals and solution increments
     !

     !> A dummy bc for marking strong velocity bcs. Used for vel_res.
     type(zero_dirichlet_t) :: bc_vel_res
     !> A dummy bc for marking strong velocity bcs. Used for du.
     type(zero_dirichlet_t) :: bc_du
     !> A dummy bc for marking strong velocity bcs. Used for dv.
     type(zero_dirichlet_t) :: bc_dv
     !> A dummy bc for marking strong velocity bcs. Used for dw.
     type(zero_dirichlet_t) :: bc_dw
     !> A dummy bc for marking strong pressure bcs. Used for dp.
     type(zero_dirichlet_t) :: bc_dp

     !> Lists for holding the corresponding dummy bc, e.g. bclst_du holds bc_du
     type(bc_list_t) :: bclst_vel_res
     type(bc_list_t) :: bclst_du
     type(bc_list_t) :: bclst_dv
     type(bc_list_t) :: bclst_dw
     type(bc_list_t) :: bclst_dp


     ! Checker for wether we have a strong pressure bc. If not, the pressure
     ! is demeaned at every time step.
     logical :: prs_dirichlet = .false.


     ! The advection operator.
     class(advection_t), allocatable :: adv

     ! Time OIFS interpolation scheme for advection.
     logical :: oifs

     ! Time variables
     type(field_t) :: abx1, aby1, abz1
     type(field_t) :: abx2, aby2, abz2

     ! Advection terms for the oifs method
     type(field_t) :: advx, advy, advz

     !> Pressure residual equation for computing `p_res`.
     class(pnpn_prs_res_t), allocatable :: prs_res

     !> Velocity residual equation for computing `u_res`, `v_res`, `w_res`.
     class(pnpn_vel_res_t), allocatable :: vel_res

     !> Summation of AB/BDF contributions
     class(rhs_maker_sumab_t), allocatable :: sumab

     !> Contributions to kth order extrapolation scheme
     class(rhs_maker_ext_t), allocatable :: makeabf

     !> Contributions to F from lagged BD terms
     class(rhs_maker_bdf_t), allocatable :: makebdf

     !> Contributions to the RHS from the OIFS method
     class(rhs_maker_oifs_t), allocatable :: makeoifs

     !> Adjust flow volume
     type(fluid_volflow_t) :: vol_flow

   contains
     !> Constructor.
     procedure, pass(this) :: init => fluid_pnpn_init
     !> Destructor.
     procedure, pass(this) :: free => fluid_pnpn_free
     !> Perform a single time-step of the scheme.
     procedure, pass(this) :: step => fluid_pnpn_step
     !> Restart from a previous solution.
     procedure, pass(this) :: restart => fluid_pnpn_restart
     !> Set up boundary conditions.
     procedure, pass(this) :: setup_bcs => fluid_pnpn_setup_bcs
     !> Write a field with boundary condition specifications.
     procedure, pass(this) :: write_boundary_conditions => &
          fluid_pnpn_write_boundary_conditions
  end type fluid_pnpn_t

  interface
     !> Boundary condition factory for pressure.
     !! @details Will mark a mesh zone for the bc and finalize.
     !! @param[inout] object The object to be allocated.
     !! @param[in] scheme The `scalar_pnpn` scheme.
     !! @param[inout] json JSON object for initializing the bc.
     !! @param[in] coef SEM coefficients.
     !! @param[in] user The user interface.
     module subroutine pressure_bc_factory(object, scheme, json, coef, user)
       class(bc_t), pointer, intent(inout) :: object
       type(fluid_pnpn_t), intent(in) :: scheme
       type(json_file), intent(inout) :: json
       type(coef_t), intent(in) :: coef
       type(user_t), intent(in) :: user
     end subroutine pressure_bc_factory
  end interface

  interface
     !> Boundary condition factory for velocity
     !! @details Will mark a mesh zone for the bc and finalize.
     !! @param[inout] object The object to be allocated.
     !! @param[in] scheme The `scalar_pnpn` scheme.
     !! @param[inout] json JSON object for initializing the bc.
     !! @param[in] coef SEM coefficients.
     !! @param[in] user The user interface.
     module subroutine velocity_bc_factory(object, scheme, json, coef, user)
       class(bc_t), pointer, intent(inout) :: object
       type(fluid_pnpn_t), intent(in) :: scheme
       type(json_file), intent(inout) :: json
       type(coef_t), intent(in) :: coef
       type(user_t), intent(in) :: user
     end subroutine velocity_bc_factory
  end interface

contains

  subroutine fluid_pnpn_init(this, msh, lx, params, user)
    class(fluid_pnpn_t), target, intent(inout) :: this
    type(mesh_t), target, intent(inout) :: msh
    integer, intent(in) :: lx
    type(json_file), target, intent(inout) :: params
    type(user_t), target, intent(in) :: user
    character(len=15), parameter :: scheme = 'Modular (Pn/Pn)'
    integer :: i
    class(bc_t), pointer :: bc_i, vel_bc
    real(kind=rp) :: abs_tol
    character(len=LOG_SIZE) :: log_buf
    integer :: ierr, integer_val, solver_maxiter
    character(len=:), allocatable :: solver_type, precon_type
    logical :: monitor, found
    logical :: advection

    call this%free()

    ! Initialize base class
    call this%init_base(msh, lx, params, scheme, user, .true.)

    ! Add pressure field to the registry. For this scheme it is in the same
    ! Xh as the velocity
    call neko_field_registry%add_field(this%dm_Xh, 'p')
    this%p => neko_field_registry%get_field('p')

    !
    ! Select governing equations via associated residual and Ax types
    !

    call json_get(params, 'case.numerics.time_order', integer_val)
    allocate(this%ext_bdf)
    call this%ext_bdf%init(integer_val)

    if (this%variable_material_properties .eqv. .true.) then
       ! Setup backend dependent Ax routines
       call ax_helm_factory(this%Ax_vel, full_formulation = .true.)

       ! Setup backend dependent prs residual routines
       call pnpn_prs_res_stress_factory(this%prs_res)

       ! Setup backend dependent vel residual routines
       call pnpn_vel_res_stress_factory(this%vel_res)
    else
       ! Setup backend dependent Ax routines
       call ax_helm_factory(this%Ax_vel, full_formulation = .false.)

       ! Setup backend dependent prs residual routines
       call pnpn_prs_res_factory(this%prs_res)

       ! Setup backend dependent vel residual routines
       call pnpn_vel_res_factory(this%vel_res)
    end if

    ! Setup Ax for the pressure
    call ax_helm_factory(this%Ax_prs, full_formulation = .false.)


    ! Setup backend dependent summation of AB/BDF
    call rhs_maker_sumab_fctry(this%sumab)

    ! Setup backend dependent summation of extrapolation scheme
    call rhs_maker_ext_fctry(this%makeabf)

    ! Setup backend depenent contributions to F from lagged BD terms
    call rhs_maker_bdf_fctry(this%makebdf)

    ! Setup backend dependent summations of the OIFS method
    call rhs_maker_oifs_fctry(this%makeoifs)

    ! Initialize variables specific to this plan
    associate(Xh_lx => this%Xh%lx, Xh_ly => this%Xh%ly, Xh_lz => this%Xh%lz, &
         dm_Xh => this%dm_Xh, nelv => this%msh%nelv)

      call this%p_res%init(dm_Xh, "p_res")
      call this%u_res%init(dm_Xh, "u_res")
      call this%v_res%init(dm_Xh, "v_res")
      call this%w_res%init(dm_Xh, "w_res")
      call this%abx1%init(dm_Xh, "abx1")
      call this%aby1%init(dm_Xh, "aby1")
      call this%abz1%init(dm_Xh, "abz1")
      call this%abx2%init(dm_Xh, "abx2")
      call this%aby2%init(dm_Xh, "aby2")
      call this%abz2%init(dm_Xh, "abz2")
      call this%advx%init(dm_Xh, "advx")
      call this%advy%init(dm_Xh, "advy")
      call this%advz%init(dm_Xh, "advz")
    end associate

<<<<<<< HEAD
    ! Initialize velocity surface terms in pressure rhs
    call this%bc_prs_surface%init_base(this%c_Xh)
    call this%bc_prs_surface%mark_zone(msh%inlet)
    call this%bc_prs_surface%mark_zones_from_list(msh%labeled_zones,&
                                                 'v', this%bc_labels)
    ! This impacts the rhs of the pressure,
    ! need to check what is correct to add here
    call this%bc_prs_surface%mark_zones_from_list(msh%labeled_zones,&
                                                 'd_vel_u', this%bc_labels)
    call this%bc_prs_surface%mark_zones_from_list(msh%labeled_zones,&
                                                 'd_vel_v', this%bc_labels)
    call this%bc_prs_surface%mark_zones_from_list(msh%labeled_zones,&
                                                 'd_vel_w', this%bc_labels)
    call this%bc_prs_surface%finalize(.true.)
    ! Initialize symmetry surface terms in pressure rhs
    call this%bc_sym_surface%init_base(this%c_Xh)
    call this%bc_sym_surface%mark_zone(msh%sympln)
    call this%bc_sym_surface%mark_zones_from_list(msh%labeled_zones,&
                                                 'sym', this%bc_labels)
    ! Same here, should du, dv, dw be marked here?
    call this%bc_sym_surface%finalize(.true.)
    ! Initialize dirichlet bcs for velocity residual
    call this%bc_vel_res_non_normal%init_base(this%c_Xh)
    call this%bc_vel_res_non_normal%mark_zone(msh%outlet_normal)
    call this%bc_vel_res_non_normal%mark_zones_from_list(msh%labeled_zones,&
                                                         'on', this%bc_labels)
    call this%bc_vel_res_non_normal%mark_zones_from_list(msh%labeled_zones,&
                                                         'on+dong', &
                                                         this%bc_labels)
    call this%bc_vel_res_non_normal%finalize()
    call this%bc_vel_res_non_normal%init(this%c_Xh)

    call this%bc_field_dirichlet_p%init_base(this%c_Xh)
    call this%bc_field_dirichlet_p%mark_zones_from_list(msh%labeled_zones, &
      'on+dong', this%bc_labels)
    call this%bc_field_dirichlet_p%mark_zones_from_list(msh%labeled_zones, &
      'o+dong', this%bc_labels)
    call this%bc_field_dirichlet_p%mark_zones_from_list(msh%labeled_zones, &
      'd_pres', this%bc_labels)
    call this%bc_field_dirichlet_p%finalize()
    call this%bc_field_dirichlet_p%set_g(0.0_rp)
    call bc_list_init(this%bclst_dp)
    call bc_list_add(this%bclst_dp, this%bc_field_dirichlet_p)
    !Add 0 prs bcs
    call bc_list_add(this%bclst_dp, this%bc_prs)

    call this%bc_field_dirichlet_u%init_base(this%c_Xh)
    call this%bc_field_dirichlet_u%mark_zones_from_list( &
      msh%labeled_zones, 'd_vel_u', this%bc_labels)
    call this%bc_field_dirichlet_u%finalize()
    call this%bc_field_dirichlet_u%set_g(0.0_rp)

    call this%bc_field_dirichlet_v%init_base(this%c_Xh)
    call this%bc_field_dirichlet_v%mark_zones_from_list(msh%labeled_zones, &
                                                        'd_vel_v', &
                                                        this%bc_labels)
    call this%bc_field_dirichlet_v%finalize()
    call this%bc_field_dirichlet_v%set_g(0.0_rp)

    call this%bc_field_dirichlet_w%init_base(this%c_Xh)
    call this%bc_field_dirichlet_w%mark_zones_from_list(msh%labeled_zones, &
                                                       'd_vel_w', &
                                                        this%bc_labels)
    call this%bc_field_dirichlet_w%finalize()
    call this%bc_field_dirichlet_w%set_g(0.0_rp)

    call this%bc_vel_res%init_base(this%c_Xh)
    call this%bc_vel_res%mark_zone(msh%inlet)
    call this%bc_vel_res%mark_zone(msh%wall)
    call this%bc_vel_res%mark_zones_from_list(msh%labeled_zones, &
                                              'v', this%bc_labels)
    call this%bc_vel_res%mark_zones_from_list(msh%labeled_zones, &
                                              'w', this%bc_labels) 
    call this%bc_vel_res%finalize()
    call this%bc_vel_res%set_g(0.0_rp)
    call bc_list_init(this%bclst_vel_res)
    call bc_list_add(this%bclst_vel_res, this%bc_vel_res)
    call bc_list_add(this%bclst_vel_res, this%bc_vel_res_non_normal)
    call bc_list_add(this%bclst_vel_res, this%bc_sym)
    call bc_list_add(this%bclst_vel_res, this%bc_sh%symmetry)
    call bc_list_add(this%bclst_vel_res, this%bc_wallmodel%symmetry)

    !Initialize bcs for u, v, w velocity components
    call bc_list_init(this%bclst_du)
    call bc_list_add(this%bclst_du, this%bc_sym%bc_x)
    call bc_list_add(this%bclst_du, this%bc_sh%symmetry%bc_x)
    call bc_list_add(this%bclst_du, this%bc_wallmodel%symmetry%bc_x)
    call bc_list_add(this%bclst_du, this%bc_vel_res_non_normal%bc_x)
    call bc_list_add(this%bclst_du, this%bc_vel_res)
    call bc_list_add(this%bclst_du, this%bc_field_dirichlet_u)

    call bc_list_init(this%bclst_dv)
    call bc_list_add(this%bclst_dv, this%bc_sym%bc_y)
    call bc_list_add(this%bclst_dv, this%bc_sh%symmetry%bc_y)
    call bc_list_add(this%bclst_dv, this%bc_wallmodel%symmetry%bc_y)
    call bc_list_add(this%bclst_dv, this%bc_vel_res_non_normal%bc_y)
    call bc_list_add(this%bclst_dv, this%bc_vel_res)
    call bc_list_add(this%bclst_dv, this%bc_field_dirichlet_v)

    call bc_list_init(this%bclst_dw)
    call bc_list_add(this%bclst_dw, this%bc_sym%bc_z)
    call bc_list_add(this%bclst_dw, this%bc_sh%symmetry%bc_z)
    call bc_list_add(this%bclst_dw, this%bc_wallmodel%symmetry%bc_z)
    call bc_list_add(this%bclst_dw, this%bc_vel_res_non_normal%bc_z)
    call bc_list_add(this%bclst_dw, this%bc_vel_res)
    call bc_list_add(this%bclst_dw, this%bc_field_dirichlet_w)

    !Intialize projection space thingy
=======
    call this%du%init(this%dm_Xh, 'du')
    call this%dv%init(this%dm_Xh, 'dv')
    call this%dw%init(this%dm_Xh, 'dw')
    call this%dp%init(this%dm_Xh, 'dp')

    ! Set up boundary conditions
    call this%setup_bcs(user, params)

    ! Check if we need to output boundaries
    call json_get_or_default(params, 'case.output_boundary', found, .false.)
    if (found) call this%write_boundary_conditions()
>>>>>>> 7fb46c5f

    ! Intialize projection space
    if (this%variable_material_properties .and. &
         this%vel_projection_dim .gt. 0) then
       call neko_error("Velocity projection not available for full stress &
            &formulation")
    end if


    call this%proj_prs%init(this%dm_Xh%size(), this%pr_projection_dim, &
         this%pr_projection_activ_step)

    call this%proj_u%init(this%dm_Xh%size(), this%vel_projection_dim, &
         this%vel_projection_activ_step)
    call this%proj_v%init(this%dm_Xh%size(), this%vel_projection_dim, &
         this%vel_projection_activ_step)
    call this%proj_w%init(this%dm_Xh%size(), this%vel_projection_dim, &
         this%vel_projection_activ_step)


    ! Add lagged term to checkpoint
    call this%chkp%add_lag(this%ulag, this%vlag, this%wlag)

    ! Determine the time-interpolation scheme
    call json_get_or_default(params, 'case.numerics.oifs', this%oifs, .false.)

    ! Initialize the advection factory
    call json_get_or_default(params, 'case.fluid.advection', advection, .true.)
    call advection_factory(this%adv, params, this%c_Xh, &
         this%ulag, this%vlag, this%wlag, &
         this%chkp%dtlag, this%chkp%tlag, this%ext_bdf, &
         .not. advection)

    if (params%valid_path('case.fluid.flow_rate_force')) then
       call this%vol_flow%init(this%dm_Xh, params)
    end if

    ! Setup pressure solver
    call neko_log%section("Pressure solver")

    call json_get_or_default(params, &
         'case.fluid.pressure_solver.max_iterations', &
         solver_maxiter, 800)
    call json_get(params, 'case.fluid.pressure_solver.type', solver_type)
    call json_get(params, 'case.fluid.pressure_solver.preconditioner', &
         precon_type)
    call json_get(params, 'case.fluid.pressure_solver.absolute_tolerance', &
         abs_tol)
    call json_get_or_default(params, 'case.fluid.velocity_solver.monitor', &
         monitor, .false.)
    call neko_log%message('Type       : ('// trim(solver_type) // &
         ', ' // trim(precon_type) // ')')
    write(log_buf, '(A,ES13.6)') 'Abs tol    :', abs_tol
    call neko_log%message(log_buf)

    call this%solver_factory(this%ksp_prs, this%dm_Xh%size(), &
         solver_type, solver_maxiter, abs_tol, monitor)
    call this%precon_factory_(this%pc_prs, this%ksp_prs, &
         this%c_Xh, this%dm_Xh, this%gs_Xh, this%bcs_prs, precon_type)

    call neko_log%end_section()

  end subroutine fluid_pnpn_init

  subroutine fluid_pnpn_restart(this, dtlag, tlag)
    class(fluid_pnpn_t), target, intent(inout) :: this
    real(kind=rp) :: dtlag(10), tlag(10)
    type(field_t) :: u_temp, v_temp, w_temp
    integer :: i, j, n

    n = this%u%dof%size()
    if (allocated(this%chkp%previous_mesh%elements) .or. &
         this%chkp%previous_Xh%lx .ne. this%Xh%lx) then
       associate(u => this%u, v => this%v, w => this%w, p => this%p, &
            c_Xh => this%c_Xh, ulag => this%ulag, vlag => this%vlag, &
            wlag => this%wlag)
         do concurrent (j = 1:n)
            u%x(j,1,1,1) = u%x(j,1,1,1) * c_Xh%mult(j,1,1,1)
            v%x(j,1,1,1) = v%x(j,1,1,1) * c_Xh%mult(j,1,1,1)
            w%x(j,1,1,1) = w%x(j,1,1,1) * c_Xh%mult(j,1,1,1)
            p%x(j,1,1,1) = p%x(j,1,1,1) * c_Xh%mult(j,1,1,1)
         end do
         do i = 1, this%ulag%size()
            do concurrent (j = 1:n)
               ulag%lf(i)%x(j,1,1,1) = ulag%lf(i)%x(j,1,1,1) &
                    * c_Xh%mult(j,1,1,1)
               vlag%lf(i)%x(j,1,1,1) = vlag%lf(i)%x(j,1,1,1) &
                    * c_Xh%mult(j,1,1,1)
               wlag%lf(i)%x(j,1,1,1) = wlag%lf(i)%x(j,1,1,1) &
                    * c_Xh%mult(j,1,1,1)
            end do
         end do
       end associate
    end if

    if (NEKO_BCKND_DEVICE .eq. 1) then
       associate(u => this%u, v => this%v, w => this%w, &
            ulag => this%ulag, vlag => this%vlag, wlag => this%wlag,&
            p => this%p)
         call device_memcpy(u%x, u%x_d, u%dof%size(), &
              HOST_TO_DEVICE, sync = .false.)
         call device_memcpy(v%x, v%x_d, v%dof%size(), &
              HOST_TO_DEVICE, sync = .false.)
         call device_memcpy(w%x, w%x_d, w%dof%size(), &
              HOST_TO_DEVICE, sync = .false.)
         call device_memcpy(p%x, p%x_d, p%dof%size(), &
              HOST_TO_DEVICE, sync = .false.)
         call device_memcpy(ulag%lf(1)%x, ulag%lf(1)%x_d, &
              u%dof%size(), HOST_TO_DEVICE, sync = .false.)
         call device_memcpy(ulag%lf(2)%x, ulag%lf(2)%x_d, &
              u%dof%size(), HOST_TO_DEVICE, sync = .false.)

         call device_memcpy(vlag%lf(1)%x, vlag%lf(1)%x_d, &
              v%dof%size(), HOST_TO_DEVICE, sync = .false.)
         call device_memcpy(vlag%lf(2)%x, vlag%lf(2)%x_d, &
              v%dof%size(), HOST_TO_DEVICE, sync = .false.)

         call device_memcpy(wlag%lf(1)%x, wlag%lf(1)%x_d, &
              w%dof%size(), HOST_TO_DEVICE, sync = .false.)
         call device_memcpy(wlag%lf(2)%x, wlag%lf(2)%x_d, &
              w%dof%size(), HOST_TO_DEVICE, sync = .false.)
         call device_memcpy(this%abx1%x, this%abx1%x_d, &
              w%dof%size(), HOST_TO_DEVICE, sync = .false.)
         call device_memcpy(this%abx2%x, this%abx2%x_d, &
              w%dof%size(), HOST_TO_DEVICE, sync = .false.)
         call device_memcpy(this%aby1%x, this%aby1%x_d, &
              w%dof%size(), HOST_TO_DEVICE, sync = .false.)
         call device_memcpy(this%aby2%x, this%aby2%x_d, &
              w%dof%size(), HOST_TO_DEVICE, sync = .false.)
         call device_memcpy(this%abz1%x, this%abz1%x_d, &
              w%dof%size(), HOST_TO_DEVICE, sync = .false.)
         call device_memcpy(this%abz2%x, this%abz2%x_d, &
              w%dof%size(), HOST_TO_DEVICE, sync = .false.)
         call device_memcpy(this%advx%x, this%advx%x_d, &
              w%dof%size(), HOST_TO_DEVICE, sync = .false.)
         call device_memcpy(this%advy%x, this%advy%x_d, &
              w%dof%size(), HOST_TO_DEVICE, sync = .false.)
         call device_memcpy(this%advz%x, this%advz%x_d, &
              w%dof%size(), HOST_TO_DEVICE, sync = .false.)
       end associate
    end if
    ! Make sure that continuity is maintained (important for interpolation)
    ! Do not do this for lagged rhs
    ! (derivatives are not necessairly coninous across elements)

    if (allocated(this%chkp%previous_mesh%elements) &
         .or. this%chkp%previous_Xh%lx .ne. this%Xh%lx) then
       call this%gs_Xh%op(this%u, GS_OP_ADD)
       call this%gs_Xh%op(this%v, GS_OP_ADD)
       call this%gs_Xh%op(this%w, GS_OP_ADD)
       call this%gs_Xh%op(this%p, GS_OP_ADD)

       do i = 1, this%ulag%size()
          call this%gs_Xh%op(this%ulag%lf(i), GS_OP_ADD)
          call this%gs_Xh%op(this%vlag%lf(i), GS_OP_ADD)
          call this%gs_Xh%op(this%wlag%lf(i), GS_OP_ADD)
       end do
    end if

    !! If we would decide to only restart from lagged fields instead of saving
    !! abx1, aby1 etc.
    !! Observe that one also needs to recompute the focing at the old time steps
    !u_temp = this%ulag%lf(2)
    !v_temp = this%vlag%lf(2)
    !w_temp = this%wlag%lf(2)
    !! Compute the source terms
    !call this%source_term%compute(tlag(2), -1)
    !
    !! Pre-multiply the source terms with the mass matrix.
    !if (NEKO_BCKND_DEVICE .eq. 1) then
    !   call device_opcolv(this%f_x%x_d, this%f_y%x_d, this%f_z%x_d, &
    !                      this%c_Xh%B_d, this%msh%gdim, n)
    !else
    !   call opcolv(this%f_x%x, this%f_y%x, this%f_z%x, &
    !               this%c_Xh%B, this%msh%gdim, n)
    !end if

    !! Add the advection operators to the right-hand-side.
    !call this%adv%compute(u_temp, v_temp, w_temp, &
    !                      this%f_x%x, this%f_y%x, this%f_z%x, &
    !                      this%Xh, this%c_Xh, this%dm_Xh%size())
    !this%abx2 = this%f_x
    !this%aby2 = this%f_y
    !this%abz2 = this%f_z
    !
    !u_temp = this%ulag%lf(1)
    !v_temp = this%vlag%lf(1)
    !w_temp = this%wlag%lf(1)
    !call this%source_term%compute(tlag(1), 0)

    !! Pre-multiply the source terms with the mass matrix.
    !if (NEKO_BCKND_DEVICE .eq. 1) then
    !   call device_opcolv(this%f_x%x_d, this%f_y%x_d, this%f_z%x_d, &
    !                      this%c_Xh%B_d, this%msh%gdim, n)
    !else
    !   call opcolv(this%f_x%x, this%f_y%x, this%f_z%x, &
    !               this%c_Xh%B, this%msh%gdim, n)
    !end if

    !! Pre-multiply the source terms with the mass matrix.
    !if (NEKO_BCKND_DEVICE .eq. 1) then
    !   call device_opcolv(this%f_x%x_d, this%f_y%x_d, this%f_z%x_d, &
    !                      this%c_Xh%B_d, this%msh%gdim, n)
    !else
    !   call opcolv(this%f_x%x, this%f_y%x, this%f_z%x, &
    !               this%c_Xh%B, this%msh%gdim, n)
    !end if

    !call this%adv%compute(u_temp, v_temp, w_temp, &
    !                      this%f_x%x, this%f_y%x, this%f_z%x, &
    !                      this%Xh, this%c_Xh, this%dm_Xh%size())
    !this%abx1 = this%f_x
    !this%aby1 = this%f_y
    !this%abz1 = this%f_z

  end subroutine fluid_pnpn_restart

  subroutine fluid_pnpn_free(this)
    class(fluid_pnpn_t), intent(inout) :: this

    !Deallocate velocity and pressure fields
    call this%scheme_free()

    call this%bc_prs_surface%free()
    call this%bc_sym_surface%free()
    call this%bclst_vel_res%free()
    call this%bclst_dp%free()
    call this%proj_prs%free()
    call this%proj_u%free()
    call this%proj_v%free()
    call this%proj_w%free()

    call this%p_res%free()
    call this%u_res%free()
    call this%v_res%free()
    call this%w_res%free()

    call this%du%free()
    call this%dv%free()
    call this%dw%free()
    call this%dp%free()

    call this%abx1%free()
    call this%aby1%free()
    call this%abz1%free()

    call this%abx2%free()
    call this%aby2%free()
    call this%abz2%free()

    call this%advx%free()
    call this%advy%free()
    call this%advz%free()

    if (allocated(this%Ax_vel)) then
       deallocate(this%Ax_vel)
    end if

    if (allocated(this%Ax_prs)) then
       deallocate(this%Ax_prs)
    end if

    if (allocated(this%prs_res)) then
       deallocate(this%prs_res)
    end if

    if (allocated(this%vel_res)) then
       deallocate(this%vel_res)
    end if

    if (allocated(this%sumab)) then
       deallocate(this%sumab)
    end if

    if (allocated(this%makeabf)) then
       deallocate(this%makeabf)
    end if

    if (allocated(this%makebdf)) then
       deallocate(this%makebdf)
    end if

    if (allocated(this%makeoifs)) then
       deallocate(this%makeoifs)
    end if

    if (allocated(this%ext_bdf)) then
       deallocate(this%ext_bdf)
    end if

    call this%vol_flow%free()

  end subroutine fluid_pnpn_free

  !> Advance fluid simulation in time.
  !! @param t The time value.
  !! @param tstep The current interation.
  !! @param dt The timestep
  !! @param ext_bdf Time integration logic.
  !! @param dt_controller timestep controller
  subroutine fluid_pnpn_step(this, t, tstep, dt, ext_bdf, dt_controller)
    class(fluid_pnpn_t), target, intent(inout) :: this
    real(kind=rp), intent(in) :: t
    integer, intent(in) :: tstep
    real(kind=rp), intent(in) :: dt
    type(time_scheme_controller_t), intent(in) :: ext_bdf
    type(time_step_controller_t), intent(in) :: dt_controller
    ! number of degrees of freedom
    integer :: n
    ! Solver results monitors (pressure + 3 velocity)
    type(ksp_monitor_t) :: ksp_results(4)
    ! Extrapolated velocity for the pressure residual
    type(field_t), pointer :: u_e, v_e, w_e
    ! Indices for tracking temporary fields
    integer :: temp_indices(3)

    type(file_t) :: dump_file
    class(bc_t), pointer :: bc_i
    type(non_normal_t), pointer :: bc_j

    if (this%freeze) return

    n = this%dm_Xh%size()

    call profiler_start_region('Fluid', 1)
    associate(u => this%u, v => this%v, w => this%w, p => this%p, &
         du => this%du, dv => this%dv, dw => this%dw, dp => this%dp, &
         u_res => this%u_res, v_res => this%v_res, w_res => this%w_res, &
         p_res => this%p_res, Ax_vel => this%Ax_vel, Ax_prs => this%Ax_prs, &
         Xh => this%Xh, &
         c_Xh => this%c_Xh, dm_Xh => this%dm_Xh, gs_Xh => this%gs_Xh, &
         ulag => this%ulag, vlag => this%vlag, wlag => this%wlag, &
         msh => this%msh, prs_res => this%prs_res, &
         source_term => this%source_term, vel_res => this%vel_res, &
         sumab => this%sumab, makeoifs => this%makeoifs, &
         makeabf => this%makeabf, makebdf => this%makebdf, &
         vel_projection_dim => this%vel_projection_dim, &
         pr_projection_dim => this%pr_projection_dim, &
         rho => this%rho, mu => this%mu, oifs => this%oifs, &
         rho_field => this%rho_field, mu_field => this%mu_field, &
         f_x => this%f_x, f_y => this%f_y, f_z => this%f_z, &
         if_variable_dt => dt_controller%if_variable_dt, &
         dt_last_change => dt_controller%dt_last_change)

      ! Get temporary arrays
      call this%scratch%request_field(u_e, temp_indices(1))
      call this%scratch%request_field(v_e, temp_indices(2))
      call this%scratch%request_field(w_e, temp_indices(3))
      call sumab%compute_fluid(u_e, v_e, w_e, u, v, w, &
           ulag, vlag, wlag, ext_bdf%advection_coeffs, ext_bdf%nadv)

      ! Compute the source terms
      call this%source_term%compute(t, tstep)

      ! Add Neumann bc contributions to the RHS
      call this%bcs_vel%apply_vector(f_x%x, f_y%x, f_z%x, &
           this%dm_Xh%size(), t, tstep, strong = .false.)

      ! Compute the gradient jump penalty term
      if (this%if_gradient_jump_penalty .eqv. .true.) then
         call this%gradient_jump_penalty_u%compute(u, v, w, u)
         call this%gradient_jump_penalty_v%compute(u, v, w, v)
         call this%gradient_jump_penalty_w%compute(u, v, w, w)
         call this%gradient_jump_penalty_u%perform(f_x)
         call this%gradient_jump_penalty_v%perform(f_y)
         call this%gradient_jump_penalty_w%perform(f_z)
      end if

      if (oifs) then
         ! Add the advection operators to the right-hand-side.
         call this%adv%compute(u, v, w, &
              this%advx, this%advy, this%advz, &
              Xh, this%c_Xh, dm_Xh%size(), dt)

         ! At this point the RHS contains the sum of the advection operator and
         ! additional source terms, evaluated using the velocity field from the
         ! previous time-step. Now, this value is used in the explicit time
         ! scheme to advance both terms in time.
         call makeabf%compute_fluid(this%abx1, this%aby1, this%abz1,&
              this%abx2, this%aby2, this%abz2, &
              f_x%x, f_y%x, f_z%x, &
              rho, ext_bdf%advection_coeffs, n)

         ! Now, the source terms from the previous time step are added to the RHS.
         call makeoifs%compute_fluid(this%advx%x, this%advy%x, this%advz%x, &
              f_x%x, f_y%x, f_z%x, &
              rho, dt, n)
      else
         ! Add the advection operators to the right-hand-side.
         call this%adv%compute(u, v, w, &
              f_x, f_y, f_z, &
              Xh, this%c_Xh, dm_Xh%size())

         ! At this point the RHS contains the sum of the advection operator and
         ! additional source terms, evaluated using the velocity field from the
         ! previous time-step. Now, this value is used in the explicit time
         ! scheme to advance both terms in time.
         call makeabf%compute_fluid(this%abx1, this%aby1, this%abz1,&
              this%abx2, this%aby2, this%abz2, &
              f_x%x, f_y%x, f_z%x, &
              rho, ext_bdf%advection_coeffs, n)

         ! Add the RHS contributions coming from the BDF scheme.
         call makebdf%compute_fluid(ulag, vlag, wlag, f_x%x, f_y%x, f_z%x, &
              u, v, w, c_Xh%B, rho, dt, &
              ext_bdf%diffusion_coeffs, ext_bdf%ndiff, n)
      end if

      call ulag%update()
      call vlag%update()
      call wlag%update()

      call this%bc_apply_vel(t, tstep, strong = .true.)
      call this%bc_apply_prs(t, tstep)

      ! Update material properties if necessary
      call this%update_material_properties()

      ! Compute pressure residual.
      call profiler_start_region('Pressure_residual', 18)

      call prs_res%compute(p, p_res,&
           u, v, w, &
           u_e, v_e, w_e, &
           f_x, f_y, f_z, &
           c_Xh, gs_Xh, &
           this%bc_prs_surface, this%bc_sym_surface,&
           Ax_prs, ext_bdf%diffusion_coeffs(1), dt, &
           mu_field, rho_field)

      ! De-mean the pressure residual when no strong pressure boundaries present
      if (.not. this%prs_dirichlet) call ortho(p_res%x, this%glb_n_points, n)

      call gs_Xh%op(p_res, GS_OP_ADD)

      ! Set the residual to zero at strong pressure boundaries.
      call this%bclst_dp%apply_scalar(p_res%x, p%dof%size(), t, tstep)


      call profiler_end_region('Pressure_residual', 18)


      call this%proj_prs%pre_solving(p_res%x, tstep, c_Xh, n, dt_controller, &
           'Pressure')

      call this%pc_prs%update()

      call profiler_start_region('Pressure_solve', 3)

      ! Solve for the pressure increment.
      ksp_results(1) = &
           this%ksp_prs%solve(Ax_prs, dp, p_res%x, n, c_Xh, this%bclst_dp, gs_Xh)


      call profiler_end_region('Pressure_solve', 3)

      call this%proj_prs%post_solving(dp%x, Ax_prs, c_Xh, &
           this%bclst_dp, gs_Xh, n, tstep, dt_controller)

      ! Update the pressure with the increment. Demean if necessary.
      call field_add2(p, dp, n)
      if (.not. this%prs_dirichlet) call ortho(p%x, this%glb_n_points, n)

      ! Compute velocity residual.
      call profiler_start_region('Velocity_residual', 19)
      call vel_res%compute(Ax_vel, u, v, w, &
           u_res, v_res, w_res, &
           p, &
           f_x, f_y, f_z, &
           c_Xh, msh, Xh, &
           mu_field, rho_field, ext_bdf%diffusion_coeffs(1), &
           dt, dm_Xh%size())

      call gs_Xh%op(u_res, GS_OP_ADD)
      call gs_Xh%op(v_res, GS_OP_ADD)
      call gs_Xh%op(w_res, GS_OP_ADD)

      ! Set residual to zero at strong velocity boundaries.
      call this%bclst_vel_res%apply(u_res, v_res, w_res, t, tstep)


      call profiler_end_region('Velocity_residual', 19)

      call this%proj_u%pre_solving(u_res%x, tstep, c_Xh, n, dt_controller)
      call this%proj_v%pre_solving(v_res%x, tstep, c_Xh, n, dt_controller)
      call this%proj_w%pre_solving(w_res%x, tstep, c_Xh, n, dt_controller)

      call this%pc_vel%update()

      call profiler_start_region("Velocity_solve", 4)
      ksp_results(2:4) = this%ksp_vel%solve_coupled(Ax_vel, du, dv, dw, &
           u_res%x, v_res%x, w_res%x, n, c_Xh, &
           this%bclst_du, this%bclst_dv, this%bclst_dw, gs_Xh, &
           this%ksp_vel%max_iter)
      call profiler_end_region("Velocity_solve", 4)

      call this%proj_u%post_solving(du%x, Ax_vel, c_Xh, &
           this%bclst_du, gs_Xh, n, tstep, dt_controller)
      call this%proj_v%post_solving(dv%x, Ax_vel, c_Xh, &
           this%bclst_dv, gs_Xh, n, tstep, dt_controller)
      call this%proj_w%post_solving(dw%x, Ax_vel, c_Xh, &
           this%bclst_dw, gs_Xh, n, tstep, dt_controller)

      if (NEKO_BCKND_DEVICE .eq. 1) then
         call device_opadd2cm(u%x_d, v%x_d, w%x_d, &
              du%x_d, dv%x_d, dw%x_d, 1.0_rp, n, msh%gdim)
      else
         call opadd2cm(u%x, v%x, w%x, du%x, dv%x, dw%x, 1.0_rp, n, msh%gdim)
      end if

      if (this%forced_flow_rate) then
         call this%vol_flow%adjust( u, v, w, p, u_res, v_res, w_res, p_res, &
              c_Xh, gs_Xh, ext_bdf, rho, mu, dt, &
              this%bclst_dp, this%bclst_du, this%bclst_dv, &
              this%bclst_dw, this%bclst_vel_res, Ax_vel, Ax_prs, this%ksp_prs, &
              this%ksp_vel, this%pc_prs, this%pc_vel, this%ksp_prs%max_iter, &
              this%ksp_vel%max_iter)
      end if

      call fluid_step_info(tstep, t, dt, ksp_results, this%strict_convergence)

      call this%scratch%relinquish_field(temp_indices)

    end associate
    call profiler_end_region('Fluid', 1)
  end subroutine fluid_pnpn_step

  !> Sets up the boundary condition for the scheme.
  !! @param user The user interface.
  subroutine fluid_pnpn_setup_bcs(this, user, params)
    class(fluid_pnpn_t), intent(inout) :: this
    type(user_t), target, intent(in) :: user
    type(json_file), intent(inout) :: params
    integer :: i, n_bcs, zone_index, j, zone_size, global_zone_size, ierr
    class(bc_t), pointer :: bc_i
    type(json_core) :: core
    type(json_value), pointer :: bc_object
    type(json_file) :: bc_subdict
    logical :: found
    ! Monitor which boundary zones have been marked
    logical, allocatable :: marked_zones(:)
    integer, allocatable :: zone_indices(:)

    ! Lists for the residuals and solution increments
    call this%bclst_vel_res%init()
    call this%bclst_du%init()
    call this%bclst_dv%init()
    call this%bclst_dw%init()
    call this%bclst_dp%init()

    call this%bc_vel_res%init_from_components(this%c_Xh)
    call this%bc_du%init_from_components(this%c_Xh)
    call this%bc_dv%init_from_components(this%c_Xh)
    call this%bc_dw%init_from_components(this%c_Xh)
    call this%bc_dp%init_from_components(this%c_Xh)

    ! Special PnPn boundary conditions for pressure
    call this%bc_prs_surface%init_from_components(this%c_Xh)
    call this%bc_sym_surface%init_from_components(this%c_Xh)

    ! Populate bcs_vel and bcs_prs based on the case file
    if (params%valid_path('case.fluid.boundary_conditions')) then
       call params%info('case.fluid.boundary_conditions', n_children = n_bcs)
       call params%get_core(core)
       call params%get('case.fluid.boundary_conditions', bc_object, found)

       !
       ! Velocity bcs
       !
       call this%bcs_vel%init(n_bcs)

       allocate(marked_zones(size(this%msh%labeled_zones)))
       marked_zones = .false.

       do i = 1, n_bcs
          ! Create a new json containing just the subdict for this bc
          call json_extract_item(core, bc_object, i, bc_subdict)

          call json_get(bc_subdict, "zone_indices", zone_indices)

          ! Check that we are not trying to assing a bc to zone, for which one
          ! has already been assigned and that the zone has more than 0 size
          ! in the mesh.
          do j = 1, size(zone_indices)
             zone_size = this%msh%labeled_zones(zone_indices(j))%size
             call MPI_Allreduce(zone_size, global_zone_size, 1, &
                  MPI_INTEGER, MPI_MAX, NEKO_COMM, ierr)

             if (global_zone_size .eq. 0) then
                write(error_unit, '(A, A, I0, A, A, I0, A)') "*** ERROR ***: ",&
                     "Zone index ", zone_indices(j), &
                     " is invalid as this zone has 0 size, meaning it ", &
                     "does not in the mesh. Check fluid boundary condition ", &
                     i, "."
                error stop
             end if

             if (marked_zones(zone_indices(j)) .eqv. .true.) then
                write(error_unit, '(A, A, I0, A, A, A, A)') "*** ERROR ***: ", &
                     "Zone with index ", zone_indices(j), &
                     " has already been assigned a boundary condition. ", &
                     "Please check your boundary_conditions entry for the ", &
                     "fluid and make sure that each zone index appears only ", &
                     "in a single boundary condition."
                error stop
             else
                marked_zones(zone_indices(j)) = .true.
             end if
          end do

          bc_i => null()
          call velocity_bc_factory(bc_i, this, bc_subdict, this%c_Xh, user)

          ! Not all bcs require an allocation for velocity in particular,
          ! so we check.
          if (associated(bc_i)) then

             ! We need to treat mixed bcs separately because they are by
             ! convention marked weak and currently contain nested
             ! bcs, some of which are strong.
             select type (bc_i)
             type is (symmetry_t)
                ! Symmetry has 3 internal bcs, but only one actually contains
                ! markings.
                ! Symmetry's apply_scalar doesn't do anything, so we need to mark
                ! individual nested bcs to the du,dv,dw, whereas the vel_res can
                ! just get symmetry as a whole, because on this list we call
                ! apply_vector.
                ! Additionally we have to mark the special surface bc for p.
                call this%bclst_vel_res%append(bc_i)
                call this%bc_du%mark_facets(bc_i%bc_x%marked_facet)
                call this%bc_dv%mark_facets(bc_i%bc_y%marked_facet)
                call this%bc_dw%mark_facets(bc_i%bc_z%marked_facet)

                call this%bcs_vel%append(bc_i)

                call this%bc_sym_surface%mark_facets(bc_i%marked_facet)
             type is (non_normal_t)
                ! This is a bc for the residuals and increments, not the
                ! velocity itself. So, don't append to bcs_vel
                call this%bclst_vel_res%append(bc_i)
                call this%bc_du%mark_facets(bc_i%bc_x%marked_facet)
                call this%bc_dv%mark_facets(bc_i%bc_y%marked_facet)
                call this%bc_dw%mark_facets(bc_i%bc_z%marked_facet)
             type is (shear_stress_t)
                ! Same as symmetry
                call this%bclst_vel_res%append(bc_i%symmetry)
                call this%bclst_du%append(bc_i%symmetry%bc_x)
                call this%bclst_dv%append(bc_i%symmetry%bc_y)
                call this%bclst_dw%append(bc_i%symmetry%bc_z)

                call this%bcs_vel%append(bc_i)
             type is (wall_model_bc_t)
                ! Same as symmetry
                call this%bclst_vel_res%append(bc_i%symmetry)
                call this%bclst_du%append(bc_i%symmetry%bc_x)
                call this%bclst_dv%append(bc_i%symmetry%bc_y)
                call this%bclst_dw%append(bc_i%symmetry%bc_z)

                call this%bcs_vel%append(bc_i)
             class default

                ! For the default case we use our dummy zero_dirichlet bcs to
                ! mark the same faces as in ordinary velocity dirichlet
                ! conditions.
                ! Additionally we mark the special PnPn pressure  bc.
                if (bc_i%strong .eqv. .true.) then
                   call this%bc_vel_res%mark_facets(bc_i%marked_facet)
                   call this%bc_du%mark_facets(bc_i%marked_facet)
                   call this%bc_dv%mark_facets(bc_i%marked_facet)
                   call this%bc_dw%mark_facets(bc_i%marked_facet)

                   call this%bc_prs_surface%mark_facets(bc_i%marked_facet)
                end if

                call this%bcs_vel%append(bc_i)
             end select
          end if
       end do

       ! Make sure all labeled zones with non-zero size have been marked
       do i = 1, size(this%msh%labeled_zones)
          if ((this%msh%labeled_zones(i)%size .gt. 0) .and. &
               (marked_zones(i) .eqv. .false.)) then
             write(error_unit, '(A, A, I0)') "*** ERROR ***: ", &
                  "No fluid boundary condition assigned to zone ", i
             error stop
          end if
       end do

       !
       ! Pressure bcs
       !
       call this%bcs_prs%init(n_bcs)

       do i = 1, n_bcs
          ! Create a new json containing just the subdict for this bc
          call json_extract_item(core, bc_object, i, bc_subdict)
          bc_i => null()
          call pressure_bc_factory(bc_i, this, bc_subdict, this%c_Xh, user)

          ! Not all bcs require an allocation for pressure in particular,
          ! so we check.
          if (associated(bc_i)) then
             call this%bcs_prs%append(bc_i)

             ! Mark strong bcs in the dummy dp bc to force zero change.
             if (bc_i%strong .eqv. .true.) then
                call this%bc_dp%mark_facets(bc_i%marked_facet)
             end if

          end if

       end do
    end if

    call this%bc_prs_surface%finalize()
    call this%bc_sym_surface%finalize()

    call this%bc_vel_res%finalize()
    call this%bc_du%finalize()
    call this%bc_dv%finalize()
    call this%bc_dw%finalize()
    call this%bc_dp%finalize()

    call this%bclst_vel_res%append(this%bc_vel_res)
    call this%bclst_du%append(this%bc_du)
    call this%bclst_dv%append(this%bc_dv)
    call this%bclst_dw%append(this%bc_dw)
    call this%bclst_dp%append(this%bc_dp)

    ! If we have no strong pressure bcs, we will demean the pressure
    this%prs_dirichlet = .not. this%bclst_dp%is_empty()
    call MPI_Allreduce(MPI_IN_PLACE, this%prs_dirichlet, 1, &
         MPI_LOGICAL, MPI_LOR, NEKO_COMM)

  end subroutine fluid_pnpn_setup_bcs

  !> Write a field with boundary condition specifications
  subroutine fluid_pnpn_write_boundary_conditions(this)
    use inflow, only : inflow_t
    use field_dirichlet, only : field_dirichlet_t
    use blasius, only : blasius_t
    use field_dirichlet_vector, only : field_dirichlet_vector_t
    use usr_inflow, only : usr_inflow_t
    use dong_outflow, only : dong_outflow_t
    class(fluid_pnpn_t), target, intent(inout) :: this
    type(dirichlet_t) :: bdry_mask
    type(field_t), pointer :: bdry_field
    type(file_t) :: bdry_file
    integer :: temp_index, i
    class(bc_t), pointer :: bci
    character(len=LOG_SIZE) :: log_buf

    call neko_log%section("Fluid boundary conditions")
    write(log_buf, '(A)') 'Marking using integer keys in bdry0.f00000'
    call neko_log%message(log_buf)
    write(log_buf, '(A)') 'Condition-value pairs: '
    call neko_log%message(log_buf)
    write(log_buf, '(A)') '  no_slip                         = 1'
    call neko_log%message(log_buf)
    write(log_buf, '(A)') '  velocity_value                  = 2'
    call neko_log%message(log_buf)
    write(log_buf, '(A)') '  outflow, normal_outflow (+dong) = 3'
    call neko_log%message(log_buf)
    write(log_buf, '(A)') '  symmetry                        = 4'
    call neko_log%message(log_buf)
    write(log_buf, '(A)') '  user_velocity_pointwise         = 5'
    call neko_log%message(log_buf)
    write(log_buf, '(A)') '  periodic                        = 6'
    call neko_log%message(log_buf)
    write(log_buf, '(A)') '  user_velocity                   = 7'
    call neko_log%message(log_buf)
    write(log_buf, '(A)') '  user_pressure                   = 8'
    call neko_log%message(log_buf)
    write(log_buf, '(A)') '  shear_stress                    = 9'
    call neko_log%message(log_buf)
    write(log_buf, '(A)') '  wall_modelling                  = 10'
    call neko_log%message(log_buf)
    write(log_buf, '(A)') '  blasius_profile                 = 11'
    call neko_log%message(log_buf)
    call neko_log%end_section()

    call this%scratch%request_field(bdry_field, temp_index)
    bdry_field = 0.0_rp



    call bdry_mask%init_from_components(this%c_Xh, 6.0_rp)
    call bdry_mask%mark_zone(this%msh%periodic)
    call bdry_mask%finalize()
    call bdry_mask%apply_scalar(bdry_field%x, this%dm_Xh%size())
    call bdry_mask%free()

    do i = 1, this%bcs_prs%size()
       bci => this%bcs_prs%get(i)
       select type (bc => bci)
       type is (zero_dirichlet_t)
          call bdry_mask%init_from_components(this%c_Xh, 3.0_rp)
          call bdry_mask%mark_facets(bci%marked_facet)
          call bdry_mask%finalize()
          call bdry_mask%apply_scalar(bdry_field%x, this%dm_Xh%size())
          call bdry_mask%free()
       type is (dong_outflow_t)
          call bdry_mask%init_from_components(this%c_Xh, 3.0_rp)
          call bdry_mask%mark_facets(bci%marked_facet)
          call bdry_mask%finalize()
          call bdry_mask%apply_scalar(bdry_field%x, this%dm_Xh%size())
          call bdry_mask%free()
       type is (field_dirichlet_t)
          call bdry_mask%init_from_components(this%c_Xh, 8.0_rp)
          call bdry_mask%mark_facets(bci%marked_facet)
          call bdry_mask%finalize()
          call bdry_mask%apply_scalar(bdry_field%x, this%dm_Xh%size())
          call bdry_mask%free()
       end select
    end do

    do i = 1, this%bcs_vel%size()
       bci => this%bcs_vel%get(i)
       select type (bc => bci)
       type is (zero_dirichlet_t)
          call bdry_mask%init_from_components(this%c_Xh, 1.0_rp)
          call bdry_mask%mark_facets(bci%marked_facet)
          call bdry_mask%finalize()
          call bdry_mask%apply_scalar(bdry_field%x, this%dm_Xh%size())
          call bdry_mask%free()
       type is (inflow_t)
          call bdry_mask%init_from_components(this%c_Xh, 2.0_rp)
          call bdry_mask%mark_facets(bci%marked_facet)
          call bdry_mask%finalize()
          call bdry_mask%apply_scalar(bdry_field%x, this%dm_Xh%size())
          call bdry_mask%free()
       type is (symmetry_t)
          call bdry_mask%init_from_components(this%c_Xh, 4.0_rp)
          call bdry_mask%mark_facets(bci%marked_facet)
          call bdry_mask%finalize()
          call bdry_mask%apply_scalar(bdry_field%x, this%dm_Xh%size())
          call bdry_mask%free()
       type is (usr_inflow_t)
          call bdry_mask%init_from_components(this%c_Xh, 5.0_rp)
          call bdry_mask%mark_facets(bci%marked_facet)
          call bdry_mask%finalize()
          call bdry_mask%apply_scalar(bdry_field%x, this%dm_Xh%size())
          call bdry_mask%free()
       type is (field_dirichlet_vector_t)
          call bdry_mask%init_from_components(this%c_Xh, 7.0_rp)
          call bdry_mask%mark_facets(bci%marked_facet)
          call bdry_mask%finalize()
          call bdry_mask%apply_scalar(bdry_field%x, this%dm_Xh%size())
          call bdry_mask%free()
       type is (shear_stress_t)
          call bdry_mask%init_from_components(this%c_Xh, 9.0_rp)
          call bdry_mask%mark_facets(bci%marked_facet)
          call bdry_mask%finalize()
          call bdry_mask%apply_scalar(bdry_field%x, this%dm_Xh%size())
          call bdry_mask%free()
       type is (wall_model_bc_t)
          call bdry_mask%init_from_components(this%c_Xh, 10.0_rp)
          call bdry_mask%mark_facets(bci%marked_facet)
          call bdry_mask%finalize()
          call bdry_mask%apply_scalar(bdry_field%x, this%dm_Xh%size())
          call bdry_mask%free()
       type is (blasius_t)
          call bdry_mask%init_from_components(this%c_Xh, 11.0_rp)
          call bdry_mask%mark_facets(bci%marked_facet)
          call bdry_mask%finalize()
          call bdry_mask%apply_scalar(bdry_field%x, this%dm_Xh%size())
          call bdry_mask%free()
       end select
    end do


    bdry_file = file_t('bdry.fld')
    call bdry_file%write(bdry_field)

    call this%scratch%relinquish_field(temp_index)
  end subroutine fluid_pnpn_write_boundary_conditions

end module fluid_pnpn<|MERGE_RESOLUTION|>--- conflicted
+++ resolved
@@ -328,116 +328,6 @@
       call this%advz%init(dm_Xh, "advz")
     end associate
 
-<<<<<<< HEAD
-    ! Initialize velocity surface terms in pressure rhs
-    call this%bc_prs_surface%init_base(this%c_Xh)
-    call this%bc_prs_surface%mark_zone(msh%inlet)
-    call this%bc_prs_surface%mark_zones_from_list(msh%labeled_zones,&
-                                                 'v', this%bc_labels)
-    ! This impacts the rhs of the pressure,
-    ! need to check what is correct to add here
-    call this%bc_prs_surface%mark_zones_from_list(msh%labeled_zones,&
-                                                 'd_vel_u', this%bc_labels)
-    call this%bc_prs_surface%mark_zones_from_list(msh%labeled_zones,&
-                                                 'd_vel_v', this%bc_labels)
-    call this%bc_prs_surface%mark_zones_from_list(msh%labeled_zones,&
-                                                 'd_vel_w', this%bc_labels)
-    call this%bc_prs_surface%finalize(.true.)
-    ! Initialize symmetry surface terms in pressure rhs
-    call this%bc_sym_surface%init_base(this%c_Xh)
-    call this%bc_sym_surface%mark_zone(msh%sympln)
-    call this%bc_sym_surface%mark_zones_from_list(msh%labeled_zones,&
-                                                 'sym', this%bc_labels)
-    ! Same here, should du, dv, dw be marked here?
-    call this%bc_sym_surface%finalize(.true.)
-    ! Initialize dirichlet bcs for velocity residual
-    call this%bc_vel_res_non_normal%init_base(this%c_Xh)
-    call this%bc_vel_res_non_normal%mark_zone(msh%outlet_normal)
-    call this%bc_vel_res_non_normal%mark_zones_from_list(msh%labeled_zones,&
-                                                         'on', this%bc_labels)
-    call this%bc_vel_res_non_normal%mark_zones_from_list(msh%labeled_zones,&
-                                                         'on+dong', &
-                                                         this%bc_labels)
-    call this%bc_vel_res_non_normal%finalize()
-    call this%bc_vel_res_non_normal%init(this%c_Xh)
-
-    call this%bc_field_dirichlet_p%init_base(this%c_Xh)
-    call this%bc_field_dirichlet_p%mark_zones_from_list(msh%labeled_zones, &
-      'on+dong', this%bc_labels)
-    call this%bc_field_dirichlet_p%mark_zones_from_list(msh%labeled_zones, &
-      'o+dong', this%bc_labels)
-    call this%bc_field_dirichlet_p%mark_zones_from_list(msh%labeled_zones, &
-      'd_pres', this%bc_labels)
-    call this%bc_field_dirichlet_p%finalize()
-    call this%bc_field_dirichlet_p%set_g(0.0_rp)
-    call bc_list_init(this%bclst_dp)
-    call bc_list_add(this%bclst_dp, this%bc_field_dirichlet_p)
-    !Add 0 prs bcs
-    call bc_list_add(this%bclst_dp, this%bc_prs)
-
-    call this%bc_field_dirichlet_u%init_base(this%c_Xh)
-    call this%bc_field_dirichlet_u%mark_zones_from_list( &
-      msh%labeled_zones, 'd_vel_u', this%bc_labels)
-    call this%bc_field_dirichlet_u%finalize()
-    call this%bc_field_dirichlet_u%set_g(0.0_rp)
-
-    call this%bc_field_dirichlet_v%init_base(this%c_Xh)
-    call this%bc_field_dirichlet_v%mark_zones_from_list(msh%labeled_zones, &
-                                                        'd_vel_v', &
-                                                        this%bc_labels)
-    call this%bc_field_dirichlet_v%finalize()
-    call this%bc_field_dirichlet_v%set_g(0.0_rp)
-
-    call this%bc_field_dirichlet_w%init_base(this%c_Xh)
-    call this%bc_field_dirichlet_w%mark_zones_from_list(msh%labeled_zones, &
-                                                       'd_vel_w', &
-                                                        this%bc_labels)
-    call this%bc_field_dirichlet_w%finalize()
-    call this%bc_field_dirichlet_w%set_g(0.0_rp)
-
-    call this%bc_vel_res%init_base(this%c_Xh)
-    call this%bc_vel_res%mark_zone(msh%inlet)
-    call this%bc_vel_res%mark_zone(msh%wall)
-    call this%bc_vel_res%mark_zones_from_list(msh%labeled_zones, &
-                                              'v', this%bc_labels)
-    call this%bc_vel_res%mark_zones_from_list(msh%labeled_zones, &
-                                              'w', this%bc_labels) 
-    call this%bc_vel_res%finalize()
-    call this%bc_vel_res%set_g(0.0_rp)
-    call bc_list_init(this%bclst_vel_res)
-    call bc_list_add(this%bclst_vel_res, this%bc_vel_res)
-    call bc_list_add(this%bclst_vel_res, this%bc_vel_res_non_normal)
-    call bc_list_add(this%bclst_vel_res, this%bc_sym)
-    call bc_list_add(this%bclst_vel_res, this%bc_sh%symmetry)
-    call bc_list_add(this%bclst_vel_res, this%bc_wallmodel%symmetry)
-
-    !Initialize bcs for u, v, w velocity components
-    call bc_list_init(this%bclst_du)
-    call bc_list_add(this%bclst_du, this%bc_sym%bc_x)
-    call bc_list_add(this%bclst_du, this%bc_sh%symmetry%bc_x)
-    call bc_list_add(this%bclst_du, this%bc_wallmodel%symmetry%bc_x)
-    call bc_list_add(this%bclst_du, this%bc_vel_res_non_normal%bc_x)
-    call bc_list_add(this%bclst_du, this%bc_vel_res)
-    call bc_list_add(this%bclst_du, this%bc_field_dirichlet_u)
-
-    call bc_list_init(this%bclst_dv)
-    call bc_list_add(this%bclst_dv, this%bc_sym%bc_y)
-    call bc_list_add(this%bclst_dv, this%bc_sh%symmetry%bc_y)
-    call bc_list_add(this%bclst_dv, this%bc_wallmodel%symmetry%bc_y)
-    call bc_list_add(this%bclst_dv, this%bc_vel_res_non_normal%bc_y)
-    call bc_list_add(this%bclst_dv, this%bc_vel_res)
-    call bc_list_add(this%bclst_dv, this%bc_field_dirichlet_v)
-
-    call bc_list_init(this%bclst_dw)
-    call bc_list_add(this%bclst_dw, this%bc_sym%bc_z)
-    call bc_list_add(this%bclst_dw, this%bc_sh%symmetry%bc_z)
-    call bc_list_add(this%bclst_dw, this%bc_wallmodel%symmetry%bc_z)
-    call bc_list_add(this%bclst_dw, this%bc_vel_res_non_normal%bc_z)
-    call bc_list_add(this%bclst_dw, this%bc_vel_res)
-    call bc_list_add(this%bclst_dw, this%bc_field_dirichlet_w)
-
-    !Intialize projection space thingy
-=======
     call this%du%init(this%dm_Xh, 'du')
     call this%dv%init(this%dm_Xh, 'dv')
     call this%dw%init(this%dm_Xh, 'dw')
@@ -449,7 +339,6 @@
     ! Check if we need to output boundaries
     call json_get_or_default(params, 'case.output_boundary', found, .false.)
     if (found) call this%write_boundary_conditions()
->>>>>>> 7fb46c5f
 
     ! Intialize projection space
     if (this%variable_material_properties .and. &
