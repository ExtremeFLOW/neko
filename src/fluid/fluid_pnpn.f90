--- conflicted
+++ resolved
@@ -109,16 +109,7 @@
 
      !> Pressure projection
      type(projection_t) :: proj_prs
-<<<<<<< HEAD
      type(projection_vel_t) :: proj_vel
-=======
-     !> X velocity projection
-     type(projection_t) :: proj_u
-     !> Y velocity projection
-     type(projection_t) :: proj_v
-     !> Z velocity projection
-     type(projection_t) :: proj_w
->>>>>>> 98b9737f
 
      !
      ! Special Karniadakis scheme boundary conditions in the pressure equation
@@ -341,34 +332,6 @@
     ! Set up boundary conditions
     call this%setup_bcs(user, params)
 
-<<<<<<< HEAD
-    !Initialize bcs for u, v, w velocity components
-    call this%bclst_du%init()
-    call this%bclst_du%append(this%bc_sym%bc_x)
-    call this%bclst_du%append(this%bc_sh%symmetry%bc_x)
-    call this%bclst_du%append(this%bc_wallmodel%symmetry%bc_x)
-    call this%bclst_du%append(this%bc_vel_res_non_normal%bc_x)
-    call this%bclst_du%append(this%bc_vel_res)
-    call this%bclst_du%append(this%bc_field_dirichlet_u)
-
-    call this%bclst_dv%init()
-    call this%bclst_dv%append(this%bc_sym%bc_y)
-    call this%bclst_dv%append(this%bc_sh%symmetry%bc_y)
-    call this%bclst_dv%append(this%bc_wallmodel%symmetry%bc_y)
-    call this%bclst_dv%append(this%bc_vel_res_non_normal%bc_y)
-    call this%bclst_dv%append(this%bc_vel_res)
-    call this%bclst_dv%append(this%bc_field_dirichlet_v)
-
-    call this%bclst_dw%init()
-    call this%bclst_dw%append(this%bc_sym%bc_z)
-    call this%bclst_dw%append(this%bc_sh%symmetry%bc_z)
-    call this%bclst_dw%append(this%bc_wallmodel%symmetry%bc_z)
-    call this%bclst_dw%append(this%bc_vel_res_non_normal%bc_z)
-    call this%bclst_dw%append(this%bc_vel_res)
-    call this%bclst_dw%append(this%bc_field_dirichlet_w)
-
-    !Intialize projection space thingy
-=======
     ! Check if we need to output boundaries
     call json_get_or_default(params, 'case.output_boundary', found, .false.)
     if (found) call this%write_boundary_conditions()
@@ -381,21 +344,11 @@
     end if
 
 
->>>>>>> 98b9737f
     call this%proj_prs%init(this%dm_Xh%size(), this%pr_projection_dim, &
          this%pr_projection_activ_step)
 
-<<<<<<< HEAD
     call this%proj_vel%init(this%dm_Xh%size(), this%vel_projection_dim, &
                               this%vel_projection_activ_step)
-=======
-    call this%proj_u%init(this%dm_Xh%size(), this%vel_projection_dim, &
-         this%vel_projection_activ_step)
-    call this%proj_v%init(this%dm_Xh%size(), this%vel_projection_dim, &
-         this%vel_projection_activ_step)
-    call this%proj_w%init(this%dm_Xh%size(), this%vel_projection_dim, &
-         this%vel_projection_activ_step)
->>>>>>> 98b9737f
 
 
     ! Add lagged term to checkpoint
@@ -871,17 +824,8 @@
            this%ksp_vel%max_iter)
       call profiler_end_region("Velocity_solve", 4)
 
-<<<<<<< HEAD
       call this%proj_vel%post_solving(du%x, dv%x, dw%x, Ax_vel, c_Xh, &
                                  this%bclst_du, this%bclst_dv, this%bclst_dw, gs_Xh, n, tstep, dt_controller)
-=======
-      call this%proj_u%post_solving(du%x, Ax_vel, c_Xh, &
-           this%bclst_du, gs_Xh, n, tstep, dt_controller)
-      call this%proj_v%post_solving(dv%x, Ax_vel, c_Xh, &
-           this%bclst_dv, gs_Xh, n, tstep, dt_controller)
-      call this%proj_w%post_solving(dw%x, Ax_vel, c_Xh, &
-           this%bclst_dw, gs_Xh, n, tstep, dt_controller)
->>>>>>> 98b9737f
 
       if (NEKO_BCKND_DEVICE .eq. 1) then
          call device_opadd2cm(u%x_d, v%x_d, w%x_d, &
