! Copyright (c) 2022-2024, The Neko Authors
! All rights reserved.
!
! Redistribution and use in source and binary forms, with or without
! modification, are permitted provided that the following conditions
! are met:
!
!   * Redistributions of source code must retain the above copyright
!     notice, this list of conditions and the following disclaimer.
!
!   * Redistributions in binary form must reproduce the above
!     copyright notice, this list of conditions and the following
!     disclaimer in the documentation and/or other materials provided
!     with the distribution.
!
!   * Neither the name of the authors nor the names of its
!     contributors may be used to endorse or promote products derived
!     from this software without specific prior written permission.
!
! THIS SOFTWARE IS PROVIDED BY THE COPYRIGHT HOLDERS AND CONTRIBUTORS
! "AS IS" AND ANY EXPRESS OR IMPLIED WARRANTIES, INCLUDING, BUT NOT
! LIMITED TO, THE IMPLIED WARRANTIES OF MERCHANTABILITY AND FITNESS
! FOR A PARTICULAR PURPOSE ARE DISCLAIMED. IN NO EVENT SHALL THE
! COPYRIGHT OWNER OR CONTRIBUTORS BE LIABLE FOR ANY DIRECT, INDIRECT,
! INCIDENTAL, SPECIAL, EXEMPLARY, OR CONSEQUENTIAL DAMAGES (INCLUDING,
! BUT NOT LIMITED TO, PROCUREMENT OF SUBSTITUTE GOODS OR SERVICES;
! LOSS OF USE, DATA, OR PROFITS; OR BUSINESS INTERRUPTION) HOWEVER
! CAUSED AND ON ANY THEORY OF LIABILITY, WHETHER IN CONTRACT, STRICT
! LIABILITY, OR TORT (INCLUDING NEGLIGENCE OR OTHERWISE) ARISING IN
! ANY WAY OUT OF THE USE OF THIS SOFTWARE, EVEN IF ADVISED OF THE
! POSSIBILITY OF SUCH DAMAGE.
!
!> Modular version of the Classic Nek5000 Pn/Pn formulation for fluids
module fluid_pnpn
  use comm
  use num_types, only : rp
  use krylov, only : ksp_monitor_t
  use pnpn_residual, only : pnpn_prs_res_t, pnpn_vel_res_t, &
       pnpn_prs_res_factory, pnpn_vel_res_factory, &
       pnpn_prs_res_stress_factory, pnpn_vel_res_stress_factory
  use rhs_maker, only : rhs_maker_sumab_t, rhs_maker_bdf_t, rhs_maker_ext_t, &
       rhs_maker_oifs_t, rhs_maker_sumab_fctry, rhs_maker_bdf_fctry, &
       rhs_maker_ext_fctry, rhs_maker_oifs_fctry
  use fluid_volflow, only : fluid_volflow_t
  use fluid_scheme, only : fluid_scheme_t
  use device_mathops, only : device_opcolv, device_opadd2cm
  use fluid_aux, only : fluid_step_info
  use time_scheme_controller, only : time_scheme_controller_t
  use projection, only : projection_t
  use device, only : device_memcpy, HOST_TO_DEVICE
  use advection, only : advection_t, advection_factory
  use profiler, only : profiler_start_region, profiler_end_region
<<<<<<< HEAD
  use json_module, only : json_file, json_core, json_value
  use material_properties, only : material_properties_t
=======
  use json_utils, only : json_get, json_get_or_default
  use json_module, only : json_file
>>>>>>> c500d125
  use ax_product, only : ax_t, ax_helm_factory
  use field, only : field_t
  use dirichlet, only : dirichlet_t
  use facet_normal, only : facet_normal_t
  use non_normal, only : non_normal_t
  use mesh, only : mesh_t
  use user_intf, only : user_t
  use time_step_controller, only : time_step_controller_t
  use gs_ops, only : GS_OP_ADD
  use neko_config, only : NEKO_BCKND_DEVICE
  use math, only : col2, glsum
  use mathops, only : opadd2cm, opcolv
  use bc_list, only: bc_list_t
  use zero_dirichlet, only : zero_dirichlet_t
  use dong_outflow, only : dong_outflow_t
  use utils, only : neko_error
<<<<<<< HEAD
  use field_math, only : field_add2
  use bc, only : bc_t
  use coefs, only: coef_t
  use json_utils, only : json_get, json_get_or_default, json_extract_item
  use symmetry, only : symmetry_t
  use logger, only : neko_log, LOG_SIZE
  use field_registry, only : neko_field_registry
=======
  use field_math, only : field_add2, field_copy
>>>>>>> c500d125
  implicit none
  private


  type, public, extends(fluid_scheme_t) :: fluid_pnpn_t

     ! The right-hand sides in the linear solves.
     type(field_t) :: p_res, u_res, v_res, w_res

     !> The unknowns in the linear solves.
     type(field_t) :: dp, du, dv, dw

     !
     ! Implicit operators, i.e. the left-hand-side of the Helmholz problem.
     !

     ! Coupled Helmholz operator for velocity
     class(ax_t), allocatable :: Ax_vel
     ! Helmholz operator for pressure
     class(ax_t), allocatable :: Ax_prs

     !
     ! Projections for solver speed-up
     !

     !> Pressure projection
     type(projection_t) :: proj_prs
     !> X velocity projection
     type(projection_t) :: proj_u
     !> Y velocity projection
     type(projection_t) :: proj_v
     !> Z velocity projection
     type(projection_t) :: proj_w

     !
     ! Special Karniadakis scheme boundary conditions in the pressure equation
     !

     !> Surface term in pressure rhs. Masks all strong velocity bcs.
     type(facet_normal_t) :: bc_prs_surface

     !> Surface term in pressure rhs. Masks symmetry bcs.
     type(facet_normal_t) :: bc_sym_surface

     type(dong_outflow_t) :: bc_dong           !< Dong outflow condition


     type(zero_dirichlet_t) :: bc_vel_res   !< Dirichlet condition vel. res.
     type(zero_dirichlet_t) :: bc_field_dirichlet_p   !< Dirichlet condition vel. res.
     type(zero_dirichlet_t) :: bc_field_dirichlet_u   !< Dirichlet condition vel. res.
     type(zero_dirichlet_t) :: bc_field_dirichlet_v   !< Dirichlet condition vel. res.
     type(zero_dirichlet_t) :: bc_field_dirichlet_w   !< Dirichlet condition vel. res.
     type(non_normal_t) :: bc_vel_res_non_normal   !< Dirichlet condition vel. res.


     !
     ! Boundary condition lists
     !
     type(bc_list_t) :: bclst_vel_res
     type(bc_list_t) :: bclst_du
     type(bc_list_t) :: bclst_dv
     type(bc_list_t) :: bclst_dw
     type(bc_list_t) :: bclst_dp

     ! TEMP
     type(bc_list_t) :: bcs_prs

     class(advection_t), allocatable :: adv

     ! Time interpolation scheme
     logical :: oifs

     ! Time variables
     type(field_t) :: abx1, aby1, abz1
     type(field_t) :: abx2, aby2, abz2
     ! Advection terms for the oifs method
     type(field_t) :: advx, advy, advz

     !> Pressure residual
     class(pnpn_prs_res_t), allocatable :: prs_res

     !> Velocity residual
     class(pnpn_vel_res_t), allocatable :: vel_res

     !> Summation of AB/BDF contributions
     class(rhs_maker_sumab_t), allocatable :: sumab

     !> Contributions to kth order extrapolation scheme
     class(rhs_maker_ext_t), allocatable :: makeabf

     !> Contributions to F from lagged BD terms
     class(rhs_maker_bdf_t), allocatable :: makebdf

     !> Contributions to the RHS from the OIFS method
     class(rhs_maker_oifs_t), allocatable :: makeoifs

     !> Adjust flow volume
     type(fluid_volflow_t) :: vol_flow

   contains
     !> Constructor.
     procedure, pass(this) :: init => fluid_pnpn_init
     !> Destructor.
     procedure, pass(this) :: free => fluid_pnpn_free
     !> Perform a single time-step of the scheme.
     procedure, pass(this) :: step => fluid_pnpn_step
     !> Restart from a previous solution.
     procedure, pass(this) :: restart => fluid_pnpn_restart
     !> Set up boundary conditions.
     procedure, pass(this) :: pnpn_setup_bcs => fluid_pnpn_setup_bcs
  end type fluid_pnpn_t

contains

  subroutine fluid_pnpn_init(this, msh, lx, params, user, time_scheme)
    class(fluid_pnpn_t), target, intent(inout) :: this
    type(mesh_t), target, intent(inout) :: msh
    integer, intent(inout) :: lx
    type(json_file), target, intent(inout) :: params
    type(user_t), target, intent(in) :: user
    type(time_scheme_controller_t), target, intent(in) :: time_scheme
    character(len=15), parameter :: scheme = 'Modular (Pn/Pn)'
    integer :: i
    real(kind=rp) :: abs_tol
    character(len=LOG_SIZE) :: log_buf
    integer :: ierr, integer_val, solver_maxiter
    character(len=:), allocatable :: solver_type, precon_type

    call this%free()

    ! Initialize base class
    call this%scheme_init(msh, lx, params, .true., .true., scheme, user)

    ! Add pressure field to the registery. For this scheme it is in the same
    ! Xh as the velocity
    call neko_field_registry%add_field(this%dm_Xh, 'p')
    this%p => neko_field_registry%get_field('p')

    !
    ! Select governing equations via associated residual and Ax types
    !

    if (this%variable_material_properties .eqv. .true.) then
       ! Setup backend dependent Ax routines
       call ax_helm_factory(this%Ax_vel, full_formulation = .true.)

       ! Setup backend dependent prs residual routines
       call pnpn_prs_res_stress_factory(this%prs_res)

       ! Setup backend dependent vel residual routines
       call pnpn_vel_res_stress_factory(this%vel_res)
    else
       ! Setup backend dependent Ax routines
       call ax_helm_factory(this%Ax_vel, full_formulation = .false.)

       ! Setup backend dependent prs residual routines
       call pnpn_prs_res_factory(this%prs_res)

       ! Setup backend dependent vel residual routines
       call pnpn_vel_res_factory(this%vel_res)
    end if

    ! Setup Ax for the pressure
    call ax_helm_factory(this%Ax_prs, full_formulation = .false.)


    ! Setup backend dependent summation of AB/BDF
    call rhs_maker_sumab_fctry(this%sumab)

    ! Setup backend dependent summation of extrapolation scheme
    call rhs_maker_ext_fctry(this%makeabf)

    ! Setup backend depenent contributions to F from lagged BD terms
    call rhs_maker_bdf_fctry(this%makebdf)

<<<<<<< HEAD
    ! Initialize other fields specific to this scheme
=======
    ! Setup backend dependent summations of the OIFS method
    call rhs_maker_oifs_fctry(this%makeoifs)

    ! Initialize variables specific to this plan
    associate(Xh_lx => this%Xh%lx, Xh_ly => this%Xh%ly, Xh_lz => this%Xh%lz, &
         dm_Xh => this%dm_Xh, nelv => this%msh%nelv)

      call this%p_res%init(dm_Xh, "p_res")
      call this%u_res%init(dm_Xh, "u_res")
      call this%v_res%init(dm_Xh, "v_res")
      call this%w_res%init(dm_Xh, "w_res")
      call this%abx1%init(dm_Xh, "abx1")
      call this%aby1%init(dm_Xh, "aby1")
      call this%abz1%init(dm_Xh, "abz1")
      call this%abx2%init(dm_Xh, "abx2")
      call this%aby2%init(dm_Xh, "aby2")
      call this%abz2%init(dm_Xh, "abz2")
      call this%advx%init(dm_Xh, "advx")
      call this%advy%init(dm_Xh, "advy")
      call this%advz%init(dm_Xh, "advz")
      this%abx1 = 0.0_rp
      this%aby1 = 0.0_rp
      this%abz1 = 0.0_rp
      this%abx2 = 0.0_rp
      this%aby2 = 0.0_rp
      this%abz2 = 0.0_rp
      this%advx = 0.0_rp
      this%advy = 0.0_rp
      this%advz = 0.0_rp

      call this%du%init(dm_Xh, 'du')
      call this%dv%init(dm_Xh, 'dv')
      call this%dw%init(dm_Xh, 'dw')
      call this%dp%init(dm_Xh, 'dp')
>>>>>>> c500d125

    call this%p_res%init(this%dm_Xh, "p_res")
    call this%u_res%init(this%dm_Xh, "u_res")
    call this%v_res%init(this%dm_Xh, "v_res")
    call this%w_res%init(this%dm_Xh, "w_res")
    call this%abx1%init(this%dm_Xh, "abx1")
    call this%aby1%init(this%dm_Xh, "aby1")
    call this%abz1%init(this%dm_Xh, "abz1")
    call this%abx2%init(this%dm_Xh, "abx2")
    call this%aby2%init(this%dm_Xh, "aby2")
    call this%abz2%init(this%dm_Xh, "abz2")

<<<<<<< HEAD
    call this%du%init(this%dm_Xh, 'du')
    call this%dv%init(this%dm_Xh, 'dv')
    call this%dw%init(this%dm_Xh, 'dw')
    call this%dp%init(this%dm_Xh, 'dp')


    !
    ! Boundary conditions
    !

    ! Initialize velocity surface terms in pressure rhs. Masks all strong
    ! velocity bcs.
    call this%bc_prs_surface%init(this%c_Xh, params)
    do i = 1, this%bcs%size()
       if (this%bcs%strong(i) .eqv. .true.) then
          call this%bc_prs_surface%mark_facets( &
               this%bcs%items(i)%obj%marked_facet)
       end if
    end do
=======
    ! Initialize velocity surface terms in pressure rhs
    call this%bc_prs_surface%init_base(this%c_Xh)
    call this%bc_prs_surface%mark_zone(msh%inlet)
    call this%bc_prs_surface%mark_zones_from_list(msh%labeled_zones,&
                                                 'v', this%bc_labels)
    ! This impacts the rhs of the pressure,
    ! need to check what is correct to add here
    call this%bc_prs_surface%mark_zones_from_list(msh%labeled_zones,&
                                                 'd_vel_u', this%bc_labels)
    call this%bc_prs_surface%mark_zones_from_list(msh%labeled_zones,&
                                                 'd_vel_v', this%bc_labels)
    call this%bc_prs_surface%mark_zones_from_list(msh%labeled_zones,&
                                                 'd_vel_w', this%bc_labels)
>>>>>>> c500d125
    call this%bc_prs_surface%finalize()

    ! Initialize symmetry surface terms in pressure rhs. Masks symmetry bcs.
    call this%bc_sym_surface%init(this%c_Xh, params)
    do i = 1, this%bcs%size()
       select type (vel_bc => this%bcs%items(i)%obj)
       type is (symmetry_t)
          write(*,*) "MARKING PRESSURE SYMMETRY"
          call this%bc_sym_surface%mark_facets( &
               this%bcs%items(i)%obj%marked_facet)
       end select
    end do
    call this%bc_sym_surface%finalize()

    !call this%bc_prs_surface%mark_zones_from_list('v', this%bc_labels)

    ! This impacts the rhs of the pressure, need to check what is correct to add
    ! here

    !call this%bc_prs_surface%mark_zones_from_list('d_vel_u', this%bc_labels)
    !call this%bc_prs_surface%mark_zones_from_list('d_vel_v', this%bc_labels)
    !call this%bc_prs_surface%mark_zones_from_list('d_vel_w', this%bc_labels)
    !call this%bc_prs_surface%finalize()

    ! Generate pressure boundary condition list
    call this%pnpn_setup_bcs(user)

!    call this%bc_prs%mark_zones_from_list('o', this%bc_labels)
!    call this%bc_prs%mark_zones_from_list('on', this%bc_labels)

    ! Field dirichlet pressure bc
    call this%user_field_bc_prs%init_base(this%c_Xh)
    call this%user_field_bc_prs%mark_zones_from_list('d_pres', this%bc_labels)
    call this%user_field_bc_prs%finalize()
    call MPI_Allreduce(this%user_field_bc_prs%msk(0), integer_val, 1, &
         MPI_INTEGER, MPI_SUM, NEKO_COMM, ierr)

    call this%bc_field_dirichlet_p%init(this%c_Xh, params)
!    call this%bc_field_dirichlet_p%mark_zones_from_list('on+dong', &
!                                         this%bc_labels)
!    call this%bc_field_dirichlet_p%mark_zones_from_list('o+dong', &
!                                         this%bc_labels)
    call this%bc_field_dirichlet_p%mark_zones_from_list('d_pres', &
                                         this%bc_labels)
    call this%bc_field_dirichlet_p%finalize()

    if (integer_val .gt. 0)  call this%user_field_bc_prs%init_field('d_pres')
    call this%bclst_prs%append(this%user_field_bc_prs)
    call this%user_field_bc_vel%bc_list%append(this%user_field_bc_prs)

!    call this%bclst_prs%append(this%bc_prs)


!    call this%bc_dong%init(this%c_Xh, params)
!    call this%bc_dong%mark_zones_from_list('o+dong', this%bc_labels)
!    call this%bc_dong%mark_zones_from_list('on+dong', this%bc_labels)
!    call this%bc_dong%finalize()



    !call this%bc_sym_surface%mark_zones_from_list('sym', this%bc_labels)
    ! Same here, should du, dv, dw be marked here?
    !call this%bc_sym_surface%finalize()


    ! Initialize dirichlet bcs for velocity residual
    call this%bc_vel_res_non_normal%init(this%c_Xh, params)
    call this%bc_vel_res_non_normal%mark_zones_from_list('on', this%bc_labels)
    call this%bc_vel_res_non_normal%mark_zones_from_list('on+dong', &
                                                         this%bc_labels)
    call this%bc_vel_res_non_normal%finalize()



    call this%bclst_dp%init()
    call this%bclst_dp%append(this%bc_field_dirichlet_p)
    !Add 0 prs bcs
!    call this%bclst_dp%append(this%bc_prs)

    call this%bc_field_dirichlet_u%init(this%c_Xh, params)
    call this%bc_field_dirichlet_u%mark_zones_from_list('d_vel_u', &
                                         this%bc_labels)
    call this%bc_field_dirichlet_u%finalize()

    call this%bc_field_dirichlet_v%init(this%c_Xh, params)
    call this%bc_field_dirichlet_v%mark_zones_from_list('d_vel_v', &
                                         this%bc_labels)
    call this%bc_field_dirichlet_v%finalize()

    call this%bc_field_dirichlet_w%init(this%c_Xh, params)
    call this%bc_field_dirichlet_w%mark_zones_from_list('d_vel_w', &
                                         this%bc_labels)
    call this%bc_field_dirichlet_w%finalize()

    call this%bc_vel_res%init(this%c_Xh, params)
    call this%bc_vel_res%mark_zones_from_list('v', this%bc_labels)
    call this%bc_vel_res%mark_zones_from_list('w', this%bc_labels)
    call this%bc_vel_res%finalize()
<<<<<<< HEAD

    call this%bclst_vel_res%init()
    call this%bclst_vel_res%append(this%bc_vel_res)
    call this%bclst_vel_res%append(this%bc_vel_res_non_normal)
    call this%bclst_vel_res%append(this%bc_sym)

    !Initialize bcs for u, v, w velocity components
    call this%bclst_du%init()
    call this%bclst_du%append(this%bc_sym%bc_x)
    call this%bclst_du%append(this%bc_vel_res_non_normal%bc_x)
    call this%bclst_du%append(this%bc_vel_res)
    call this%bclst_du%append(this%bc_field_dirichlet_u)

    call this%bclst_dv%init()
    call this%bclst_dv%append(this%bc_sym%bc_y)
    call this%bclst_dv%append(this%bc_vel_res_non_normal%bc_y)
    call this%bclst_dv%append(this%bc_vel_res)
    call this%bclst_dv%append(this%bc_field_dirichlet_v)

    call this%bclst_dw%init()
    call this%bclst_dw%append(this%bc_sym%bc_z)
    call this%bclst_dw%append(this%bc_vel_res_non_normal%bc_z)
    call this%bclst_dw%append(this%bc_vel_res)
    call this%bclst_dw%append(this%bc_field_dirichlet_w)


    ! Intialize projection space
=======
    call this%bc_vel_res%set_g(0.0_rp)
    call bc_list_init(this%bclst_vel_res)
    call bc_list_add(this%bclst_vel_res, this%bc_vel_res)
    call bc_list_add(this%bclst_vel_res, this%bc_vel_res_non_normal)
    call bc_list_add(this%bclst_vel_res, this%bc_sym)
    call bc_list_add(this%bclst_vel_res, this%bc_sh%symmetry)
    call bc_list_add(this%bclst_vel_res, this%bc_wallmodel%symmetry)

    !Initialize bcs for u, v, w velocity components
    call bc_list_init(this%bclst_du)
    call bc_list_add(this%bclst_du, this%bc_sym%bc_x)
    call bc_list_add(this%bclst_du, this%bc_sh%symmetry%bc_x)
    call bc_list_add(this%bclst_du, this%bc_wallmodel%symmetry%bc_x)
    call bc_list_add(this%bclst_du, this%bc_vel_res_non_normal%bc_x)
    call bc_list_add(this%bclst_du, this%bc_vel_res)
    call bc_list_add(this%bclst_du, this%bc_field_dirichlet_u)

    call bc_list_init(this%bclst_dv)
    call bc_list_add(this%bclst_dv, this%bc_sym%bc_y)
    call bc_list_add(this%bclst_dv, this%bc_sh%symmetry%bc_y)
    call bc_list_add(this%bclst_dv, this%bc_wallmodel%symmetry%bc_y)
    call bc_list_add(this%bclst_dv, this%bc_vel_res_non_normal%bc_y)
    call bc_list_add(this%bclst_dv, this%bc_vel_res)
    call bc_list_add(this%bclst_dv, this%bc_field_dirichlet_v)

    call bc_list_init(this%bclst_dw)
    call bc_list_add(this%bclst_dw, this%bc_sym%bc_z)
    call bc_list_add(this%bclst_dw, this%bc_sh%symmetry%bc_z)
    call bc_list_add(this%bclst_dw, this%bc_wallmodel%symmetry%bc_z)
    call bc_list_add(this%bclst_dw, this%bc_vel_res_non_normal%bc_z)
    call bc_list_add(this%bclst_dw, this%bc_vel_res)
    call bc_list_add(this%bclst_dw, this%bc_field_dirichlet_w)

    !Intialize projection space thingy
>>>>>>> c500d125

    if (this%variable_material_properties .and. &
          this%vel_projection_dim .gt. 0) then
       call neko_error("Velocity projection not available for full stress &
             &formulation")
    end if


    call this%proj_prs%init(this%dm_Xh%size(), this%pr_projection_dim, &
                              this%pr_projection_activ_step)

    call this%proj_u%init(this%dm_Xh%size(), this%vel_projection_dim, &
                              this%vel_projection_activ_step)
    call this%proj_v%init(this%dm_Xh%size(), this%vel_projection_dim, &
                              this%vel_projection_activ_step)
    call this%proj_w%init(this%dm_Xh%size(), this%vel_projection_dim, &
                              this%vel_projection_activ_step)


    ! Add lagged term to checkpoint
    call this%chkp%add_lag(this%ulag, this%vlag, this%wlag)

    ! Determine the time-interpolation scheme
    call json_get_or_default(params, 'case.numerics.oifs', this%oifs, .false.)

    ! Initialize the advection factory
    call advection_factory(this%adv, params, this%c_Xh, &
                           this%ulag, this%vlag, this%wlag, &
                           this%chkp%dtlag, this%chkp%tlag, time_scheme)

    if (params%valid_path('case.fluid.flow_rate_force')) then
       call this%vol_flow%init(this%dm_Xh, params)
    end if

    ! Setup pressure solver
    call neko_log%section("Pressure solver")

    call json_get_or_default(params, &
                            'case.fluid.pressure_solver.max_iterations', &
                            solver_maxiter, 800)
    call json_get(params, 'case.fluid.pressure_solver.type', solver_type)
    call json_get(params, 'case.fluid.pressure_solver.preconditioner', &
                  precon_type)
    call json_get(params, 'case.fluid.pressure_solver.absolute_tolerance', &
                  abs_tol)
    call neko_log%message('Type       : ('// trim(solver_type) // &
          ', ' // trim(precon_type) // ')')
    write(log_buf, '(A,ES13.6)') 'Abs tol    :',  abs_tol
    call neko_log%message(log_buf)

    call this%solver_factory(this%ksp_prs, this%dm_Xh%size(), &
         solver_type, solver_maxiter, abs_tol)
    call this%precon_factory(this%pc_prs, this%ksp_prs, &
         this%c_Xh, this%dm_Xh, this%gs_Xh, this%bclst_prs, precon_type)

    call neko_log%end_section()

  end subroutine fluid_pnpn_init

  subroutine fluid_pnpn_restart(this, dtlag, tlag)
    class(fluid_pnpn_t), target, intent(inout) :: this
    real(kind=rp) :: dtlag(10), tlag(10)
    type(field_t) :: u_temp, v_temp, w_temp
    integer :: i, n

    n = this%u%dof%size()
    if (allocated(this%chkp%previous_mesh%elements) .or. &
        this%chkp%previous_Xh%lx .ne. this%Xh%lx) then
       call col2(this%u%x, this%c_Xh%mult, this%u%dof%size())
       call col2(this%v%x, this%c_Xh%mult, this%u%dof%size())
       call col2(this%w%x, this%c_Xh%mult, this%u%dof%size())
       call col2(this%p%x, this%c_Xh%mult, this%u%dof%size())
       do i = 1, this%ulag%size()
          call col2(this%ulag%lf(i)%x, this%c_Xh%mult, this%u%dof%size())
          call col2(this%vlag%lf(i)%x, this%c_Xh%mult, this%u%dof%size())
          call col2(this%wlag%lf(i)%x, this%c_Xh%mult, this%u%dof%size())
       end do
    end if

    if (NEKO_BCKND_DEVICE .eq. 1) then
       associate(u => this%u, v => this%v, w => this%w, &
            ulag => this%ulag, vlag => this%vlag, wlag => this%wlag,&
            p => this%p)
         call device_memcpy(u%x, u%x_d, u%dof%size(), &
                            HOST_TO_DEVICE, sync = .false.)
         call device_memcpy(v%x, v%x_d, v%dof%size(), &
                            HOST_TO_DEVICE, sync = .false.)
         call device_memcpy(w%x, w%x_d, w%dof%size(), &
                            HOST_TO_DEVICE, sync = .false.)
         call device_memcpy(p%x, p%x_d, p%dof%size(), &
                            HOST_TO_DEVICE, sync = .false.)
         call device_memcpy(ulag%lf(1)%x, ulag%lf(1)%x_d, &
                            u%dof%size(), HOST_TO_DEVICE, sync = .false.)
         call device_memcpy(ulag%lf(2)%x, ulag%lf(2)%x_d, &
                            u%dof%size(), HOST_TO_DEVICE, sync = .false.)

         call device_memcpy(vlag%lf(1)%x, vlag%lf(1)%x_d, &
                            v%dof%size(), HOST_TO_DEVICE, sync = .false.)
         call device_memcpy(vlag%lf(2)%x, vlag%lf(2)%x_d, &
                            v%dof%size(), HOST_TO_DEVICE, sync = .false.)

         call device_memcpy(wlag%lf(1)%x, wlag%lf(1)%x_d, &
                            w%dof%size(), HOST_TO_DEVICE, sync = .false.)
         call device_memcpy(wlag%lf(2)%x, wlag%lf(2)%x_d, &
                            w%dof%size(), HOST_TO_DEVICE, sync = .false.)
         call device_memcpy(this%abx1%x, this%abx1%x_d, &
                            w%dof%size(), HOST_TO_DEVICE, sync = .false.)
         call device_memcpy(this%abx2%x, this%abx2%x_d, &
                            w%dof%size(), HOST_TO_DEVICE, sync = .false.)
         call device_memcpy(this%aby1%x, this%aby1%x_d, &
                            w%dof%size(), HOST_TO_DEVICE, sync = .false.)
         call device_memcpy(this%aby2%x, this%aby2%x_d, &
                            w%dof%size(), HOST_TO_DEVICE, sync = .false.)
         call device_memcpy(this%abz1%x, this%abz1%x_d, &
                            w%dof%size(), HOST_TO_DEVICE, sync = .false.)
         call device_memcpy(this%abz2%x, this%abz2%x_d, &
                            w%dof%size(), HOST_TO_DEVICE, sync = .false.)
         call device_memcpy(this%advx%x, this%advx%x_d, &
                            w%dof%size(), HOST_TO_DEVICE, sync = .false.)
         call device_memcpy(this%advy%x, this%advy%x_d, &
                            w%dof%size(), HOST_TO_DEVICE, sync = .false.)
         call device_memcpy(this%advz%x, this%advz%x_d, &
                            w%dof%size(), HOST_TO_DEVICE, sync = .false.)
       end associate
    end if
    ! Make sure that continuity is maintained (important for interpolation)
    ! Do not do this for lagged rhs
    ! (derivatives are not necessairly coninous across elements)

<<<<<<< HEAD

    call this%gs_Xh%op(this%u, GS_OP_ADD)
    call this%gs_Xh%op(this%v, GS_OP_ADD)
    call this%gs_Xh%op(this%w, GS_OP_ADD)
    call this%gs_Xh%op(this%p, GS_OP_ADD)

    do i = 1, this%ulag%size()
       call this%gs_Xh%op(this%ulag%lf(i), GS_OP_ADD)
       call this%gs_Xh%op(this%vlag%lf(i), GS_OP_ADD)
       call this%gs_Xh%op(this%wlag%lf(i), GS_OP_ADD)
    end do

=======
    if (allocated(this%chkp%previous_mesh%elements) &
         .or. this%chkp%previous_Xh%lx .ne. this%Xh%lx) then
       call this%gs_Xh%op(this%u, GS_OP_ADD)
       call this%gs_Xh%op(this%v, GS_OP_ADD)
       call this%gs_Xh%op(this%w, GS_OP_ADD)
       call this%gs_Xh%op(this%p, GS_OP_ADD)

       do i = 1, this%ulag%size()
          call this%gs_Xh%op(this%ulag%lf(i), GS_OP_ADD)
          call this%gs_Xh%op(this%vlag%lf(i), GS_OP_ADD)
          call this%gs_Xh%op(this%wlag%lf(i), GS_OP_ADD)
       end do
    end if
>>>>>>> c500d125
    !! If we would decide to only restart from lagged fields instead of saving
    !! abx1, aby1 etc.
    !! Observe that one also needs to recompute the focing at the old time steps
    !u_temp = this%ulag%lf(2)
    !v_temp = this%vlag%lf(2)
    !w_temp = this%wlag%lf(2)
    !! Compute the source terms
    !call this%source_term%compute(tlag(2), -1)
    !
    !! Pre-multiply the source terms with the mass matrix.
    !if (NEKO_BCKND_DEVICE .eq. 1) then
    !   call device_opcolv(this%f_x%x_d, this%f_y%x_d, this%f_z%x_d, &
    !                      this%c_Xh%B_d, this%msh%gdim, n)
    !else
    !   call opcolv(this%f_x%x, this%f_y%x, this%f_z%x, &
    !               this%c_Xh%B, this%msh%gdim, n)
    !end if

    !! Add the advection operators to the right-hand-side.
    !call this%adv%compute(u_temp, v_temp, w_temp, &
    !                      this%f_x%x, this%f_y%x, this%f_z%x, &
    !                      this%Xh, this%c_Xh, this%dm_Xh%size())
    !this%abx2 = this%f_x
    !this%aby2 = this%f_y
    !this%abz2 = this%f_z
    !
    !u_temp = this%ulag%lf(1)
    !v_temp = this%vlag%lf(1)
    !w_temp = this%wlag%lf(1)
    !call this%source_term%compute(tlag(1), 0)

    !! Pre-multiply the source terms with the mass matrix.
    !if (NEKO_BCKND_DEVICE .eq. 1) then
    !   call device_opcolv(this%f_x%x_d, this%f_y%x_d, this%f_z%x_d, &
    !                      this%c_Xh%B_d, this%msh%gdim, n)
    !else
    !   call opcolv(this%f_x%x, this%f_y%x, this%f_z%x, &
    !               this%c_Xh%B, this%msh%gdim, n)
    !end if

    !! Pre-multiply the source terms with the mass matrix.
    !if (NEKO_BCKND_DEVICE .eq. 1) then
    !   call device_opcolv(this%f_x%x_d, this%f_y%x_d, this%f_z%x_d, &
    !                      this%c_Xh%B_d, this%msh%gdim, n)
    !else
    !   call opcolv(this%f_x%x, this%f_y%x, this%f_z%x, &
    !               this%c_Xh%B, this%msh%gdim, n)
    !end if

    !call this%adv%compute(u_temp, v_temp, w_temp, &
    !                      this%f_x%x, this%f_y%x, this%f_z%x, &
    !                      this%Xh, this%c_Xh, this%dm_Xh%size())
    !this%abx1 = this%f_x
    !this%aby1 = this%f_y
    !this%abz1 = this%f_z

  end subroutine fluid_pnpn_restart

  subroutine fluid_pnpn_free(this)
    class(fluid_pnpn_t), intent(inout) :: this

    !Deallocate velocity and pressure fields
    call this%scheme_free()

    call this%bc_prs_surface%free()
    call this%bc_sym_surface%free()
    call this%bclst_vel_res%free()
    call this%bclst_dp%free()
    call this%proj_prs%free()
    call this%proj_u%free()
    call this%proj_v%free()
    call this%proj_w%free()

    call this%p_res%free()
    call this%u_res%free()
    call this%v_res%free()
    call this%w_res%free()

    call this%du%free()
    call this%dv%free()
    call this%dw%free()
    call this%dp%free()

    call this%abx1%free()
    call this%aby1%free()
    call this%abz1%free()

    call this%abx2%free()
    call this%aby2%free()
    call this%abz2%free()

    call this%advx%free()
    call this%advy%free()
    call this%advz%free()
    
    if (allocated(this%Ax_vel)) then
       deallocate(this%Ax_vel)
    end if

    if (allocated(this%Ax_prs)) then
       deallocate(this%Ax_prs)
    end if

    if (allocated(this%prs_res)) then
       deallocate(this%prs_res)
    end if

    if (allocated(this%vel_res)) then
       deallocate(this%vel_res)
    end if

    if (allocated(this%sumab)) then
       deallocate(this%sumab)
    end if

    if (allocated(this%makeabf)) then
       deallocate(this%makeabf)
    end if

    if (allocated(this%makebdf)) then
       deallocate(this%makebdf)
    end if

    if (allocated(this%makeoifs)) then
       deallocate(this%makeoifs)
    end if

    call this%vol_flow%free()

  end subroutine fluid_pnpn_free

  !> Advance fluid simulation in time.
  !! @param t The time value.
  !! @param tstep The current interation.
  !! @param dt The timestep
  !! @param ext_bdf Time integration logic.
  !! @param dt_controller timestep controller
  subroutine fluid_pnpn_step(this, t, tstep, dt, ext_bdf, dt_controller)
    class(fluid_pnpn_t), target, intent(inout) :: this
    real(kind=rp), intent(inout) :: t
    integer, intent(inout) :: tstep
    real(kind=rp), intent(in) :: dt
    type(time_scheme_controller_t), intent(inout) :: ext_bdf
    type(time_step_controller_t), intent(in) :: dt_controller
    ! number of degrees of freedom
    integer :: n
    ! Solver results monitors (pressure + 3 velocity)
    type(ksp_monitor_t) :: ksp_results(4)
    ! Extrapolated velocity for the pressure residual
    type(field_t), pointer :: u_e, v_e, w_e
    ! Indices for tracking temporary fields
    integer :: temp_indices(3)

    if (this%freeze) return

    n = this%dm_Xh%size()

    call profiler_start_region('Fluid', 1)
    associate(u => this%u, v => this%v, w => this%w, p => this%p, &
         du => this%du, dv => this%dv, dw => this%dw, dp => this%dp, &
         u_res => this%u_res, v_res => this%v_res, w_res => this%w_res, &
         p_res => this%p_res, Ax_vel => this%Ax_vel, Ax_prs => this%Ax_prs, &
         Xh => this%Xh, &
         c_Xh => this%c_Xh, dm_Xh => this%dm_Xh, gs_Xh => this%gs_Xh, &
         ulag => this%ulag, vlag => this%vlag, wlag => this%wlag, &
         msh => this%msh, prs_res => this%prs_res, &
         source_term => this%source_term, vel_res => this%vel_res, &
         sumab => this%sumab, makeoifs => this%makeoifs, &
         makeabf => this%makeabf, makebdf => this%makebdf, &
         vel_projection_dim => this%vel_projection_dim, &
         pr_projection_dim => this%pr_projection_dim, &
         rho => this%rho, mu => this%mu, oifs => this%oifs, &
         rho_field => this%rho_field, mu_field => this%mu_field, &
         f_x => this%f_x, f_y => this%f_y, f_z => this%f_z, &
         if_variable_dt => dt_controller%if_variable_dt, &
         dt_last_change => dt_controller%dt_last_change)

      ! Get temporary arrays
      call this%scratch%request_field(u_e, temp_indices(1))
      call this%scratch%request_field(v_e, temp_indices(2))
      call this%scratch%request_field(w_e, temp_indices(3))
      call sumab%compute_fluid(u_e, v_e, w_e, u, v, w, &
           ulag, vlag, wlag, ext_bdf%advection_coeffs, ext_bdf%nadv)

      ! Compute the source terms
      call this%source_term%compute(t, tstep)

      ! Add Neumann bc contributions to the RHS
      call bc_list_apply_vector(this%bclst_vel_neumann, f_x%x, f_y%x, f_z%x, &
           this%dm_Xh%size(), t, tstep)

      ! Compute the grandient jump penalty term
      if (this%if_gradient_jump_penalty .eqv. .true.) then
         call this%gradient_jump_penalty_u%compute(u, v, w, u)
         call this%gradient_jump_penalty_v%compute(u, v, w, v)
         call this%gradient_jump_penalty_w%compute(u, v, w, w)
         call this%gradient_jump_penalty_u%perform(f_x)
         call this%gradient_jump_penalty_v%perform(f_y)
         call this%gradient_jump_penalty_w%perform(f_z)
      end if

      if (oifs) then
         ! Add the advection operators to the right-hand-side.
         call this%adv%compute(u, v, w, &
                               this%advx, this%advy, this%advz, &
                               Xh, this%c_Xh, dm_Xh%size(), dt)

         ! At this point the RHS contains the sum of the advection operator and
         ! additional source terms, evaluated using the velocity field from the
         ! previous time-step. Now, this value is used in the explicit time
         ! scheme to advance both terms in time.
         call makeabf%compute_fluid(this%abx1, this%aby1, this%abz1,&
                                    this%abx2, this%aby2, this%abz2, &
                                    f_x%x, f_y%x, f_z%x, &
                                    rho, ext_bdf%advection_coeffs, n)

         ! Now, the source terms from the previous time step are added to the RHS.
         call makeoifs%compute_fluid(this%advx%x, this%advy%x, this%advz%x, &
                                     f_x%x, f_y%x, f_z%x, &
                                     rho, dt, n)
      else
        ! Add the advection operators to the right-hand-side.
         call this%adv%compute(u, v, w, &
                               f_x, f_y, f_z, &
                               Xh, this%c_Xh, dm_Xh%size())

         ! At this point the RHS contains the sum of the advection operator and
         ! additional source terms, evaluated using the velocity field from the
         ! previous time-step. Now, this value is used in the explicit time
         ! scheme to advance both terms in time.
         call makeabf%compute_fluid(this%abx1, this%aby1, this%abz1,&
                              this%abx2, this%aby2, this%abz2, &
                              f_x%x, f_y%x, f_z%x, &
                              rho, ext_bdf%advection_coeffs, n)

         ! Add the RHS contributions coming from the BDF scheme.
         call makebdf%compute_fluid(ulag, vlag, wlag, f_x%x, f_y%x, f_z%x, &
                              u, v, w, c_Xh%B, rho, dt, &
                              ext_bdf%diffusion_coeffs, ext_bdf%ndiff, n)
      end if

      call ulag%update()
      call vlag%update()
      call wlag%update()

      !> We assume that no change of boundary conditions
      !! occurs between elements. I.e. we do not apply gsop here like in Nek5000
      !> Apply the user dirichlet boundary condition
      call this%user_field_bc_vel%update(this%user_field_bc_vel%field_list, &
              this%user_field_bc_vel%bc_list, this%c_Xh, t, tstep, "fluid")

      call this%bc_apply_vel(t, tstep)
      call this%bc_apply_prs(t, tstep)

      ! Update material properties if necessary
      call this%update_material_properties()

      ! Compute pressure.
      call profiler_start_region('Pressure_residual', 18)
      call prs_res%compute(p, p_res,&
                           u, v, w, &
                           u_e, v_e, w_e, &
                           f_x, f_y, f_z, &
                           c_Xh, gs_Xh, &
                           this%bc_prs_surface, this%bc_sym_surface,&
                           Ax_prs, ext_bdf%diffusion_coeffs(1), dt, &
                           mu_field, rho_field)

      call gs_Xh%op(p_res, GS_OP_ADD)
<<<<<<< HEAD
      call this%bclst_dp%apply_scalar(p_res%x, p%dof%size(), t, tstep)
      call profiler_end_region
=======
      call bc_list_apply_scalar(this%bclst_dp, p_res%x, p%dof%size(), t, tstep)
      call profiler_end_region('Pressure_residual', 18)
>>>>>>> c500d125

      call this%proj_prs%pre_solving(p_res%x, tstep, c_Xh, n, dt_controller, &
                                     'Pressure')

      call this%pc_prs%update()
      call profiler_start_region('Pressure_solve', 3)
      ksp_results(1) = &
         this%ksp_prs%solve(Ax_prs, dp, p_res%x, n, c_Xh, this%bclst_dp, gs_Xh)

      call profiler_end_region('Pressure_solve', 3)

      call this%proj_prs%post_solving(dp%x, Ax_prs, c_Xh, &
                                 this%bclst_dp, gs_Xh, n, tstep, dt_controller)

      call field_add2(p, dp, n)

      ! Compute velocity.
      call profiler_start_region('Velocity_residual', 19)
      call vel_res%compute(Ax_vel, u, v, w, &
                           u_res, v_res, w_res, &
                           p, &
                           f_x, f_y, f_z, &
                           c_Xh, msh, Xh, &
                           mu_field, rho_field, ext_bdf%diffusion_coeffs(1), &
                           dt, dm_Xh%size())

      call gs_Xh%op(u_res, GS_OP_ADD)
      call gs_Xh%op(v_res, GS_OP_ADD)
      call gs_Xh%op(w_res, GS_OP_ADD)

      call this%bclst_vel_res%apply_vector(&
                                u_res%x, v_res%x, w_res%x, dm_Xh%size(),&
                                t, tstep)

      ! We should implement a bc that takes three field_bcs and implements
      ! vector_apply
      if (NEKO_BCKND_DEVICE .eq. 1) then
         call this%bc_field_dirichlet_u%apply_scalar_dev(u_res%x_d, t, tstep)
         call this%bc_field_dirichlet_v%apply_scalar_dev(v_res%x_d, t, tstep)
         call this%bc_field_dirichlet_w%apply_scalar_dev(w_res%x_d, t, tstep)
      else
         call this%bc_field_dirichlet_u%apply_scalar(u_res%x, n, t, tstep)
         call this%bc_field_dirichlet_v%apply_scalar(v_res%x, n, t, tstep)
         call this%bc_field_dirichlet_w%apply_scalar(w_res%x, n, t, tstep)
      end if

      call profiler_end_region('Velocity_residual', 19)

      call this%proj_u%pre_solving(u_res%x, tstep, c_Xh, n, dt_controller)
      call this%proj_v%pre_solving(v_res%x, tstep, c_Xh, n, dt_controller)
      call this%proj_w%pre_solving(w_res%x, tstep, c_Xh, n, dt_controller)

      call this%pc_vel%update()

      call profiler_start_region("Velocity_solve", 4)
      ksp_results(2:4) = this%ksp_vel%solve_coupled(Ax_vel, du, dv, dw, &
           u_res%x, v_res%x, w_res%x, n, c_Xh, &
           this%bclst_du, this%bclst_dv, this%bclst_dw, gs_Xh, &
           this%ksp_vel%max_iter)
      call profiler_end_region("Velocity_solve", 4)

      call this%proj_u%post_solving(du%x, Ax_vel, c_Xh, &
                                 this%bclst_du, gs_Xh, n, tstep, dt_controller)
      call this%proj_v%post_solving(dv%x, Ax_vel, c_Xh, &
                                 this%bclst_dv, gs_Xh, n, tstep, dt_controller)
      call this%proj_w%post_solving(dw%x, Ax_vel, c_Xh, &
                                 this%bclst_dw, gs_Xh, n, tstep, dt_controller)

      if (NEKO_BCKND_DEVICE .eq. 1) then
         call device_opadd2cm(u%x_d, v%x_d, w%x_d, &
              du%x_d, dv%x_d, dw%x_d, 1.0_rp, n, msh%gdim)
      else
         call opadd2cm(u%x, v%x, w%x, du%x, dv%x, dw%x, 1.0_rp, n, msh%gdim)
      end if

      if (this%forced_flow_rate) then
         call this%vol_flow%adjust( u, v, w, p, u_res, v_res, w_res, p_res, &
              c_Xh, gs_Xh, ext_bdf, rho, mu, dt, &
              this%bclst_dp, this%bclst_du, this%bclst_dv, &
              this%bclst_dw, this%bclst_vel_res, Ax_vel, Ax_prs, this%ksp_prs, &
              this%ksp_vel, this%pc_prs, this%pc_vel, this%ksp_prs%max_iter, &
              this%ksp_vel%max_iter)
      end if

      call fluid_step_info(tstep, t, dt, ksp_results)

      call this%scratch%relinquish_field(temp_indices)

    end associate
    call profiler_end_region('Fluid', 1)
  end subroutine fluid_pnpn_step

  subroutine fluid_pnpn_setup_bcs(this, user)
    class(fluid_pnpn_t), intent(inout) :: this
    type(user_t), target, intent(in) :: user
    integer :: i, j, n_bcs
    type(json_core) :: core
    type(json_value), pointer :: bc_object
    type(json_file) :: bc_subdict
    logical :: found

       write(*,*) "PRESSURE BCS"

    if (this%params%valid_path('case.fluid.boundary_conditions')) then
       call this%params%info('case.fluid.boundary_conditions', n_children=n_bcs)
       call this%params%get_core(core)
       call this%params%get('case.fluid.boundary_conditions', bc_object, found)

       call this%bcs_prs%init(n_bcs)

       write(*,*) "PRESSURE BCS"
       j = 1
       do i=1, n_bcs
          ! Create a new json containing just the subdict for this bc
          call json_extract_item(core, bc_object, i, bc_subdict)

          write(*,*) "i", i
          call pressure_bc_factory(this%bcs_prs%items(j)%obj, bc_subdict, &
               this%c_Xh, user)

          ! Not all bcs require an allocation for pressure in particular,
          ! so we check.
          if (allocated(this%bcs_prs%items(j)%obj)) then
             write(*,*) "Allocated", j
             if (this%bcs_prs%strong(j)) then
!                this%n_strong = this%n_strong + 1
             end if
             j = j + 1
             this%bcs_prs%size_ = this%bcs_prs%size_ + 1

          end if

          write(*,*) "Done", i
       end do
       write(*,*) "N_BCS", j-1, this%bcs_prs%size()
    end if
  end subroutine

  subroutine pressure_bc_factory(object, json, coef, user)
    class(bc_t), allocatable, intent(inout) :: object
    type(json_file), intent(inout) :: json
    type(coef_t), intent(in) :: coef
    type(user_t), intent(in) :: user
    character(len=:), allocatable :: type
    integer :: zone_index

    call json_get(json, "type", type)

    if (trim(type) .eq. "outflow") then
       allocate(zero_dirichlet_t::object)
    else if (trim(type) .eq. "dong_outflow") then
       allocate(dong_outflow_t::object)
!    else if (trim(type) .eq. "no_slip") then
!       allocate(zero_dirichlet_t::object)
!    else if (trim(type) .eq. "normal_outlet") then
!       allocate(non_normal_t::object)
!    else if (trim(type) .eq. "blasius_profile") then
!       allocate(blasius_t::object)
!    else
!       call neko_error("Unknown boundary condition for the fluid.")
    else
      return
    end if

    call json_get(json, "zone_index", zone_index)
    call object%init(coef, json)
    call object%mark_zone(coef%msh%labeled_zones(zone_index))
    call object%finalize()
  end subroutine

end module fluid_pnpn<|MERGE_RESOLUTION|>--- conflicted
+++ resolved
@@ -50,13 +50,9 @@
   use device, only : device_memcpy, HOST_TO_DEVICE
   use advection, only : advection_t, advection_factory
   use profiler, only : profiler_start_region, profiler_end_region
-<<<<<<< HEAD
   use json_module, only : json_file, json_core, json_value
-  use material_properties, only : material_properties_t
-=======
   use json_utils, only : json_get, json_get_or_default
   use json_module, only : json_file
->>>>>>> c500d125
   use ax_product, only : ax_t, ax_helm_factory
   use field, only : field_t
   use dirichlet, only : dirichlet_t
@@ -73,17 +69,7 @@
   use zero_dirichlet, only : zero_dirichlet_t
   use dong_outflow, only : dong_outflow_t
   use utils, only : neko_error
-<<<<<<< HEAD
-  use field_math, only : field_add2
-  use bc, only : bc_t
-  use coefs, only: coef_t
-  use json_utils, only : json_get, json_get_or_default, json_extract_item
-  use symmetry, only : symmetry_t
-  use logger, only : neko_log, LOG_SIZE
-  use field_registry, only : neko_field_registry
-=======
   use field_math, only : field_add2, field_copy
->>>>>>> c500d125
   implicit none
   private
 
@@ -259,9 +245,6 @@
     ! Setup backend depenent contributions to F from lagged BD terms
     call rhs_maker_bdf_fctry(this%makebdf)
 
-<<<<<<< HEAD
-    ! Initialize other fields specific to this scheme
-=======
     ! Setup backend dependent summations of the OIFS method
     call rhs_maker_oifs_fctry(this%makeoifs)
 
@@ -292,24 +275,6 @@
       this%advy = 0.0_rp
       this%advz = 0.0_rp
 
-      call this%du%init(dm_Xh, 'du')
-      call this%dv%init(dm_Xh, 'dv')
-      call this%dw%init(dm_Xh, 'dw')
-      call this%dp%init(dm_Xh, 'dp')
->>>>>>> c500d125
-
-    call this%p_res%init(this%dm_Xh, "p_res")
-    call this%u_res%init(this%dm_Xh, "u_res")
-    call this%v_res%init(this%dm_Xh, "v_res")
-    call this%w_res%init(this%dm_Xh, "w_res")
-    call this%abx1%init(this%dm_Xh, "abx1")
-    call this%aby1%init(this%dm_Xh, "aby1")
-    call this%abz1%init(this%dm_Xh, "abz1")
-    call this%abx2%init(this%dm_Xh, "abx2")
-    call this%aby2%init(this%dm_Xh, "aby2")
-    call this%abz2%init(this%dm_Xh, "abz2")
-
-<<<<<<< HEAD
     call this%du%init(this%dm_Xh, 'du')
     call this%dv%init(this%dm_Xh, 'dv')
     call this%dw%init(this%dm_Xh, 'dw')
@@ -329,21 +294,6 @@
                this%bcs%items(i)%obj%marked_facet)
        end if
     end do
-=======
-    ! Initialize velocity surface terms in pressure rhs
-    call this%bc_prs_surface%init_base(this%c_Xh)
-    call this%bc_prs_surface%mark_zone(msh%inlet)
-    call this%bc_prs_surface%mark_zones_from_list(msh%labeled_zones,&
-                                                 'v', this%bc_labels)
-    ! This impacts the rhs of the pressure,
-    ! need to check what is correct to add here
-    call this%bc_prs_surface%mark_zones_from_list(msh%labeled_zones,&
-                                                 'd_vel_u', this%bc_labels)
-    call this%bc_prs_surface%mark_zones_from_list(msh%labeled_zones,&
-                                                 'd_vel_v', this%bc_labels)
-    call this%bc_prs_surface%mark_zones_from_list(msh%labeled_zones,&
-                                                 'd_vel_w', this%bc_labels)
->>>>>>> c500d125
     call this%bc_prs_surface%finalize()
 
     ! Initialize symmetry surface terms in pressure rhs. Masks symmetry bcs.
@@ -442,70 +392,41 @@
     call this%bc_vel_res%mark_zones_from_list('v', this%bc_labels)
     call this%bc_vel_res%mark_zones_from_list('w', this%bc_labels)
     call this%bc_vel_res%finalize()
-<<<<<<< HEAD
 
     call this%bclst_vel_res%init()
     call this%bclst_vel_res%append(this%bc_vel_res)
     call this%bclst_vel_res%append(this%bc_vel_res_non_normal)
     call this%bclst_vel_res%append(this%bc_sym)
+    call this%bclst_vel_res%append(this%bc_sh%symmmetry)
+    call this%bclst_vel_res%append(this%bc_wallmodel%symmmetry)
 
     !Initialize bcs for u, v, w velocity components
     call this%bclst_du%init()
     call this%bclst_du%append(this%bc_sym%bc_x)
+    call this%bclst_du%append(this%bc_sh%symmetry%bc_x)
+    call this%bclst_du%append(this%bc_wallmodel%symmetry%bc_x)
     call this%bclst_du%append(this%bc_vel_res_non_normal%bc_x)
     call this%bclst_du%append(this%bc_vel_res)
     call this%bclst_du%append(this%bc_field_dirichlet_u)
 
     call this%bclst_dv%init()
     call this%bclst_dv%append(this%bc_sym%bc_y)
+    call this%bclst_dv%append(this%bc_sh%symmetry%bc_y)
+    call this%bclst_dv%append(this%bc_wallmodel%symmetry%bc_y)
     call this%bclst_dv%append(this%bc_vel_res_non_normal%bc_y)
     call this%bclst_dv%append(this%bc_vel_res)
     call this%bclst_dv%append(this%bc_field_dirichlet_v)
 
     call this%bclst_dw%init()
     call this%bclst_dw%append(this%bc_sym%bc_z)
+    call this%bclst_dw%append(this%bc_sh%symmetry%bc_z)
+    call this%bclst_dw%append(this%bc_wallmodel%symmetry%bc_z)
     call this%bclst_dw%append(this%bc_vel_res_non_normal%bc_z)
     call this%bclst_dw%append(this%bc_vel_res)
     call this%bclst_dw%append(this%bc_field_dirichlet_w)
 
 
     ! Intialize projection space
-=======
-    call this%bc_vel_res%set_g(0.0_rp)
-    call bc_list_init(this%bclst_vel_res)
-    call bc_list_add(this%bclst_vel_res, this%bc_vel_res)
-    call bc_list_add(this%bclst_vel_res, this%bc_vel_res_non_normal)
-    call bc_list_add(this%bclst_vel_res, this%bc_sym)
-    call bc_list_add(this%bclst_vel_res, this%bc_sh%symmetry)
-    call bc_list_add(this%bclst_vel_res, this%bc_wallmodel%symmetry)
-
-    !Initialize bcs for u, v, w velocity components
-    call bc_list_init(this%bclst_du)
-    call bc_list_add(this%bclst_du, this%bc_sym%bc_x)
-    call bc_list_add(this%bclst_du, this%bc_sh%symmetry%bc_x)
-    call bc_list_add(this%bclst_du, this%bc_wallmodel%symmetry%bc_x)
-    call bc_list_add(this%bclst_du, this%bc_vel_res_non_normal%bc_x)
-    call bc_list_add(this%bclst_du, this%bc_vel_res)
-    call bc_list_add(this%bclst_du, this%bc_field_dirichlet_u)
-
-    call bc_list_init(this%bclst_dv)
-    call bc_list_add(this%bclst_dv, this%bc_sym%bc_y)
-    call bc_list_add(this%bclst_dv, this%bc_sh%symmetry%bc_y)
-    call bc_list_add(this%bclst_dv, this%bc_wallmodel%symmetry%bc_y)
-    call bc_list_add(this%bclst_dv, this%bc_vel_res_non_normal%bc_y)
-    call bc_list_add(this%bclst_dv, this%bc_vel_res)
-    call bc_list_add(this%bclst_dv, this%bc_field_dirichlet_v)
-
-    call bc_list_init(this%bclst_dw)
-    call bc_list_add(this%bclst_dw, this%bc_sym%bc_z)
-    call bc_list_add(this%bclst_dw, this%bc_sh%symmetry%bc_z)
-    call bc_list_add(this%bclst_dw, this%bc_wallmodel%symmetry%bc_z)
-    call bc_list_add(this%bclst_dw, this%bc_vel_res_non_normal%bc_z)
-    call bc_list_add(this%bclst_dw, this%bc_vel_res)
-    call bc_list_add(this%bclst_dw, this%bc_field_dirichlet_w)
-
-    !Intialize projection space thingy
->>>>>>> c500d125
 
     if (this%variable_material_properties .and. &
           this%vel_projection_dim .gt. 0) then
@@ -635,20 +556,6 @@
     ! Do not do this for lagged rhs
     ! (derivatives are not necessairly coninous across elements)
 
-<<<<<<< HEAD
-
-    call this%gs_Xh%op(this%u, GS_OP_ADD)
-    call this%gs_Xh%op(this%v, GS_OP_ADD)
-    call this%gs_Xh%op(this%w, GS_OP_ADD)
-    call this%gs_Xh%op(this%p, GS_OP_ADD)
-
-    do i = 1, this%ulag%size()
-       call this%gs_Xh%op(this%ulag%lf(i), GS_OP_ADD)
-       call this%gs_Xh%op(this%vlag%lf(i), GS_OP_ADD)
-       call this%gs_Xh%op(this%wlag%lf(i), GS_OP_ADD)
-    end do
-
-=======
     if (allocated(this%chkp%previous_mesh%elements) &
          .or. this%chkp%previous_Xh%lx .ne. this%Xh%lx) then
        call this%gs_Xh%op(this%u, GS_OP_ADD)
@@ -662,7 +569,7 @@
           call this%gs_Xh%op(this%wlag%lf(i), GS_OP_ADD)
        end do
     end if
->>>>>>> c500d125
+
     !! If we would decide to only restart from lagged fields instead of saving
     !! abx1, aby1 etc.
     !! Observe that one also needs to recompute the focing at the old time steps
@@ -757,7 +664,7 @@
     call this%advx%free()
     call this%advy%free()
     call this%advz%free()
-    
+
     if (allocated(this%Ax_vel)) then
        deallocate(this%Ax_vel)
     end if
@@ -932,13 +839,8 @@
                            mu_field, rho_field)
 
       call gs_Xh%op(p_res, GS_OP_ADD)
-<<<<<<< HEAD
       call this%bclst_dp%apply_scalar(p_res%x, p%dof%size(), t, tstep)
-      call profiler_end_region
-=======
-      call bc_list_apply_scalar(this%bclst_dp, p_res%x, p%dof%size(), t, tstep)
       call profiler_end_region('Pressure_residual', 18)
->>>>>>> c500d125
 
       call this%proj_prs%pre_solving(p_res%x, tstep, c_Xh, n, dt_controller, &
                                      'Pressure')
