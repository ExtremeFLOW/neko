! Copyright (c) 2022, The Neko Authors
! All rights reserved.
!
! Redistribution and use in source and binary forms, with or without
! modification, are permitted provided that the following conditions
! are met:
!
!   * Redistributions of source code must retain the above copyright
!     notice, this list of conditions and the following disclaimer.
!
!   * Redistributions in binary form must reproduce the above
!     copyright notice, this list of conditions and the following
!     disclaimer in the documentation and/or other materials provided
!     with the distribution.
!
!   * Neither the name of the authors nor the names of its
!     contributors may be used to endorse or promote products derived
!     from this software without specific prior written permission.
!
! THIS SOFTWARE IS PROVIDED BY THE COPYRIGHT HOLDERS AND CONTRIBUTORS
! "AS IS" AND ANY EXPRESS OR IMPLIED WARRANTIES, INCLUDING, BUT NOT
! LIMITED TO, THE IMPLIED WARRANTIES OF MERCHANTABILITY AND FITNESS
! FOR A PARTICULAR PURPOSE ARE DISCLAIMED. IN NO EVENT SHALL THE
! COPYRIGHT OWNER OR CONTRIBUTORS BE LIABLE FOR ANY DIRECT, INDIRECT,
! INCIDENTAL, SPECIAL, EXEMPLARY, OR CONSEQUENTIAL DAMAGES (INCLUDING,
! BUT NOT LIMITED TO, PROCUREMENT OF SUBSTITUTE GOODS OR SERVICES;
! LOSS OF USE, DATA, OR PROFITS; OR BUSINESS INTERRUPTION) HOWEVER
! CAUSED AND ON ANY THEORY OF LIABILITY, WHETHER IN CONTRACT, STRICT
! LIABILITY, OR TORT (INCLUDING NEGLIGENCE OR OTHERWISE) ARISING IN
! ANY WAY OUT OF THE USE OF THIS SOFTWARE, EVEN IF ADVISED OF THE
! POSSIBILITY OF SUCH DAMAGE.
!
!> Modular version of the Classic Nek5000 Pn/Pn formulation for fluids
module fluid_pnpn
  use pnpn_res_fctry
  use ax_helm_fctry
  use rhs_maker_fctry
  use fluid_volflow
  use fluid_scheme
  use field_series  
  use facet_normal
  use device_math
  use device_mathops
  use fluid_aux    
  use ext_bdf_scheme
  use projection
  use logger
  use advection
  use profiler
  implicit none
  private

  
  type, public, extends(fluid_scheme_t) :: fluid_pnpn_t
     type(field_t) :: p_res, u_res, v_res, w_res

     type(field_series_t) :: ulag, vlag, wlag

     type(field_t) :: dp, du, dv, dw

     class(ax_t), allocatable :: Ax
     
     type(projection_t) :: proj_prs
     type(projection_t) :: proj_u
     type(projection_t) :: proj_v
     type(projection_t) :: proj_w

     type(facet_normal_t) :: bc_prs_surface !< Surface term in pressure rhs
     type(facet_normal_t) :: bc_sym_surface !< Surface term in pressure rhs
     type(dirichlet_t) :: bc_vel_res   !< Dirichlet condition vel. res.
     type(dirichlet_t) :: bc_dp   !< Dirichlet condition vel. res.
     type(non_normal_t) :: bc_vel_res_non_normal   !< Dirichlet condition vel. res.
     type(bc_list_t) :: bclst_vel_res  
     type(bc_list_t) :: bclst_du
     type(bc_list_t) :: bclst_dv
     type(bc_list_t) :: bclst_dw
     type(bc_list_t) :: bclst_dp  

     class(advection_t), allocatable :: adv 

     ! Time variables
     type(field_t) :: abx1, aby1, abz1
     type(field_t) :: abx2, aby2, abz2
     
     !> Pressure residual
     class(pnpn_prs_res_t), allocatable :: prs_res

     !> Velocity residual
     class(pnpn_vel_res_t), allocatable :: vel_res

     !> Summation of AB/BDF contributions
     class(rhs_maker_sumab_t), allocatable :: sumab

     !> Contributions to kth order extrapolation scheme
     class(rhs_maker_ext_t), allocatable :: makeabf

     !> Contributions to F from lagged BD terms
     class(rhs_maker_bdf_t), allocatable :: makebdf

     !> Adjust flow volume
     type(fluid_volflow_t) :: vol_flow
     
   contains
     procedure, pass(this) :: init => fluid_pnpn_init
     procedure, pass(this) :: free => fluid_pnpn_free
     procedure, pass(this) :: step => fluid_pnpn_step
  end type fluid_pnpn_t

contains
  
  subroutine fluid_pnpn_init(this, msh, lx, param)    
    class(fluid_pnpn_t), target, intent(inout) :: this
    type(mesh_t), target, intent(inout) :: msh
    integer, intent(inout) :: lx
    type(param_t), target, intent(inout) :: param
    character(len=15), parameter :: scheme = 'Modular (Pn/Pn)'

    call this%free()
    
    ! Setup velocity and pressure fields on the space \f$ Xh \f$
    call this%scheme_init(msh, lx, param, .true., .true., scheme)
    
    ! Setup backend dependent Ax routines
    call ax_helm_factory(this%ax)

    ! Setup backend dependent prs residual routines
    call pnpn_prs_res_factory(this%prs_res)

    ! Setup backend dependent vel residual routines
    call pnpn_vel_res_factory(this%vel_res)

    ! Setup backend dependent summation of AB/BDF
    call rhs_maker_sumab_fctry(this%sumab)

    ! Setup backend dependent summation of extrapolation scheme
    call rhs_maker_ext_fctry(this%makeabf)

    ! Setup backend depenent contributions to F from lagged BD terms
    call rhs_maker_bdf_fctry(this%makebdf)
    
    ! Initialize variables specific to this plan
    associate(Xh_lx => this%Xh%lx, Xh_ly => this%Xh%ly, Xh_lz => this%Xh%lz, &
         dm_Xh => this%dm_Xh, nelv => this%msh%nelv)

      call field_init(this%p_res, dm_Xh, "p_res")
      call field_init(this%u_res, dm_Xh, "u_res")
      call field_init(this%v_res, dm_Xh, "v_res")
      call field_init(this%w_res, dm_Xh, "w_res")            
      call field_init(this%abx1, dm_Xh, "abx1")
      call field_init(this%aby1, dm_Xh, "aby1")
      call field_init(this%abz1, dm_Xh, "abz1")

      call field_init(this%abx2, dm_Xh, "abx2")
      call field_init(this%aby2, dm_Xh, "aby2")
      call field_init(this%abz2, dm_Xh, "abz2")
                  
      call field_init(this%du, dm_Xh, 'du')
      call field_init(this%dv, dm_Xh, 'dv')
      call field_init(this%dw, dm_Xh, 'dw')
      call field_init(this%dp, dm_Xh, 'dp')

      call this%ulag%init(this%u, 2)
      call this%vlag%init(this%v, 2)
      call this%wlag%init(this%w, 2)
      
    end associate
    
    ! Initialize velocity surface terms in pressure rhs
    call this%bc_prs_surface%init(this%dm_Xh)
    call this%bc_prs_surface%mark_zone(msh%inlet)
    call this%bc_prs_surface%mark_zones_from_list(msh%labeled_zones,&
                        'v', this%params%bc_labels)
    call this%bc_prs_surface%finalize()
    call this%bc_prs_surface%set_coef(this%c_Xh)
    ! Initialize symmetry surface terms in pressure rhs
    call this%bc_sym_surface%init(this%dm_Xh)
    call this%bc_sym_surface%mark_zone(msh%sympln)
    call this%bc_sym_surface%mark_zones_from_list(msh%labeled_zones,&
                        'sym', this%params%bc_labels)
    call this%bc_sym_surface%finalize()
    call this%bc_sym_surface%set_coef(this%c_Xh)
    ! Initialize dirichlet bcs for velocity residual
    call this%bc_vel_res_non_normal%init(this%dm_Xh)
    call this%bc_vel_res_non_normal%mark_zone(msh%outlet_normal)
    call this%bc_vel_res_non_normal%mark_zones_from_list(msh%labeled_zones,&
                        'on', this%params%bc_labels)
    call this%bc_vel_res_non_normal%mark_zones_from_list(msh%labeled_zones,&
                        'on+dong', this%params%bc_labels)
    call this%bc_vel_res_non_normal%finalize()
    call this%bc_vel_res_non_normal%init_msk(this%c_Xh)    

    call this%bc_dp%init(this%dm_Xh)
    call this%bc_dp%mark_zones_from_list(msh%labeled_zones,&
                        'on+dong', this%params%bc_labels)
    call this%bc_dp%mark_zones_from_list(msh%labeled_zones,&
                        'o+dong', this%params%bc_labels)
    call this%bc_dp%finalize()
    call this%bc_dp%set_g(0.0_rp)
    call bc_list_init(this%bclst_dp)
    call bc_list_add(this%bclst_dp, this%bc_dp)
    !Add 0 prs bcs
    call bc_list_add(this%bclst_dp, this%bc_prs)

    call this%bc_vel_res%init(this%dm_Xh)
    call this%bc_vel_res%mark_zone(msh%inlet)
    call this%bc_vel_res%mark_zone(msh%wall)
    call this%bc_vel_res%mark_zones_from_list(msh%labeled_zones,&
                        'v', this%params%bc_labels)
    call this%bc_vel_res%mark_zones_from_list(msh%labeled_zones,&
                        'w', this%params%bc_labels)
    call this%bc_vel_res%finalize()
    call this%bc_vel_res%set_g(0.0_rp)
    call bc_list_init(this%bclst_vel_res)
    call bc_list_add(this%bclst_vel_res, this%bc_vel_res)
    call bc_list_add(this%bclst_vel_res, this%bc_vel_res_non_normal)
    call bc_list_add(this%bclst_vel_res, this%bc_sym)

    !Initialize bcs for u, v, w velocity components
    call bc_list_init(this%bclst_du)
    call bc_list_add(this%bclst_du,this%bc_sym%bc_x)
    call bc_list_add(this%bclst_du,this%bc_vel_res_non_normal%bc_x)
    call bc_list_add(this%bclst_du, this%bc_vel_res)

    call bc_list_init(this%bclst_dv)
    call bc_list_add(this%bclst_dv,this%bc_sym%bc_y)
    call bc_list_add(this%bclst_dv,this%bc_vel_res_non_normal%bc_y)
    call bc_list_add(this%bclst_dv, this%bc_vel_res)

    call bc_list_init(this%bclst_dw)
    call bc_list_add(this%bclst_dw,this%bc_sym%bc_z)
    call bc_list_add(this%bclst_dw,this%bc_vel_res_non_normal%bc_z)
    call bc_list_add(this%bclst_dw, this%bc_vel_res)

    !Intialize projection space thingy
    if (param%proj_prs_dim .gt. 0) then
       call this%proj_prs%init(this%dm_Xh%size(), param%proj_prs_dim)
    end if
    
    if (param%proj_vel_dim .gt. 0) then
       call this%proj_u%init(this%dm_Xh%size(), param%proj_vel_dim)
       call this%proj_v%init(this%dm_Xh%size(), param%proj_vel_dim)
       call this%proj_w%init(this%dm_Xh%size(), param%proj_vel_dim)
    end if

    ! Add lagged term to checkpoint
    call this%chkp%add_lag(this%ulag, this%vlag, this%wlag)    
    call advection_factory(this%adv, this%c_Xh, param%dealias, param%lxd)

    call this%vol_flow%init(this%dm_Xh, param)
    
  end subroutine fluid_pnpn_init

  subroutine fluid_pnpn_free(this)
    class(fluid_pnpn_t), intent(inout) :: this

    !Deallocate velocity and pressure fields
    call this%scheme_free()

    call this%bc_prs_surface%free() 
    call this%bc_sym_surface%free()  
    call bc_list_free(this%bclst_vel_res)
    call bc_list_free(this%bclst_dp)
    call this%proj_prs%free()
    call this%proj_u%free()
    call this%proj_v%free()
    call this%proj_w%free()
   
    call field_free(this%p_res)        
    call field_free(this%u_res)
    call field_free(this%v_res)
    call field_free(this%w_res)
    
    call field_free(this%du)
    call field_free(this%dv)
    call field_free(this%dw)
    call field_free(this%dp)
    
    call field_free(this%abx1)
    call field_free(this%aby1)
    call field_free(this%abz1)

    call field_free(this%abx2)
    call field_free(this%aby2)
    call field_free(this%abz2)
    
    if (allocated(this%Ax)) then
       deallocate(this%Ax)
    end if

    if (allocated(this%prs_res)) then
       deallocate(this%prs_res)
    end if
    
    if (allocated(this%vel_res)) then
       deallocate(this%vel_res)
    end if

    if (allocated(this%sumab)) then
       deallocate(this%sumab)
    end if

    if (allocated(this%makeabf)) then
       deallocate(this%makeabf)
    end if

    if (allocated(this%makebdf)) then
       deallocate(this%makebdf)
    end if

    call this%vol_flow%free()
    
    call this%ulag%free()
    call this%vlag%free()
    call this%wlag%free()
    
  end subroutine fluid_pnpn_free

  subroutine fluid_pnpn_step(this, t, tstep, ext_bdf)
    class(fluid_pnpn_t), intent(inout) :: this
    real(kind=rp), intent(inout) :: t
    type(ext_bdf_scheme_t), intent(inout) :: ext_bdf
    integer, intent(inout) :: tstep
    integer :: n
    type(ksp_monitor_t) :: ksp_results(4)
    type(field_t), pointer :: temp1, temp2, temp3, temp4
    type(field_t), pointer :: temp5, temp6, temp7, temp8
    type(field_t), pointer :: u_e, v_e, w_e
    integer :: temp_indices(11)

    n = this%dm_Xh%size()
<<<<<<< HEAD
    niter = 1000
    
=======
>>>>>>> afdfd0d8

    call profiler_start_region('Fluid')
    associate(u => this%u, v => this%v, w => this%w, p => this%p, &
         du => this%du, dv => this%dv, dw => this%dw, dp => this%dp, &
         u_res =>this%u_res, v_res => this%v_res, w_res => this%w_res, &
         p_res => this%p_res, Ax => this%Ax, f_Xh => this%f_Xh, Xh => this%Xh, &
         c_Xh => this%c_Xh, dm_Xh => this%dm_Xh, gs_Xh => this%gs_Xh, &
         ulag => this%ulag, vlag => this%vlag, wlag => this%wlag, &
         params => this%params, msh => this%msh, prs_res => this%prs_res, &
         vel_res => this%vel_res, sumab => this%sumab, &
         makeabf => this%makeabf, makebdf => this%makebdf, &
         prs_max_iter => this%params%prs_max_iter, &
         vel_max_iter => this%params%vel_max_iter)
         
      ! Get temporary arrays
      call this%scratch%request_field(temp1, temp_indices(1))
      call this%scratch%request_field(temp2, temp_indices(2))
      call this%scratch%request_field(temp3, temp_indices(3))
      call this%scratch%request_field(temp4, temp_indices(4))
      call this%scratch%request_field(temp5, temp_indices(5))
      call this%scratch%request_field(temp6, temp_indices(6))
      call this%scratch%request_field(temp7, temp_indices(7))
      call this%scratch%request_field(temp8, temp_indices(8))
      call this%scratch%request_field(u_e, temp_indices(9))
      call this%scratch%request_field(v_e, temp_indices(10))
      call this%scratch%request_field(w_e, temp_indices(11))

      call sumab%compute_fluid(u_e, v_e, w_e, u, v, w, &
           ulag, vlag, wlag, ext_bdf%ext%coeffs, ext_bdf%ext%n)
     
      call f_Xh%eval(t)

      if (NEKO_BCKND_DEVICE .eq. 1) then
         call device_opcolv(f_Xh%u_d, f_Xh%v_d, f_Xh%w_d, c_Xh%B_d, msh%gdim, n)
      else
         call opcolv(f_Xh%u, f_Xh%v, f_Xh%w, c_Xh%B, msh%gdim, n)
      end if

      call this%adv%apply(this%u, this%v, this%w, &
                          f_Xh%u, f_Xh%v, f_Xh%w, &
                          Xh, this%c_Xh, dm_Xh%size())

      call makeabf%compute_fluid(temp1, temp2, temp3,&
                           this%abx1, this%aby1, this%abz1,&
                           this%abx2, this%aby2, this%abz2, &
                           f_Xh%u, f_Xh%v, f_Xh%w,&
                           params%rho, ext_bdf%ext%coeffs, n)

      call makebdf%compute_fluid(temp1, temp2, temp3, temp4, temp5, temp6,&
                           ulag, vlag, wlag, f_Xh%u, f_Xh%v, f_Xh%w, &
                           u, v, w, c_Xh%B, params%rho, params%dt, &
                           ext_bdf%bdf%coeffs, ext_bdf%bdf%n, n)

      call ulag%update()
      call vlag%update()
      call wlag%update()
      !> We assume that no change of boundary conditions 
      !! occurs between elements. I.e. we do not apply gsop here like in Nek5000
      !> Apply dirichlet
      call this%bc_apply_vel()
      call this%bc_apply_prs()

      ! compute pressure
      call profiler_start_region('Pressure residual')
      call prs_res%compute(p, p_res, u, v, w, u_e, v_e, w_e, &
                           temp1, temp2, temp3, temp4, temp5, temp6, &
                           temp7, temp8, f_Xh, &
                           c_Xh, gs_Xh, this%bc_prs_surface, &
                           this%bc_sym_surface, Ax, ext_bdf%bdf%coeffs(1), &
                           params%dt, params%Re, params%rho)
      
      call gs_op(gs_Xh, p_res, GS_OP_ADD) 
      call bc_list_apply_scalar(this%bclst_dp, p_res%x, p%dof%size())
      call profiler_end_region
     
      if( tstep .gt. 5 .and. params%proj_prs_dim .gt. 0) then
         call this%proj_prs%project_on(p_res%x, c_Xh, n)
         call this%proj_prs%log_info('Pressure')
      end if
      
      call this%pc_prs%update()
      call profiler_start_region('Pressure solve')
      ksp_results(1) = this%ksp_prs%solve(Ax, dp, p_res%x, n, c_Xh, &
                                          this%bclst_dp, gs_Xh, prs_max_iter)
      call profiler_end_region

      if( tstep .gt. 5 .and. params%proj_prs_dim .gt. 0) then
         call this%proj_prs%project_back(dp%x, Ax, c_Xh, &
                                         this%bclst_dp, gs_Xh, n)
      end if

      if (NEKO_BCKND_DEVICE .eq. 1) then
         call device_add2(p%x_d, dp%x_d,n)
      else
         call add2(p%x, dp%x,n)
      end if
      

      ! compute velocity
      call profiler_start_region('Velocity residual')
      call vel_res%compute(Ax, u, v, w, &
                           u_res, v_res, w_res, &
                           p, &
                           f_Xh, c_Xh, msh, Xh, &
                           params%Re, params%rho, ext_bdf%bdf%coeffs(1), &
                           params%dt, dm_Xh%size())
      
      call gs_op(gs_Xh, u_res, GS_OP_ADD) 
      call gs_op(gs_Xh, v_res, GS_OP_ADD) 
      call gs_op(gs_Xh, w_res, GS_OP_ADD) 

      call bc_list_apply_vector(this%bclst_vel_res,&
                                u_res%x, v_res%x, w_res%x, dm_Xh%size())
      call profiler_end_region
      
      if (tstep .gt. 5 .and. params%proj_vel_dim .gt. 0) then 
         call this%proj_u%project_on(u_res%x, c_Xh, n)
         call this%proj_v%project_on(v_res%x, c_Xh, n)
         call this%proj_w%project_on(w_res%x, c_Xh, n)
      end if

      call this%pc_vel%update()

      call profiler_start_region("Velocity solve")
      ksp_results(2) = this%ksp_vel%solve(Ax, du, u_res%x, n, &
           c_Xh, this%bclst_du, gs_Xh, vel_max_iter)
      ksp_results(3) = this%ksp_vel%solve(Ax, dv, v_res%x, n, &
           c_Xh, this%bclst_dv, gs_Xh, vel_max_iter)
      ksp_results(4) = this%ksp_vel%solve(Ax, dw, w_res%x, n, &
           c_Xh, this%bclst_dw, gs_Xh, vel_max_iter)
      call profiler_end_region

      if (tstep .gt. 5 .and. params%proj_vel_dim .gt. 0) then
         call this%proj_u%project_back(du%x, Ax, c_Xh, &
                                  this%bclst_du, gs_Xh, n)
         call this%proj_v%project_back(dv%x, Ax, c_Xh, &
                                  this%bclst_dv, gs_Xh, n)
         call this%proj_w%project_back(dw%x, Ax, c_Xh, &
                                  this%bclst_dw, gs_Xh, n)
      end if
      
      if (NEKO_BCKND_DEVICE .eq. 1) then
         call device_opadd2cm(u%x_d, v%x_d, w%x_d, &
              du%x_d, dv%x_d, dw%x_d, 1.0_rp, n, msh%gdim)
      else
         call opadd2cm(u%x, v%x, w%x, du%x, dv%x, dw%x, 1.0_rp, n, msh%gdim)
      end if

      if (params%vol_flow_dir .ne. 0) then                 
         call this%vol_flow%adjust( u, v, w, p, u_res, v_res, w_res, p_res, &
              temp1, temp2, temp3, c_Xh, gs_Xh, ext_bdf, params%rho, params%Re,&
              params%dt, this%bclst_dp, this%bclst_du, this%bclst_dv, &
              this%bclst_dw, this%bclst_vel_res, Ax, this%ksp_prs, &
              this%ksp_vel, this%pc_prs, this%pc_vel, prs_max_iter, vel_max_iter)
      end if
      
      call fluid_step_info(tstep, t, params%dt, ksp_results)
      
      call this%scratch%relinquish_field(temp_indices)
    end associate
    call profiler_end_region
  end subroutine fluid_pnpn_step

  
end module fluid_pnpn<|MERGE_RESOLUTION|>--- conflicted
+++ resolved
@@ -328,11 +328,6 @@
     integer :: temp_indices(11)
 
     n = this%dm_Xh%size()
-<<<<<<< HEAD
-    niter = 1000
-    
-=======
->>>>>>> afdfd0d8
 
     call profiler_start_region('Fluid')
     associate(u => this%u, v => this%v, w => this%w, p => this%p, &
