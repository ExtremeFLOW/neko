--- conflicted
+++ resolved
@@ -73,15 +73,9 @@
   use neko_config, only : NEKO_BCKND_DEVICE
   use math, only : col2, glsum
   use mathops, only : opadd2cm, opcolv
-<<<<<<< HEAD
   use bc_list, only: bc_list_t
   use zero_dirichlet, only : zero_dirichlet_t
-  use dong_outflow, only : dong_outflow_t
   use utils, only : neko_error, neko_type_error
-=======
-  use bc_list, only : bc_list_t
-  use utils, only : neko_error
->>>>>>> c5d24f62
   use field_math, only : field_add2, field_copy
   use bc, only : bc_t
   use file, only : file_t
@@ -374,35 +368,6 @@
        end select
     end do
     call this%bc_sym_surface%finalize()
-<<<<<<< HEAD
-=======
-    ! Initialize dirichlet bcs for velocity residual
-    call this%bc_vel_res_non_normal%init_base(this%c_Xh)
-    call this%bc_vel_res_non_normal%mark_zone(msh%outlet_normal)
-    call this%bc_vel_res_non_normal%mark_zones_from_list(msh%labeled_zones,&
-                                                         'on', this%bc_labels)
-    call this%bc_vel_res_non_normal%mark_zones_from_list(msh%labeled_zones,&
-                                                         'on+dong', &
-                                                         this%bc_labels)
-    call this%bc_vel_res_non_normal%finalize()
-    call this%bc_vel_res_non_normal%init(this%c_Xh)
-
-    call this%bc_field_dirichlet_p%init_base(this%c_Xh)
-    call this%bc_field_dirichlet_p%mark_zones_from_list(msh%labeled_zones, &
-      'on+dong', this%bc_labels)
-    call this%bc_field_dirichlet_p%mark_zones_from_list(msh%labeled_zones, &
-      'o+dong', this%bc_labels)
-    call this%bc_field_dirichlet_p%mark_zones_from_list(msh%labeled_zones, &
-      'd_pres', this%bc_labels)
-    call this%bc_field_dirichlet_p%finalize()
-    call this%bc_field_dirichlet_p%set_g(0.0_rp)
-    call this%bclst_dp%init()
-    call this%bclst_dp%append(this%bc_field_dirichlet_p)
-    !Add 0 prs bcs
-    call this%bclst_dp%append(this%bc_prs)
-    
-    this%prs_dirichlet =  .not. this%bclst_dp%is_empty()
->>>>>>> c5d24f62
 
     ! Generate pressure boundary condition list
     call this%pnpn_setup_bcs(user)
@@ -482,7 +447,6 @@
        end select
     end do
     call this%bc_vel_res%finalize()
-<<<<<<< HEAD
     call this%bclst_vel_res%append(this%bc_vel_res)
     call this%bclst_du%append(this%bc_vel_res)
     call this%bclst_dv%append(this%bc_vel_res)
@@ -495,42 +459,6 @@
     write(*,*) "BCLST_VEL_RES size", this%bclst_vel_res%size
 
     ! Intialize projection space
-=======
-    call this%bc_vel_res%set_g(0.0_rp)
-    call this%bclst_vel_res%init()
-    call this%bclst_vel_res%append(this%bc_vel_res)
-    call this%bclst_vel_res%append(this%bc_vel_res_non_normal)
-    call this%bclst_vel_res%append(this%bc_sym)
-    call this%bclst_vel_res%append(this%bc_sh%symmetry)
-    call this%bclst_vel_res%append(this%bc_wallmodel%symmetry)
-
-    !Initialize bcs for u, v, w velocity components
-    call this%bclst_du%init()
-    call this%bclst_du%append(this%bc_sym%bc_x)
-    call this%bclst_du%append(this%bc_sh%symmetry%bc_x)
-    call this%bclst_du%append(this%bc_wallmodel%symmetry%bc_x)
-    call this%bclst_du%append(this%bc_vel_res_non_normal%bc_x)
-    call this%bclst_du%append(this%bc_vel_res)
-    call this%bclst_du%append(this%bc_field_dirichlet_u)
-
-    call this%bclst_dv%init()
-    call this%bclst_dv%append(this%bc_sym%bc_y)
-    call this%bclst_dv%append(this%bc_sh%symmetry%bc_y)
-    call this%bclst_dv%append(this%bc_wallmodel%symmetry%bc_y)
-    call this%bclst_dv%append(this%bc_vel_res_non_normal%bc_y)
-    call this%bclst_dv%append(this%bc_vel_res)
-    call this%bclst_dv%append(this%bc_field_dirichlet_v)
-
-    call this%bclst_dw%init()
-    call this%bclst_dw%append(this%bc_sym%bc_z)
-    call this%bclst_dw%append(this%bc_sh%symmetry%bc_z)
-    call this%bclst_dw%append(this%bc_wallmodel%symmetry%bc_z)
-    call this%bclst_dw%append(this%bc_vel_res_non_normal%bc_z)
-    call this%bclst_dw%append(this%bc_vel_res)
-    call this%bclst_dw%append(this%bc_field_dirichlet_w)
-
-    !Intialize projection space thingy
->>>>>>> c5d24f62
 
     if (this%variable_material_properties .and. &
           this%vel_projection_dim .gt. 0) then
@@ -868,13 +796,8 @@
       call this%source_term%compute(t, tstep)
 
       ! Add Neumann bc contributions to the RHS
-<<<<<<< HEAD
       call this%bcs_vel%apply_vector(f_x%x, f_y%x, f_z%x, &
            this%dm_Xh%size(), t, tstep, strong = .false.)
-=======
-      call this%bclst_vel_neumann%apply_vector(f_x%x, f_y%x, f_z%x, &
-           this%dm_Xh%size(), t, tstep)
->>>>>>> c5d24f62
 
       ! Compute the grandient jump penalty term
       if (this%if_gradient_jump_penalty .eqv. .true.) then
@@ -953,7 +876,6 @@
       if (.not. this%prs_dirichlet) call ortho(p_res%x, this%glb_n_points, n) 
 
       call gs_Xh%op(p_res, GS_OP_ADD)
-<<<<<<< HEAD
 
       ! Set the residual to zero at strong pressure boundaries.
       call this%bclst_dp%apply_scalar(p_res%x, p%dof%size(), t, tstep)
@@ -963,9 +885,6 @@
       call dump_file%write(p_res)
 !      call exit()
 
-=======
-      call this%bclst_dp%apply_scalar(p_res%x, p%dof%size(), t, tstep)
->>>>>>> c5d24f62
       call profiler_end_region('Pressure_residual', 18)
 
 
@@ -1004,10 +923,7 @@
       call gs_Xh%op(v_res, GS_OP_ADD)
       call gs_Xh%op(w_res, GS_OP_ADD)
 
-<<<<<<< HEAD
       ! Set residual to zero at strong velocity boundaries.
-=======
->>>>>>> c5d24f62
       call this%bclst_vel_res%apply_vector(u_res%x, v_res%x, w_res%x, &
            dm_Xh%size(), t, tstep)
 
