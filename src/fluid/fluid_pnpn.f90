--- conflicted
+++ resolved
@@ -650,9 +650,7 @@
       call bc_list_apply_vector(this%bclst_vel_res,&
                                 u_res%x, v_res%x, w_res%x, dm_Xh%size(),&
                                 t, tstep)
-<<<<<<< HEAD
-      !$omp end parallel
-=======
+
 
       !We should implement a bc that takes three field_bcs and implements vector_apply
       if (NEKO_BCKND_DEVICE .eq. 1) then
@@ -664,8 +662,8 @@
          call this%bc_field_dirichlet_v%apply_scalar(v_res%x, this%dm_Xh%size(), t, tstep)
          call this%bc_field_dirichlet_w%apply_scalar(w_res%x, this%dm_Xh%size(), t, tstep)
       end if
-
->>>>>>> a504aff8
+      !$omp end parallel
+
       call profiler_end_region
 
       call this%proj_u%pre_solving(u_res%x, tstep, c_Xh, n, dt_controller)
