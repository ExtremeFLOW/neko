--- conflicted
+++ resolved
@@ -142,12 +142,7 @@
 
 contains
 
-<<<<<<< HEAD
-  subroutine fluid_pnpn_init(this, coef, lx, params, user, &
-                             material_properties, time_scheme)
-=======
-  subroutine fluid_pnpn_init(this, msh, lx, params, user, time_scheme)
->>>>>>> 815ee822
+  subroutine fluid_pnpn_init(this, coef, lx, params, user, time_scheme)
     class(fluid_pnpn_t), target, intent(inout) :: this
     type(coef_t), target, intent(in) :: coef
     integer, intent(in) :: lx
@@ -159,12 +154,7 @@
     call this%free()
 
     ! Initialize base class
-<<<<<<< HEAD
-    call this%scheme_init(coef, lx, params, .true., .true., scheme, user, &
-                          material_properties)
-=======
-    call this%scheme_init(msh, lx, params, .true., .true., scheme, user)
->>>>>>> 815ee822
+    call this%scheme_init(coef, lx, params, .true., .true., scheme, user)
 
     if (this%variable_material_properties .eqv. .true.) then
        ! Setup backend dependent Ax routines
