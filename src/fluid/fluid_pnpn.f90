! Copyright (c) 2022-2024, The Neko Authors
! All rights reserved.
!
! Redistribution and use in source and binary forms, with or without
! modification, are permitted provided that the following conditions
! are met:
!
!   * Redistributions of source code must retain the above copyright
!     notice, this list of conditions and the following disclaimer.
!
!   * Redistributions in binary form must reproduce the above
!     copyright notice, this list of conditions and the following
!     disclaimer in the documentation and/or other materials provided
!     with the distribution.
!
!   * Neither the name of the authors nor the names of its
!     contributors may be used to endorse or promote products derived
!     from this software without specific prior written permission.
!
! THIS SOFTWARE IS PROVIDED BY THE COPYRIGHT HOLDERS AND CONTRIBUTORS
! "AS IS" AND ANY EXPRESS OR IMPLIED WARRANTIES, INCLUDING, BUT NOT
! LIMITED TO, THE IMPLIED WARRANTIES OF MERCHANTABILITY AND FITNESS
! FOR A PARTICULAR PURPOSE ARE DISCLAIMED. IN NO EVENT SHALL THE
! COPYRIGHT OWNER OR CONTRIBUTORS BE LIABLE FOR ANY DIRECT, INDIRECT,
! INCIDENTAL, SPECIAL, EXEMPLARY, OR CONSEQUENTIAL DAMAGES (INCLUDING,
! BUT NOT LIMITED TO, PROCUREMENT OF SUBSTITUTE GOODS OR SERVICES;
! LOSS OF USE, DATA, OR PROFITS; OR BUSINESS INTERRUPTION) HOWEVER
! CAUSED AND ON ANY THEORY OF LIABILITY, WHETHER IN CONTRACT, STRICT
! LIABILITY, OR TORT (INCLUDING NEGLIGENCE OR OTHERWISE) ARISING IN
! ANY WAY OUT OF THE USE OF THIS SOFTWARE, EVEN IF ADVISED OF THE
! POSSIBILITY OF SUCH DAMAGE.
!
!> Modular version of the Classic Nek5000 Pn/Pn formulation for fluids
module fluid_pnpn
  use num_types, only : rp
  use krylov, only : ksp_monitor_t
  use pnpn_residual, only : pnpn_prs_res_t, pnpn_vel_res_t, &
       pnpn_prs_res_factory, pnpn_vel_res_factory, &
       pnpn_prs_res_stress_factory, pnpn_vel_res_stress_factory
  use rhs_maker, only : rhs_maker_sumab_t, rhs_maker_bdf_t, rhs_maker_ext_t, &
       rhs_maker_oifs_t, rhs_maker_sumab_fctry, rhs_maker_bdf_fctry, &
       rhs_maker_ext_fctry, rhs_maker_oifs_fctry
  use fluid_volflow, only : fluid_volflow_t
  use fluid_scheme, only : fluid_scheme_t
  use device_mathops, only : device_opcolv, device_opadd2cm
  use fluid_aux, only : fluid_step_info
  use time_scheme_controller, only : time_scheme_controller_t
  use projection, only : projection_t
  use device, only : device_memcpy, HOST_TO_DEVICE
  use advection, only : advection_t, advection_factory
  use profiler, only : profiler_start_region, profiler_end_region
  use json_utils, only : json_get, json_get_or_default
  use json_module, only : json_file
  use material_properties, only : material_properties_t
  use ax_product, only : ax_t, ax_helm_factory
  use field, only : field_t
  use dirichlet, only : dirichlet_t
  use facet_normal, only : facet_normal_t
  use non_normal, only : non_normal_t
  use mesh, only : mesh_t
  use user_intf, only : user_t
  use time_step_controller, only : time_step_controller_t
  use gs_ops, only : GS_OP_ADD
  use neko_config, only : NEKO_BCKND_DEVICE
  use math, only : col2
  use mathops, only : opadd2cm, opcolv
  use bc, only: bc_list_t, bc_list_init, bc_list_add, bc_list_free, &
                bc_list_apply_scalar, bc_list_apply_vector
  use utils, only : neko_error
  use field_math, only : field_add2
  implicit none
  private


  type, public, extends(fluid_scheme_t) :: fluid_pnpn_t
     type(field_t) :: p_res, u_res, v_res, w_res

     type(field_t) :: dp, du, dv, dw

     ! Coupled Helmholz operator for velocity
     class(ax_t), allocatable :: Ax_vel
     ! Helmholz operator for pressure
     class(ax_t), allocatable :: Ax_prs

     type(projection_t) :: proj_prs
     type(projection_t) :: proj_u
     type(projection_t) :: proj_v
     type(projection_t) :: proj_w

     type(facet_normal_t) :: bc_prs_surface !< Surface term in pressure rhs
     type(facet_normal_t) :: bc_sym_surface !< Surface term in pressure rhs
     type(dirichlet_t) :: bc_vel_res   !< Dirichlet condition vel. res.
     type(dirichlet_t) :: bc_field_dirichlet_p  !< Dirichlet condition vel. res.
     type(dirichlet_t) :: bc_field_dirichlet_u  !< Dirichlet condition vel. res.
     type(dirichlet_t) :: bc_field_dirichlet_v  !< Dirichlet condition vel. res.
     type(dirichlet_t) :: bc_field_dirichlet_w  !< Dirichlet condition vel. res.
     type(non_normal_t) :: bc_vel_res_non_normal !< Dirichlet condition vel. res
     type(bc_list_t) :: bclst_vel_res
     type(bc_list_t) :: bclst_du
     type(bc_list_t) :: bclst_dv
     type(bc_list_t) :: bclst_dw
     type(bc_list_t) :: bclst_dp

     class(advection_t), allocatable :: adv

     ! Time interpolation scheme
     logical :: oifs

     ! Time variables
     type(field_t) :: abx1, aby1, abz1
     type(field_t) :: abx2, aby2, abz2
     ! Advection terms for the oifs method
     type(field_t) :: advx, advy, advz

     !> Pressure residual
     class(pnpn_prs_res_t), allocatable :: prs_res

     !> Velocity residual
     class(pnpn_vel_res_t), allocatable :: vel_res

     !> Summation of AB/BDF contributions
     class(rhs_maker_sumab_t), allocatable :: sumab

     !> Contributions to kth order extrapolation scheme
     class(rhs_maker_ext_t), allocatable :: makeabf

     !> Contributions to F from lagged BD terms
     class(rhs_maker_bdf_t), allocatable :: makebdf

     !> Contributions to the RHS from the OIFS method
     class(rhs_maker_oifs_t), allocatable :: makeoifs

     !> Adjust flow volume
     type(fluid_volflow_t) :: vol_flow

   contains
     procedure, pass(this) :: init => fluid_pnpn_init
     procedure, pass(this) :: free => fluid_pnpn_free
     procedure, pass(this) :: step => fluid_pnpn_step
     procedure, pass(this) :: restart => fluid_pnpn_restart
  end type fluid_pnpn_t

contains

  subroutine fluid_pnpn_init(this, msh, lx, params, user, &
                             material_properties, time_scheme)
    class(fluid_pnpn_t), target, intent(inout) :: this
    type(mesh_t), target, intent(inout) :: msh
    integer, intent(inout) :: lx
    type(json_file), target, intent(inout) :: params
    type(user_t), intent(in) :: user
    type(material_properties_t), target, intent(inout) :: material_properties
    type(time_scheme_controller_t), target, intent(in) :: time_scheme
    character(len=15), parameter :: scheme = 'Modular (Pn/Pn)'

    call this%free()

    ! Initialize base class
    call this%scheme_init(msh, lx, params, .true., .true., scheme, user, &
                          material_properties)

    if (this%variable_material_properties .eqv. .true.) then
       ! Setup backend dependent Ax routines
       call ax_helm_factory(this%Ax_vel, full_formulation = .true.)

       ! Setup backend dependent prs residual routines
       call pnpn_prs_res_stress_factory(this%prs_res)

       ! Setup backend dependent vel residual routines
       call pnpn_vel_res_stress_factory(this%vel_res)
    else
       ! Setup backend dependent Ax routines
       call ax_helm_factory(this%Ax_vel, full_formulation = .false.)

       ! Setup backend dependent prs residual routines
       call pnpn_prs_res_factory(this%prs_res)

       ! Setup backend dependent vel residual routines
       call pnpn_vel_res_factory(this%vel_res)
    end if

    ! Setup Ax for the pressure
    call ax_helm_factory(this%Ax_prs, full_formulation = .false.)


    ! Setup backend dependent summation of AB/BDF
    call rhs_maker_sumab_fctry(this%sumab)

    ! Setup backend dependent summation of extrapolation scheme
    call rhs_maker_ext_fctry(this%makeabf)

    ! Setup backend depenent contributions to F from lagged BD terms
    call rhs_maker_bdf_fctry(this%makebdf)

    ! Setup backend dependent summations of the OIFS method
    call rhs_maker_oifs_fctry(this%makeoifs)

    ! Initialize variables specific to this plan
    associate(Xh_lx => this%Xh%lx, Xh_ly => this%Xh%ly, Xh_lz => this%Xh%lz, &
         dm_Xh => this%dm_Xh, nelv => this%msh%nelv)

      call this%p_res%init(dm_Xh, "p_res")
      call this%u_res%init(dm_Xh, "u_res")
      call this%v_res%init(dm_Xh, "v_res")
      call this%w_res%init(dm_Xh, "w_res")
      call this%abx1%init(dm_Xh, "abx1")
      call this%aby1%init(dm_Xh, "aby1")
      call this%abz1%init(dm_Xh, "abz1")
      call this%abx2%init(dm_Xh, "abx2")
      call this%aby2%init(dm_Xh, "aby2")
      call this%abz2%init(dm_Xh, "abz2")
      call this%advx%init(dm_Xh, "advx")
      call this%advy%init(dm_Xh, "advy")
      call this%advz%init(dm_Xh, "advz")
      this%abx1 = 0.0_rp
      this%aby1 = 0.0_rp
      this%abz1 = 0.0_rp
      this%abx2 = 0.0_rp
      this%aby2 = 0.0_rp
      this%abz2 = 0.0_rp
      this%advx = 0.0_rp
      this%advy = 0.0_rp
      this%advz = 0.0_rp

      call this%du%init(dm_Xh, 'du')
      call this%dv%init(dm_Xh, 'dv')
      call this%dw%init(dm_Xh, 'dw')
      call this%dp%init(dm_Xh, 'dp')

    end associate

    ! Initialize velocity surface terms in pressure rhs
    call this%bc_prs_surface%init_base(this%c_Xh)
    call this%bc_prs_surface%mark_zone(msh%inlet)
    call this%bc_prs_surface%mark_zones_from_list(msh%labeled_zones,&
                                                 'v', this%bc_labels)
    ! This impacts the rhs of the pressure,
    ! need to check what is correct to add here
    call this%bc_prs_surface%mark_zones_from_list(msh%labeled_zones,&
                                                 'd_vel_u', this%bc_labels)
    call this%bc_prs_surface%mark_zones_from_list(msh%labeled_zones,&
                                                 'd_vel_v', this%bc_labels)
    call this%bc_prs_surface%mark_zones_from_list(msh%labeled_zones,&
                                                 'd_vel_w', this%bc_labels)
    call this%bc_prs_surface%finalize()
    ! Initialize symmetry surface terms in pressure rhs
    call this%bc_sym_surface%init_base(this%c_Xh)
    call this%bc_sym_surface%mark_zone(msh%sympln)
    call this%bc_sym_surface%mark_zones_from_list(msh%labeled_zones,&
                                                 'sym', this%bc_labels)
    ! Same here, should du, dv, dw be marked here?
    call this%bc_sym_surface%finalize()
    ! Initialize dirichlet bcs for velocity residual
    call this%bc_vel_res_non_normal%init_base(this%c_Xh)
    call this%bc_vel_res_non_normal%mark_zone(msh%outlet_normal)
    call this%bc_vel_res_non_normal%mark_zones_from_list(msh%labeled_zones,&
                                                         'on', this%bc_labels)
    call this%bc_vel_res_non_normal%mark_zones_from_list(msh%labeled_zones,&
                                                         'on+dong', &
                                                         this%bc_labels)
    call this%bc_vel_res_non_normal%finalize()
    call this%bc_vel_res_non_normal%init(this%c_Xh)

    call this%bc_field_dirichlet_p%init_base(this%c_Xh)
    call this%bc_field_dirichlet_p%mark_zones_from_list(msh%labeled_zones, &
      'on+dong', this%bc_labels)
    call this%bc_field_dirichlet_p%mark_zones_from_list(msh%labeled_zones, &
      'o+dong', this%bc_labels)
    call this%bc_field_dirichlet_p%mark_zones_from_list(msh%labeled_zones, &
      'd_pres', this%bc_labels)
    call this%bc_field_dirichlet_p%finalize()
    call this%bc_field_dirichlet_p%set_g(0.0_rp)
    call bc_list_init(this%bclst_dp)
    call bc_list_add(this%bclst_dp, this%bc_field_dirichlet_p)
    !Add 0 prs bcs
    call bc_list_add(this%bclst_dp, this%bc_prs)

    call this%bc_field_dirichlet_u%init_base(this%c_Xh)
    call this%bc_field_dirichlet_u%mark_zones_from_list( &
      msh%labeled_zones, 'd_vel_u', this%bc_labels)
    call this%bc_field_dirichlet_u%finalize()
    call this%bc_field_dirichlet_u%set_g(0.0_rp)

    call this%bc_field_dirichlet_v%init_base(this%c_Xh)
    call this%bc_field_dirichlet_v%mark_zones_from_list(msh%labeled_zones, &
                                                        'd_vel_v', &
                                                        this%bc_labels)
    call this%bc_field_dirichlet_v%finalize()
    call this%bc_field_dirichlet_v%set_g(0.0_rp)

    call this%bc_field_dirichlet_w%init_base(this%c_Xh)
    call this%bc_field_dirichlet_w%mark_zones_from_list(msh%labeled_zones, &
                                                       'd_vel_w', &
                                                        this%bc_labels)
    call this%bc_field_dirichlet_w%finalize()
    call this%bc_field_dirichlet_w%set_g(0.0_rp)

    call this%bc_vel_res%init_base(this%c_Xh)
    call this%bc_vel_res%mark_zone(msh%inlet)
    call this%bc_vel_res%mark_zone(msh%wall)
    call this%bc_vel_res%mark_zones_from_list(msh%labeled_zones, &
                                              'v', this%bc_labels)
    call this%bc_vel_res%mark_zones_from_list(msh%labeled_zones, &
                                              'w', this%bc_labels)
    call this%bc_vel_res%finalize()
    call this%bc_vel_res%set_g(0.0_rp)
    call bc_list_init(this%bclst_vel_res)
    call bc_list_add(this%bclst_vel_res, this%bc_vel_res)
    call bc_list_add(this%bclst_vel_res, this%bc_vel_res_non_normal)
    call bc_list_add(this%bclst_vel_res, this%bc_sym)

    !Initialize bcs for u, v, w velocity components
    call bc_list_init(this%bclst_du)
    call bc_list_add(this%bclst_du, this%bc_sym%bc_x)
    call bc_list_add(this%bclst_du, this%bc_vel_res_non_normal%bc_x)
    call bc_list_add(this%bclst_du, this%bc_vel_res)
    call bc_list_add(this%bclst_du, this%bc_field_dirichlet_u)

    call bc_list_init(this%bclst_dv)
    call bc_list_add(this%bclst_dv, this%bc_sym%bc_y)
    call bc_list_add(this%bclst_dv, this%bc_vel_res_non_normal%bc_y)
    call bc_list_add(this%bclst_dv, this%bc_vel_res)
    call bc_list_add(this%bclst_dv, this%bc_field_dirichlet_v)

    call bc_list_init(this%bclst_dw)
    call bc_list_add(this%bclst_dw, this%bc_sym%bc_z)
    call bc_list_add(this%bclst_dw, this%bc_vel_res_non_normal%bc_z)
    call bc_list_add(this%bclst_dw, this%bc_vel_res)
    call bc_list_add(this%bclst_dw, this%bc_field_dirichlet_w)

    !Intialize projection space thingy

    if (this%variable_material_properties .and. &
          this%vel_projection_dim .gt. 0) then
       call neko_error("Velocity projection not available for full stress &
             &formulation")
    end if


    call this%proj_prs%init(this%dm_Xh%size(), this%pr_projection_dim, &
                              this%pr_projection_activ_step)

    call this%proj_u%init(this%dm_Xh%size(), this%vel_projection_dim, &
                              this%vel_projection_activ_step)
    call this%proj_v%init(this%dm_Xh%size(), this%vel_projection_dim, &
                              this%vel_projection_activ_step)
    call this%proj_w%init(this%dm_Xh%size(), this%vel_projection_dim, &
                              this%vel_projection_activ_step)


    ! Add lagged term to checkpoint
    call this%chkp%add_lag(this%ulag, this%vlag, this%wlag)

    ! Determine the time-interpolation scheme
    call json_get_or_default(params, 'case.numerics.oifs', this%oifs, .false.)

    ! Initialize the advection factory
    call advection_factory(this%adv, params, this%c_Xh, &
                           this%ulag, this%vlag, this%wlag, &
                           this%chkp%dtlag, this%chkp%tlag, time_scheme)

    if (params%valid_path('case.fluid.flow_rate_force')) then
       call this%vol_flow%init(this%dm_Xh, params)
    end if

  end subroutine fluid_pnpn_init

  subroutine fluid_pnpn_restart(this, dtlag, tlag)
    class(fluid_pnpn_t), target, intent(inout) :: this
    real(kind=rp) :: dtlag(10), tlag(10)
    type(field_t) :: u_temp, v_temp, w_temp
    integer :: i, n

    n = this%u%dof%size()
    ! Make sure that continuity is maintained (important for interpolation)
    ! Do not do this for lagged rhs
    ! (derivatives are not necessairly coninous across elements)
    call col2(this%u%x, this%c_Xh%mult, this%u%dof%size())
    call col2(this%v%x, this%c_Xh%mult, this%u%dof%size())
    call col2(this%w%x, this%c_Xh%mult, this%u%dof%size())
    call col2(this%p%x, this%c_Xh%mult, this%u%dof%size())
    do i = 1, this%ulag%size()
       call col2(this%ulag%lf(i)%x, this%c_Xh%mult, this%u%dof%size())
       call col2(this%vlag%lf(i)%x, this%c_Xh%mult, this%u%dof%size())
       call col2(this%wlag%lf(i)%x, this%c_Xh%mult, this%u%dof%size())
    end do

    if (NEKO_BCKND_DEVICE .eq. 1) then
       associate(u => this%u, v => this%v, w => this%w, &
            ulag => this%ulag, vlag => this%vlag, wlag => this%wlag,&
            p => this%p)
         call device_memcpy(u%x, u%x_d, u%dof%size(), &
                            HOST_TO_DEVICE, sync = .false.)
         call device_memcpy(v%x, v%x_d, v%dof%size(), &
                            HOST_TO_DEVICE, sync = .false.)
         call device_memcpy(w%x, w%x_d, w%dof%size(), &
                            HOST_TO_DEVICE, sync = .false.)
         call device_memcpy(p%x, p%x_d, p%dof%size(), &
                            HOST_TO_DEVICE, sync = .false.)
         call device_memcpy(ulag%lf(1)%x, ulag%lf(1)%x_d, &
                            u%dof%size(), HOST_TO_DEVICE, sync = .false.)
         call device_memcpy(ulag%lf(2)%x, ulag%lf(2)%x_d, &
                            u%dof%size(), HOST_TO_DEVICE, sync = .false.)

         call device_memcpy(vlag%lf(1)%x, vlag%lf(1)%x_d, &
                            v%dof%size(), HOST_TO_DEVICE, sync = .false.)
         call device_memcpy(vlag%lf(2)%x, vlag%lf(2)%x_d, &
                            v%dof%size(), HOST_TO_DEVICE, sync = .false.)

         call device_memcpy(wlag%lf(1)%x, wlag%lf(1)%x_d, &
                            w%dof%size(), HOST_TO_DEVICE, sync = .false.)
         call device_memcpy(wlag%lf(2)%x, wlag%lf(2)%x_d, &
                            w%dof%size(), HOST_TO_DEVICE, sync = .false.)
         call device_memcpy(this%abx1%x, this%abx1%x_d, &
                            w%dof%size(), HOST_TO_DEVICE, sync = .false.)
         call device_memcpy(this%abx2%x, this%abx2%x_d, &
                            w%dof%size(), HOST_TO_DEVICE, sync = .false.)
         call device_memcpy(this%aby1%x, this%aby1%x_d, &
                            w%dof%size(), HOST_TO_DEVICE, sync = .false.)
         call device_memcpy(this%aby2%x, this%aby2%x_d, &
                            w%dof%size(), HOST_TO_DEVICE, sync = .false.)
         call device_memcpy(this%abz1%x, this%abz1%x_d, &
                            w%dof%size(), HOST_TO_DEVICE, sync = .false.)
         call device_memcpy(this%abz2%x, this%abz2%x_d, &
                            w%dof%size(), HOST_TO_DEVICE, sync = .false.)
         call device_memcpy(this%advx%x, this%advx%x_d, &
                            w%dof%size(), HOST_TO_DEVICE, sync = .false.)
         call device_memcpy(this%advy%x, this%advy%x_d, &
                            w%dof%size(), HOST_TO_DEVICE, sync = .false.)
         call device_memcpy(this%advz%x, this%advz%x_d, &
                            w%dof%size(), HOST_TO_DEVICE, sync = .false.)
       end associate
    end if


    call this%gs_Xh%op(this%u, GS_OP_ADD)
    call this%gs_Xh%op(this%v, GS_OP_ADD)
    call this%gs_Xh%op(this%w, GS_OP_ADD)
    call this%gs_Xh%op(this%p, GS_OP_ADD)

    do i = 1, this%ulag%size()
       call this%gs_Xh%op(this%ulag%lf(i), GS_OP_ADD)
       call this%gs_Xh%op(this%vlag%lf(i), GS_OP_ADD)
       call this%gs_Xh%op(this%wlag%lf(i), GS_OP_ADD)
    end do

    !! If we would decide to only restart from lagged fields instead of saving
    !! abx1, aby1 etc.
    !! Observe that one also needs to recompute the focing at the old time steps
    !u_temp = this%ulag%lf(2)
    !v_temp = this%vlag%lf(2)
    !w_temp = this%wlag%lf(2)
    !! Compute the source terms
    !call this%source_term%compute(tlag(2), -1)
    !
    !! Pre-multiply the source terms with the mass matrix.
    !if (NEKO_BCKND_DEVICE .eq. 1) then
    !   call device_opcolv(this%f_x%x_d, this%f_y%x_d, this%f_z%x_d, &
    !                      this%c_Xh%B_d, this%msh%gdim, n)
    !else
    !   call opcolv(this%f_x%x, this%f_y%x, this%f_z%x, &
    !               this%c_Xh%B, this%msh%gdim, n)
    !end if

    !! Add the advection operators to the right-hand-side.
    !call this%adv%compute(u_temp, v_temp, w_temp, &
    !                      this%f_x%x, this%f_y%x, this%f_z%x, &
    !                      this%Xh, this%c_Xh, this%dm_Xh%size())
    !this%abx2 = this%f_x
    !this%aby2 = this%f_y
    !this%abz2 = this%f_z
    !
    !u_temp = this%ulag%lf(1)
    !v_temp = this%vlag%lf(1)
    !w_temp = this%wlag%lf(1)
    !call this%source_term%compute(tlag(1), 0)

    !! Pre-multiply the source terms with the mass matrix.
    !if (NEKO_BCKND_DEVICE .eq. 1) then
    !   call device_opcolv(this%f_x%x_d, this%f_y%x_d, this%f_z%x_d, &
    !                      this%c_Xh%B_d, this%msh%gdim, n)
    !else
    !   call opcolv(this%f_x%x, this%f_y%x, this%f_z%x, &
    !               this%c_Xh%B, this%msh%gdim, n)
    !end if

    !! Pre-multiply the source terms with the mass matrix.
    !if (NEKO_BCKND_DEVICE .eq. 1) then
    !   call device_opcolv(this%f_x%x_d, this%f_y%x_d, this%f_z%x_d, &
    !                      this%c_Xh%B_d, this%msh%gdim, n)
    !else
    !   call opcolv(this%f_x%x, this%f_y%x, this%f_z%x, &
    !               this%c_Xh%B, this%msh%gdim, n)
    !end if

    !call this%adv%compute(u_temp, v_temp, w_temp, &
    !                      this%f_x%x, this%f_y%x, this%f_z%x, &
    !                      this%Xh, this%c_Xh, this%dm_Xh%size())
    !this%abx1 = this%f_x
    !this%aby1 = this%f_y
    !this%abz1 = this%f_z

  end subroutine fluid_pnpn_restart

  subroutine fluid_pnpn_free(this)
    class(fluid_pnpn_t), intent(inout) :: this

    !Deallocate velocity and pressure fields
    call this%scheme_free()

    call this%bc_prs_surface%free()
    call this%bc_sym_surface%free()
    call bc_list_free(this%bclst_vel_res)
    call bc_list_free(this%bclst_dp)
    call this%proj_prs%free()
    call this%proj_u%free()
    call this%proj_v%free()
    call this%proj_w%free()

    call this%p_res%free()
    call this%u_res%free()
    call this%v_res%free()
    call this%w_res%free()

    call this%du%free()
    call this%dv%free()
    call this%dw%free()
    call this%dp%free()

    call this%abx1%free()
    call this%aby1%free()
    call this%abz1%free()

    call this%abx2%free()
    call this%aby2%free()
    call this%abz2%free()

    call this%advx%free()
    call this%advy%free()
    call this%advz%free()

    if (allocated(this%Ax_vel)) then
       deallocate(this%Ax_vel)
    end if

    if (allocated(this%Ax_prs)) then
       deallocate(this%Ax_prs)
    end if

    if (allocated(this%prs_res)) then
       deallocate(this%prs_res)
    end if

    if (allocated(this%vel_res)) then
       deallocate(this%vel_res)
    end if

    if (allocated(this%sumab)) then
       deallocate(this%sumab)
    end if

    if (allocated(this%makeabf)) then
       deallocate(this%makeabf)
    end if

    if (allocated(this%makebdf)) then
       deallocate(this%makebdf)
    end if

    if (allocated(this%makeoifs)) then
       deallocate(this%makeoifs)
    end if

    call this%vol_flow%free()

  end subroutine fluid_pnpn_free

  !> Advance fluid simulation in time.
  !! @param t The time value.
  !! @param tstep The current interation.
  !! @param dt The timestep
  !! @param ext_bdf Time integration logic.
  !! @param dt_controller timestep controller
  subroutine fluid_pnpn_step(this, t, tstep, dt, ext_bdf, dt_controller)
    class(fluid_pnpn_t), target, intent(inout) :: this
    real(kind=rp), intent(inout) :: t
    integer, intent(inout) :: tstep
    real(kind=rp), intent(in) :: dt
    type(time_scheme_controller_t), intent(inout) :: ext_bdf
    type(time_step_controller_t), intent(in) :: dt_controller
    ! number of degrees of freedom
    integer :: n
    ! Solver results monitors (pressure + 3 velocity)
    type(ksp_monitor_t) :: ksp_results(4)
    ! Extrapolated velocity for the pressure residual
    type(field_t), pointer :: u_e, v_e, w_e
    ! Indices for tracking temporary fields
    integer :: temp_indices(3)

    if (this%freeze) return

    n = this%dm_Xh%size()

    call profiler_start_region('Fluid', 1)
    associate(u => this%u, v => this%v, w => this%w, p => this%p, &
         du => this%du, dv => this%dv, dw => this%dw, dp => this%dp, &
         u_res => this%u_res, v_res => this%v_res, w_res => this%w_res, &
         p_res => this%p_res, Ax_vel => this%Ax_vel, Ax_prs => this%Ax_prs, &
         Xh => this%Xh, &
         c_Xh => this%c_Xh, dm_Xh => this%dm_Xh, gs_Xh => this%gs_Xh, &
         ulag => this%ulag, vlag => this%vlag, wlag => this%wlag, &
         msh => this%msh, prs_res => this%prs_res, &
         source_term => this%source_term, vel_res => this%vel_res, &
         sumab => this%sumab, makeoifs => this%makeoifs, &
         makeabf => this%makeabf, makebdf => this%makebdf, &
         vel_projection_dim => this%vel_projection_dim, &
         pr_projection_dim => this%pr_projection_dim, &
         rho => this%rho, mu => this%mu, oifs => this%oifs, &
         rho_field => this%rho_field, mu_field => this%mu_field, &
         f_x => this%f_x, f_y => this%f_y, f_z => this%f_z, &
         if_variable_dt => dt_controller%if_variable_dt, &
         dt_last_change => dt_controller%dt_last_change)

      ! Get temporary arrays
      call this%scratch%request_field(u_e, temp_indices(1))
      call this%scratch%request_field(v_e, temp_indices(2))
      call this%scratch%request_field(w_e, temp_indices(3))
      call sumab%compute_fluid(u_e, v_e, w_e, u, v, w, &
           ulag, vlag, wlag, ext_bdf%advection_coeffs, ext_bdf%nadv)

      ! Compute the source terms
      call this%source_term%compute(t, tstep)

      ! Pre-multiply the source terms with the mass matrix.
      if (NEKO_BCKND_DEVICE .eq. 1) then
         call device_opcolv(f_x%x_d, f_y%x_d, f_z%x_d, c_Xh%B_d, msh%gdim, n)
      else
         call opcolv(f_x%x, f_y%x, f_z%x, c_Xh%B, msh%gdim, n)
      end if

<<<<<<< HEAD
      if (oifs) then
         ! Add the advection operators to the right-hand-side.
         call this%adv%compute(u, v, w, &
                               this%advx, this%advy, this%advz, &
                               Xh, this%c_Xh, dm_Xh%size(), dt)

         ! At this point the RHS contains the sum of the advection operator and
         ! additional source terms, evaluated using the velocity field from the
         ! previous time-step. Now, this value is used in the explicit time
         ! scheme to advance both terms in time.
         call makeabf%compute_fluid(this%abx1, this%aby1, this%abz1,&
                                    this%abx2, this%aby2, this%abz2, &
                                    f_x%x, f_y%x, f_z%x, &
                                    rho, ext_bdf%advection_coeffs, n)

         ! Now, the source terms from the previous time step are added to the RHS.
         call makeoifs%compute_fluid(this%advx%x, this%advy%x, this%advz%x, &
                                     f_x%x, f_y%x, f_z%x, &
                                     rho, dt, n)
      else
        ! Add the advection operators to the right-hand-side.
         call this%adv%compute(u, v, w, &
                               f_x, f_y, f_z, &
                               Xh, this%c_Xh, dm_Xh%size())

         ! At this point the RHS contains the sum of the advection operator and
         ! additional source terms, evaluated using the velocity field from the
         ! previous time-step. Now, this value is used in the explicit time
         ! scheme to advance both terms in time.
         call makeabf%compute_fluid(this%abx1, this%aby1, this%abz1,&
                              this%abx2, this%aby2, this%abz2, &
                              f_x%x, f_y%x, f_z%x, &
                              rho, ext_bdf%advection_coeffs, n)

         ! Add the RHS contributions coming from the BDF scheme.
         call makebdf%compute_fluid(ulag, vlag, wlag, f_x%x, f_y%x, f_z%x, &
                              u, v, w, c_Xh%B, rho, dt, &
                              ext_bdf%diffusion_coeffs, ext_bdf%ndiff, n)
      end if

=======
      ! Compute the grandient jump penalty term
      if (this%if_gradient_jump_penalty .eqv. .true.) then
         call this%gradient_jump_penalty_u%compute(u, v, w, u)
         call this%gradient_jump_penalty_v%compute(u, v, w, v)
         call this%gradient_jump_penalty_w%compute(u, v, w, w)
         call this%gradient_jump_penalty_u%perform(f_x)
         call this%gradient_jump_penalty_v%perform(f_y)
         call this%gradient_jump_penalty_w%perform(f_z)
      end if

      ! Add the advection operators to the right-hand-side.
      call this%adv%compute(u, v, w, &
                            f_x, f_y, f_z, &
                            Xh, this%c_Xh, dm_Xh%size())

      ! At this point the RHS contains the sum of the advection operator and
      ! additional source terms, evaluated using the velocity field from the
      ! previous time-step. Now, this value is used in the explicit time
      ! scheme to advance both terms in time.
      call makeabf%compute_fluid(this%abx1, this%aby1, this%abz1,&
                           this%abx2, this%aby2, this%abz2, &
                           f_x%x, f_y%x, f_z%x, &
                           rho, ext_bdf%advection_coeffs, n)

      ! Add the RHS contributions coming from the BDF scheme.
      call makebdf%compute_fluid(ulag, vlag, wlag, f_x%x, f_y%x, f_z%x, &
                           u, v, w, c_Xh%B, rho, dt, &
                           ext_bdf%diffusion_coeffs, ext_bdf%ndiff, n)
>>>>>>> b703522e

      call ulag%update()
      call vlag%update()
      call wlag%update()

      !> We assume that no change of boundary conditions
      !! occurs between elements. I.e. we do not apply gsop here like in Nek5000
      !> Apply the user dirichlet boundary condition
      call this%user_field_bc_vel%update(this%user_field_bc_vel%field_list, &
              this%user_field_bc_vel%bc_list, this%c_Xh, t, tstep, "fluid")

      call this%bc_apply_vel(t, tstep)
      call this%bc_apply_prs(t, tstep)

      ! Update material properties if necessary
      call this%update_material_properties()

      ! Compute the grandient jump penalty term
      if (this%if_gradient_jump_penalty .eqv. .true.) then
         call this%gradient_jump_penalty_u%compute(u, v, w, u)
         call this%gradient_jump_penalty_v%compute(u, v, w, v)
         call this%gradient_jump_penalty_w%compute(u, v, w, w)
         call this%gradient_jump_penalty_u%perform(f_x)
         call this%gradient_jump_penalty_v%perform(f_y)
         call this%gradient_jump_penalty_w%perform(f_z)
      end if

      ! Compute pressure.
      call profiler_start_region('Pressure_residual', 18)
      call prs_res%compute(p, p_res,&
                           u, v, w, &
                           u_e, v_e, w_e, &
                           f_x, f_y, f_z, &
                           c_Xh, gs_Xh, &
                           this%bc_prs_surface, this%bc_sym_surface,&
                           Ax_prs, ext_bdf%diffusion_coeffs(1), dt, &
                           mu_field, rho_field)

      call gs_Xh%op(p_res, GS_OP_ADD)
      call bc_list_apply_scalar(this%bclst_dp, p_res%x, p%dof%size(), t, tstep)
      call profiler_end_region('Pressure_residual', 18)

      call this%proj_prs%pre_solving(p_res%x, tstep, c_Xh, n, dt_controller, &
                                     'Pressure')

      call this%pc_prs%update()
      call profiler_start_region('Pressure_solve', 3)
      ksp_results(1) = &
         this%ksp_prs%solve(Ax_prs, dp, p_res%x, n, c_Xh, this%bclst_dp, gs_Xh)

      call profiler_end_region('Pressure_solve', 3)

      call this%proj_prs%post_solving(dp%x, Ax_prs, c_Xh, &
                                 this%bclst_dp, gs_Xh, n, tstep, dt_controller)

      call field_add2(p, dp, n)

      ! Compute velocity.
      call profiler_start_region('Velocity_residual', 19)
      call vel_res%compute(Ax_vel, u, v, w, &
                           u_res, v_res, w_res, &
                           p, &
                           f_x, f_y, f_z, &
                           c_Xh, msh, Xh, &
                           mu_field, rho_field, ext_bdf%diffusion_coeffs(1), &
                           dt, dm_Xh%size())

      call gs_Xh%op(u_res, GS_OP_ADD)
      call gs_Xh%op(v_res, GS_OP_ADD)
      call gs_Xh%op(w_res, GS_OP_ADD)

      call bc_list_apply_vector(this%bclst_vel_res,&
                                u_res%x, v_res%x, w_res%x, dm_Xh%size(),&
                                t, tstep)

      ! We should implement a bc that takes three field_bcs and implements
      ! vector_apply
      if (NEKO_BCKND_DEVICE .eq. 1) then
         call this%bc_field_dirichlet_u%apply_scalar_dev(u_res%x_d, t, tstep)
         call this%bc_field_dirichlet_v%apply_scalar_dev(v_res%x_d, t, tstep)
         call this%bc_field_dirichlet_w%apply_scalar_dev(w_res%x_d, t, tstep)
      else
         call this%bc_field_dirichlet_u%apply_scalar(u_res%x, n, t, tstep)
         call this%bc_field_dirichlet_v%apply_scalar(v_res%x, n, t, tstep)
         call this%bc_field_dirichlet_w%apply_scalar(w_res%x, n, t, tstep)
      end if

      call profiler_end_region('Velocity_residual', 19)

      call this%proj_u%pre_solving(u_res%x, tstep, c_Xh, n, dt_controller)
      call this%proj_v%pre_solving(v_res%x, tstep, c_Xh, n, dt_controller)
      call this%proj_w%pre_solving(w_res%x, tstep, c_Xh, n, dt_controller)

      call this%pc_vel%update()

      call profiler_start_region("Velocity_solve", 4)
      ksp_results(2:4) = this%ksp_vel%solve_coupled(Ax_vel, du, dv, dw, &
           u_res%x, v_res%x, w_res%x, n, c_Xh, &
           this%bclst_du, this%bclst_dv, this%bclst_dw, gs_Xh)
      call profiler_end_region("Velocity_solve", 4)

      call this%proj_u%post_solving(du%x, Ax_vel, c_Xh, &
                                 this%bclst_du, gs_Xh, n, tstep, dt_controller)
      call this%proj_v%post_solving(dv%x, Ax_vel, c_Xh, &
                                 this%bclst_dv, gs_Xh, n, tstep, dt_controller)
      call this%proj_w%post_solving(dw%x, Ax_vel, c_Xh, &
                                 this%bclst_dw, gs_Xh, n, tstep, dt_controller)

      if (NEKO_BCKND_DEVICE .eq. 1) then
         call device_opadd2cm(u%x_d, v%x_d, w%x_d, &
              du%x_d, dv%x_d, dw%x_d, 1.0_rp, n, msh%gdim)
      else
         call opadd2cm(u%x, v%x, w%x, du%x, dv%x, dw%x, 1.0_rp, n, msh%gdim)
      end if

      if (this%forced_flow_rate) then
         call this%vol_flow%adjust( u, v, w, p, u_res, v_res, w_res, p_res, &
              c_Xh, gs_Xh, ext_bdf, rho, mu,&
              dt, this%bclst_dp, this%bclst_du, this%bclst_dv, &
              this%bclst_dw, this%bclst_vel_res, Ax_vel, this%ksp_prs, &
              this%ksp_vel, this%pc_prs, this%pc_vel, this%ksp_prs%max_iter, &
              this%ksp_vel%max_iter)
      end if

      call fluid_step_info(tstep, t, dt, ksp_results)

      call this%scratch%relinquish_field(temp_indices)

    end associate
    call profiler_end_region('Fluid', 1)
  end subroutine fluid_pnpn_step


end module fluid_pnpn<|MERGE_RESOLUTION|>--- conflicted
+++ resolved
@@ -638,7 +638,16 @@
          call opcolv(f_x%x, f_y%x, f_z%x, c_Xh%B, msh%gdim, n)
       end if
 
-<<<<<<< HEAD
+      ! Compute the grandient jump penalty term
+      if (this%if_gradient_jump_penalty .eqv. .true.) then
+         call this%gradient_jump_penalty_u%compute(u, v, w, u)
+         call this%gradient_jump_penalty_v%compute(u, v, w, v)
+         call this%gradient_jump_penalty_w%compute(u, v, w, w)
+         call this%gradient_jump_penalty_u%perform(f_x)
+         call this%gradient_jump_penalty_v%perform(f_y)
+         call this%gradient_jump_penalty_w%perform(f_z)
+      end if
+      
       if (oifs) then
          ! Add the advection operators to the right-hand-side.
          call this%adv%compute(u, v, w, &
@@ -678,37 +687,6 @@
                               u, v, w, c_Xh%B, rho, dt, &
                               ext_bdf%diffusion_coeffs, ext_bdf%ndiff, n)
       end if
-
-=======
-      ! Compute the grandient jump penalty term
-      if (this%if_gradient_jump_penalty .eqv. .true.) then
-         call this%gradient_jump_penalty_u%compute(u, v, w, u)
-         call this%gradient_jump_penalty_v%compute(u, v, w, v)
-         call this%gradient_jump_penalty_w%compute(u, v, w, w)
-         call this%gradient_jump_penalty_u%perform(f_x)
-         call this%gradient_jump_penalty_v%perform(f_y)
-         call this%gradient_jump_penalty_w%perform(f_z)
-      end if
-
-      ! Add the advection operators to the right-hand-side.
-      call this%adv%compute(u, v, w, &
-                            f_x, f_y, f_z, &
-                            Xh, this%c_Xh, dm_Xh%size())
-
-      ! At this point the RHS contains the sum of the advection operator and
-      ! additional source terms, evaluated using the velocity field from the
-      ! previous time-step. Now, this value is used in the explicit time
-      ! scheme to advance both terms in time.
-      call makeabf%compute_fluid(this%abx1, this%aby1, this%abz1,&
-                           this%abx2, this%aby2, this%abz2, &
-                           f_x%x, f_y%x, f_z%x, &
-                           rho, ext_bdf%advection_coeffs, n)
-
-      ! Add the RHS contributions coming from the BDF scheme.
-      call makebdf%compute_fluid(ulag, vlag, wlag, f_x%x, f_y%x, f_z%x, &
-                           u, v, w, c_Xh%B, rho, dt, &
-                           ext_bdf%diffusion_coeffs, ext_bdf%ndiff, n)
->>>>>>> b703522e
 
       call ulag%update()
       call vlag%update()
@@ -830,7 +808,7 @@
               dt, this%bclst_dp, this%bclst_du, this%bclst_dv, &
               this%bclst_dw, this%bclst_vel_res, Ax_vel, this%ksp_prs, &
               this%ksp_vel, this%pc_prs, this%pc_vel, this%ksp_prs%max_iter, &
-              this%ksp_vel%max_iter)
+              this%ksp_vel%max_iter)Gjp
       end if
 
       call fluid_step_info(tstep, t, dt, ksp_results)
