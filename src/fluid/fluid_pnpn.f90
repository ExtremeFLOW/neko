--- conflicted
+++ resolved
@@ -111,11 +111,7 @@
 
 contains
 
-<<<<<<< HEAD
-  subroutine fluid_pnpn_init(this, msh, lx, params, user)
-=======
   subroutine fluid_pnpn_init(this, msh, lx, params, user, material_properties)
->>>>>>> 28378fb1
     class(fluid_pnpn_t), target, intent(inout) :: this
     type(mesh_t), target, intent(inout) :: msh
     integer, intent(inout) :: lx
@@ -165,28 +161,18 @@
       call this%abx2%init(dm_Xh, "abx2")
       call this%aby2%init(dm_Xh, "aby2")
       call this%abz2%init(dm_Xh, "abz2")
-<<<<<<< HEAD
-=======
       this%abx1 = 0.0_rp
       this%aby1 = 0.0_rp
       this%abz1 = 0.0_rp
       this%abx2 = 0.0_rp
       this%aby2 = 0.0_rp
       this%abz2 = 0.0_rp
->>>>>>> 28378fb1
 
       call this%du%init(dm_Xh, 'du')
       call this%dv%init(dm_Xh, 'dv')
       call this%dw%init(dm_Xh, 'dw')
       call this%dp%init(dm_Xh, 'dp')
 
-<<<<<<< HEAD
-      call this%ulag%init(this%u, 2)
-      call this%vlag%init(this%v, 2)
-      call this%wlag%init(this%w, 2)
-
-=======
->>>>>>> 28378fb1
     end associate
 
     ! Initialize velocity surface terms in pressure rhs
@@ -468,13 +454,6 @@
 
     call this%vol_flow%free()
 
-<<<<<<< HEAD
-    call this%ulag%free()
-    call this%vlag%free()
-    call this%wlag%free()
-
-=======
->>>>>>> 28378fb1
   end subroutine fluid_pnpn_free
 
   !> Advance fluid simulation in time.
@@ -572,14 +551,9 @@
       call prs_res%compute(p, p_res, u, v, w, u_e, v_e, w_e, &
                            f_x, f_y, f_z, c_Xh, gs_Xh, this%bc_prs_surface, &
                            this%bc_sym_surface, Ax, ext_bdf%diffusion_coeffs(1), &
-<<<<<<< HEAD
-                           dt, Re, rho)
+                           dt, mu, rho)
 
       !$omp parallel if((NEKO_BCKND_DEVICE .eq. 0) .and. (NEKO_BCKND_SX .eq. 0))
-=======
-                           dt, mu, rho)
-
->>>>>>> 28378fb1
       call gs_Xh%op(p_res, GS_OP_ADD)
       call bc_list_apply_scalar(this%bclst_dp, p_res%x, p%dof%size(), t, tstep)
       !$omp end parallel
@@ -619,11 +593,8 @@
                            mu, rho, ext_bdf%diffusion_coeffs(1), &
                            dt, dm_Xh%size())
 
-<<<<<<< HEAD
 
       !$omp parallel if((NEKO_BCKND_DEVICE .eq. 0) .and. (NEKO_BCKND_SX .eq. 0))
-=======
->>>>>>> 28378fb1
       call gs_Xh%op(u_res, GS_OP_ADD)
       call gs_Xh%op(v_res, GS_OP_ADD)
       call gs_Xh%op(w_res, GS_OP_ADD)
@@ -631,11 +602,7 @@
       call bc_list_apply_vector(this%bclst_vel_res,&
                                 u_res%x, v_res%x, w_res%x, dm_Xh%size(),&
                                 t, tstep)
-<<<<<<< HEAD
       !$omp end parallel
-=======
-
->>>>>>> 28378fb1
       call profiler_end_region
 
       if (tstep .gt. 5 .and. vel_projection_dim .gt. 0) then
