--- conflicted
+++ resolved
@@ -298,12 +298,8 @@
 
     n = this%u%dof%size()
     ! Make sure that continuity is maintained (important for interpolation)
-<<<<<<< HEAD
-    ! Do not do this for lagged rhs (derivatives are not necessairly coninous across elements)
-=======
     ! Do not do this for lagged rhs
     ! (derivatives are not necessairly coninous across elements)
->>>>>>> 9e7155ff
     call col2(this%u%x,this%c_Xh%mult,this%u%dof%size())
     call col2(this%v%x,this%c_Xh%mult,this%u%dof%size())
     call col2(this%w%x,this%c_Xh%mult,this%u%dof%size())
