--- conflicted
+++ resolved
@@ -31,14 +31,8 @@
 ! POSSIBILITY OF SUCH DAMAGE.
 !
 !> Defines Pressure residual factory for the Pn-Pn formulation
-<<<<<<< HEAD
-module pnpn_res_stress_fctry
-  use neko_config, only : NEKO_BCKND_DEVICE
-  use pnpn_residual, only : pnpn_prs_res_t, pnpn_vel_res_t
-=======
 submodule (pnpn_residual) pnpn_res_stress_fctry
   use neko_config, only : NEKO_BCKND_DEVICE
->>>>>>> 43c700be
   use pnpn_res_stress_cpu, only : pnpn_prs_res_stress_cpu_t, &
                                   pnpn_vel_res_stress_cpu_t
   use pnpn_res_stress_device, only : pnpn_prs_res_stress_device_t, &
