! Copyright (c) 2020-2025, The Neko Authors
! All rights reserved.
!
! Redistribution and use in source and binary forms, with or without
! modification, are permitted provided that the following conditions
! are met:
!
!   * Redistributions of source code must retain the above copyright
!     notice, this list of conditions and the following disclaimer.
!
!   * Redistributions in binary form must reproduce the above
!     copyright notice, this list of conditions and the following
!     disclaimer in the documentation and/or other materials provided
!     with the distribution.
!
!   * Neither the name of the authors nor the names of its
!     contributors may be used to endorse or promote products derived
!     from this software without specific prior written permission.
!
! THIS SOFTWARE IS PROVIDED BY THE COPYRIGHT HOLDERS AND CONTRIBUTORS
! "AS IS" AND ANY EXPRESS OR IMPLIED WARRANTIES, INCLUDING, BUT NOT
! LIMITED TO, THE IMPLIED WARRANTIES OF MERCHANTABILITY AND FITNESS
! FOR A PARTICULAR PURPOSE ARE DISCLAIMED. IN NO EVENT SHALL THE
! COPYRIGHT OWNER OR CONTRIBUTORS BE LIABLE FOR ANY DIRECT, INDIRECT,
! INCIDENTAL, SPECIAL, EXEMPLARY, OR CONSEQUENTIAL DAMAGES (INCLUDING,
! BUT NOT LIMITED TO, PROCUREMENT OF SUBSTITUTE GOODS OR SERVICES;
! LOSS OF USE, DATA, OR PROFITS; OR BUSINESS INTERRUPTION) HOWEVER
! CAUSED AND ON ANY THEORY OF LIABILITY, WHETHER IN CONTRACT, STRICT
! LIABILITY, OR TORT (INCLUDING NEGLIGENCE OR OTHERWISE) ARISING IN
! ANY WAY OUT OF THE USE OF THIS SOFTWARE, EVEN IF ADVISED OF THE
! POSSIBILITY OF SUCH DAMAGE.
!
!> Fluid formulations
module fluid_scheme_incompressible
  use fluid_scheme_base, only : fluid_scheme_base_t
  use gather_scatter, only : gs_t, GS_OP_MIN, GS_OP_MAX
  use mean_sqr_flow, only : mean_sqr_flow_t
  use neko_config, only : NEKO_BCKND_DEVICE
  use checkpoint, only : chkp_t
  use mean_flow, only : mean_flow_t
  use num_types, only : rp, i8
  use comm
  use fluid_source_term, only: fluid_source_term_t
  use field, only : field_t
  use space, only : space_t, GLL
  use dofmap, only : dofmap_t
  use zero_dirichlet, only : zero_dirichlet_t
  use krylov, only : ksp_t, krylov_solver_factory, KSP_MAX_ITER
  use coefs, only: coef_t
  use dirichlet, only : dirichlet_t
  use jacobi, only : jacobi_t
  use sx_jacobi, only : sx_jacobi_t
  use device_jacobi, only : device_jacobi_t
  use hsmg, only : hsmg_t
  use phmg, only : phmg_t
  use precon, only : pc_t, precon_factory, precon_destroy
  use fluid_stats, only : fluid_stats_t
  use bc, only : bc_t
  use bc_list, only : bc_list_t
  use mesh, only : mesh_t, NEKO_MSH_MAX_ZLBLS, NEKO_MSH_MAX_ZLBL_LEN
  use math, only : cfill, add2s2, glsum
  use device_math, only : device_cfill, device_add2s2
  use operators, only : cfl
  use logger, only : neko_log, LOG_SIZE, NEKO_LOG_VERBOSE
  use field_registry, only : neko_field_registry
  use json_utils, only : json_get, json_get_or_default, json_extract_object, &
       json_extract_item
  use json_module, only : json_file, json_core, json_value
  use scratch_registry, only : scratch_registry_t
  use user_intf, only : user_t, dummy_user_material_properties, &
       user_material_properties_intf
  use utils, only : neko_error, neko_warning
  use field_series, only : field_series_t
  use time_step_controller, only : time_step_controller_t
  use field_math, only : field_cfill, field_add2s2, field_addcol3, field_copy
  use shear_stress, only : shear_stress_t
  use device, only : device_event_sync, glb_cmd_event, DEVICE_TO_HOST, &
       device_memcpy
  use time_state, only : time_state_t
  implicit none
  private

  !> Base type of all fluid formulations
  type, abstract, extends(fluid_scheme_base_t) :: fluid_scheme_incompressible_t
     !> The source term for the momentum equation.
     type(fluid_source_term_t) :: source_term
     class(ksp_t), allocatable :: ksp_vel !< Krylov solver for velocity
     class(ksp_t), allocatable :: ksp_prs !< Krylov solver for pressure
     class(pc_t), allocatable :: pc_vel !< Velocity Preconditioner
     class(pc_t), allocatable :: pc_prs !< Velocity Preconditioner
     integer :: vel_projection_dim !< Size of the projection space for ksp_vel
     integer :: pr_projection_dim !< Size of the projection space for ksp_pr
     integer :: vel_projection_activ_step !< Steps to activate projection for ksp_vel
     integer :: pr_projection_activ_step !< Steps to activate projection for ksp_pr
     logical :: strict_convergence !< Strict convergence for the velocity solver
     !> Extrapolation velocity fields for LES
     type(field_t), pointer :: u_e => null() !< Extrapolated x-Velocity
     type(field_t), pointer :: v_e => null() !< Extrapolated y-Velocity
     type(field_t), pointer :: w_e => null() !< Extrapolated z-Velocity

     type(mean_flow_t) :: mean !< Mean flow field
     type(fluid_stats_t) :: stats !< Fluid statistics
     type(mean_sqr_flow_t) :: mean_sqr !< Mean squared flow field
     logical :: forced_flow_rate = .false. !< Is the flow rate forced?

     !> The turbulent kinematic viscosity field name
     character(len=:), allocatable :: nut_field_name

     ! The total viscosity field
     type(field_t), pointer :: mu_tot => null()

     !> Global number of GLL points for the fluid (not unique)
     integer(kind=i8) :: glb_n_points
     !> Global number of GLL points for the fluid (unique)
     integer(kind=i8) :: glb_unique_points
     type(scratch_registry_t) :: scratch !< Manager for temporary fields
   contains
     !> Constructor for the base type
     procedure, pass(this) :: init_base => fluid_scheme_init_base
     procedure, pass(this) :: scheme_free => fluid_scheme_free
     !> Validate that all components are properly allocated
     procedure, pass(this) :: validate => fluid_scheme_validate
     !> Apply pressure boundary conditions
     procedure, pass(this) :: bc_apply_vel => fluid_scheme_bc_apply_vel
     !> Apply velocity boundary conditions
     procedure, pass(this) :: bc_apply_prs => fluid_scheme_bc_apply_prs
     !> Compute the CFL number
     procedure, pass(this) :: compute_cfl => fluid_compute_cfl
     !> Set rho and mu
     procedure, pass(this) :: set_material_properties => &
          fluid_scheme_set_material_properties

     !> Update variable material properties
     procedure, pass(this) :: update_material_properties => &
          fluid_scheme_update_material_properties
     !> Linear solver factory, wraps a KSP constructor
     procedure, nopass :: solver_factory => fluid_scheme_solver_factory
     !> Preconditioner factory
     procedure, pass(this) :: precon_factory_ => fluid_scheme_precon_factory
  end type fluid_scheme_incompressible_t

  interface
     !> Initialise a fluid scheme
     module subroutine fluid_scheme_factory(object, type_name)
       class(fluid_scheme_base_t), intent(inout), allocatable :: object
       character(len=*) :: type_name
     end subroutine fluid_scheme_factory
  end interface

  public :: fluid_scheme_incompressible_t, fluid_scheme_factory

contains

  !> Initialize common data for the current scheme
  subroutine fluid_scheme_init_base(this, msh, lx, params, scheme, user, &
       kspv_init)
    implicit none
    class(fluid_scheme_incompressible_t), target, intent(inout) :: this
    type(mesh_t), target, intent(inout) :: msh
    integer, intent(in) :: lx
    character(len=*), intent(in) :: scheme
    type(json_file), target, intent(inout) :: params
    type(user_t), target, intent(in) :: user
    logical, intent(in) :: kspv_init
    type(dirichlet_t) :: bdry_mask
    character(len=LOG_SIZE) :: log_buf
    real(kind=rp), allocatable :: real_vec(:)
    real(kind=rp) :: real_val, kappa, B, z0
    logical :: logical_val
    integer :: integer_val, ierr
    type(json_file) :: wm_json
    character(len=:), allocatable :: string_val1, string_val2
    real(kind=rp) :: GJP_param_a, GJP_param_b
    type(json_file) :: json_subdict

    !
    ! SEM simulation fundamentals
    !

    this%msh => msh

    if (msh%gdim .eq. 2) then
       call this%Xh%init(GLL, lx, lx)
    else
       call this%Xh%init(GLL, lx, lx, lx)
    end if

    call this%dm_Xh%init(msh, this%Xh)

    call this%gs_Xh%init(this%dm_Xh)

    call this%c_Xh%init(this%gs_Xh)

    ! Local scratch registry
    call this%scratch%init(this%dm_Xh, 10, 2)

    ! Assign a name
    call json_get_or_default(params, 'case.fluid.name', this%name, "fluid")

    !
    ! First section of fluid log
    !

    call neko_log%section('Fluid')
    write(log_buf, '(A, A)') 'Type       : ', trim(scheme)
    call neko_log%message(log_buf)
    write(log_buf, '(A, A)') 'Name       : ', trim(this%name)
    call neko_log%message(log_buf)

    ! Assign velocity fields
    call neko_field_registry%add_field(this%dm_Xh, 'u')
    call neko_field_registry%add_field(this%dm_Xh, 'v')
    call neko_field_registry%add_field(this%dm_Xh, 'w')
    this%u => neko_field_registry%get_field('u')
    this%v => neko_field_registry%get_field('v')
    this%w => neko_field_registry%get_field('w')

    !
    ! Material properties
    !
    call this%set_material_properties(params, user)

    ! Projection spaces
    call json_get_or_default(params, &
         'case.fluid.velocity_solver.projection_space_size', &
         this%vel_projection_dim, 0)
    call json_get_or_default(params, &
         'case.fluid.pressure_solver.projection_space_size', &
         this%pr_projection_dim, 0)
    call json_get_or_default(params, &
         'case.fluid.velocity_solver.projection_hold_steps', &
         this%vel_projection_activ_step, 5)
    call json_get_or_default(params, &
         'case.fluid.pressure_solver.projection_hold_steps', &
         this%pr_projection_activ_step, 5)


    call json_get_or_default(params, 'case.fluid.freeze', this%freeze, .false.)

    if (params%valid_path("case.fluid.flow_rate_force")) then
       this%forced_flow_rate = .true.
    end if


    if (lx .lt. 10) then
       write(log_buf, '(A, I1)') 'Poly order : ', lx-1
    else if (lx .ge. 10) then
       write(log_buf, '(A, I2)') 'Poly order : ', lx-1
    else
       write(log_buf, '(A, I3)') 'Poly order : ', lx-1
    end if
    call neko_log%message(log_buf)
    this%glb_n_points = int(this%msh%glb_nelv, i8)*int(this%Xh%lxyz, i8)
    this%glb_unique_points = int(glsum(this%c_Xh%mult, this%dm_Xh%size()), i8)

    write(log_buf, '(A, I0)') 'GLL points : ', this%glb_n_points
    call neko_log%message(log_buf)
    write(log_buf, '(A, I0)') 'Unique pts.: ', this%glb_unique_points
    call neko_log%message(log_buf)


    call json_get(params, 'case.numerics.dealias', logical_val)
    write(log_buf, '(A, L1)') 'Dealias    : ', logical_val
    call neko_log%message(log_buf)


    call json_get_or_default(params, 'case.output_boundary', logical_val, &
         .false.)
    write(log_buf, '(A, L1)') 'Save bdry  : ', logical_val
    call neko_log%message(log_buf)

    call json_get_or_default(params, "case.fluid.full_stress_formulation", &
         logical_val, .false.)
    write(log_buf, '(A, L1)') 'Full stress: ', logical_val
    call neko_log%message(log_buf)


    !
    ! Setup right-hand side fields.
    !
    allocate(this%f_x)
    allocate(this%f_y)
    allocate(this%f_z)
    call this%f_x%init(this%dm_Xh, fld_name = "fluid_rhs_x")
    call this%f_y%init(this%dm_Xh, fld_name = "fluid_rhs_y")
    call this%f_z%init(this%dm_Xh, fld_name = "fluid_rhs_z")

    ! Initialize velocity solver
    if (kspv_init) then
       call neko_log%section("Velocity solver")
       call json_get_or_default(params, &
            'case.fluid.velocity_solver.max_iterations', &
            integer_val, KSP_MAX_ITER)
       call json_get(params, 'case.fluid.velocity_solver.type', string_val1)
       call json_get(params, 'case.fluid.velocity_solver.preconditioner.type', &
            string_val2)
       call json_extract_object(params, &
            'case.fluid.velocity_solver.preconditioner', json_subdict)
       call json_get(params, 'case.fluid.velocity_solver.absolute_tolerance', &
            real_val)
       call json_get_or_default(params, &
            'case.fluid.velocity_solver.monitor', &
            logical_val, .false.)

       call neko_log%message('Type       : ('// trim(string_val1) // &
            ', ' // trim(string_val2) // ')')

       write(log_buf, '(A,ES13.6)') 'Abs tol    :', real_val
       call neko_log%message(log_buf)
       call this%solver_factory(this%ksp_vel, this%dm_Xh%size(), &
            string_val1, integer_val, real_val, logical_val)
       call this%precon_factory_(this%pc_vel, this%ksp_vel, &
            this%c_Xh, this%dm_Xh, this%gs_Xh, this%bcs_vel, &
            string_val2, json_subdict)
       call neko_log%end_section()
    end if

    ! Strict convergence for the velocity solver
    call json_get_or_default(params, 'case.fluid.strict_convergence', &
         this%strict_convergence, .false.)


    !! Initialize time-lag fields
    call this%ulag%init(this%u, 2)
    call this%vlag%init(this%v, 2)
    call this%wlag%init(this%w, 2)

    call neko_field_registry%add_field(this%dm_Xh, 'u_e')
    call neko_field_registry%add_field(this%dm_Xh, 'v_e')
    call neko_field_registry%add_field(this%dm_Xh, 'w_e')
    this%u_e => neko_field_registry%get_field('u_e')
    this%v_e => neko_field_registry%get_field('v_e')
    this%w_e => neko_field_registry%get_field('w_e')

    ! Initialize the source term
<<<<<<< HEAD
    call this%source_term%init(this%f_x, this%f_y, this%f_z, this%c_Xh, user, this%name)
=======
    call this%source_term%init(this%f_x, this%f_y, this%f_z, this%c_Xh, user, &
         this%name)
>>>>>>> 99f7adef
    call this%source_term%add(params, 'case.fluid.source_terms')


  end subroutine fluid_scheme_init_base

  subroutine fluid_scheme_free(this)
    class(fluid_scheme_incompressible_t), intent(inout) :: this

    call this%Xh%free()

    if (allocated(this%ksp_vel)) then
       call this%ksp_vel%free()
       deallocate(this%ksp_vel)
    end if

    if (allocated(this%ksp_prs)) then
       call this%ksp_prs%free()
       deallocate(this%ksp_prs)
    end if

    if (allocated(this%pc_vel)) then
       call precon_destroy(this%pc_vel)
       deallocate(this%pc_vel)
    end if

    if (allocated(this%pc_prs)) then
       call precon_destroy(this%pc_prs)
       deallocate(this%pc_prs)
    end if

    call this%source_term%free()

    call this%gs_Xh%free()

    call this%c_Xh%free()

    call this%scratch%free()

    nullify(this%u)
    nullify(this%v)
    nullify(this%w)
    nullify(this%p)

    nullify(this%u_e)
    nullify(this%v_e)
    nullify(this%w_e)

    call this%ulag%free()
    call this%vlag%free()
    call this%wlag%free()


    if (associated(this%f_x)) then
       call this%f_x%free()
    end if

    if (associated(this%f_y)) then
       call this%f_y%free()
    end if

    if (associated(this%f_z)) then
       call this%f_z%free()
    end if

    nullify(this%f_x)
    nullify(this%f_y)
    nullify(this%f_z)
    nullify(this%rho)
    nullify(this%mu)
    nullify(this%mu_tot)

  end subroutine fluid_scheme_free

  !> Validate that all fields, solvers etc necessary for
  !! performing time-stepping are defined
  subroutine fluid_scheme_validate(this)
    class(fluid_scheme_incompressible_t), target, intent(inout) :: this
    ! Variables for retrieving json parameters
    logical :: logical_val

    if ( (.not. associated(this%u)) .or. &
         (.not. associated(this%v)) .or. &
         (.not. associated(this%w)) .or. &
         (.not. associated(this%p))) then
       call neko_error('Fields are not registered')
    end if

    if ( (.not. allocated(this%u%x)) .or. &
         (.not. allocated(this%v%x)) .or. &
         (.not. allocated(this%w%x)) .or. &
         (.not. allocated(this%p%x))) then
       call neko_error('Fields are not allocated')
    end if

    if (.not. allocated(this%ksp_vel)) then
       call neko_error('No Krylov solver for velocity defined')
    end if

    if (.not. allocated(this%ksp_prs)) then
       call neko_error('No Krylov solver for pressure defined')
    end if

  end subroutine fluid_scheme_validate

  !> Apply all boundary conditions defined for velocity
  !! Here we perform additional gs operations to take care of
  !! shared points between elements that have different BCs, as done in Nek5000.
  !! @todo Why can't we call the interface here?
  subroutine fluid_scheme_bc_apply_vel(this, time, strong)
    class(fluid_scheme_incompressible_t), intent(inout) :: this
    type(time_state_t), intent(in) :: time
    logical, intent(in) :: strong
    integer :: i
    class(bc_t), pointer :: b
    b => null()

    call this%bcs_vel%apply_vector(&
         this%u%x, this%v%x, this%w%x, this%dm_Xh%size(), time, strong)
    call this%gs_Xh%op(this%u, GS_OP_MIN, glb_cmd_event)
    call device_event_sync(glb_cmd_event)
    call this%gs_Xh%op(this%v, GS_OP_MIN, glb_cmd_event)
    call device_event_sync(glb_cmd_event)
    call this%gs_Xh%op(this%w, GS_OP_MIN, glb_cmd_event)
    call device_event_sync(glb_cmd_event)


    call this%bcs_vel%apply_vector(&
         this%u%x, this%v%x, this%w%x, this%dm_Xh%size(), time, strong)
    call this%gs_Xh%op(this%u, GS_OP_MAX, glb_cmd_event)
    call device_event_sync(glb_cmd_event)
    call this%gs_Xh%op(this%v, GS_OP_MAX, glb_cmd_event)
    call device_event_sync(glb_cmd_event)
    call this%gs_Xh%op(this%w, GS_OP_MAX, glb_cmd_event)
    call device_event_sync(glb_cmd_event)

    do i = 1, this%bcs_vel%size()
       b => this%bcs_vel%get(i)
       b%updated = .false.
    end do
    nullify(b)

  end subroutine fluid_scheme_bc_apply_vel

  !> Apply all boundary conditions defined for pressure
  !! @todo Why can't we call the interface here?
  subroutine fluid_scheme_bc_apply_prs(this, time)
    class(fluid_scheme_incompressible_t), intent(inout) :: this
    type(time_state_t), intent(in) :: time

    integer :: i
    class(bc_t), pointer :: b
    b => null()

    call this%bcs_prs%apply(this%p, time)
    call this%gs_Xh%op(this%p, GS_OP_MIN, glb_cmd_event)
    call device_event_sync(glb_cmd_event)

    call this%bcs_prs%apply(this%p, time)
    call this%gs_Xh%op(this%p, GS_OP_MAX, glb_cmd_event)
    call device_event_sync(glb_cmd_event)

    do i = 1, this%bcs_prs%size()
       b => this%bcs_prs%get(i)
       b%updated = .false.
    end do
    nullify(b)

  end subroutine fluid_scheme_bc_apply_prs

  !> Initialize a linear solver
  !! @note Currently only supporting Krylov solvers
  subroutine fluid_scheme_solver_factory(ksp, n, solver, &
       max_iter, abstol, monitor)
    class(ksp_t), allocatable, target, intent(inout) :: ksp
    integer, intent(in), value :: n
    character(len=*), intent(in) :: solver
    integer, intent(in) :: max_iter
    real(kind=rp), intent(in) :: abstol
    logical, intent(in) :: monitor

    call krylov_solver_factory(ksp, n, solver, max_iter, abstol, &
         monitor = monitor)

  end subroutine fluid_scheme_solver_factory

  !> Initialize a Krylov preconditioner
  subroutine fluid_scheme_precon_factory(this, pc, ksp, coef, dof, gs, bclst, &
       pctype, pcparams)
    class(fluid_scheme_incompressible_t), intent(inout) :: this
    class(pc_t), allocatable, target, intent(inout) :: pc
    class(ksp_t), target, intent(inout) :: ksp
    type(coef_t), target, intent(in) :: coef
    type(dofmap_t), target, intent(in) :: dof
    type(gs_t), target, intent(inout) :: gs
    type(bc_list_t), target, intent(inout) :: bclst
    character(len=*) :: pctype
    type(json_file), intent(inout) :: pcparams

    call precon_factory(pc, pctype)

    select type (pcp => pc)
    type is (jacobi_t)
       call pcp%init(coef, dof, gs)
    type is (sx_jacobi_t)
       call pcp%init(coef, dof, gs)
    type is (device_jacobi_t)
       call pcp%init(coef, dof, gs)
    type is (hsmg_t)
       call pcp%init(coef, bclst, pcparams)
    type is (phmg_t)
       call pcp%init(coef, bclst, pcparams)
    end select

    call ksp%set_pc(pc)

  end subroutine fluid_scheme_precon_factory

  !> Compute CFL
  function fluid_compute_cfl(this, dt) result(c)
    class(fluid_scheme_incompressible_t), intent(in) :: this
    real(kind=rp), intent(in) :: dt
    real(kind=rp) :: c

    c = cfl(dt, this%u%x, this%v%x, this%w%x, &
         this%Xh, this%c_Xh, this%msh%nelv, this%msh%gdim)

  end function fluid_compute_cfl


  !> Call user material properties routine and update the values of `mu`
  !! if necessary.
  !! @param t Time value.
  !! @param tstep Current time step.
  subroutine fluid_scheme_update_material_properties(this, time)
    class(fluid_scheme_incompressible_t), intent(inout) :: this
    type(time_state_t), intent(in) :: time
    type(field_t), pointer :: nut

    call this%user_material_properties(this%name, this%material_properties, &
         time)

    if (len(trim(this%nut_field_name)) > 0) then
       nut => neko_field_registry%get_field(this%nut_field_name)
       ! Copy material property
       call field_copy(this%mu_tot, this%mu)
       ! Add turbulent contribution
       call field_addcol3(this%mu_tot, nut, this%rho)
    end if

    ! Since mu, rho is a field_t, and we use the %x(1,1,1,1)
    ! host array data to pass constant density and viscosity
    ! to some routines, we need to make sure that the host
    ! values are also filled
    if (NEKO_BCKND_DEVICE .eq. 1) then
       call device_memcpy(this%rho%x, this%rho%x_d, this%rho%size(), &
            DEVICE_TO_HOST, sync=.false.)
    end if
  end subroutine fluid_scheme_update_material_properties

  !> Sets rho and mu
  !! @param params The case paramter file.
  !! @param user The user interface.
  subroutine fluid_scheme_set_material_properties(this, params, user)
    class(fluid_scheme_incompressible_t), target, intent(inout) :: this
    type(json_file), intent(inout) :: params
    type(user_t), target, intent(in) :: user
    character(len=LOG_SIZE) :: log_buf
    ! A local pointer that is needed to make Intel happy
    procedure(user_material_properties_intf), pointer :: dummy_mp_ptr
    logical :: nondimensional
    real(kind=rp) :: dummy_lambda, dummy_cp
    real(kind=rp) :: const_mu, const_rho
    type(time_state_t) :: dummy_time_state


    dummy_mp_ptr => dummy_user_material_properties

    call neko_field_registry%add_field(this%dm_Xh, this%name // "_mu")
    call neko_field_registry%add_field(this%dm_Xh, this%name // "_mu_tot")
    call neko_field_registry%add_field(this%dm_Xh, this%name // "_rho")
    this%mu => neko_field_registry%get_field(this%name // "_mu")
    this%mu_tot => neko_field_registry%get_field(this%name // "_mu_tot")
    this%rho => neko_field_registry%get_field(this%name // "_rho")

    call this%material_properties%init(2)
    call this%material_properties%assign(1, this%rho)
    call this%material_properties%assign(2, this%mu)

    if (.not. associated(user%material_properties, dummy_mp_ptr)) then

       write(log_buf, '(A)') 'Material properties must be set in the user' // &
            ' file!'
       call neko_log%message(log_buf)
       this%user_material_properties => user%material_properties

       call user%material_properties(this%name, this%material_properties, &
            dummy_time_state)

    else
       this%user_material_properties => dummy_user_material_properties
       ! Incorrect user input
       if (params%valid_path('case.fluid.Re') .and. &
            (params%valid_path('case.fluid.mu') .or. &
            params%valid_path('case.fluid.rho'))) then
          call neko_error("To set the material properties for the fluid, " // &
               "either provide Re OR mu and rho in the case file.")

       else if (params%valid_path('case.fluid.Re')) then
          ! Non-dimensional case
          write(log_buf, '(A)') 'Non-dimensional fluid material properties &
          & input.'
          call neko_log%message(log_buf, lvl = NEKO_LOG_VERBOSE)
          write(log_buf, '(A)') 'Density will be set to 1, dynamic viscosity to&
          & 1/Re.'
          call neko_log%message(log_buf, lvl = NEKO_LOG_VERBOSE)

          ! Read Re into mu for further manipulation.
          call json_get(params, 'case.fluid.Re', const_mu)
          write(log_buf, '(A)') 'Read non-dimensional material properties'
          call neko_log%message(log_buf)
          write(log_buf, '(A,ES13.6)') 'Re         :', const_mu
          call neko_log%message(log_buf)

          ! Set rho to 1 since the setup is non-dimensional.
          const_rho = 1.0_rp
          ! Invert the Re to get viscosity.
          const_mu = 1.0_rp/const_mu
       else
          ! Dimensional case
          call json_get(params, 'case.fluid.mu', const_mu)
          call json_get(params, 'case.fluid.rho', const_rho)
       end if
    end if

    ! We need to fill the fields based on the parsed const values
    ! if the user routine is not used.
    if (associated(user%material_properties, dummy_mp_ptr)) then
       ! Fill mu and rho field with the physical value
       call field_cfill(this%mu, const_mu)
       call field_cfill(this%mu_tot, const_mu)
       call field_cfill(this%rho, const_rho)


       write(log_buf, '(A,ES13.6)') 'rho        :', const_rho
       call neko_log%message(log_buf)
       write(log_buf, '(A,ES13.6)') 'mu         :', const_mu
       call neko_log%message(log_buf)
    end if

    ! Copy over material property to the total one
    call field_copy(this%mu_tot, this%mu)

    ! Since mu, rho is a field_t, and we use the %x(1,1,1,1)
    ! host array data to pass constant density and viscosity
    ! to some routines, we need to make sure that the host
    ! values are also filled
    if (NEKO_BCKND_DEVICE .eq. 1) then
       call device_memcpy(this%rho%x, this%rho%x_d, this%rho%size(), &
            DEVICE_TO_HOST, sync = .false.)
       call device_memcpy(this%mu%x, this%mu%x_d, this%mu%size(), &
            DEVICE_TO_HOST, sync = .false.)
       call device_memcpy(this%mu_tot%x, this%mu_tot%x_d, this%mu%size(), &
            DEVICE_TO_HOST, sync = .false.)
    end if
  end subroutine fluid_scheme_set_material_properties

end module fluid_scheme_incompressible<|MERGE_RESOLUTION|>--- conflicted
+++ resolved
@@ -333,12 +333,8 @@
     this%w_e => neko_field_registry%get_field('w_e')
 
     ! Initialize the source term
-<<<<<<< HEAD
-    call this%source_term%init(this%f_x, this%f_y, this%f_z, this%c_Xh, user, this%name)
-=======
     call this%source_term%init(this%f_x, this%f_y, this%f_z, this%c_Xh, user, &
          this%name)
->>>>>>> 99f7adef
     call this%source_term%add(params, 'case.fluid.source_terms')
 
 
