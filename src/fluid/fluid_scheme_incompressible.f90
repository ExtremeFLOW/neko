! Copyright (c) 2020-2025, The Neko Authors
! All rights reserved.
!
! Redistribution and use in source and binary forms, with or without
! modification, are permitted provided that the following conditions
! are met:
!
!   * Redistributions of source code must retain the above copyright
!     notice, this list of conditions and the following disclaimer.
!
!   * Redistributions in binary form must reproduce the above
!     copyright notice, this list of conditions and the following
!     disclaimer in the documentation and/or other materials provided
!     with the distribution.
!
!   * Neither the name of the authors nor the names of its
!     contributors may be used to endorse or promote products derived
!     from this software without specific prior written permission.
!
! THIS SOFTWARE IS PROVIDED BY THE COPYRIGHT HOLDERS AND CONTRIBUTORS
! "AS IS" AND ANY EXPRESS OR IMPLIED WARRANTIES, INCLUDING, BUT NOT
! LIMITED TO, THE IMPLIED WARRANTIES OF MERCHANTABILITY AND FITNESS
! FOR A PARTICULAR PURPOSE ARE DISCLAIMED. IN NO EVENT SHALL THE
! COPYRIGHT OWNER OR CONTRIBUTORS BE LIABLE FOR ANY DIRECT, INDIRECT,
! INCIDENTAL, SPECIAL, EXEMPLARY, OR CONSEQUENTIAL DAMAGES (INCLUDING,
! BUT NOT LIMITED TO, PROCUREMENT OF SUBSTITUTE GOODS OR SERVICES;
! LOSS OF USE, DATA, OR PROFITS; OR BUSINESS INTERRUPTION) HOWEVER
! CAUSED AND ON ANY THEORY OF LIABILITY, WHETHER IN CONTRACT, STRICT
! LIABILITY, OR TORT (INCLUDING NEGLIGENCE OR OTHERWISE) ARISING IN
! ANY WAY OUT OF THE USE OF THIS SOFTWARE, EVEN IF ADVISED OF THE
! POSSIBILITY OF SUCH DAMAGE.
!
!> Fluid formulations
module fluid_scheme_incompressible
  use fluid_scheme_base, only : fluid_scheme_base_t
  use gather_scatter, only : gs_t, GS_OP_MIN, GS_OP_MAX
  use mean_sqr_flow, only : mean_sqr_flow_t
  use neko_config, only : NEKO_BCKND_DEVICE
  use checkpoint, only : chkp_t
  use mean_flow, only : mean_flow_t
  use num_types, only : rp, i8
  use comm
  use fluid_source_term, only: fluid_source_term_t
  use field, only : field_t
  use space, only : space_t, GLL
  use dofmap, only : dofmap_t
  use zero_dirichlet, only : zero_dirichlet_t
  use krylov, only : ksp_t, krylov_solver_factory, KSP_MAX_ITER
  use coefs, only: coef_t
  use usr_inflow, only : usr_inflow_t, usr_inflow_eval
  use dirichlet, only : dirichlet_t
  use jacobi, only : jacobi_t
  use sx_jacobi, only : sx_jacobi_t
  use device_jacobi, only : device_jacobi_t
  use hsmg, only : hsmg_t
  use phmg, only : phmg_t
  use precon, only : pc_t, precon_factory, precon_destroy
  use fluid_stats, only : fluid_stats_t
  use bc, only : bc_t
  use bc_list, only : bc_list_t
  use mesh, only : mesh_t, NEKO_MSH_MAX_ZLBLS, NEKO_MSH_MAX_ZLBL_LEN
  use math, only : cfill, add2s2, glsum
  use device_math, only : device_cfill, device_add2s2
  use operators, only : cfl
  use logger, only : neko_log, LOG_SIZE, NEKO_LOG_VERBOSE
  use field_registry, only : neko_field_registry
  use json_utils, only : json_get, json_get_or_default, json_extract_object, &
       json_extract_item
  use json_module, only : json_file, json_core, json_value
  use scratch_registry, only : scratch_registry_t
  use user_intf, only : user_t, dummy_user_material_properties, &
       user_material_properties
  use utils, only : neko_error, neko_warning
  use field_series, only : field_series_t
  use time_step_controller, only : time_step_controller_t
  use field_math, only : field_cfill, field_add2s2, field_addcol3, field_copy
  use shear_stress, only : shear_stress_t
  use device, only : device_event_sync, glb_cmd_event, DEVICE_TO_HOST, &
       device_memcpy
  implicit none
  private

  !> Base type of all fluid formulations
  type, abstract, extends(fluid_scheme_base_t) :: fluid_scheme_incompressible_t
     !> The source term for the momentum equation.
     type(fluid_source_term_t) :: source_term
     class(ksp_t), allocatable :: ksp_vel !< Krylov solver for velocity
     class(ksp_t), allocatable :: ksp_prs !< Krylov solver for pressure
     class(pc_t), allocatable :: pc_vel !< Velocity Preconditioner
     class(pc_t), allocatable :: pc_prs !< Velocity Preconditioner
     integer :: vel_projection_dim !< Size of the projection space for ksp_vel
     integer :: pr_projection_dim !< Size of the projection space for ksp_pr
     integer :: vel_projection_activ_step !< Steps to activate projection for ksp_vel
     integer :: pr_projection_activ_step !< Steps to activate projection for ksp_pr
     logical :: strict_convergence !< Strict convergence for the velocity solver
     !> Extrapolation velocity fields for LES
     type(field_t), pointer :: u_e => null() !< Extrapolated x-Velocity
     type(field_t), pointer :: v_e => null() !< Extrapolated y-Velocity
     type(field_t), pointer :: w_e => null() !< Extrapolated z-Velocity

     type(mean_flow_t) :: mean !< Mean flow field
     type(fluid_stats_t) :: stats !< Fluid statistics
     type(mean_sqr_flow_t) :: mean_sqr !< Mean squared flow field
     logical :: forced_flow_rate = .false. !< Is the flow rate forced?

     !> The turbulent kinematic viscosity field name
     character(len=:), allocatable :: nut_field_name

     ! The total viscosity field
     type(field_t), pointer :: mu_tot => null()

     !> Global number of GLL points for the fluid (not unique)
     integer(kind=i8) :: glb_n_points
     !> Global number of GLL points for the fluid (unique)
     integer(kind=i8) :: glb_unique_points
     type(scratch_registry_t) :: scratch !< Manager for temporary fields
   contains
     !> Constructor for the base type
     procedure, pass(this) :: init_base => fluid_scheme_init_base
     procedure, pass(this) :: scheme_free => fluid_scheme_free
     !> Validate that all components are properly allocated
     procedure, pass(this) :: validate => fluid_scheme_validate
     !> Apply pressure boundary conditions
     procedure, pass(this) :: bc_apply_vel => fluid_scheme_bc_apply_vel
     !> Apply velocity boundary conditions
     procedure, pass(this) :: bc_apply_prs => fluid_scheme_bc_apply_prs
     !> Compute the CFL number
     procedure, pass(this) :: compute_cfl => fluid_compute_cfl
     !> Set rho and mu
     procedure, pass(this) :: set_material_properties => &
          fluid_scheme_set_material_properties

     !> Update variable material properties
     procedure, pass(this) :: update_material_properties => &
          fluid_scheme_update_material_properties
     !> Linear solver factory, wraps a KSP constructor
     procedure, nopass :: solver_factory => fluid_scheme_solver_factory
     !> Preconditioner factory
     procedure, pass(this) :: precon_factory_ => fluid_scheme_precon_factory
  end type fluid_scheme_incompressible_t

  interface
     !> Initialise a fluid scheme
     module subroutine fluid_scheme_factory(object, type_name)
       class(fluid_scheme_base_t), intent(inout), allocatable :: object
       character(len=*) :: type_name
     end subroutine fluid_scheme_factory
  end interface

  public :: fluid_scheme_incompressible_t, fluid_scheme_factory

contains

  !> Initialize common data for the current scheme
  subroutine fluid_scheme_init_base(this, msh, lx, params, scheme, user, &
       kspv_init)
    implicit none
    class(fluid_scheme_incompressible_t), target, intent(inout) :: this
    type(mesh_t), target, intent(inout) :: msh
    integer, intent(in) :: lx
    character(len=*), intent(in) :: scheme
    type(json_file), target, intent(inout) :: params
    type(user_t), target, intent(in) :: user
    logical, intent(in) :: kspv_init
    type(dirichlet_t) :: bdry_mask
    character(len=LOG_SIZE) :: log_buf
    real(kind=rp), allocatable :: real_vec(:)
    real(kind=rp) :: real_val, kappa, B, z0
    logical :: logical_val
    integer :: integer_val, ierr
    type(json_file) :: wm_json
    character(len=:), allocatable :: string_val1, string_val2
    real(kind=rp) :: GJP_param_a, GJP_param_b
    type(json_file) :: json_subdict

    !
    ! SEM simulation fundamentals
    !

    this%msh => msh

    if (msh%gdim .eq. 2) then
       call this%Xh%init(GLL, lx, lx)
    else
       call this%Xh%init(GLL, lx, lx, lx)
    end if

    call this%dm_Xh%init(msh, this%Xh)

    call this%gs_Xh%init(this%dm_Xh)

    call this%c_Xh%init(this%gs_Xh)

    ! Local scratch registry
    call this%scratch%init(this%dm_Xh, 10, 2)

    ! Assign a name
    call json_get_or_default(params, 'case.fluid.name', this%name, "fluid")

    !
    ! First section of fluid log
    !

    call neko_log%section('Fluid')
    write(log_buf, '(A, A)') 'Type       : ', trim(scheme)
    call neko_log%message(log_buf)
    write(log_buf, '(A, A)') 'Name       : ', trim(this%name)
    call neko_log%message(log_buf)

    ! Assign velocity fields
    call neko_field_registry%add_field(this%dm_Xh, 'u')
    call neko_field_registry%add_field(this%dm_Xh, 'v')
    call neko_field_registry%add_field(this%dm_Xh, 'w')
    this%u => neko_field_registry%get_field('u')
    this%v => neko_field_registry%get_field('v')
    this%w => neko_field_registry%get_field('w')

    !
    ! Material properties
    !
    call this%set_material_properties(params, user)

    ! Projection spaces
    call json_get_or_default(params, &
         'case.fluid.velocity_solver.projection_space_size', &
         this%vel_projection_dim, 0)
    call json_get_or_default(params, &
         'case.fluid.pressure_solver.projection_space_size', &
         this%pr_projection_dim, 0)
    call json_get_or_default(params, &
         'case.fluid.velocity_solver.projection_hold_steps', &
         this%vel_projection_activ_step, 5)
    call json_get_or_default(params, &
         'case.fluid.pressure_solver.projection_hold_steps', &
         this%pr_projection_activ_step, 5)


    call json_get_or_default(params, 'case.fluid.freeze', this%freeze, .false.)

    if (params%valid_path("case.fluid.flow_rate_force")) then
       this%forced_flow_rate = .true.
    end if


    if (lx .lt. 10) then
       write(log_buf, '(A, I1)') 'Poly order : ', lx-1
    else if (lx .ge. 10) then
       write(log_buf, '(A, I2)') 'Poly order : ', lx-1
    else
       write(log_buf, '(A, I3)') 'Poly order : ', lx-1
    end if
    call neko_log%message(log_buf)
    this%glb_n_points = int(this%msh%glb_nelv, i8)*int(this%Xh%lxyz, i8)
    this%glb_unique_points = int(glsum(this%c_Xh%mult, this%dm_Xh%size()), i8)

    write(log_buf, '(A, I0)') 'GLL points : ', this%glb_n_points
    call neko_log%message(log_buf)
    write(log_buf, '(A, I0)') 'Unique pts.: ', this%glb_unique_points
    call neko_log%message(log_buf)


    call json_get(params, 'case.numerics.dealias', logical_val)
    write(log_buf, '(A, L1)') 'Dealias    : ', logical_val
    call neko_log%message(log_buf)


    call json_get_or_default(params, 'case.output_boundary', logical_val, &
         .false.)
    write(log_buf, '(A, L1)') 'Save bdry  : ', logical_val
    call neko_log%message(log_buf)

    call json_get_or_default(params, "case.fluid.full_stress_formulation", &
         logical_val, .false.)
    write(log_buf, '(A, L1)') 'Full stress: ', logical_val
    call neko_log%message(log_buf)


    !
    ! Setup right-hand side fields.
    !
    allocate(this%f_x)
    allocate(this%f_y)
    allocate(this%f_z)
    call this%f_x%init(this%dm_Xh, fld_name = "fluid_rhs_x")
    call this%f_y%init(this%dm_Xh, fld_name = "fluid_rhs_y")
    call this%f_z%init(this%dm_Xh, fld_name = "fluid_rhs_z")

    ! Initialize velocity solver
    if (kspv_init) then
       call neko_log%section("Velocity solver")
       call json_get_or_default(params, &
            'case.fluid.velocity_solver.max_iterations', &
            integer_val, KSP_MAX_ITER)
       call json_get(params, 'case.fluid.velocity_solver.type', string_val1)
       call json_get(params, 'case.fluid.velocity_solver.preconditioner.type', &
            string_val2)
       call json_extract_object(params, &
            'case.fluid.velocity_solver.preconditioner', json_subdict)
       call json_get(params, 'case.fluid.velocity_solver.absolute_tolerance', &
            real_val)
       call json_get_or_default(params, &
            'case.fluid.velocity_solver.monitor', &
            logical_val, .false.)

       call neko_log%message('Type       : ('// trim(string_val1) // &
            ', ' // trim(string_val2) // ')')

       write(log_buf, '(A,ES13.6)') 'Abs tol    :', real_val
       call neko_log%message(log_buf)
       call this%solver_factory(this%ksp_vel, this%dm_Xh%size(), &
            string_val1, integer_val, real_val, logical_val)
       call this%precon_factory_(this%pc_vel, this%ksp_vel, &
            this%c_Xh, this%dm_Xh, this%gs_Xh, this%bcs_vel, &
            string_val2, json_subdict)
       call neko_log%end_section()
    end if

    ! Strict convergence for the velocity solver
    call json_get_or_default(params, 'case.fluid.strict_convergence', &
         this%strict_convergence, .false.)


    !! Initialize time-lag fields
    call this%ulag%init(this%u, 2)
    call this%vlag%init(this%v, 2)
    call this%wlag%init(this%w, 2)

    call neko_field_registry%add_field(this%dm_Xh, 'u_e')
    call neko_field_registry%add_field(this%dm_Xh, 'v_e')
    call neko_field_registry%add_field(this%dm_Xh, 'w_e')
    this%u_e => neko_field_registry%get_field('u_e')
    this%v_e => neko_field_registry%get_field('v_e')
    this%w_e => neko_field_registry%get_field('w_e')

    ! Initialize the source term
    call this%source_term%init(this%f_x, this%f_y, this%f_z, this%c_Xh, user)
    call this%source_term%add(params, 'case.fluid.source_terms')


  end subroutine fluid_scheme_init_base

  subroutine fluid_scheme_free(this)
    class(fluid_scheme_incompressible_t), intent(inout) :: this

    call this%Xh%free()

    if (allocated(this%ksp_vel)) then
       call this%ksp_vel%free()
       deallocate(this%ksp_vel)
    end if

    if (allocated(this%ksp_prs)) then
       call this%ksp_prs%free()
       deallocate(this%ksp_prs)
    end if

    if (allocated(this%pc_vel)) then
       call precon_destroy(this%pc_vel)
       deallocate(this%pc_vel)
    end if

    if (allocated(this%pc_prs)) then
       call precon_destroy(this%pc_prs)
       deallocate(this%pc_prs)
    end if

    call this%source_term%free()

    call this%gs_Xh%free()

    call this%c_Xh%free()

    call this%scratch%free()

    nullify(this%u)
    nullify(this%v)
    nullify(this%w)
    nullify(this%p)

    nullify(this%u_e)
    nullify(this%v_e)
    nullify(this%w_e)

    call this%ulag%free()
    call this%vlag%free()
    call this%wlag%free()


    if (associated(this%f_x)) then
       call this%f_x%free()
    end if

    if (associated(this%f_y)) then
       call this%f_y%free()
    end if

    if (associated(this%f_z)) then
       call this%f_z%free()
    end if

    nullify(this%f_x)
    nullify(this%f_y)
    nullify(this%f_z)
    nullify(this%rho)
    nullify(this%mu)
<<<<<<< HEAD
    nullify(this%mu_tot)
=======
>>>>>>> 64c5f147

  end subroutine fluid_scheme_free

  !> Validate that all fields, solvers etc necessary for
  !! performing time-stepping are defined
  subroutine fluid_scheme_validate(this)
    class(fluid_scheme_incompressible_t), target, intent(inout) :: this
    ! Variables for retrieving json parameters
    logical :: logical_val

    if ( (.not. associated(this%u)) .or. &
         (.not. associated(this%v)) .or. &
         (.not. associated(this%w)) .or. &
         (.not. associated(this%p))) then
       call neko_error('Fields are not registered')
    end if

    if ( (.not. allocated(this%u%x)) .or. &
         (.not. allocated(this%v%x)) .or. &
         (.not. allocated(this%w%x)) .or. &
         (.not. allocated(this%p%x))) then
       call neko_error('Fields are not allocated')
    end if

    if (.not. allocated(this%ksp_vel)) then
       call neko_error('No Krylov solver for velocity defined')
    end if

    if (.not. allocated(this%ksp_prs)) then
       call neko_error('No Krylov solver for pressure defined')
    end if

  end subroutine fluid_scheme_validate

  !> Apply all boundary conditions defined for velocity
  !! Here we perform additional gs operations to take care of
  !! shared points between elements that have different BCs, as done in Nek5000.
  !! @todo Why can't we call the interface here?
  subroutine fluid_scheme_bc_apply_vel(this, t, tstep, strong)
    class(fluid_scheme_incompressible_t), intent(inout) :: this
    real(kind=rp), intent(in) :: t
    integer, intent(in) :: tstep
    logical, intent(in) :: strong

    integer :: i
    class(bc_t), pointer :: b
    b => null()

    call this%bcs_vel%apply_vector(&
         this%u%x, this%v%x, this%w%x, this%dm_Xh%size(), t, tstep, strong)
    call this%gs_Xh%op(this%u, GS_OP_MIN, glb_cmd_event)
    call device_event_sync(glb_cmd_event)
    call this%gs_Xh%op(this%v, GS_OP_MIN, glb_cmd_event)
    call device_event_sync(glb_cmd_event)
    call this%gs_Xh%op(this%w, GS_OP_MIN, glb_cmd_event)
    call device_event_sync(glb_cmd_event)


    call this%bcs_vel%apply_vector(&
         this%u%x, this%v%x, this%w%x, this%dm_Xh%size(), t, tstep, strong)
    call this%gs_Xh%op(this%u, GS_OP_MAX, glb_cmd_event)
    call device_event_sync(glb_cmd_event)
    call this%gs_Xh%op(this%v, GS_OP_MAX, glb_cmd_event)
    call device_event_sync(glb_cmd_event)
    call this%gs_Xh%op(this%w, GS_OP_MAX, glb_cmd_event)
    call device_event_sync(glb_cmd_event)

    do i = 1, this%bcs_vel%size()
       b => this%bcs_vel%get(i)
       b%updated = .false.
    end do
    nullify(b)

  end subroutine fluid_scheme_bc_apply_vel

  !> Apply all boundary conditions defined for pressure
  !! @todo Why can't we call the interface here?
  subroutine fluid_scheme_bc_apply_prs(this, t, tstep)
    class(fluid_scheme_incompressible_t), intent(inout) :: this
    real(kind=rp), intent(in) :: t
    integer, intent(in) :: tstep

    integer :: i
    class(bc_t), pointer :: b
    b => null()

    call this%bcs_prs%apply(this%p, t, tstep)
    call this%gs_Xh%op(this%p, GS_OP_MIN, glb_cmd_event)
    call device_event_sync(glb_cmd_event)

    call this%bcs_prs%apply(this%p, t, tstep)
    call this%gs_Xh%op(this%p, GS_OP_MAX, glb_cmd_event)
    call device_event_sync(glb_cmd_event)

    do i = 1, this%bcs_prs%size()
       b => this%bcs_prs%get(i)
       b%updated = .false.
    end do
    nullify(b)

  end subroutine fluid_scheme_bc_apply_prs

  !> Initialize a linear solver
  !! @note Currently only supporting Krylov solvers
  subroutine fluid_scheme_solver_factory(ksp, n, solver, &
       max_iter, abstol, monitor)
    class(ksp_t), allocatable, target, intent(inout) :: ksp
    integer, intent(in), value :: n
    character(len=*), intent(in) :: solver
    integer, intent(in) :: max_iter
    real(kind=rp), intent(in) :: abstol
    logical, intent(in) :: monitor

    call krylov_solver_factory(ksp, n, solver, max_iter, abstol, &
         monitor = monitor)

  end subroutine fluid_scheme_solver_factory

  !> Initialize a Krylov preconditioner
  subroutine fluid_scheme_precon_factory(this, pc, ksp, coef, dof, gs, bclst, &
       pctype, pcparams)
    class(fluid_scheme_incompressible_t), intent(inout) :: this
    class(pc_t), allocatable, target, intent(inout) :: pc
    class(ksp_t), target, intent(inout) :: ksp
    type(coef_t), target, intent(in) :: coef
    type(dofmap_t), target, intent(in) :: dof
    type(gs_t), target, intent(inout) :: gs
    type(bc_list_t), target, intent(inout) :: bclst
    character(len=*) :: pctype
    type(json_file), intent(inout) :: pcparams

    call precon_factory(pc, pctype)

    select type (pcp => pc)
    type is (jacobi_t)
       call pcp%init(coef, dof, gs)
    type is (sx_jacobi_t)
       call pcp%init(coef, dof, gs)
    type is (device_jacobi_t)
       call pcp%init(coef, dof, gs)
    type is (hsmg_t)
       call pcp%init(coef, bclst, pcparams)
    type is (phmg_t)
       call pcp%init(coef, bclst, pcparams)
    end select

    call ksp%set_pc(pc)

  end subroutine fluid_scheme_precon_factory

  !> Compute CFL
  function fluid_compute_cfl(this, dt) result(c)
    class(fluid_scheme_incompressible_t), intent(in) :: this
    real(kind=rp), intent(in) :: dt
    real(kind=rp) :: c

    c = cfl(dt, this%u%x, this%v%x, this%w%x, &
         this%Xh, this%c_Xh, this%msh%nelv, this%msh%gdim)

  end function fluid_compute_cfl


  !> Call user material properties routine and update the values of `mu`
  !! if necessary.
  !! @param t Time value.
  !! @param tstep Current time step.
  subroutine fluid_scheme_update_material_properties(this, t, tstep)
    class(fluid_scheme_incompressible_t), intent(inout) :: this
    real(kind=rp), intent(in) :: t
    integer, intent(in) :: tstep
    type(field_t), pointer :: nut

    call this%user_material_properties(t, tstep, this%name, &
         this%material_properties)

    if (len(trim(this%nut_field_name)) > 0) then
       nut => neko_field_registry%get_field(this%nut_field_name)
       ! Copy material property
       call field_copy(this%mu_tot, this%mu)
       ! Add turbulent contribution
       call field_addcol3(this%mu_tot, nut, this%rho)
    end if

    ! Since mu, rho is a field_t, and we use the %x(1,1,1,1)
    ! host array data to pass constant density and viscosity
    ! to some routines, we need to make sure that the host
    ! values are also filled
    if (NEKO_BCKND_DEVICE .eq. 1) then
       call device_memcpy(this%rho%x, this%rho%x_d, this%rho%size(), &
<<<<<<< HEAD
            DEVICE_TO_HOST, sync=.false.)
=======
            DEVICE_TO_HOST, sync = .false.)
       call device_memcpy(this%mu%x, this%mu%x_d, this%mu%size(), &
            DEVICE_TO_HOST, sync = .false.)
>>>>>>> 64c5f147
    end if
  end subroutine fluid_scheme_update_material_properties

  !> Sets rho and mu
  !! @param params The case paramter file.
  !! @param user The user interface.
  subroutine fluid_scheme_set_material_properties(this, params, user)
    class(fluid_scheme_incompressible_t), target, intent(inout) :: this
    type(json_file), intent(inout) :: params
    type(user_t), target, intent(in) :: user
    character(len=LOG_SIZE) :: log_buf
    ! A local pointer that is needed to make Intel happy
    procedure(user_material_properties), pointer :: dummy_mp_ptr
    logical :: nondimensional
    real(kind=rp) :: dummy_lambda, dummy_cp
    real(kind=rp) :: const_mu, const_rho


    dummy_mp_ptr => dummy_user_material_properties

    call neko_field_registry%add_field(this%dm_Xh, this%name // "_mu")
<<<<<<< HEAD
    call neko_field_registry%add_field(this%dm_Xh, this%name // "_mu_tot")
    call neko_field_registry%add_field(this%dm_Xh, this%name // "_rho")
    this%mu => neko_field_registry%get_field(this%name // "_mu")
    this%mu_tot => neko_field_registry%get_field(this%name // "_mu_tot")
=======
    call neko_field_registry%add_field(this%dm_Xh, this%name // "_rho")
    this%mu => neko_field_registry%get_field(this%name // "_mu")
>>>>>>> 64c5f147
    this%rho => neko_field_registry%get_field(this%name // "_rho")
    call this%material_properties%init(2)
    call this%material_properties%assign(1, this%rho)
    call this%material_properties%assign(2, this%mu)

    if (.not. associated(user%material_properties, dummy_mp_ptr)) then

       write(log_buf, '(A)') "Material properties must be set in the user&
       & file!"
       call neko_log%message(log_buf)
       this%user_material_properties => user%material_properties

       call user%material_properties(0.0_rp, 0, this%name, &
            this%material_properties)

    else
       this%user_material_properties => dummy_user_material_properties
       ! Incorrect user input
       if (params%valid_path('case.fluid.Re') .and. &
            (params%valid_path('case.fluid.mu') .or. &
            params%valid_path('case.fluid.rho'))) then
          call neko_error("To set the material properties for the fluid, " // &
               "either provide Re OR mu and rho in the case file.")

       else if (params%valid_path('case.fluid.Re')) then
          ! Non-dimensional case
          write(log_buf, '(A)') 'Non-dimensional fluid material properties &
          & input.'
          call neko_log%message(log_buf, lvl = NEKO_LOG_VERBOSE)
          write(log_buf, '(A)') 'Density will be set to 1, dynamic viscosity to&
          & 1/Re.'
          call neko_log%message(log_buf, lvl = NEKO_LOG_VERBOSE)

          ! Read Re into mu for further manipulation.
          call json_get(params, 'case.fluid.Re', const_mu)
          write(log_buf, '(A)') 'Read non-dimensional material properties'
          call neko_log%message(log_buf)
          write(log_buf, '(A,ES13.6)') 'Re         :', const_mu
          call neko_log%message(log_buf)

          ! Set rho to 1 since the setup is non-dimensional.
          const_rho = 1.0_rp
          ! Invert the Re to get viscosity.
          const_mu = 1.0_rp/const_mu
       else
          ! Dimensional case
          call json_get(params, 'case.fluid.mu', const_mu)
          call json_get(params, 'case.fluid.rho', const_rho)
       end if
    end if

    ! We need to fill the fields based on the parsed const values
    ! if the user routine is not used.
    if (associated(user%material_properties, dummy_mp_ptr)) then
       ! Fill mu and rho field with the physical value
       call field_cfill(this%mu, const_mu)
       call field_cfill(this%rho, const_rho)


       write(log_buf, '(A,ES13.6)') 'rho        :', const_rho
       call neko_log%message(log_buf)
       write(log_buf, '(A,ES13.6)') 'mu         :', const_mu
       call neko_log%message(log_buf)
    end if

    ! Copy over material property to the total one
    call field_copy(this%mu_tot, this%mu)

    ! Since mu, rho is a field_t, and we use the %x(1,1,1,1)
    ! host array data to pass constant density and viscosity
    ! to some routines, we need to make sure that the host
    ! values are also filled
    if (NEKO_BCKND_DEVICE .eq. 1) then
       call device_memcpy(this%rho%x, this%rho%x_d, this%rho%size(), &
            DEVICE_TO_HOST, sync = .false.)
       call device_memcpy(this%mu%x, this%mu%x_d, this%mu%size(), &
            DEVICE_TO_HOST, sync = .false.)
    end if
  end subroutine fluid_scheme_set_material_properties

end module fluid_scheme_incompressible<|MERGE_RESOLUTION|>--- conflicted
+++ resolved
@@ -403,10 +403,7 @@
     nullify(this%f_z)
     nullify(this%rho)
     nullify(this%mu)
-<<<<<<< HEAD
     nullify(this%mu_tot)
-=======
->>>>>>> 64c5f147
 
   end subroutine fluid_scheme_free
 
@@ -596,13 +593,7 @@
     ! values are also filled
     if (NEKO_BCKND_DEVICE .eq. 1) then
        call device_memcpy(this%rho%x, this%rho%x_d, this%rho%size(), &
-<<<<<<< HEAD
             DEVICE_TO_HOST, sync=.false.)
-=======
-            DEVICE_TO_HOST, sync = .false.)
-       call device_memcpy(this%mu%x, this%mu%x_d, this%mu%size(), &
-            DEVICE_TO_HOST, sync = .false.)
->>>>>>> 64c5f147
     end if
   end subroutine fluid_scheme_update_material_properties
 
@@ -624,16 +615,12 @@
     dummy_mp_ptr => dummy_user_material_properties
 
     call neko_field_registry%add_field(this%dm_Xh, this%name // "_mu")
-<<<<<<< HEAD
     call neko_field_registry%add_field(this%dm_Xh, this%name // "_mu_tot")
     call neko_field_registry%add_field(this%dm_Xh, this%name // "_rho")
     this%mu => neko_field_registry%get_field(this%name // "_mu")
     this%mu_tot => neko_field_registry%get_field(this%name // "_mu_tot")
-=======
-    call neko_field_registry%add_field(this%dm_Xh, this%name // "_rho")
-    this%mu => neko_field_registry%get_field(this%name // "_mu")
->>>>>>> 64c5f147
     this%rho => neko_field_registry%get_field(this%name // "_rho")
+
     call this%material_properties%init(2)
     call this%material_properties%assign(1, this%rho)
     call this%material_properties%assign(2, this%mu)
