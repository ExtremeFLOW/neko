! Copyright (c) 2008-2020, UCHICAGO ARGONNE, LLC.
!
! The UChicago Argonne, LLC as Operator of Argonne National
! Laboratory holds copyright in the Software. The copyright holder
! reserves all rights except those expressly granted to licensees,
! and U.S. Government license rights.
!
! Redistribution and use in source and binary forms, with or without
! modification, are permitted provided that the following conditions
! are met:
!
! 1. Redistributions of source code must retain the above copyright
! notice, this list of conditions and the disclaimer below.
!
! 2. Redistributions in binary form must reproduce the above copyright
! notice, this list of conditions and the disclaimer (as noted below)
! in the documentation and/or other materials provided with the
! distribution.
!
! 3. Neither the name of ANL nor the names of its contributors
! may be used to endorse or promote products derived from this software
! without specific prior written permission.
!
! THIS SOFTWARE IS PROVIDED BY THE COPYRIGHT HOLDERS AND CONTRIBUTORS
! "AS IS" AND ANY EXPRESS OR IMPLIED WARRANTIES, INCLUDING, BUT NOT
! LIMITED TO, THE IMPLIED WARRANTIES OF MERCHANTABILITY AND FITNESS
! FOR A PARTICULAR PURPOSE ARE DISCLAIMED. IN NO EVENT SHALL
! UCHICAGO ARGONNE, LLC, THE U.S. DEPARTMENT OF
! ENERGY OR CONTRIBUTORS BE LIABLE FOR ANY DIRECT, INDIRECT, INCIDENTAL,
! SPECIAL, EXEMPLARY, OR CONSEQUENTIAL DAMAGES (INCLUDING, BUT NOT LIMITED
! TO, PROCUREMENT OF SUBSTITUTE GOODS OR SERVICES; LOSS OF USE,
! DATA, OR PROFITS; OR BUSINESS INTERRUPTION) HOWEVER CAUSED AND ON ANY
! THEORY OF LIABILITY, WHETHER IN CONTRACT, STRICT LIABILITY, OR TORT
! (INCLUDING NEGLIGENCE OR OTHERWISE) ARISING IN ANY WAY OUT OF THE USE
! OF THIS SOFTWARE, EVEN IF ADVISED OF THE POSSIBILITY OF SUCH DAMAGE.
!
! Additional BSD Notice
! ---------------------
! 1. This notice is required to be provided under our contract with
! the U.S. Department of Energy (DOE). This work was produced at
! Argonne National Laboratory under Contract
! No. DE-AC02-06CH11357 with the DOE.
!
! 2. Neither the United States Government nor UCHICAGO ARGONNE,
! LLC nor any of their employees, makes any warranty,
! express or implied, or assumes any liability or responsibility for the
! accuracy, completeness, or usefulness of any information, apparatus,
! product, or process disclosed, or represents that its use would not
! infringe privately-owned rights.
!
! 3. Also, reference herein to any specific commercial products, process,
! or services by trade name, trademark, manufacturer or otherwise does
! not necessarily constitute or imply its endorsement, recommendation,
! or favoring by the United States Government or UCHICAGO ARGONNE LLC.
! The views and opinions of authors expressed
! herein do not necessarily state or reflect those of the United States
! Government or UCHICAGO ARGONNE, LLC, and shall
! not be used for advertising or product endorsement purposes.
!
module fluid_volflow
  use operators, only : opgrad, cdtp
  use num_types, only : rp
  use mathops, only : opchsign
  use krylov, only : ksp_t, ksp_monitor_t
  use precon, only : pc_t
  use dofmap, only : dofmap_t
  use field, only : field_t
  use coefs, only : coef_t
  use time_scheme_controller, only : time_scheme_controller_t
  use math, only : copy, glsc2, glmin, glmax, add2, add2s2
  use comm
  use neko_config, only : NEKO_BCKND_DEVICE
  use device_math, only : device_cfill, device_rzero, device_copy, &
       device_add2, device_add2s2, device_glsc2
  use device_mathops, only : device_opchsign
  use gather_scatter, only : gs_t, GS_OP_ADD
  use json_module, only : json_file
  use json_utils, only: json_get
  use scratch_registry, only : scratch_registry_t
  use bc_list, only : bc_list_t
  use ax_product, only : ax_t
  implicit none
  private

  !> Defines volume flow
  type, public :: fluid_volflow_t
     integer :: flow_dir !< these two should be moved to params
     logical :: avflow
     real(kind=rp) :: flow_rate
     real(kind=rp) :: dtlag = 0d0
     real(kind=rp) :: bdlag = 0d0 !< Really quite pointless since we do not vary the timestep
     type(field_t) :: u_vol, v_vol, w_vol, p_vol
     real(kind=rp) :: domain_length, base_flow
     !> Manager for temporary fields
     type(scratch_registry_t) :: scratch
   contains
     procedure, pass(this) :: init => fluid_vol_flow_init
     procedure, pass(this) :: free => fluid_vol_flow_free
     procedure, pass(this) :: adjust => fluid_vol_flow
     procedure, private, pass(this) :: compute => fluid_vol_flow_compute
  end type fluid_volflow_t

contains

  subroutine fluid_vol_flow_init(this, dm_Xh, params)
    class(fluid_volflow_t), intent(inout) :: this
    type(dofmap_t), target, intent(in) :: dm_Xh
    type(json_file), intent(inout) :: params
    logical average
    integer :: direction
    real(kind=rp) :: rate

    call this%free()

    !Initialize vol_flow (if there is a forced volume flow)
    call json_get(params, 'case.fluid.flow_rate_force.direction', direction)
    call json_get(params, 'case.fluid.flow_rate_force.value', rate)
    call json_get(params, 'case.fluid.flow_rate_force.use_averaged_flow',&
                  average)

    this%flow_dir = direction
    this%avflow = average
    this%flow_rate = rate

    if (this%flow_dir .ne. 0) then
       call this%u_vol%init(dm_Xh, 'u_vol')
       call this%v_vol%init(dm_Xh, 'v_vol')
       call this%w_vol%init(dm_Xh, 'w_vol')
       call this%p_vol%init(dm_Xh, 'p_vol')
    end if

    this%scratch = scratch_registry_t(dm_Xh, 3, 1)

  end subroutine fluid_vol_flow_init

  subroutine fluid_vol_flow_free(this)
    class(fluid_volflow_t), intent(inout) :: this

    call this%u_vol%free()
    call this%v_vol%free()
    call this%w_vol%free()
    call this%p_vol%free()

    call this%scratch%free()

  end subroutine fluid_vol_flow_free

  !> Compute flow adjustment
  !! @brief Compute pressure and velocity using fractional step method.
  !! (Tombo splitting scheme).
  subroutine fluid_vol_flow_compute(this, u_res, v_res, w_res, p_res, &
       ext_bdf, gs_Xh, c_Xh, rho, mu, bd, dt, &
       bclst_dp, bclst_du, bclst_dv, bclst_dw, bclst_vel_res, &
       Ax_vel, Ax_prs, ksp_prs, ksp_vel, pc_prs, pc_vel, prs_max_iter, vel_max_iter)
    class(fluid_volflow_t), intent(inout) :: this
    type(field_t), intent(inout) :: u_res, v_res, w_res, p_res
    type(coef_t), intent(inout) :: c_Xh
    type(gs_t), intent(inout) :: gs_Xh
    type(time_scheme_controller_t), intent(in) :: ext_bdf
    type(bc_list_t), intent(inout) :: bclst_dp, bclst_du, bclst_dv, bclst_dw
    type(bc_list_t), intent(inout) :: bclst_vel_res
    class(ax_t), intent(in) :: Ax_vel
    class(ax_t), intent(in) :: Ax_prs
    class(ksp_t), intent(inout) :: ksp_prs, ksp_vel
    class(pc_t), intent(inout) :: pc_prs, pc_vel
    real(kind=rp), intent(in) :: bd
    real(kind=rp), intent(in) :: rho, mu, dt
    integer, intent(in) :: vel_max_iter, prs_max_iter
    integer :: n, i
    real(kind=rp) :: xlmin, xlmax
    real(kind=rp) :: ylmin, ylmax
    real(kind=rp) :: zlmin, zlmax
    type(ksp_monitor_t) :: ksp_results(4)
    type(field_t), pointer :: ta1, ta2, ta3
    integer :: temp_indices(3)

    call this%scratch%request_field(ta1, temp_indices(1))
    call this%scratch%request_field(ta2, temp_indices(2))
    call this%scratch%request_field(ta3, temp_indices(3))


    associate(msh => c_Xh%msh, p_vol => this%p_vol, &
         u_vol => this%u_vol, v_vol => this%v_vol, w_vol => this%w_vol)

      n = c_Xh%dof%size()
      xlmin = glmin(c_Xh%dof%x, n)
      xlmax = glmax(c_Xh%dof%x, n)
      ylmin = glmin(c_Xh%dof%y, n)          !  for Y!
      ylmax = glmax(c_Xh%dof%y, n)
      zlmin = glmin(c_Xh%dof%z, n)          !  for Z!
      zlmax = glmax(c_Xh%dof%z, n)
      if (this%flow_dir .eq. 1) then
         this%domain_length = xlmax - xlmin
      end if
      if (this%flow_dir .eq. 2) then
         this%domain_length = ylmax - ylmin
      end if
      if (this%flow_dir .eq. 3) then
         this%domain_length = zlmax - zlmin
      end if

      if (NEKO_BCKND_DEVICE .eq. 1) then
         call device_cfill(c_Xh%h1_d, 1.0_rp/rho, n)
         call device_rzero(c_Xh%h2_d, n)
      else
         do i = 1, n
            c_Xh%h1(i,1,1,1) = 1.0_rp / rho
            c_Xh%h2(i,1,1,1) = 0.0_rp
         end do
      end if
      c_Xh%ifh2 = .false.

      !   Compute pressure

      if (this%flow_dir .eq. 1) then
         call cdtp(p_res%x, c_Xh%h1, c_Xh%drdx, c_Xh%dsdx, c_Xh%dtdx, c_Xh)
      end if

      if (this%flow_dir .eq. 2) then
         call cdtp(p_res%x, c_Xh%h1, c_Xh%drdy, c_Xh%dsdy, c_Xh%dtdy, c_Xh)
      end if

      if (this%flow_dir .eq. 3) then
         call cdtp(p_res%x, c_Xh%h1, c_Xh%drdz, c_Xh%dsdz, c_Xh%dtdz, c_Xh)
      end if

      call gs_Xh%op(p_res, GS_OP_ADD)
      call bclst_dp%apply_scalar(p_res%x, n)
      call pc_prs%update()
      ksp_results(1) = ksp_prs%solve(Ax_prs, p_vol, p_res%x, n, &
           c_Xh, bclst_dp, gs_Xh, prs_max_iter)

      !   Compute velocity

      call opgrad(u_res%x, v_res%x, w_res%x, p_vol%x, c_Xh)

      if ((NEKO_BCKND_HIP .eq. 1) .or. (NEKO_BCKND_CUDA .eq. 1) .or. &
           (NEKO_BCKND_OPENCL .eq. 1)) then
         call device_opchsign(u_res%x_d, v_res%x_d, w_res%x_d, msh%gdim, n)
         call device_copy(ta1%x_d, c_Xh%B_d, n)
         call device_copy(ta2%x_d, c_Xh%B_d, n)
         call device_copy(ta3%x_d, c_Xh%B_d, n)
      else
         call opchsign(u_res%x, v_res%x, w_res%x, msh%gdim, n)
         call copy(ta1%x, c_Xh%B, n)
         call copy(ta2%x, c_Xh%B, n)
         call copy(ta3%x, c_Xh%B, n)
      end if
<<<<<<< HEAD
      call bclst_vel_res%apply_vector(&
           ta1%x, ta2%x, ta3%x, n)
=======
      call bclst_vel_res%apply_vector(ta1%x, ta2%x, ta3%x, n)
>>>>>>> c5d24f62

      ! add forcing

      if (NEKO_BCKND_DEVICE .eq. 1) then
         if (this%flow_dir .eq. 1) then
            call device_add2(u_res%x_d, ta1%x_d, n)
         else if (this%flow_dir .eq. 2) then
            call device_add2(v_res%x_d, ta2%x_d, n)
         else if (this%flow_dir .eq. 3) then
            call device_add2(w_res%x_d, ta3%x_d, n)
         end if
      else
         if (this%flow_dir .eq. 1) then
            call add2(u_res%x, ta1%x, n)
         else if (this%flow_dir .eq. 2) then
            call add2(v_res%x, ta2%x, n)
         else if (this%flow_dir .eq. 3) then
            call add2(w_res%x, ta3%x, n)
         end if
      end if

      if (NEKO_BCKND_DEVICE .eq. 1) then
         call device_cfill(c_Xh%h1_d, mu, n)
         call device_cfill(c_Xh%h2_d, rho * (bd / dt), n)
      else
         do i = 1, n
            c_Xh%h1(i,1,1,1) = mu
            c_Xh%h2(i,1,1,1) = rho * (bd / dt)
         end do
      end if
      c_Xh%ifh2 = .true.

      call gs_Xh%op(u_res, GS_OP_ADD)
      call gs_Xh%op(v_res, GS_OP_ADD)
      call gs_Xh%op(w_res, GS_OP_ADD)

      call bclst_vel_res%apply_vector(u_res%x, v_res%x, w_res%x, n)
      call pc_vel%update()

      ksp_results(2:4) = ksp_vel%solve_coupled(Ax_vel, &
           u_vol, v_vol, w_vol,  &
           u_res%x, v_res%x, w_res%x, &
           n, c_Xh, &
           bclst_du, bclst_dv, bclst_dw, &
           gs_Xh, vel_max_iter)

      if (NEKO_BCKND_DEVICE .eq. 1) then
         if (this%flow_dir .eq. 1) then
            this%base_flow = &
                 device_glsc2(u_vol%x_d, c_Xh%B_d, n) / this%domain_length
         end if

         if (this%flow_dir .eq. 2) then
            this%base_flow = &
                 device_glsc2(v_vol%x_d, c_Xh%B_d, n) / this%domain_length
         end if

         if (this%flow_dir .eq. 3) then
            this%base_flow = &
                 device_glsc2(w_vol%x_d, c_Xh%B_d, n) / this%domain_length
         end if
      else
         if (this%flow_dir .eq. 1) then
            this%base_flow = glsc2(u_vol%x, c_Xh%B, n) / this%domain_length
         end if

         if (this%flow_dir .eq. 2) then
            this%base_flow = glsc2(v_vol%x, c_Xh%B, n) / this%domain_length
         end if

         if (this%flow_dir .eq. 3) then
            this%base_flow = glsc2(w_vol%x, c_Xh%B, n) / this%domain_length
         end if
      end if
    end associate

    call this%scratch%relinquish_field(temp_indices)
  end subroutine fluid_vol_flow_compute

  !> Adjust flow volume
  !! @brief  Adjust flow volume at end of time step to keep flow rate fixed by
  !! adding an appropriate multiple of the linear solution to the Stokes
  !! problem arising from a unit forcing in the X-direction.  This assumes
  !! that the flow rate in the X-direction is to be fixed (as opposed to Y-
  !! or Z-) *and* that the periodic boundary conditions in the X-direction
  !! occur at the extreme left and right ends of the mesh.
  !!
  !! pff 6/28/98
  subroutine fluid_vol_flow(this, u, v, w, p, u_res, v_res, w_res, p_res, &
       c_Xh, gs_Xh, ext_bdf, rho, mu, dt, &
       bclst_dp, bclst_du, bclst_dv, bclst_dw, bclst_vel_res, &
       Ax_vel, Ax_prs, ksp_prs, ksp_vel, pc_prs, pc_vel, prs_max_iter, vel_max_iter)

    class(fluid_volflow_t), intent(inout) :: this
    type(field_t), intent(inout) :: u, v, w, p
    type(field_t), intent(inout) :: u_res, v_res, w_res, p_res
    type(coef_t), intent(inout) :: c_Xh
    type(gs_t), intent(inout) :: gs_Xh
    type(time_scheme_controller_t), intent(in) :: ext_bdf
    real(kind=rp), intent(in) :: rho, mu, dt
    type(bc_list_t), intent(inout) :: bclst_dp, bclst_du, bclst_dv, bclst_dw
    type(bc_list_t), intent(inout) :: bclst_vel_res
    class(ax_t), intent(in) :: Ax_vel
    class(ax_t), intent(in) :: Ax_prs
    class(ksp_t), intent(inout) :: ksp_prs, ksp_vel
    class(pc_t), intent(inout) :: pc_prs, pc_vel
    integer, intent(in) :: prs_max_iter, vel_max_iter
    real(kind=rp) :: ifcomp, flow_rate, xsec
    real(kind=rp) :: current_flow, delta_flow, scale
    integer :: n, ierr, i
    type(field_t), pointer :: ta1, ta2, ta3

    associate(u_vol => this%u_vol, v_vol => this%v_vol, &
         w_vol => this%w_vol, p_vol => this%p_vol)

      n = c_Xh%dof%size()

      ! If either dt or the backwards difference coefficient change,
      ! then recompute base flow solution corresponding to unit forcing:

      ifcomp = 0.0_rp

      if (dt .ne. this%dtlag .or. &
           ext_bdf%diffusion_coeffs(1) .ne. this%bdlag) then
         ifcomp = 1.0_rp
      end if

      this%dtlag = dt
      this%bdlag = ext_bdf%diffusion_coeffs(1)

      call MPI_Allreduce(MPI_IN_PLACE, ifcomp, 1, &
           MPI_REAL_PRECISION, MPI_SUM, NEKO_COMM, ierr)

      if (ifcomp .gt. 0d0) then
         call this%compute(u_res, v_res, w_res, p_res, &
              ext_bdf, gs_Xh, c_Xh, rho, mu, ext_bdf%diffusion_coeffs(1), dt, &
              bclst_dp, bclst_du, bclst_dv, bclst_dw, bclst_vel_res, &
              Ax_vel, Ax_prs, ksp_prs, ksp_vel, pc_prs, pc_vel, prs_max_iter, &
              vel_max_iter)
      end if

      if (NEKO_BCKND_DEVICE .eq. 1) then
         if (this%flow_dir .eq. 1) then
            current_flow = &
                 device_glsc2(u%x_d, c_Xh%B_d, n) / this%domain_length  ! for X
         else if (this%flow_dir .eq. 2) then
            current_flow = &
                 device_glsc2(v%x_d, c_Xh%B_d, n) / this%domain_length  ! for Y
         else if (this%flow_dir .eq. 3) then
            current_flow = &
                 device_glsc2(w%x_d, c_Xh%B_d, n) / this%domain_length  ! for Z
         end if
      else
         if (this%flow_dir .eq. 1) then
            current_flow = glsc2(u%x, c_Xh%B, n) / this%domain_length  ! for X
         else if (this%flow_dir .eq. 2) then
            current_flow = glsc2(v%x, c_Xh%B, n) / this%domain_length  ! for Y
         else if (this%flow_dir .eq. 3) then
            current_flow = glsc2(w%x, c_Xh%B, n) / this%domain_length  ! for Z
         end if
      end if

      if (this%avflow) then
         xsec = c_Xh%volume / this%domain_length
         flow_rate = this%flow_rate*xsec
      else
         flow_rate = this%flow_rate
      end if

      delta_flow = flow_rate - current_flow
      scale = delta_flow / this%base_flow

      if (NEKO_BCKND_DEVICE .eq. 1) then
         call device_add2s2(u%x_d, u_vol%x_d, scale, n)
         call device_add2s2(v%x_d, v_vol%x_d, scale, n)
         call device_add2s2(w%x_d, w_vol%x_d, scale, n)
         call device_add2s2(p%x_d, p_vol%x_d, scale, n)
      else
         do concurrent (i = 1: n)
            u%x(i,1,1,1) = u%x(i,1,1,1) + scale * u_vol%x(i,1,1,1)
            v%x(i,1,1,1) = v%x(i,1,1,1) + scale * v_vol%x(i,1,1,1)
            w%x(i,1,1,1) = w%x(i,1,1,1) + scale * w_vol%x(i,1,1,1)
            p%x(i,1,1,1) = p%x(i,1,1,1) + scale * p_vol%x(i,1,1,1)
         end do
      end if
    end associate

  end subroutine fluid_vol_flow


end module fluid_volflow<|MERGE_RESOLUTION|>--- conflicted
+++ resolved
@@ -246,12 +246,7 @@
          call copy(ta2%x, c_Xh%B, n)
          call copy(ta3%x, c_Xh%B, n)
       end if
-<<<<<<< HEAD
-      call bclst_vel_res%apply_vector(&
-           ta1%x, ta2%x, ta3%x, n)
-=======
       call bclst_vel_res%apply_vector(ta1%x, ta2%x, ta3%x, n)
->>>>>>> c5d24f62
 
       ! add forcing
 
