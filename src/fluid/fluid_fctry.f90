--- conflicted
+++ resolved
@@ -33,14 +33,7 @@
 !> Factory for all fluid schemes
 submodule (fluid_scheme) fluid_fctry
   use fluid_pnpn, only : fluid_pnpn_t
-<<<<<<< HEAD
-  use fluid_pnpn_perturb, only: fluid_pnpn_perturb_t
-  use utils, only : neko_error
-  implicit none
-  private
-=======
   use utils, only : concat_string_array
->>>>>>> 45610e78
 
   ! List of all possible types created by the factory routine
   character(len=20) :: FLUID_KNOWN_TYPES(1) = [character(len=20) :: &
@@ -54,17 +47,8 @@
     character(len=*) :: type_name
     character(len=:), allocatable :: type_string
 
-<<<<<<< HEAD
-    if (trim(fluid_scheme) .eq. 'plan1') then
-!       allocate(fluid_plan1_t::fluid)
-    else if (trim(fluid_scheme) .eq. 'pnpn') then
-       allocate(fluid_pnpn_t::fluid)
-    else if (trim(fluid_scheme) .eq. 'pnpn_perturb') then
-       allocate(fluid_pnpn_perturb_t::fluid)
-=======
     if (trim(type_name) .eq. 'pnpn') then
        allocate(fluid_pnpn_t::object)
->>>>>>> 45610e78
     else
        type_string = concat_string_array(FLUID_KNOWN_TYPES, &
             NEW_LINE('A') // "-  ", .true.)
