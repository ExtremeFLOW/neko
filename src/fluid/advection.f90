! Copyright (c) 2021-2024, The Neko Authors
! All rights reserved.
!
! Redistribution and use in source and binary forms, with or without
! modification, are permitted provided that the following conditions
! are met:
!
!   * Redistributions of source code must retain the above copyright
!     notice, this list of conditions and the following disclaimer.
!
!   * Redistributions in binary form must reproduce the above
!     copyright notice, this list of conditions and the following
!     disclaimer in the documentation and/or other materials provided
!     with the distribution.
!
!   * Neither the name of the authors nor the names of its
!     contributors may be used to endorse or promote products derived
!     from this software without specific prior written permission.
!
! THIS SOFTWARE IS PROVIDED BY THE COPYRIGHT HOLDERS AND CONTRIBUTORS
! "AS IS" AND ANY EXPRESS OR IMPLIED WARRANTIES, INCLUDING, BUT NOT
! LIMITED TO, THE IMPLIED WARRANTIES OF MERCHANTABILITY AND FITNESS
! FOR A PARTICULAR PURPOSE ARE DISCLAIMED. IN NO EVENT SHALL THE
! COPYRIGHT OWNER OR CONTRIBUTORS BE LIABLE FOR ANY DIRECT, INDIRECT,
! INCIDENTAL, SPECIAL, EXEMPLARY, OR CONSEQUENTIAL DAMAGES (INCLUDING,
! BUT NOT LIMITED TO, PROCUREMENT OF SUBSTITUTE GOODS OR SERVICES;
! LOSS OF USE, DATA, OR PROFITS; OR BUSINESS INTERRUPTION) HOWEVER
! CAUSED AND ON ANY THEORY OF LIABILITY, WHETHER IN CONTRACT, STRICT
! LIABILITY, OR TORT (INCLUDING NEGLIGENCE OR OTHERWISE) ARISING IN
! ANY WAY OUT OF THE USE OF THIS SOFTWARE, EVEN IF ADVISED OF THE
! POSSIBILITY OF SUCH DAMAGE.
!
!> Subroutines to add advection terms to the RHS of a transport equation.
module advection
  use num_types, only : rp
  use space, only : space_t
  use field, only : field_t
  use coefs, only : coef_t
  use json_module, only : json_file
  use field_series, only: field_series_t
  use time_scheme_controller, only: time_scheme_controller_t
  implicit none
  private

  !> Base abstract type for computing the advection operator
  type, public, abstract :: advection_t
   contains
     procedure(compute_adv), pass(this), deferred :: compute
     procedure(compute_scalar_adv), pass(this), deferred :: compute_scalar
     procedure(advection_free), pass(this), deferred :: free
  end type advection_t

<<<<<<< HEAD
  !> Base abstract type for computing the advection operator
  type, public, abstract :: advection_lin_t
   contains
     procedure(compute_adv_lin), pass(this), deferred :: compute_linear
     procedure(compute_adv_lin), pass(this), deferred :: compute_adjoint
! TODO
!     procedure(compute_scalar_adv_lin), pass(this), deferred :: compute_scalar
     procedure(advection_lin_free), pass(this), deferred :: free
  end type advection_lin_t

  ! ========================================================================== !
  ! Advection operator interface
=======
  interface
     !> A factory for \ref advection_t decendants. Both creates and initializes
     !! the object.
     !! @param object The object allocated by the factory.
     !! @param json The parameter file.
     !! @param coef The coefficients of the (space, mesh) pair.
     !! @param ulag, vlag, wlag The lagged velocity fields.
     !! @param dtlag The lagged time steps.
     !! @param tlag The lagged times.
     !! @param time_scheme The bdf-ext time scheme used in the method.
     !! @param slag The lagged scalar field.
     !! @note The factory both allocates and initializes `object`.
     module subroutine advection_factory(object, json, coef, &
                                         ulag, vlag, wlag, &
                                         dtlag, tlag, time_scheme, slag)
       class(advection_t), allocatable, intent(inout) :: object
       type(json_file), intent(inout) :: json
       type(coef_t), intent(inout), target :: coef
       type(field_series_t), intent(in), target :: ulag, vlag, wlag
       real(kind=rp), intent(in), target :: dtlag(10)
       real(kind=rp), intent(in), target :: tlag(10)
       type(time_scheme_controller_t), intent(in), target :: time_scheme
       type(field_series_t), target, optional :: slag
     end subroutine advection_factory
  end interface

  public :: advection_factory
>>>>>>> 45610e78

  abstract interface
     !> Add advection operator to the right-hand-side for a fluld.
     !! @param this The object.
     !! @param vx The x component of velocity.
     !! @param vy The y component of velocity.
     !! @param vz The z component of velocity.
     !! @param fx The x component of source term.
     !! @param fy The y component of source term.
     !! @param fz The z component of source term.
     !! @param Xh The function space.
     !! @param coef The coefficients of the (Xh, mesh) pair.
     !! @param n Typically the size of the mesh.
     !! @param dt Current time step used in OIFS method.
     subroutine compute_adv(this, vx, vy, vz, fx, fy, fz, Xh, coef, n, dt)
       import :: advection_t
       import :: coef_t
       import :: space_t
       import :: field_t
       import :: rp
       class(advection_t), intent(inout) :: this
       type(space_t), intent(inout) :: Xh
       type(coef_t), intent(inout) :: coef
       type(field_t), intent(inout) :: vx, vy, vz
       type(field_t), intent(inout) :: fx, fy, fz
       integer, intent(in) :: n
       real(kind=rp), intent(in), optional :: dt
     end subroutine compute_adv
  end interface

  abstract interface
     !> Add advection operator to the right-hand-side for a scalar.
     !! @param this The object.
     !! @param vx The x component of velocity.
     !! @param vy The y component of velocity.
     !! @param vz The z component of velocity.
     !! @param s The scalar.
     !! @param fs The source term.
     !! @param Xh The function space.
     !! @param coef The coefficients of the (Xh, mesh) pair.
     !! @param n Typically the size of the mesh.
     !! @param dt Current time step used in OIFS method.
     subroutine compute_scalar_adv(this, vx, vy, vz, s, fs, Xh, coef, n, dt)
       import :: advection_t
       import :: coef_t
       import :: space_t
       import :: field_t
       import :: rp
       class(advection_t), intent(inout) :: this
       type(field_t), intent(inout) :: vx, vy, vz
       type(field_t), intent(inout) :: s
       type(field_t), intent(inout) :: fs
       type(space_t), intent(inout) :: Xh
       type(coef_t), intent(inout) :: coef
       integer, intent(in) :: n
       real(kind=rp), intent(in), optional :: dt
     end subroutine compute_scalar_adv
  end interface

  abstract interface
     !> Destructor
     subroutine advection_free(this)
       import :: advection_t
       class(advection_t), intent(inout) :: this
     end subroutine advection_free
  end interface

  ! ========================================================================== !
  ! Linearized advection operator interface

  abstract interface
     !> Add advection operator to the right-hand-side for a fluld.
     !! @param this The object.
     !! @param vx The x component of velocity.
     !! @param vy The y component of velocity.
     !! @param vz The z component of velocity.
     !! @param fx The x component of source term.
     !! @param fy The y component of source term.
     !! @param fz The z component of source term.
     !! @param Xh The function space.
     !! @param coef The coefficients of the (Xh, mesh) pair.
     !! @param n Typically the size of the mesh.
     subroutine compute_adv_lin(this, vx, vy, vz, vxb, vyb, vzb, fx, fy, fz, &
                                Xh, coef, n)
       import :: advection_lin_t
       import :: coef_t
       import :: space_t
       import :: field_t
       import :: rp
       class(advection_lin_t), intent(inout) :: this
       type(space_t), intent(inout) :: Xh
       type(coef_t), intent(inout) :: coef
       type(field_t), intent(inout) :: vx, vy, vz
       type(field_t), intent(inout) :: vxb, vyb, vzb
       type(field_t), intent(inout) :: fx, fy, fz
       integer, intent(in) :: n
     end subroutine compute_adv_lin
  end interface

  abstract interface
     !> Add advection operator to the right-hand-side for a scalar.
     !! @param this The object.
     !! @param vx The x component of velocity.
     !! @param vy The y component of velocity.
     !! @param vz The z component of velocity.
     !! @param s The scalar.
     !! @param fs The source term.
     !! @param Xh The function space.
     !! @param coef The coefficients of the (Xh, mesh) pair.
     !! @param n Typically the size of the mesh.
     subroutine compute_scalar_adv_lin(this, vx, vy, vz, s, fs, Xh, coef, n)
       import :: advection_lin_t
       import :: coef_t
       import :: space_t
       import :: field_t
       import :: rp
       class(advection_lin_t), intent(inout) :: this
       type(field_t), intent(inout) :: vx, vy, vz
       type(field_t), intent(inout) :: s
       type(field_t), intent(inout) :: fs
       type(space_t), intent(inout) :: Xh
       type(coef_t), intent(inout) :: coef
       integer, intent(in) :: n
     end subroutine compute_scalar_adv_lin
  end interface

  abstract interface
     !> Destructor
     subroutine advection_lin_free(this)
       import :: advection_lin_t
       class(advection_lin_t), intent(inout) :: this
     end subroutine advection_lin_free
  end interface

end module advection<|MERGE_RESOLUTION|>--- conflicted
+++ resolved
@@ -50,20 +50,6 @@
      procedure(advection_free), pass(this), deferred :: free
   end type advection_t
 
-<<<<<<< HEAD
-  !> Base abstract type for computing the advection operator
-  type, public, abstract :: advection_lin_t
-   contains
-     procedure(compute_adv_lin), pass(this), deferred :: compute_linear
-     procedure(compute_adv_lin), pass(this), deferred :: compute_adjoint
-! TODO
-!     procedure(compute_scalar_adv_lin), pass(this), deferred :: compute_scalar
-     procedure(advection_lin_free), pass(this), deferred :: free
-  end type advection_lin_t
-
-  ! ========================================================================== !
-  ! Advection operator interface
-=======
   interface
      !> A factory for \ref advection_t decendants. Both creates and initializes
      !! the object.
@@ -91,7 +77,6 @@
   end interface
 
   public :: advection_factory
->>>>>>> 45610e78
 
   abstract interface
      !> Add advection operator to the right-hand-side for a fluld.
@@ -159,71 +144,4 @@
      end subroutine advection_free
   end interface
 
-  ! ========================================================================== !
-  ! Linearized advection operator interface
-
-  abstract interface
-     !> Add advection operator to the right-hand-side for a fluld.
-     !! @param this The object.
-     !! @param vx The x component of velocity.
-     !! @param vy The y component of velocity.
-     !! @param vz The z component of velocity.
-     !! @param fx The x component of source term.
-     !! @param fy The y component of source term.
-     !! @param fz The z component of source term.
-     !! @param Xh The function space.
-     !! @param coef The coefficients of the (Xh, mesh) pair.
-     !! @param n Typically the size of the mesh.
-     subroutine compute_adv_lin(this, vx, vy, vz, vxb, vyb, vzb, fx, fy, fz, &
-                                Xh, coef, n)
-       import :: advection_lin_t
-       import :: coef_t
-       import :: space_t
-       import :: field_t
-       import :: rp
-       class(advection_lin_t), intent(inout) :: this
-       type(space_t), intent(inout) :: Xh
-       type(coef_t), intent(inout) :: coef
-       type(field_t), intent(inout) :: vx, vy, vz
-       type(field_t), intent(inout) :: vxb, vyb, vzb
-       type(field_t), intent(inout) :: fx, fy, fz
-       integer, intent(in) :: n
-     end subroutine compute_adv_lin
-  end interface
-
-  abstract interface
-     !> Add advection operator to the right-hand-side for a scalar.
-     !! @param this The object.
-     !! @param vx The x component of velocity.
-     !! @param vy The y component of velocity.
-     !! @param vz The z component of velocity.
-     !! @param s The scalar.
-     !! @param fs The source term.
-     !! @param Xh The function space.
-     !! @param coef The coefficients of the (Xh, mesh) pair.
-     !! @param n Typically the size of the mesh.
-     subroutine compute_scalar_adv_lin(this, vx, vy, vz, s, fs, Xh, coef, n)
-       import :: advection_lin_t
-       import :: coef_t
-       import :: space_t
-       import :: field_t
-       import :: rp
-       class(advection_lin_t), intent(inout) :: this
-       type(field_t), intent(inout) :: vx, vy, vz
-       type(field_t), intent(inout) :: s
-       type(field_t), intent(inout) :: fs
-       type(space_t), intent(inout) :: Xh
-       type(coef_t), intent(inout) :: coef
-       integer, intent(in) :: n
-     end subroutine compute_scalar_adv_lin
-  end interface
-
-  abstract interface
-     !> Destructor
-     subroutine advection_lin_free(this)
-       import :: advection_lin_t
-       class(advection_lin_t), intent(inout) :: this
-     end subroutine advection_lin_free
-  end interface
-
 end module advection