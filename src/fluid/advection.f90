--- conflicted
+++ resolved
@@ -188,1392 +188,4 @@
      end subroutine advection_lin_free
   end interface
 
-<<<<<<< HEAD
-contains
-
-  !> Constructor
-  !! @param coef The coefficients of the (space, mesh) pair.
-  subroutine init_no_dealias(this, coef)
-    class(adv_no_dealias_t), intent(inout) :: this
-    type(coef_t), intent(in) :: coef
-
-    allocate(this%temp(coef%dof%size()))
-
-    if (NEKO_BCKND_DEVICE .eq. 1) then
-       call device_map(this%temp, this%temp_d, coef%dof%size())
-    end if
-
-  end subroutine init_no_dealias
-
-  !> Destructor
-  subroutine free_no_dealias(this)
-    class(adv_no_dealias_t), intent(inout) :: this
-
-    if (allocated(this%temp)) then
-       deallocate(this%temp)
-    end if
-    if (c_associated(this%temp_d)) then
-       call device_free(this%temp_d)
-    end if
-  end subroutine free_no_dealias
-
-  !> Constructor
-  !! @param lxd The polynomial order of the space used in the dealiasing.
-  !! @param coef The coefficients of the (space, mesh) pair.
-  subroutine init_dealias(this, lxd, coef)
-    class(adv_dealias_t), target, intent(inout) :: this
-    integer, intent(in) :: lxd
-    type(coef_t), intent(inout), target :: coef
-    integer :: nel, n_GL, n
-
-    call this%Xh_GL%init(GL, lxd, lxd, lxd)
-    this%Xh_GLL => coef%Xh
-    this%coef_GLL => coef
-    call this%GLL_to_GL%init(this%Xh_GL, this%Xh_GLL)
-
-    call this%coef_GL%init(this%Xh_GL, coef%msh)
-
-    nel = coef%msh%nelv
-    n_GL = nel*this%Xh_GL%lxyz
-    n = nel*coef%Xh%lxyz
-    call this%GLL_to_GL%map(this%coef_GL%drdx, coef%drdx, nel, this%Xh_GL)
-    call this%GLL_to_GL%map(this%coef_GL%dsdx, coef%dsdx, nel, this%Xh_GL)
-    call this%GLL_to_GL%map(this%coef_GL%dtdx, coef%dtdx, nel, this%Xh_GL)
-    call this%GLL_to_GL%map(this%coef_GL%drdy, coef%drdy, nel, this%Xh_GL)
-    call this%GLL_to_GL%map(this%coef_GL%dsdy, coef%dsdy, nel, this%Xh_GL)
-    call this%GLL_to_GL%map(this%coef_GL%dtdy, coef%dtdy, nel, this%Xh_GL)
-    call this%GLL_to_GL%map(this%coef_GL%drdz, coef%drdz, nel, this%Xh_GL)
-    call this%GLL_to_GL%map(this%coef_GL%dsdz, coef%dsdz, nel, this%Xh_GL)
-    call this%GLL_to_GL%map(this%coef_GL%dtdz, coef%dtdz, nel, this%Xh_GL)
-    ! HARRY
-    ! I also want the det(jacobian) and the mass matrix
-    ! but this shouldn't be needed if we modify cdtp to use w3 for the weights
-    call this%GLL_to_GL%map(this%coef_GL%jac, coef%jac, nel, this%Xh_GL)
-    call this%GLL_to_GL%map(this%coef_GL%B, coef%B, nel, this%Xh_GL)
-
-    if ((NEKO_BCKND_HIP .eq. 1) .or. (NEKO_BCKND_CUDA .eq. 1) .or. &
-       (NEKO_BCKND_OPENCL .eq. 1) .or. (NEKO_BCKND_SX .eq. 1) .or. &
-       (NEKO_BCKND_XSMM .eq. 1)) then
-       allocate(this%temp(n_GL))
-       allocate(this%tbf(n_GL))
-       allocate(this%tx(n_GL))
-       allocate(this%ty(n_GL))
-       allocate(this%tz(n_GL))
-       allocate(this%vr(n_GL))
-       allocate(this%vs(n_GL))
-       allocate(this%vt(n_GL))
-       ! HARRY DO SOMETHING SMARTER!!!!
-       allocate(this%duxb(n_GL))
-       allocate(this%duyb(n_GL))
-       allocate(this%duzb(n_GL))
-       allocate(this%dvxb(n_GL))
-       allocate(this%dvyb(n_GL))
-       allocate(this%dvzb(n_GL))
-       allocate(this%dwxb(n_GL))
-       allocate(this%dwyb(n_GL))
-       allocate(this%dwzb(n_GL))
-       allocate(this%txb(n_GL))
-       allocate(this%tyb(n_GL))
-       allocate(this%tzb(n_GL))
-    end if
-
-    if (NEKO_BCKND_DEVICE .eq. 1) then
-       call device_map(this%temp, this%temp_d, n_GL)
-       call device_map(this%tbf, this%tbf_d, n_GL)
-       call device_map(this%tx, this%tx_d, n_GL)
-       call device_map(this%ty, this%ty_d, n_GL)
-       call device_map(this%tz, this%tz_d, n_GL)
-       call device_map(this%vr, this%vr_d, n_GL)
-       call device_map(this%vs, this%vs_d, n_GL)
-       call device_map(this%vt, this%vt_d, n_GL)
-       ! HARRY DO SOMETHING SMARTER!!!!
-       call device_map(this%duxb, this%duxb_d, n_GL)
-       call device_map(this%duyb, this%duyb_d, n_GL)
-       call device_map(this%duzb, this%duzb_d, n_GL)
-       call device_map(this%dvxb, this%dvxb_d, n_GL)
-       call device_map(this%dvyb, this%dvyb_d, n_GL)
-       call device_map(this%dvzb, this%dvzb_d, n_GL)
-       call device_map(this%dwxb, this%dwxb_d, n_GL)
-       call device_map(this%dwyb, this%dwyb_d, n_GL)
-       call device_map(this%dwzb, this%dwzb_d, n_GL)
-       call device_map(this%txb, this%txb_d, n_GL)
-       call device_map(this%tyb, this%tyb_d, n_GL)
-       call device_map(this%tzb, this%tzb_d, n_GL)
-    end if
-
-  end subroutine init_dealias
-
-  !> Destructor
-  subroutine free_dealias(this)
-    class(adv_dealias_t), intent(inout) :: this
-  end subroutine free_dealias
-
-
-  !> Add the advection term for the fluid, i.e. \f$u \cdot \nabla u \f$, to
-  !! the RHS.
-  !! @param vx The x component of velocity.
-  !! @param vy The y component of velocity.
-  !! @param vz The z component of velocity.
-  !! @param fx The x component of source term.
-  !! @param fy The y component of source term.
-  !! @param fz The z component of source term.
-  !! @param Xh The function space.
-  !! @param coef The coefficients of the (Xh, mesh) pair.
-  !! @param n Typically the size of the mesh.
-  subroutine compute_advection_dealias(this, vx, vy, vz, fx, fy, fz, Xh, coef, n)
-    class(adv_dealias_t), intent(inout) :: this
-    type(space_t), intent(inout) :: Xh
-    type(coef_t), intent(inout) :: coef
-    type(field_t), intent(inout) :: vx, vy, vz
-    integer, intent(in) :: n
-    real(kind=rp), intent(inout), dimension(n) :: fx, fy, fz
-    real(kind=rp), dimension(this%Xh_GL%lxyz) :: tx, ty, tz
-    real(kind=rp), dimension(this%Xh_GL%lxyz) :: tfx, tfy, tfz
-    real(kind=rp), dimension(this%Xh_GL%lxyz) :: vr, vs, vt
-    real(kind=rp), dimension(this%Xh_GLL%lxyz) :: tempx, tempy, tempz
-    type(c_ptr) :: fx_d, fy_d, fz_d
-    integer :: e, i, idx, nel, n_GL
-    nel = coef%msh%nelv
-    n_GL = nel * this%Xh_GL%lxyz
-
-    !This is extremely primitive and unoptimized  on the device //Karp
-    associate(c_GL => this%coef_GL)
-      if (NEKO_BCKND_DEVICE .eq. 1) then
-         fx_d = device_get_ptr(fx)
-         fy_d = device_get_ptr(fy)
-         fz_d = device_get_ptr(fz)
-         call this%GLL_to_GL%map(this%tx, vx%x, nel, this%Xh_GL)
-         call this%GLL_to_GL%map(this%ty, vy%x, nel, this%Xh_GL)
-         call this%GLL_to_GL%map(this%tz, vz%x, nel, this%Xh_GL)
-
-         call opgrad(this%vr, this%vs, this%vt, this%tx, c_GL)
-         call device_vdot3(this%tbf_d, this%vr_d, this%vs_d, this%vt_d, &
-                           this%tx_d, this%ty_d, this%tz_d, n_GL)
-         call this%GLL_to_GL%map(this%temp, this%tbf, nel, this%Xh_GLL)
-         call device_sub2(fx_d, this%temp_d, n)
-
-
-         call opgrad(this%vr, this%vs, this%vt, this%ty, c_GL)
-         call device_vdot3(this%tbf_d, this%vr_d, this%vs_d, this%vt_d, &
-                           this%tx_d, this%ty_d, this%tz_d, n_GL)
-         call this%GLL_to_GL%map(this%temp, this%tbf, nel, this%Xh_GLL)
-         call device_sub2(fy_d, this%temp_d, n)
-
-         call opgrad(this%vr, this%vs, this%vt, this%tz, c_GL)
-         call device_vdot3(this%tbf_d, this%vr_d, this%vs_d, this%vt_d, &
-                           this%tx_d, this%ty_d, this%tz_d, n_GL)
-         call this%GLL_to_GL%map(this%temp, this%tbf, nel, this%Xh_GLL)
-         call device_sub2(fz_d, this%temp_d, n)
-
-      else if ((NEKO_BCKND_SX .eq. 1) .or. (NEKO_BCKND_XSMM .eq. 1)) then
-
-         call this%GLL_to_GL%map(this%tx, vx%x, nel, this%Xh_GL)
-         call this%GLL_to_GL%map(this%ty, vy%x, nel, this%Xh_GL)
-         call this%GLL_to_GL%map(this%tz, vz%x, nel, this%Xh_GL)
-
-         call opgrad(this%vr, this%vs, this%vt, this%tx, c_GL)
-         call vdot3(this%tbf, this%vr, this%vs, this%vt, &
-                    this%tx, this%ty, this%tz, n_GL)
-         call this%GLL_to_GL%map(this%temp, this%tbf, nel, this%Xh_GLL)
-         call sub2(fx, this%temp, n)
-
-
-         call opgrad(this%vr, this%vs, this%vt, this%ty, c_GL)
-         call vdot3(this%tbf, this%vr, this%vs, this%vt, &
-                    this%tx, this%ty, this%tz, n_GL)
-         call this%GLL_to_GL%map(this%temp, this%tbf, nel, this%Xh_GLL)
-         call sub2(fy, this%temp, n)
-
-         call opgrad(this%vr, this%vs, this%vt, this%tz, c_GL)
-         call vdot3(this%tbf, this%vr, this%vs, this%vt, &
-                    this%tx, this%ty, this%tz, n_GL)
-         call this%GLL_to_GL%map(this%temp, this%tbf, nel, this%Xh_GLL)
-         call sub2(fz, this%temp, n)
-
-      else
-
-         do e = 1, coef%msh%nelv
-            call this%GLL_to_GL%map(tx, vx%x(1,1,1,e), 1, this%Xh_GL)
-            call this%GLL_to_GL%map(ty, vy%x(1,1,1,e), 1, this%Xh_GL)
-            call this%GLL_to_GL%map(tz, vz%x(1,1,1,e), 1, this%Xh_GL)
-
-            call opgrad(vr, vs, vt, tx, c_GL, e, e)
-            do i = 1, this%Xh_GL%lxyz
-               tfx(i) = tx(i)*vr(i) + ty(i)*vs(i) + tz(i)*vt(i)
-            end do
-
-            call opgrad(vr, vs, vt, ty, c_GL, e, e)
-            do i = 1, this%Xh_GL%lxyz
-               tfy(i) = tx(i)*vr(i) + ty(i)*vs(i) + tz(i)*vt(i)
-            end do
-
-            call opgrad(vr, vs, vt, tz, c_GL, e, e)
-            do i = 1, this%Xh_GL%lxyz
-               tfz(i) = tx(i)*vr(i) + ty(i)*vs(i) + tz(i)*vt(i)
-            end do
-
-            call this%GLL_to_GL%map(tempx, tfx, 1, this%Xh_GLL)
-            call this%GLL_to_GL%map(tempy, tfy, 1, this%Xh_GLL)
-            call this%GLL_to_GL%map(tempz, tfz, 1, this%Xh_GLL)
-
-            idx = (e-1)*this%Xh_GLL%lxyz+1
-            call sub2(fx(idx), tempx, this%Xh_GLL%lxyz)
-            call sub2(fy(idx), tempy, this%Xh_GLL%lxyz)
-            call sub2(fz(idx), tempz, this%Xh_GLL%lxyz)
-         end do
-      end if
-    end associate
-
-  end subroutine compute_advection_dealias
-
-  !> Add the advection term for the fluid, i.e. \f$u \cdot \nabla u \f$ to the
-  !! RHS.
-  !! @param vx The x component of velocity.
-  !! @param vy The y component of velocity.
-  !! @param vz The z component of velocity.
-  !! @param fx The x component of source term.
-  !! @param fy The y component of source term.
-  !! @param fz The z component of source term.
-  !! @param Xh The function space.
-  !! @param coef The coefficients of the (Xh, mesh) pair.
-  !! @param n Typically the size of the mesh.
-  subroutine compute_advection_no_dealias(this, vx, vy, vz, fx, fy, fz, Xh, coef, n)
-    class(adv_no_dealias_t), intent(inout) :: this
-    type(space_t), intent(inout) :: Xh
-    type(coef_t), intent(inout) :: coef
-    type(field_t), intent(inout) :: vx, vy, vz
-    integer, intent(in) :: n
-    real(kind=rp), intent(inout), dimension(n) :: fx, fy, fz
-    type(c_ptr) :: fx_d, fy_d, fz_d
-
-    if (NEKO_BCKND_DEVICE .eq. 1) then
-       fx_d = device_get_ptr(fx)
-       fy_d = device_get_ptr(fy)
-       fz_d = device_get_ptr(fz)
-
-       call conv1(this%temp, vx%x, vx%x, vy%x, vz%x, Xh, coef)
-       call device_subcol3 (fx_d, coef%B_d, this%temp_d, n)
-       call conv1(this%temp, vy%x, vx%x, vy%x, vz%x, Xh, coef)
-       call device_subcol3 (fy_d, coef%B_d, this%temp_d, n)
-       if (coef%Xh%lz .eq. 1) then
-          call device_rzero (this%temp_d, n)
-       else
-          call conv1(this%temp, vz%x, vx%x, vy%x, vz%x, Xh, coef)
-          call device_subcol3(fz_d, coef%B_d, this%temp_d, n)
-       end if
-    else
-       call conv1(this%temp, vx%x, vx%x, vy%x, vz%x, Xh, coef)
-       call subcol3 (fx, coef%B, this%temp, n)
-       call conv1(this%temp, vy%x, vx%x, vy%x, vz%x, Xh, coef)
-       call subcol3 (fy, coef%B, this%temp, n)
-       if (coef%Xh%lz .eq. 1) then
-          call rzero (this%temp, n)
-       else
-          call conv1(this%temp, vz%x, vx%x, vy%x, vz%x, Xh, coef)
-          call subcol3(fz, coef%B, this%temp, n)
-       end if
-    end if
-
-  end subroutine compute_advection_no_dealias
-
-  !> Add the advection term for a scalar, i.e. \f$u \cdot \nabla s \f$, to the
-  !! RHS.
-  !! @param this The object.
-  !! @param vx The x component of velocity.
-  !! @param vy The y component of velocity.
-  !! @param vz The z component of velocity.
-  !! @param s The scalar.
-  !! @param fs The source term.
-  !! @param Xh The function space.
-  !! @param coef The coefficients of the (Xh, mesh) pair.
-  !! @param n Typically the size of the mesh.
-  subroutine compute_scalar_advection_no_dealias(this, vx, vy, vz, s, fs, Xh, &
-                                                 coef, n)
-    class(adv_no_dealias_t), intent(inout) :: this
-    type(field_t), intent(inout) :: vx, vy, vz
-    type(field_t), intent(inout) :: s
-    integer, intent(in) :: n
-    real(kind=rp), intent(inout), dimension(n) :: fs
-    type(space_t), intent(inout) :: Xh
-    type(coef_t), intent(inout) :: coef
-    type(c_ptr) :: fs_d
-
-    if (NEKO_BCKND_DEVICE .eq. 1) then
-       fs_d = device_get_ptr(fs)
-
-       call conv1(this%temp, s%x, vx%x, vy%x, vz%x, Xh, coef)
-       call device_subcol3 (fs_d, coef%B_d, this%temp_d, n)
-       if (coef%Xh%lz .eq. 1) then
-          call device_rzero (this%temp_d, n)
-       end if
-    else
-       ! temp will hold vx*ds/dx + vy*ds/dy + vz*ds/sz
-       call conv1(this%temp, s%x, vx%x, vy%x, vz%x, Xh, coef)
-
-       ! fs = fs - B*temp
-       call subcol3 (fs, coef%B, this%temp, n)
-       if (coef%Xh%lz .eq. 1) then
-          call rzero (this%temp, n)
-       end if
-    end if
-
-  end subroutine compute_scalar_advection_no_dealias
-
-  !> Add the advection term for a scalar, i.e. \f$u \cdot \nabla s \f$, to the
-  !! RHS.
-  !! @param this The object.
-  !! @param vx The x component of velocity.
-  !! @param vy The y component of velocity.
-  !! @param vz The z component of velocity.
-  !! @param s The scalar.
-  !! @param fs The source term.
-  !! @param Xh The function space.
-  !! @param coef The coefficients of the (Xh, mesh) pair.
-  !! @param n Typically the size of the mesh.
-  subroutine compute_scalar_advection_dealias(this, vx, vy, vz, s, fs, Xh, &
-                                              coef, n)
-    class(adv_dealias_t), intent(inout) :: this
-    type(field_t), intent(inout) :: vx, vy, vz
-    type(field_t), intent(inout) :: s
-    integer, intent(in) :: n
-    real(kind=rp), intent(inout), dimension(n) :: fs
-    type(space_t), intent(inout) :: Xh
-    type(coef_t), intent(inout) :: coef
-    type(c_ptr) :: fs_d
-    real(kind=rp), dimension(this%Xh_GL%lxyz) :: vx_GL, vy_GL, vz_GL, s_GL
-    real(kind=rp), dimension(this%Xh_GL%lxyz) :: dsdx, dsdy, dsdz
-    real(kind=rp), dimension(this%Xh_GL%lxyz) :: f_GL
-    integer :: e, i, idx, nel, n_GL
-    real(kind=rp), dimension(this%Xh_GLL%lxyz) :: temp
-
-    nel = coef%msh%nelv
-    n_GL = nel * this%Xh_GL%lxyz
-
-    associate(c_GL => this%coef_GL)
-      if (NEKO_BCKND_DEVICE .eq. 1) then
-         fs_d = device_get_ptr(fs)
-
-         ! Map advecting velocity onto the higher-order space
-         call this%GLL_to_GL%map(this%tx, vx%x, nel, this%Xh_GL)
-         call this%GLL_to_GL%map(this%ty, vy%x, nel, this%Xh_GL)
-         call this%GLL_to_GL%map(this%tz, vz%x, nel, this%Xh_GL)
-
-         ! Map the scalar onto the high-order space
-         call this%GLL_to_GL%map(this%temp, s%x, nel, this%Xh_GL)
-
-         ! Compute the scalar gradient in the high-order space
-         call opgrad(this%vr, this%vs, this%vt, this%temp, c_GL)
-
-         ! Compute the convective term, i.e dot the velocity with the scalar grad
-         call device_vdot3(this%tbf_d, this%vr_d, this%vs_d, this%vt_d, &
-                           this%tx_d, this%ty_d, this%tz_d, n_GL)
-
-         ! Map back to the original space (we reuse this%temp)
-         call this%GLL_to_GL%map(this%temp, this%tbf, nel, this%Xh_GLL)
-
-         ! Update the source term
-         call device_sub2(fs_d, this%temp_d, n)
-
-      else if ((NEKO_BCKND_SX .eq. 1) .or. (NEKO_BCKND_XSMM .eq. 1)) then
-
-         ! Map advecting velocity onto the higher-order space
-         call this%GLL_to_GL%map(this%tx, vx%x, nel, this%Xh_GL)
-         call this%GLL_to_GL%map(this%ty, vy%x, nel, this%Xh_GL)
-         call this%GLL_to_GL%map(this%tz, vz%x, nel, this%Xh_GL)
-
-         ! Map the scalar onto the high-order space
-         call this%GLL_to_GL%map(this%temp, s%x, nel, this%Xh_GL)
-
-         ! Compute the scalar gradient in the high-order space
-         call opgrad(this%vr, this%vs, this%vt, this%temp, c_GL)
-
-         ! Compute the convective term, i.e dot the velocity with the scalar grad
-         call vdot3(this%tbf, this%vr, this%vs, this%vt, &
-                    this%tx, this%ty, this%tz, n_GL)
-
-         ! Map back to the original space (we reuse this%temp)
-         call this%GLL_to_GL%map(this%temp, this%tbf, nel, this%Xh_GLL)
-
-         ! Update the source term
-         call sub2(fs, this%temp, n)
-
-      else
-         do e = 1, coef%msh%nelv
-            ! Map advecting velocity onto the higher-order space
-            call this%GLL_to_GL%map(vx_GL, vx%x(1,1,1,e), 1, this%Xh_GL)
-            call this%GLL_to_GL%map(vy_GL, vy%x(1,1,1,e), 1, this%Xh_GL)
-            call this%GLL_to_GL%map(vz_GL, vz%x(1,1,1,e), 1, this%Xh_GL)
-
-            ! Map scalar onto the higher-order space
-            call this%GLL_to_GL%map(s_GL, s%x(1,1,1,e), 1, this%Xh_GL)
-
-            ! Gradient of s in the higher-order space
-            call opgrad(dsdx, dsdy, dsdz, s_GL, c_GL, e, e)
-
-            ! vx * ds/dx + vy * ds/dy + vz * ds/dz for each point in the element
-            do i = 1, this%Xh_GL%lxyz
-               f_GL(i) = vx_GL(i)*dsdx(i) + vy_GL(i)*dsdy(i) + vz_GL(i)*dsdz(i)
-            end do
-
-            ! Map back the contructed operator to the original space
-            call this%GLL_to_GL%map(temp, f_GL, 1, this%Xh_GLL)
-
-            idx = (e-1)*this%Xh_GLL%lxyz + 1
-
-            call sub2(fs(idx), temp, this%Xh_GLL%lxyz)
-         end do
-      end if
-    end associate
-
-  end subroutine compute_scalar_advection_dealias
-
-  !> Add the linearized advection term for the fluid, i.e. \f$u \cdot \nabla u \f$, to
-  !! the RHS.
-  !! @param vx The x component of velocity.
-  !! @param vy The y component of velocity.
-  !! @param vz The z component of velocity.
-  !! @param vxb The x component of baseflow velocity.
-  !! @param vyb The y component of baseflow velocity.
-  !! @param vzb The z component of baseflow velocity.
-  !! @param fx The x component of source term.
-  !! @param fy The y component of source term.
-  !! @param fz The z component of source term.
-  !! @param Xh The function space.
-  !! @param coef The coefficients of the (Xh, mesh) pair.
-  !! @param n Typically the size of the mesh.
-  subroutine compute_vector_advection_dealias(this, vx, vy, vz, vxb, vyb, vzb, fx, fy, fz, Xh, coef, n)
-    class(adv_dealias_t), intent(inout) :: this
-    type(space_t), intent(inout) :: Xh
-    type(coef_t), intent(inout) :: coef
-    type(field_t), intent(inout) :: vx, vy, vz
-    type(field_t), intent(inout) :: vxb, vyb, vzb
-    integer, intent(in) :: n
-    real(kind=rp), intent(inout), dimension(n) :: fx, fy, fz
-
-    logical, parameter :: use_adjoint = .true.
-
-    ! Linearized advection term for the fluid
-    if (use_adjoint) then
-       call compute_adjoint_advection_dealias(this, vx, vy, vz, vxb, vyb, vzb, &
-                                              fx, fy, fz, Xh, coef, n)
-    else
-       call compute_LNS_advection_dealias(this, vx, vy, vz, vxb, vyb, vzb, fx, &
-                                          fy, fz, Xh, coef, n)
-    end if
-
-  end subroutine compute_vector_advection_dealias
-
-
-  !> Add the advection term for the fluid, i.e. \f$u \cdot \nabla u \f$ to the
-  !! RHS.
-  !! @param vx The x component of velocity.
-  !! @param vy The y component of velocity.
-  !! @param vz The z component of velocity.
-  !! @param fx The x component of source term.
-  !! @param fy The y component of source term.
-  !! @param fz The z component of source term.
-  !! @param Xh The function space.
-  !! @param coef The coefficients of the (Xh, mesh) pair.
-  !! @param n Typically the size of the mesh.
-  subroutine compute_vector_advection_no_dealias(this, vx, vy, vz, vxb, vyb, vzb, fx, fy, fz, Xh, coef, n)
-    implicit none
-    class(adv_no_dealias_t), intent(inout) :: this
-    type(space_t), intent(inout) :: Xh
-    type(coef_t), intent(inout) :: coef
-    type(field_t), intent(inout) :: vx, vy, vz
-    type(field_t), intent(inout) :: vxb, vyb, vzb
-    integer, intent(in) :: n
-    real(kind=rp), intent(inout), dimension(n) :: fx, fy, fz
-
-    logical, parameter :: use_adjoint = .false.
-
-    ! Linearized advection term for the fluid
-    if (use_adjoint) then
-       call compute_adjoint_advection_no_dealias(this, vx, vy, vz, vxb, vyb, &
-                                                 vzb, fx, fy, fz, Xh, coef, n)
-    else
-       call compute_LNS_advection_no_dealias(this, vx, vy, vz, vxb, vyb, vzb, &
-                                             fx, fy, fz, Xh, coef, n)
-    end if
-  end subroutine compute_vector_advection_no_dealias
-
-
-
-
-
-  ! Tim,
-  ! these are the vector ones, right now it's for LNS
-
-  !> Add the linearized advection term for the fluid, i.e. \f$u \cdot \nabla u \f$, to
-  !! the RHS.
-  !! @param vx The x component of velocity.
-  !! @param vy The y component of velocity.
-  !! @param vz The z component of velocity.
-  !! @param vxb The x component of baseflow velocity.
-  !! @param vyb The y component of baseflow velocity.
-  !! @param vzb The z component of baseflow velocity.
-  !! @param fx The x component of source term.
-  !! @param fy The y component of source term.
-  !! @param fz The z component of source term.
-  !! @param Xh The function space.
-  !! @param coef The coefficients of the (Xh, mesh) pair.
-  !! @param n Typically the size of the mesh.
-  subroutine compute_adjoint_advection_dealias(this, vx, vy, vz, vxb, vyb, vzb, fx, fy, fz, Xh, coef, n)
-    !! HARRY added vxb etc for baseflow
-    implicit none
-    class(adv_dealias_t), intent(inout) :: this
-    type(space_t), intent(inout) :: Xh
-    type(coef_t), intent(inout) :: coef
-    type(field_t), intent(inout) :: vx, vy, vz
-    ! HARRY ---
-    ! Baseflow
-    type(field_t), intent(inout) :: vxb, vyb, vzb
-    ! --------
-    integer, intent(in) :: n
-    real(kind=rp), intent(inout), dimension(n) :: fx, fy, fz
-    real(kind=rp), dimension(this%Xh_GL%lxyz) :: tfx, tfy, tfz
-
-!    ! these are u and U_b on dealiased mesh (one element)
-    real(kind=rp), dimension(this%Xh_GL%lxyz) :: tx, ty, tz
-    real(kind=rp), dimension(this%Xh_GL%lxyz) :: txb, tyb, tzb
-
-    ! these are gradients of U_b on dealiased mesh (one element)
-    real(kind=rp), dimension(this%Xh_GL%lxyz) :: duxb, dvxb, dwxb
-    real(kind=rp), dimension(this%Xh_GL%lxyz) :: duyb, dvyb, dwyb
-    real(kind=rp), dimension(this%Xh_GL%lxyz) :: duzb, dvzb, dwzb
-
-    real(kind=rp), dimension(this%Xh_GL%lxyz) :: vr, vs, vt
-    real(kind=rp), dimension(this%Xh_GLL%lxyz) :: tempx, tempy, tempz
-    type(c_ptr) :: fx_d, fy_d, fz_d
-    integer :: e, i, idx, nel, n_GL
-    real :: fac
-    nel = coef%msh%nelv
-    n_GL = nel * this%Xh_GL%lxyz
-    associate(c_GL => this%coef_GL)
-
-      if (NEKO_BCKND_DEVICE .eq. 1) then
-         fx_d = device_get_ptr(fx)
-         fy_d = device_get_ptr(fy)
-         fz_d = device_get_ptr(fz)
-         ! HARRY
-         ! These are the baseflow
-         call this%GLL_to_GL%map(this%txb, vxb%x, nel, this%Xh_GL)
-         call this%GLL_to_GL%map(this%tyb, vyb%x, nel, this%Xh_GL)
-         call this%GLL_to_GL%map(this%tzb, vzb%x, nel, this%Xh_GL)
-
-         ! These are velocity
-         call this%GLL_to_GL%map(this%tx, vx%x, nel, this%Xh_GL)
-         call this%GLL_to_GL%map(this%ty, vy%x, nel, this%Xh_GL)
-         call this%GLL_to_GL%map(this%tz, vz%x, nel, this%Xh_GL)
-
-
-         ! u . grad U_b^T
-         !-----------------------------
-         ! take all the gradients
-         call opgrad(this%duxb, this%duyb, this%duzb, this%txb, c_GL)
-         call opgrad(this%dvxb, this%dvyb, this%dvzb, this%tyb, c_GL)
-         call opgrad(this%dwxb, this%dwyb, this%dwzb, this%tzb, c_GL)
-
-         ! traspose and multiply
-         call device_vdot3(this%vr_d, this%tx_d, this%ty_d, this%tz_d, &
-                           this%duxb_d, this%dvxb_d, this%dwxb_d, n_GL)
-         call this%GLL_to_GL%map(this%temp, this%vr, nel, this%Xh_GLL)
-         call device_sub2(fx_d, this%temp_d, n)
-
-         call device_vdot3(this%vr_d, this%tx_d, this%ty_d, this%tz_d, &
-                           this%duyb_d, this%dvyb_d, this%dwyb_d, n_GL)
-         call this%GLL_to_GL%map(this%temp, this%vr, nel, this%Xh_GLL)
-         call device_sub2(fy_d, this%temp_d, n)
-
-         call device_vdot3(this%vr_d, this%tx_d, this%ty_d, this%tz_d, &
-                           this%duzb_d, this%dvzb_d, this%dwzb_d, n_GL)
-         call this%GLL_to_GL%map(this%temp, this%vr, nel, this%Xh_GLL)
-         call device_sub2(fz_d, this%temp_d, n)
-
-         ! \int \grad v . U_b ^ u    with ^ an outer product
-
-         ! (x)
-         ! duxb,duyb,duzb are temporary arrays
-         call device_col3(this%duxb_d, this%tx_d, this%txb_d, n_GL)
-         call device_col3(this%duyb_d, this%tx_d, this%tyb_d, n_GL)
-         call device_col3(this%duzb_d, this%tx_d, this%tzb_d, n_GL)
-
-         ! D^T
-         ! vr,vs,vt are temporary arrays
-         call cdtp(this%vr, this%duxb, c_GL%drdx, c_GL%dsdx, c_GL%dtdx, c_GL)
-         call cdtp(this%vs, this%duyb, c_GL%drdy, c_GL%dsdy, c_GL%dtdy, c_GL)
-         call cdtp(this%vt, this%duzb, c_GL%drdz, c_GL%dsdz, c_GL%dtdz, c_GL)
-
-         ! reuse duxb as a temp
-         call device_add4(this%duxb_d, this%vr_d ,this%vs_d ,this%vt_d, n_GL)
-         call this%GLL_to_GL%map(this%temp, this%duxb, nel, this%Xh_GLL)
-         call device_sub2(fx_d, this%temp_d, n)
-
-
-         ! (y)
-         ! duxb,duyb,duzb are temporary arrays
-         call device_col3(this%duxb_d, this%ty_d, this%txb_d, n_GL)
-         call device_col3(this%duyb_d, this%ty_d, this%tyb_d, n_GL)
-         call device_col3(this%duzb_d, this%ty_d, this%tzb_d, n_GL)
-
-         ! D^T
-         ! vr,vs,vt are temporary arrays
-         call cdtp(this%vr, this%duxb, c_GL%drdx, c_GL%dsdx, c_GL%dtdx, c_GL)
-         call cdtp(this%vs, this%duyb, c_GL%drdy, c_GL%dsdy, c_GL%dtdy, c_GL)
-         call cdtp(this%vt, this%duzb, c_GL%drdz, c_GL%dsdz, c_GL%dtdz, c_GL)
-
-         ! reuse duxb as a temp
-         call device_add4(this%duxb_d, this%vr_d ,this%vs_d ,this%vt_d, n_GL)
-         call this%GLL_to_GL%map(this%temp, this%duxb, nel, this%Xh_GLL)
-         call device_sub2(fy_d, this%temp_d, n)
-
-         ! (z)
-         ! duxb,duyb,duzb are temporary arrays
-         call device_col3(this%duxb_d, this%tz_d, this%txb_d, n_GL)
-         call device_col3(this%duyb_d, this%tz_d, this%tyb_d, n_GL)
-         call device_col3(this%duzb_d, this%tz_d, this%tzb_d, n_GL)
-
-         ! D^T
-         ! vr,vs,vt are temporary arrays
-         call cdtp(this%vr, this%duxb, c_GL%drdx, c_GL%dsdx, c_GL%dtdx, c_GL)
-         call cdtp(this%vs, this%duyb, c_GL%drdy, c_GL%dsdy, c_GL%dtdy, c_GL)
-         call cdtp(this%vt, this%duzb, c_GL%drdz, c_GL%dsdz, c_GL%dtdz, c_GL)
-
-         ! reuse duxb as a temp
-         call device_add4(this%duxb_d, this%vr_d ,this%vs_d ,this%vt_d, n_GL)
-         call this%GLL_to_GL%map(this%temp, this%duxb, nel, this%Xh_GLL)
-         call device_sub2(fz_d, this%temp_d, n)
-      else if ((NEKO_BCKND_SX .eq. 1) .or. (NEKO_BCKND_XSMM .eq. 1)) then
-         !TODO
-      else
-
-
-
-         do e = 1, coef%msh%nelv
-            ! These are the baseflow
-            call this%GLL_to_GL%map(txb, vxb%x(1,1,1,e), 1, this%Xh_GL)
-            call this%GLL_to_GL%map(tyb, vyb%x(1,1,1,e), 1, this%Xh_GL)
-            call this%GLL_to_GL%map(tzb, vzb%x(1,1,1,e), 1, this%Xh_GL)
-
-            ! These are velocity
-            call this%GLL_to_GL%map(tx, vx%x(1,1,1,e), 1, this%Xh_GL)
-            call this%GLL_to_GL%map(ty, vy%x(1,1,1,e), 1, this%Xh_GL)
-            call this%GLL_to_GL%map(tz, vz%x(1,1,1,e), 1, this%Xh_GL)
-
-
-            ! u . grad U_b^T
-            !-----------------------------
-            call opgrad(duxb, duyb, duzb, txb, c_GL, e, e)
-            call opgrad(dvxb, dvyb, dvzb, tyb, c_GL, e, e)
-            call opgrad(dwxb, dwyb, dwzb, tzb, c_GL, e, e)
-
-            ! traspose and multiply
-            do i = 1, this%Xh_GL%lxyz
-               tfx(i) = tx(i)*duxb(i) + ty(i)*dvxb(i) + tz(i)*dwxb(i)
-               tfy(i) = tx(i)*duyb(i) + ty(i)*dvyb(i) + tz(i)*dwyb(i)
-               tfz(i) = tx(i)*duzb(i) + ty(i)*dvzb(i) + tz(i)*dwzb(i)
-            end do
-
-            ! map back to GLL
-            call this%GLL_to_GL%map(tempx, tfx, 1, this%Xh_GLL)
-            call this%GLL_to_GL%map(tempy, tfy, 1, this%Xh_GLL)
-            call this%GLL_to_GL%map(tempz, tfz, 1, this%Xh_GLL)
-
-            ! accumulate
-            idx = (e-1)*this%Xh_GLL%lxyz+1
-            call sub2(fx(idx), tempx, this%Xh_GLL%lxyz)
-            call sub2(fy(idx), tempy, this%Xh_GLL%lxyz)
-            call sub2(fz(idx), tempz, this%Xh_GLL%lxyz)
-
-            ! In most literature this term is -(grad . U_b) u + BDRY
-            !
-            ! We prefer the weak form
-            ! \int \grad v . U_b ^ u    with ^ an outer product
-            ! avoiding:
-            ! - an extra boundary term
-            ! - the assumption of \grad . U_b pointwise
-            !
-            ! we're going to reuse uxb, uyb and uzb for the outer product
-            !-----------------------------
-            ! here we have index i, with free index j------------------------------x
-            do i = 1, this%Xh_GL%lxyz
-               !fac = this%Xh_GL%w3(i,1,1)*c_GL%jac(i,1,1,e)/c_GL%B(i,1,1,e)
-               ! now this is correct
-               fac = 1.0
-               duxb(i) = tx(i)*txb(i)*fac
-               duyb(i) = tx(i)*tyb(i)*fac
-               duzb(i) = tx(i)*tzb(i)*fac
-            end do
-            ! D^T
-            call cdtp(tfx, duxb, c_GL%drdx, c_GL%dsdx, c_GL%dtdx, c_GL, e ,e)
-            call cdtp(tfy, duyb, c_GL%drdy, c_GL%dsdy, c_GL%dtdy, c_GL, e ,e)
-            call cdtp(tfz, duzb, c_GL%drdz, c_GL%dsdz, c_GL%dtdz, c_GL, e, e)
-
-            ! sum them
-            do i = 1, this%Xh_GL%lxyz
-               tfx(i) = tfx(i) + tfy(i) + tfz(i)
-            end do
-
-            ! map back to GLL
-            call this%GLL_to_GL%map(tempx, tfx, 1, this%Xh_GLL)
-            call sub2(fx(idx), tempx, this%Xh_GLL%lxyz)
-
-            ! here we have index i, with free index j------------------------------y
-            do i = 1, this%Xh_GL%lxyz
-               !fac = this%Xh_GL%w3(i,1,1)*c_GL%jac(i,1,1,e)/c_GL%B(i,1,1,e)
-               ! now this is correct
-               fac = 1.0
-               duxb(i) = ty(i)*txb(i)*fac
-               duyb(i) = ty(i)*tyb(i)*fac
-               duzb(i) = ty(i)*tzb(i)*fac
-            end do
-            ! D^T
-            call cdtp(tfx, duxb, c_GL%drdx, c_GL%dsdx, c_GL%dtdx, c_GL, e ,e)
-            call cdtp(tfy, duyb, c_GL%drdy, c_GL%dsdy, c_GL%dtdy, c_GL, e ,e)
-            call cdtp(tfz, duzb, c_GL%drdz, c_GL%dsdz, c_GL%dtdz, c_GL, e, e)
-
-            ! sum them
-            do i = 1, this%Xh_GL%lxyz
-               tfx(i) = tfx(i) + tfy(i) + tfz(i)
-            end do
-
-            ! map back to GLL
-            call this%GLL_to_GL%map(tempx, tfx, 1, this%Xh_GLL)
-            call sub2(fy(idx), tempx, this%Xh_GLL%lxyz)
-
-            ! here we have index i, with free index j------------------------------z
-            do i = 1, this%Xh_GL%lxyz
-               !fac = this%Xh_GL%w3(i,1,1)*c_GL%jac(i,1,1,e)/c_GL%B(i,1,1,e)
-               ! now this is correct
-               fac = 1.0
-               duxb(i) = tz(i)*txb(i)*fac
-               duyb(i) = tz(i)*tyb(i)*fac
-               duzb(i) = tz(i)*tzb(i)*fac
-            end do
-            ! D^T
-            call cdtp(tfx, duxb, c_GL%drdx, c_GL%dsdx, c_GL%dtdx, c_GL, e ,e)
-            call cdtp(tfy, duyb, c_GL%drdy, c_GL%dsdy, c_GL%dtdy, c_GL, e ,e)
-            call cdtp(tfz, duzb, c_GL%drdz, c_GL%dsdz, c_GL%dtdz, c_GL, e, e)
-
-            ! sum them
-            do i = 1, this%Xh_GL%lxyz
-               tfx(i) = tfx(i) + tfy(i) + tfz(i)
-            end do
-
-            ! map back to GLL
-            call this%GLL_to_GL%map(tempx, tfx, 1, this%Xh_GLL)
-            call sub2(fz(idx), tempx, this%Xh_GLL%lxyz)
-
-         enddo
-
-
-      end if
-    end associate
-
-  end subroutine compute_adjoint_advection_dealias
-
-  ! FINISH THIS LATER
-  ! It's a clean way to wrap into subroutines
-!
-!  subroutine weak_adjoint_convect_cpu(this, f, u_adj, U_bx, U_by, U_bz, &
-!  													wo1, wo2, wo3, tx,   ty,   tz,  Xh, coef, n, idx)
-!    implicit none
-!    class(adv_dealias_t), intent(inout) :: this
-!    type(space_t), intent(inout) :: Xh
-!    type(coef_t), intent(inout) :: coef
-!    integer, intent(in) :: n
-!    real(kind=rp), intent(inout), dimension(n) :: f						! output
-!    real(kind=rp), dimension(this%Xh_GL%lxyz) :: U_bx, U_by, U_bz		! convecting velocity (baseflow)
-!    real(kind=rp), dimension(this%Xh_GL%lxyz) :: u_adj					! convected field
-!    real(kind=rp), dimension(this%Xh_GL%lxyz) :: tx,  ty,  tz			! working arrays
-!    real(kind=rp), dimension(this%Xh_GL%lxyz) :: wo1, wo2, wo3			! working arrays
-!    integer :: e, i, idx, nel, n_GL
-!    real :: fac
-!
-!         do i = 1, this%Xh_GL%lxyz
-!           		fac = this%Xh_GL%w3(i,1,1)*c_GL%jac(i,1,1,e)/c_GL%B(i,1,1,e)
-!               wo1(i) = a_adj(i)*U_bx(i)*fac
-!               wo2(i) = a_adj(i)*U_by(i)*fac
-!               wo3(i) = a_adj(i)*U_bz(i)*fac
-!         end do
-!         ! D^T
-!         call cdtp(tx, wo1, c_GL%drdx, c_GL%dsdx, c_GL%dtdx, c_GL, e ,e)
-!         call cdtp(ty, wo2, c_GL%drdy, c_GL%dsdy, c_GL%dtdy, c_GL, e ,e)
-!         call cdtp(tz, wo3, c_GL%drdz, c_GL%dsdz, c_GL%dtdz, c_GL, e, e)
-!
-!         ! sum them
-!         do i = 1, this%Xh_GL%lxyz
-!           		tfx(i) = tfx(i) + tfy(i) + tfz(i)
-!         end do
-!
-!         ! map back to GLL
-!         call this%GLL_to_GL%map(tempx, tfx, 1, this%Xh_GLL)
-!         call sub2(fz(idx), tempx, this%Xh_GLL%lxyz)
-!
-!  end subroutine weak_adjoint_convect_cpu
-  ! Tim,
-  ! these are the vector ones, right now it's for LNS
-
-  !> Add the linearized advection term for the fluid, i.e. \f$u \cdot \nabla u \f$, to
-  !! the RHS.
-  !! @param vx The x component of velocity.
-  !! @param vy The y component of velocity.
-  !! @param vz The z component of velocity.
-  !! @param vxb The x component of baseflow velocity.
-  !! @param vyb The y component of baseflow velocity.
-  !! @param vzb The z component of baseflow velocity.
-  !! @param fx The x component of source term.
-  !! @param fy The y component of source term.
-  !! @param fz The z component of source term.
-  !! @param Xh The function space.
-  !! @param coef The coefficients of the (Xh, mesh) pair.
-  !! @param n Typically the size of the mesh.
-!  subroutine compute_vector_advection_dealias_working(this, vx, vy, vz, vxb, vyb, vzb, fx, fy, fz, Xh, coef, n)
-!  !! HARRY added vxb etc for baseflow
-!    implicit none
-!    class(adv_dealias_t), intent(inout) :: this
-!    type(space_t), intent(inout) :: Xh
-!    type(coef_t), intent(inout) :: coef
-!    type(field_t), intent(inout) :: vx, vy, vz
-!    ! HARRY ---
-!    ! Baseflow
-!    type(field_t), intent(inout) :: vxb, vyb, vzb
-!    ! --------
-!    integer, intent(in) :: n
-!    real(kind=rp), intent(inout), dimension(n) :: fx, fy, fz
-!    real(kind=rp), dimension(this%Xh_GL%lxyz) :: tfx, tfy, tfz
-!
-!    ! these are u and U_b on dealiased mesh
-!    real(kind=rp), dimension(this%Xh_GL%lxyz) :: tx, ty, tz
-!    real(kind=rp), dimension(this%Xh_GL%lxyz) :: txb, tyb, tzb
-!
-!    ! these are gradients of U_b on dealiased mesh
-!    real(kind=rp), dimension(this%Xh_GL%lxyz,1) :: duxb, dvxb, dwxb
-!    real(kind=rp), dimension(this%Xh_GL%lxyz,1) :: duyb, dvyb, dwyb
-!    real(kind=rp), dimension(this%Xh_GL%lxyz,1) :: duzb, dvzb, dwzb
-!
-!    real(kind=rp), dimension(this%Xh_GL%lxyz) :: vr, vs, vt
-!    real(kind=rp), dimension(this%Xh_GLL%lxyz) :: tempx, tempy, tempz
-!    type(c_ptr) :: fx_d, fy_d, fz_d
-!    integer :: e, i, idx, nel, n_GL
-!    real :: fac
-!    nel = coef%msh%nelv
-!    n_GL = nel * this%Xh_GL%lxyz
-!    !This is extremely primitive and unoptimized  on the device //Karp
-!    associate(c_GL => this%coef_GL)
-!
-!      if (NEKO_BCKND_DEVICE .eq. 1) then
-!        !TODO
-!      else if ((NEKO_BCKND_SX .eq. 1) .or. (NEKO_BCKND_XSMM .eq. 1)) then
-!      !TODO
-!      else
-!
-!		do e = 1, coef%msh%nelv
-!    ! HARRY
-!    		! These are the baseflow
-!         call this%GLL_to_GL%map(txb, vxb%x(1,1,1,e), 1, this%Xh_GL)
-!         call this%GLL_to_GL%map(tyb, vyb%x(1,1,1,e), 1, this%Xh_GL)
-!         call this%GLL_to_GL%map(tzb, vzb%x(1,1,1,e), 1, this%Xh_GL)
-!
-!			! These are velocity
-!         call this%GLL_to_GL%map(tx, vx%x(1,1,1,e), 1, this%Xh_GL)
-!         call this%GLL_to_GL%map(ty, vy%x(1,1,1,e), 1, this%Xh_GL)
-!         call this%GLL_to_GL%map(tz, vz%x(1,1,1,e), 1, this%Xh_GL)
-!
-!
-!    ! u . grad U_b^T
-!    !-----------------------------
-!         call opgrad(duxb, duyb, duzb, txb, c_GL, e, e)
-!         call opgrad(dvxb, dvyb, dvzb, tyb, c_GL, e, e)
-!         call opgrad(dwxb, dwyb, dwzb, tzb, c_GL, e, e)
-!
-!         ! traspose and multiply
-!         do i = 1, this%Xh_GL%lxyz
-!               tfx(i) = tx(i)*duxb(i,1) + ty(i)*dvxb(i,1) + tz(i)*dwxb(i,1)
-!               tfy(i) = tx(i)*duyb(i,1) + ty(i)*dvyb(i,1) + tz(i)*dwyb(i,1)
-!               tfz(i) = tx(i)*duzb(i,1) + ty(i)*dvzb(i,1) + tz(i)*dwzb(i,1)
-!         end do
-!
-!			! map back to GLL
-!            call this%GLL_to_GL%map(tempx, tfx, 1, this%Xh_GLL)
-!            call this%GLL_to_GL%map(tempy, tfy, 1, this%Xh_GLL)
-!            call this%GLL_to_GL%map(tempz, tfz, 1, this%Xh_GLL)
-!
-!			! accumulate
-!            idx = (e-1)*this%Xh_GLL%lxyz+1
-!            call sub2(fx(idx), tempx, this%Xh_GLL%lxyz)
-!            call sub2(fy(idx), tempy, this%Xh_GLL%lxyz)
-!            call sub2(fz(idx), tempz, this%Xh_GLL%lxyz)
-!
-!    ! In most literature this term is -(grad . U_b) u + BDRY
-!    !
-!    ! We prefer the weak form
-!    ! \int \grad v . U_b ^ u    with ^ an outer product
-!    ! avoiding:
-!    ! - an extra boundary term
-!    ! - the assumption of \grad . U_b pointwise
-!    !
-!    ! we're going to reuse uxb, uyb and uzb for the outer product
-!    !-----------------------------
-!    	  	! here we have index i, with free index j------------------------------x
-!         do i = 1, this%Xh_GL%lxyz
-!           		fac = this%Xh_GL%w3(i,1,1)*c_GL%jac(i,1,1,e)/c_GL%B(i,1,1,e)
-!               duxb(i,1) = tx(i)*txb(i)*fac
-!               duyb(i,1) = tx(i)*tyb(i)*fac
-!               duzb(i,1) = tx(i)*tzb(i)*fac
-!         end do
-!         ! D^T
-!         call cdtp(tfx, duxb, c_GL%drdx, c_GL%dsdx, c_GL%dtdx, c_GL, e ,e)
-!         call cdtp(tfy, duyb, c_GL%drdy, c_GL%dsdy, c_GL%dtdy, c_GL, e ,e)
-!         call cdtp(tfz, duzb, c_GL%drdz, c_GL%dsdz, c_GL%dtdz, c_GL, e, e)
-!
-!         ! sum them
-!         do i = 1, this%Xh_GL%lxyz
-!           		tfx(i) = tfx(i) + tfy(i) + tfz(i)
-!         end do
-!
-!         ! map back to GLL
-!         call this%GLL_to_GL%map(tempx, tfx, 1, this%Xh_GLL)
-!         call sub2(fx(idx), tempx, this%Xh_GLL%lxyz)
-!
-!    	  	! here we have index i, with free index j------------------------------y
-!         do i = 1, this%Xh_GL%lxyz
-!           		fac = this%Xh_GL%w3(i,1,1)*c_GL%jac(i,1,1,e)/c_GL%B(i,1,1,e)
-!               duxb(i,1) = ty(i)*txb(i)*fac
-!               duyb(i,1) = ty(i)*tyb(i)*fac
-!               duzb(i,1) = ty(i)*tzb(i)*fac
-!         end do
-!         ! D^T
-!         call cdtp(tfx, duxb, c_GL%drdx, c_GL%dsdx, c_GL%dtdx, c_GL, e ,e)
-!         call cdtp(tfy, duyb, c_GL%drdy, c_GL%dsdy, c_GL%dtdy, c_GL, e ,e)
-!         call cdtp(tfz, duzb, c_GL%drdz, c_GL%dsdz, c_GL%dtdz, c_GL, e, e)
-!
-!         ! sum them
-!         do i = 1, this%Xh_GL%lxyz
-!           		tfx(i) = tfx(i) + tfy(i) + tfz(i)
-!         end do
-!
-!         ! map back to GLL
-!         call this%GLL_to_GL%map(tempx, tfx, 1, this%Xh_GLL)
-!         call sub2(fy(idx), tempx, this%Xh_GLL%lxyz)
-!
-!    	  	! here we have index i, with free index j------------------------------z
-!         do i = 1, this%Xh_GL%lxyz
-!           		fac = this%Xh_GL%w3(i,1,1)*c_GL%jac(i,1,1,e)/c_GL%B(i,1,1,e)
-!               duxb(i,1) = tz(i)*txb(i)*fac
-!               duyb(i,1) = tz(i)*tyb(i)*fac
-!               duzb(i,1) = tz(i)*tzb(i)*fac
-!         end do
-!         ! D^T
-!         call cdtp(tfx, duxb, c_GL%drdx, c_GL%dsdx, c_GL%dtdx, c_GL, e ,e)
-!         call cdtp(tfy, duyb, c_GL%drdy, c_GL%dsdy, c_GL%dtdy, c_GL, e ,e)
-!         call cdtp(tfz, duzb, c_GL%drdz, c_GL%dsdz, c_GL%dtdz, c_GL, e, e)
-!
-!         ! sum them
-!         do i = 1, this%Xh_GL%lxyz
-!           		tfx(i) = tfx(i) + tfy(i) + tfz(i)
-!         end do
-!
-!         ! map back to GLL
-!         call this%GLL_to_GL%map(tempx, tfx, 1, this%Xh_GLL)
-!         call sub2(fz(idx), tempx, this%Xh_GLL%lxyz)
-!
-!		enddo
-!
-!
-!      end if
-!    end associate
-!
-!  end subroutine compute_vector_advection_dealias_working
-
-! THIS IS NOTHING
-  !> Add the advection term for the fluid, i.e. \f$u \cdot \nabla u \f$ to the
-  !! RHS.
-  !! @param vx The x component of velocity.
-  !! @param vy The y component of velocity.
-  !! @param vz The z component of velocity.
-  !! @param fx The x component of source term.
-  !! @param fy The y component of source term.
-  !! @param fz The z component of source term.
-  !! @param Xh The function space.
-  !! @param coef The coefficients of the (Xh, mesh) pair.
-  !! @param n Typically the size of the mesh.
-  subroutine compute_adjoint_advection_no_dealias(this, vx, vy, vz, vxb, vyb, vzb, fx, fy, fz, Xh, coef, n)
-    implicit none
-    class(adv_no_dealias_t), intent(inout) :: this
-    type(space_t), intent(inout) :: Xh
-    type(coef_t), intent(inout) :: coef
-    type(field_t), intent(inout) :: vx, vy, vz
-    type(field_t), intent(inout) :: vxb, vyb, vzb
-    integer, intent(in) :: n
-    real(kind=rp), intent(inout), dimension(n) :: fx, fy, fz
-    type(c_ptr) :: fx_d, fy_d, fz_d
-
-    if (NEKO_BCKND_DEVICE .eq. 1) then
-       fx_d = device_get_ptr(fx)
-       fy_d = device_get_ptr(fy)
-       fz_d = device_get_ptr(fz)
-
-       call conv1(this%temp, vx%x, vx%x, vy%x, vz%x, Xh, coef)
-       call device_subcol3 (fx_d, coef%B_d, this%temp_d, n)
-       call conv1(this%temp, vy%x, vx%x, vy%x, vz%x, Xh, coef)
-       call device_subcol3 (fy_d, coef%B_d, this%temp_d, n)
-       if (coef%Xh%lz .eq. 1) then
-          call device_rzero (this%temp_d, n)
-       else
-          call conv1(this%temp, vz%x, vx%x, vy%x, vz%x, Xh, coef)
-          call device_subcol3(fz_d, coef%B_d, this%temp_d, n)
-       end if
-    else
-       call conv1(this%temp, vx%x, vx%x, vy%x, vz%x, Xh, coef)
-       call subcol3 (fx, coef%B, this%temp, n)
-       call conv1(this%temp, vy%x, vx%x, vy%x, vz%x, Xh, coef)
-       call subcol3 (fy, coef%B, this%temp, n)
-       if (coef%Xh%lz .eq. 1) then
-          call rzero (this%temp, n)
-       else
-          call conv1(this%temp, vz%x, vx%x, vy%x, vz%x, Xh, coef)
-          call subcol3(fz, coef%B, this%temp, n)
-       end if
-    end if
-
-  end subroutine compute_adjoint_advection_no_dealias
-
-
-
-
-
-
-
-
-
-
-
-
-
-
-
-
-
-
-
-
-
-
-
-
-
-
-
-
-
-
-
-
-
-
-
-
-
-
-
-
-
-
-  ! Tim,
-  ! these are the vector ones, right now it's for LNS
-
-  !> Add the linearized advection term for the fluid, i.e. \f$u \cdot \nabla u \f$, to
-  !! the RHS.
-  !! @param vx The x component of velocity.
-  !! @param vy The y component of velocity.
-  !! @param vz The z component of velocity.
-  !! @param vxb The x component of baseflow velocity.
-  !! @param vyb The y component of baseflow velocity.
-  !! @param vzb The z component of baseflow velocity.
-  !! @param fx The x component of source term.
-  !! @param fy The y component of source term.
-  !! @param fz The z component of source term.
-  !! @param Xh The function space.
-  !! @param coef The coefficients of the (Xh, mesh) pair.
-  !! @param n Typically the size of the mesh.
-  subroutine compute_LNS_advection_dealias(this, vx, vy, vz, vxb, vyb, vzb, fx, fy, fz, Xh, coef, n)
-    !! HARRY added vxb etc for baseflow
-    implicit none
-    class(adv_dealias_t), intent(inout) :: this
-    type(space_t), intent(inout) :: Xh
-    type(coef_t), intent(inout) :: coef
-    type(field_t), intent(inout) :: vx, vy, vz
-    ! HARRY ---
-    ! Baseflow
-    type(field_t), intent(inout) :: vxb, vyb, vzb
-    ! --------
-    integer, intent(in) :: n
-    real(kind=rp), intent(inout), dimension(n) :: fx, fy, fz
-    real(kind=rp), dimension(this%Xh_GL%lxyz) :: tx, ty, tz
-    ! HARRY ---
-    ! Baseflow temporary arrays
-    real(kind=rp), dimension(this%Xh_GL%lxyz) :: txb, tyb, tzb
-    ! --------
-    real(kind=rp), dimension(this%Xh_GL%lxyz) :: tfx, tfy, tfz
-    real(kind=rp), dimension(this%Xh_GL%lxyz) :: vr, vs, vt
-    real(kind=rp), dimension(this%Xh_GLL%lxyz) :: tempx, tempy, tempz
-    type(c_ptr) :: fx_d, fy_d, fz_d
-    integer :: e, i, idx, nel, n_GL
-    nel = coef%msh%nelv
-    n_GL = nel * this%Xh_GL%lxyz
-    !This is extremely primitive and unoptimized  on the device //Karp
-    associate(c_GL => this%coef_GL)
-
-      if (NEKO_BCKND_DEVICE .eq. 1) then
-         fx_d = device_get_ptr(fx)
-         fy_d = device_get_ptr(fy)
-         fz_d = device_get_ptr(fz)
-         ! HARRY
-         ! These are the baseflow
-         call this%GLL_to_GL%map(this%txb, vxb%x, nel, this%Xh_GL)
-         call this%GLL_to_GL%map(this%tyb, vyb%x, nel, this%Xh_GL)
-         call this%GLL_to_GL%map(this%tzb, vzb%x, nel, this%Xh_GL)
-
-         ! These are velocity
-         call this%GLL_to_GL%map(this%tx, vx%x, nel, this%Xh_GL)
-         call this%GLL_to_GL%map(this%ty, vy%x, nel, this%Xh_GL)
-         call this%GLL_to_GL%map(this%tz, vz%x, nel, this%Xh_GL)
-
-         ! OK this will be du.grad Ub
-         call opgrad(this%vr, this%vs, this%vt, this%txb, c_GL)
-         call device_vdot3(this%tbf_d, this%vr_d, this%vs_d, this%vt_d, &
-                           this%tx_d, this%ty_d, this%tz_d, n_GL)
-         call this%GLL_to_GL%map(this%temp, this%tbf, nel, this%Xh_GLL)
-         call device_sub2(fx_d, this%temp_d, n)
-
-
-         call opgrad(this%vr, this%vs, this%vt, this%tyb, c_GL)
-         call device_vdot3(this%tbf_d, this%vr_d, this%vs_d, this%vt_d, &
-                           this%tx_d, this%ty_d, this%tz_d, n_GL)
-         call this%GLL_to_GL%map(this%temp, this%tbf, nel, this%Xh_GLL)
-         call device_sub2(fy_d, this%temp_d, n)
-
-         call opgrad(this%vr, this%vs, this%vt, this%tzb, c_GL)
-         call device_vdot3(this%tbf_d, this%vr_d, this%vs_d, this%vt_d, &
-                           this%tx_d, this%ty_d, this%tz_d, n_GL)
-         call this%GLL_to_GL%map(this%temp, this%tbf, nel, this%Xh_GLL)
-         call device_sub2(fz_d, this%temp_d, n)
-
-         ! HARRY
-         ! this will be U.grad du
-         call opgrad(this%vr, this%vs, this%vt, this%tx, c_GL)
-         call device_vdot3(this%tbf_d, this%vr_d, this%vs_d, this%vt_d, &
-                           this%txb_d, this%tyb_d, this%tzb_d, n_GL)
-         call this%GLL_to_GL%map(this%temp, this%tbf, nel, this%Xh_GLL)
-         call device_sub2(fx_d, this%temp_d, n)
-
-
-         call opgrad(this%vr, this%vs, this%vt, this%ty, c_GL)
-         call device_vdot3(this%tbf_d, this%vr_d, this%vs_d, this%vt_d, &
-                           this%txb_d, this%tyb_d, this%tzb_d, n_GL)
-         call this%GLL_to_GL%map(this%temp, this%tbf, nel, this%Xh_GLL)
-         call device_sub2(fy_d, this%temp_d, n)
-
-         call opgrad(this%vr, this%vs, this%vt, this%tz, c_GL)
-         call device_vdot3(this%tbf_d, this%vr_d, this%vs_d, this%vt_d, &
-                           this%txb_d, this%tyb_d, this%tzb_d, n_GL)
-         call this%GLL_to_GL%map(this%temp, this%tbf, nel, this%Xh_GLL)
-         call device_sub2(fz_d, this%temp_d, n)
-
-      else if ((NEKO_BCKND_SX .eq. 1) .or. (NEKO_BCKND_XSMM .eq. 1)) then
-         ! HARRY
-         ! These are the baseflow
-         call this%GLL_to_GL%map(this%txb, vxb%x, nel, this%Xh_GL)
-         call this%GLL_to_GL%map(this%tyb, vyb%x, nel, this%Xh_GL)
-         call this%GLL_to_GL%map(this%tzb, vzb%x, nel, this%Xh_GL)
-
-         ! These are velocity
-         call this%GLL_to_GL%map(this%tx, vx%x, nel, this%Xh_GL)
-         call this%GLL_to_GL%map(this%ty, vy%x, nel, this%Xh_GL)
-         call this%GLL_to_GL%map(this%tz, vz%x, nel, this%Xh_GL)
-
-         ! OK this will be du.grad Ub
-         call opgrad(this%vr, this%vs, this%vt, this%txb, c_GL)
-         call vdot3(this%tbf, this%vr, this%vs, this%vt, &
-                    this%tx, this%ty, this%tz, n_GL)
-         call this%GLL_to_GL%map(this%temp, this%tbf, nel, this%Xh_GLL)
-         call sub2(fx, this%temp, n)
-
-
-         call opgrad(this%vr, this%vs, this%vt, this%tyb, c_GL)
-         call vdot3(this%tbf, this%vr, this%vs, this%vt, &
-                    this%tx, this%ty, this%tz, n_GL)
-         call this%GLL_to_GL%map(this%temp, this%tbf, nel, this%Xh_GLL)
-         call sub2(fy, this%temp, n)
-
-         call opgrad(this%vr, this%vs, this%vt, this%tzb, c_GL)
-         call vdot3(this%tbf, this%vr, this%vs, this%vt, &
-                    this%tx, this%ty, this%tz, n_GL)
-         call this%GLL_to_GL%map(this%temp, this%tbf, nel, this%Xh_GLL)
-         call sub2(fz, this%temp, n)
-
-         ! OK this will be Ub.grad du
-         call opgrad(this%vr, this%vs, this%vt, this%tx, c_GL)
-         call vdot3(this%tbf, this%vr, this%vs, this%vt, &
-                    this%txb, this%tyb, this%tzb, n_GL)
-         call this%GLL_to_GL%map(this%temp, this%tbf, nel, this%Xh_GLL)
-         call sub2(fx, this%temp, n)
-
-
-         call opgrad(this%vr, this%vs, this%vt, this%ty, c_GL)
-         call vdot3(this%tbf, this%vr, this%vs, this%vt, &
-                    this%txb, this%tyb, this%tzb, n_GL)
-         call this%GLL_to_GL%map(this%temp, this%tbf, nel, this%Xh_GLL)
-         call sub2(fy, this%temp, n)
-
-         call opgrad(this%vr, this%vs, this%vt, this%tz, c_GL)
-         call vdot3(this%tbf, this%vr, this%vs, this%vt, &
-                    this%txb, this%tyb, this%tzb, n_GL)
-         call this%GLL_to_GL%map(this%temp, this%tbf, nel, this%Xh_GLL)
-         call sub2(fz, this%temp, n)
-      else
-
-         do e = 1, coef%msh%nelv
-            ! HARRY
-            ! These are the baseflow
-            call this%GLL_to_GL%map(txb, vxb%x(1,1,1,e), 1, this%Xh_GL)
-            call this%GLL_to_GL%map(tyb, vyb%x(1,1,1,e), 1, this%Xh_GL)
-            call this%GLL_to_GL%map(tzb, vzb%x(1,1,1,e), 1, this%Xh_GL)
-            ! These are velocity
-            call this%GLL_to_GL%map(tx, vx%x(1,1,1,e), 1, this%Xh_GL)
-            call this%GLL_to_GL%map(ty, vy%x(1,1,1,e), 1, this%Xh_GL)
-            call this%GLL_to_GL%map(tz, vz%x(1,1,1,e), 1, this%Xh_GL)
-
-            ! OK this will be du.grad Ub
-            call opgrad(vr, vs, vt, txb, c_GL, e, e)
-            do i = 1, this%Xh_GL%lxyz
-               tfx(i) = tx(i)*vr(i) + ty(i)*vs(i) + tz(i)*vt(i)
-            end do
-
-            call opgrad(vr, vs, vt, tyb, c_GL, e, e)
-            do i = 1, this%Xh_GL%lxyz
-               tfy(i) = tx(i)*vr(i) + ty(i)*vs(i) + tz(i)*vt(i)
-            end do
-
-            call opgrad(vr, vs, vt, tzb, c_GL, e, e)
-            do i = 1, this%Xh_GL%lxyz
-               tfz(i) = tx(i)*vr(i) + ty(i)*vs(i) + tz(i)*vt(i)
-            end do
-
-            call this%GLL_to_GL%map(tempx, tfx, 1, this%Xh_GLL)
-            call this%GLL_to_GL%map(tempy, tfy, 1, this%Xh_GLL)
-            call this%GLL_to_GL%map(tempz, tfz, 1, this%Xh_GLL)
-
-            idx = (e-1)*this%Xh_GLL%lxyz+1
-            call sub2(fx(idx), tempx, this%Xh_GLL%lxyz)
-            call sub2(fy(idx), tempy, this%Xh_GLL%lxyz)
-            call sub2(fz(idx), tempz, this%Xh_GLL%lxyz)
-
-            ! OK this will be Ub.grad du
-            call opgrad(vr, vs, vt, tx, c_GL, e, e)
-            do i = 1, this%Xh_GL%lxyz
-               tfx(i) = txb(i)*vr(i) + tyb(i)*vs(i) + tzb(i)*vt(i)
-            end do
-
-            call opgrad(vr, vs, vt, ty, c_GL, e, e)
-            do i = 1, this%Xh_GL%lxyz
-               tfy(i) = txb(i)*vr(i) + tyb(i)*vs(i) + tzb(i)*vt(i)
-            end do
-
-            call opgrad(vr, vs, vt, tz, c_GL, e, e)
-            do i = 1, this%Xh_GL%lxyz
-               tfz(i) = txb(i)*vr(i) + tyb(i)*vs(i) + tzb(i)*vt(i)
-            end do
-
-            call this%GLL_to_GL%map(tempx, tfx, 1, this%Xh_GLL)
-            call this%GLL_to_GL%map(tempy, tfy, 1, this%Xh_GLL)
-            call this%GLL_to_GL%map(tempz, tfz, 1, this%Xh_GLL)
-
-            idx = (e-1)*this%Xh_GLL%lxyz+1
-            call sub2(fx(idx), tempx, this%Xh_GLL%lxyz)
-            call sub2(fy(idx), tempy, this%Xh_GLL%lxyz)
-            call sub2(fz(idx), tempz, this%Xh_GLL%lxyz)
-         end do
-      end if
-    end associate
-
-  end subroutine compute_LNS_advection_dealias
-
-! THIS IS NOTHING
-  !> Add the advection term for the fluid, i.e. \f$u \cdot \nabla u \f$ to the
-  !! RHS.
-  !! @param vx The x component of velocity.
-  !! @param vy The y component of velocity.
-  !! @param vz The z component of velocity.
-  !! @param fx The x component of source term.
-  !! @param fy The y component of source term.
-  !! @param fz The z component of source term.
-  !! @param Xh The function space.
-  !! @param coef The coefficients of the (Xh, mesh) pair.
-  !! @param n Typically the size of the mesh.
-  subroutine compute_LNS_advection_no_dealias(this, vx, vy, vz, vxb, vyb, vzb, fx, fy, fz, Xh, coef, n)
-    implicit none
-    class(adv_no_dealias_t), intent(inout) :: this
-    type(space_t), intent(inout) :: Xh
-    type(coef_t), intent(inout) :: coef
-    type(field_t), intent(inout) :: vx, vy, vz
-    type(field_t), intent(inout) :: vxb, vyb, vzb
-    integer, intent(in) :: n
-    real(kind=rp), intent(inout), dimension(n) :: fx, fy, fz
-    type(c_ptr) :: fx_d, fy_d, fz_d
-
-    if (NEKO_BCKND_DEVICE .eq. 1) then
-       fx_d = device_get_ptr(fx)
-       fy_d = device_get_ptr(fy)
-       fz_d = device_get_ptr(fz)
-
-		 ! (x)
-       call conv1(this%temp, vx%x, vxb%x, vyb%x, vzb%x, Xh, coef)
-       call device_subcol3 (fx_d, coef%B_d, this%temp_d, n)
-       call conv1(this%temp, vxb%x, vx%x, vy%x, vz%x, Xh, coef)
-       call device_subcol3 (fx_d, coef%B_d, this%temp_d, n)
-		 
-		 ! (y)
-       call conv1(this%temp, vy%x, vxb%x, vyb%x, vzb%x, Xh, coef)
-       call device_subcol3 (fy_d, coef%B_d, this%temp_d, n)
-       call conv1(this%temp, vyb%x, vx%x, vy%x, vz%x, Xh, coef)
-       call device_subcol3 (fy_d, coef%B_d, this%temp_d, n)
-
-       ! (z)
-       if (coef%Xh%lz .eq. 1) then
-          call device_rzero (this%temp_d, n)
-       else
-          call conv1(this%temp, vz%x, vxb%x, vyb%x, vzb%x, Xh, coef)
-          call device_subcol3(fz_d, coef%B_d, this%temp_d, n)
-          call conv1(this%temp, vzb%x, vx%x, vy%x, vz%x, Xh, coef)
-          call device_subcol3(fz_d, coef%B_d, this%temp_d, n)
-       end if
-    else
-    	 ! (x)
-       call conv1(this%temp, vx%x, vxb%x, vyb%x, vzb%x, Xh, coef)
-       call subcol3 (fx, coef%B, this%temp, n)
-       call conv1(this%temp, vxb%x, vx%x, vy%x, vz%x, Xh, coef)
-       call subcol3 (fx, coef%B, this%temp, n)
-
-       ! (y)
-       call conv1(this%temp, vy%x, vxb%x, vyb%x, vzb%x, Xh, coef)
-       call subcol3 (fy, coef%B, this%temp, n)
-       call conv1(this%temp, vyb%x, vx%x, vy%x, vz%x, Xh, coef)
-       call subcol3 (fy, coef%B, this%temp, n)
-
-       ! (z)
-       if (coef%Xh%lz .eq. 1) then
-          call rzero (this%temp, n)
-       else
-          call conv1(this%temp, vz%x, vxb%x, vyb%x, vzb%x, Xh, coef)
-          call subcol3(fz, coef%B, this%temp, n)
-          call conv1(this%temp, vzb%x, vx%x, vy%x, vz%x, Xh, coef)
-          call subcol3(fz, coef%B, this%temp, n)
-       end if
-    end if
-
-  end subroutine compute_LNS_advection_no_dealias
-=======
->>>>>>> d58b1692
 end module advection