! Copyright (c) 2020-2023, The Neko Authors
! All rights reserved.
!
! Redistribution and use in source and binary forms, with or without
! modification, are permitted provided that the following conditions
! are met:
!
!   * Redistributions of source code must retain the above copyright
!     notice, this list of conditions and the following disclaimer.
!
!   * Redistributions in binary form must reproduce the above
!     copyright notice, this list of conditions and the following
!     disclaimer in the documentation and/or other materials provided
!     with the distribution.
!
!   * Neither the name of the authors nor the names of its
!     contributors may be used to endorse or promote products derived
!     from this software without specific prior written permission.
!
! THIS SOFTWARE IS PROVIDED BY THE COPYRIGHT HOLDERS AND CONTRIBUTORS
! "AS IS" AND ANY EXPRESS OR IMPLIED WARRANTIES, INCLUDING, BUT NOT
! LIMITED TO, THE IMPLIED WARRANTIES OF MERCHANTABILITY AND FITNESS
! FOR A PARTICULAR PURPOSE ARE DISCLAIMED. IN NO EVENT SHALL THE
! COPYRIGHT OWNER OR CONTRIBUTORS BE LIABLE FOR ANY DIRECT, INDIRECT,
! INCIDENTAL, SPECIAL, EXEMPLARY, OR CONSEQUENTIAL DAMAGES (INCLUDING,
! BUT NOT LIMITED TO, PROCUREMENT OF SUBSTITUTE GOODS OR SERVICES;
! LOSS OF USE, DATA, OR PROFITS; OR BUSINESS INTERRUPTION) HOWEVER
! CAUSED AND ON ANY THEORY OF LIABILITY, WHETHER IN CONTRACT, STRICT
! LIABILITY, OR TORT (INCLUDING NEGLIGENCE OR OTHERWISE) ARISING IN
! ANY WAY OUT OF THE USE OF THIS SOFTWARE, EVEN IF ADVISED OF THE
! POSSIBILITY OF SUCH DAMAGE.
!
!> Defines a simulation case
module case
  use num_types, only : rp, sp, dp
  use fluid_pnpn, only : fluid_pnpn_t
  use fluid_scheme, only : fluid_scheme_t, fluid_scheme_factory
  use fluid_output, only : fluid_output_t
  use chkp_output, only : chkp_output_t
  use mesh_field, only : mesh_fld_t, mesh_field_init, mesh_field_free
  use parmetis, only : parmetis_partmeshkway
  use redist, only : redist_mesh
  use sampler, only : sampler_t
  use flow_ic, only : set_flow_ic
  use scalar_ic, only : set_scalar_ic
  use stats, only : stats_t
  use file, only : file_t
  use utils, only : neko_error
  use mesh, only : mesh_t
  use comm
  use time_scheme_controller, only : time_scheme_controller_t
  use logger, only : neko_log, NEKO_LOG_QUIET, LOG_SIZE
  use jobctrl, only : jobctrl_set_time_limit
  use user_intf, only : user_t
  use scalar_pnpn, only : scalar_pnpn_t
  use json_module, only : json_file, json_core, json_value
  use json_utils, only : json_get, json_get_or_default
  use scratch_registry, only : scratch_registry_t, neko_scratch_registry
  use point_zone_registry, only: neko_point_zone_registry
<<<<<<< HEAD
  use material_properties, only : material_properties_t
  use dofmap, only : dofmap_t
  use coefs, only : coef_t
  use space, only : space_t, GLL
  use gather_scatter, only : gs_t
=======
>>>>>>> 815ee822
  implicit none
  private

  type, public :: case_t
     type(mesh_t) :: msh
     type(space_t) :: Xh
     type(gs_t) :: gs
     type(dofmap_t) :: dofmap
     type(coef_t) :: coef
     type(json_file) :: params
     type(time_scheme_controller_t) :: ext_bdf
     real(kind=rp), dimension(10) :: tlag
     real(kind=rp), dimension(10) :: dtlag
     real(kind=rp) :: dt
     real(kind=rp) :: end_time
     character(len=:), allocatable :: output_directory
     type(sampler_t) :: s
     type(fluid_output_t) :: f_out
     type(chkp_output_t) :: f_chkp
     type(user_t) :: usr
     class(fluid_scheme_t), allocatable :: fluid
     type(scalar_pnpn_t), allocatable :: scalar
  end type case_t

  interface case_init
     module procedure case_init_from_file, case_init_from_json
  end interface case_init

  public :: case_init, case_free

contains

  !> Initialize a case from an input file @a case_file
  subroutine case_init_from_file(C, case_file)
    type(case_t), target, intent(inout) :: C
    character(len=*), intent(in) :: case_file
    integer :: ierr, integer_val
    character(len=:), allocatable :: json_buffer

    call neko_log%section('Case')
    call neko_log%message('Reading case file ' // trim(case_file), &
                          NEKO_LOG_QUIET)

    if (pe_rank .eq. 0) then
       call C%params%load_file(filename = trim(case_file))
       call C%params%print_to_string(json_buffer)
       integer_val = len(json_buffer)
    end if

    call MPI_Bcast(integer_val, 1, MPI_INTEGER, 0, NEKO_COMM, ierr)
    if (pe_rank .ne. 0) allocate(character(len=integer_val)::json_buffer)
    call MPI_Bcast(json_buffer, integer_val, MPI_CHARACTER, 0, NEKO_COMM, ierr)
    call C%params%load_from_string(json_buffer)

    deallocate(json_buffer)

    call case_init_common(C)

  end subroutine case_init_from_file

  !> Initialize a case from a JSON object describing a case
  subroutine case_init_from_json(C, case_json)
    type(case_t), target, intent(inout) :: C
    type(json_file), intent(in) :: case_json

    call neko_log%section('Case')
    call neko_log%message('Creating case from JSON object', NEKO_LOG_QUIET)

    C%params = case_json

    call case_init_common(C)

  end subroutine case_init_from_json

  !> Initialize a case from its (loaded) params object
  subroutine case_init_common(C)
    type(case_t), target, intent(inout) :: C
    integer :: lx = 0
    logical :: scalar = .false.
    type(file_t) :: msh_file, bdry_file, part_file
    type(mesh_fld_t) :: msh_part, parts
    logical :: found, logical_val
    integer :: integer_val
    real(kind=rp) :: real_val
    character(len=:), allocatable :: string_val
    real(kind=rp) :: stats_start_time, stats_output_val
    integer :: stats_sampling_interval
    integer :: output_dir_len
    integer :: precision

    !
    ! Load mesh
    !
    call json_get_or_default(C%params, 'case.mesh_file', string_val, 'no mesh')
    if (trim(string_val) .eq. 'no mesh') then
       call neko_error('The mesh_file keyword could not be found in the .' // &
                       'case file. Often caused by incorrectly formatted json.')
    end if
    msh_file = file_t(string_val)

    call msh_file%read(C%msh)

    !
    ! SEM
    !

    call json_get(C%params, 'case.numerics.polynomial_order', lx)
    lx = lx + 1 ! add 1 to get number of gll points

    if (C%msh%gdim .eq. 2) then
       call C%Xh%init(GLL, lx, lx)
    else
       call C%Xh%init(GLL, lx, lx, lx)
    end if

    C%dofmap = dofmap_t(C%msh, C%Xh)

    call C%gs%init(C%dofmap)

    call C%coef%init(C%gs)

    !
    ! Load Balancing
    !
    call json_get_or_default(C%params, 'case.load_balancing', logical_val,&
                             .false.)

    if (pe_size .gt. 1 .and. logical_val) then
       call neko_log%section('Load Balancing')
       call parmetis_partmeshkway(C%msh, parts)
       call redist_mesh(C%msh, parts)
       call neko_log%end_section()
    end if

    !
    ! Time step
    !
    call C%params%get('case.variable_timestep', logical_val, found)
    if (.not. logical_val) then
       call json_get(C%params, 'case.timestep', C%dt)
    else
       ! randomly set an initial dt to get cfl when dt is variable
       C%dt = 1.0_rp
    end if

    !
    ! End time
    !
    call json_get(C%params, 'case.end_time', C%end_time)

    !
    ! Initialize point_zones registry
    !
    call neko_point_zone_registry%init(C%params, C%msh)

    !
    ! Setup user defined functions
    !
    call C%usr%init()
    call C%usr%user_mesh_setup(C%msh)

    !
    ! Set order of timestepper
    !
    call json_get(C%params, 'case.numerics.time_order', integer_val)
    call C%ext_bdf%init(integer_val)

    !
    ! Setup fluid scheme
    !
    call json_get(C%params, 'case.fluid.scheme', string_val)
    call fluid_scheme_factory(C%fluid, trim(string_val))


    C%fluid%chkp%tlag => C%tlag
    C%fluid%chkp%dtlag => C%dtlag
<<<<<<< HEAD
    call C%fluid%init(C%coef, lx, C%params, C%usr, C%material_properties, &
                      C%ext_bdf)
=======
    call C%fluid%init(C%msh, lx, C%params, C%usr, C%ext_bdf)
>>>>>>> 815ee822
    select type (f => C%fluid)
    type is (fluid_pnpn_t)
       f%chkp%abx1 => f%abx1
       f%chkp%abx2 => f%abx2
       f%chkp%aby1 => f%aby1
       f%chkp%aby2 => f%aby2
       f%chkp%abz1 => f%abz1
       f%chkp%abz2 => f%abz2
    end select


    !
    ! Setup scratch registry
    !
    neko_scratch_registry = scratch_registry_t(C%fluid%dm_Xh, 10, 10)

    !
    ! Setup scalar scheme
    !
    ! @todo no scalar factory for now, probably not needed
    if (C%params%valid_path('case.scalar')) then
       call json_get_or_default(C%params, 'case.scalar.enabled', scalar,&
                                .true.)
    end if

    if (scalar) then
       allocate(C%scalar)
       C%scalar%chkp%tlag => C%tlag
       C%scalar%chkp%dtlag => C%dtlag
<<<<<<< HEAD
       call C%scalar%init(C%fluid%c_Xh, C%params, C%usr,&
                          C%material_properties, C%fluid%ulag, C%fluid%vlag, &
                          C%fluid%wlag, C%ext_bdf)
=======
       call C%scalar%init(C%msh, C%fluid%c_Xh, C%fluid%gs_Xh, C%params, C%usr,&
            C%fluid%ulag, C%fluid%vlag, C%fluid%wlag, C%ext_bdf, C%fluid%rho)
>>>>>>> 815ee822
       call C%fluid%chkp%add_scalar(C%scalar%s)
       C%fluid%chkp%abs1 => C%scalar%abx1
       C%fluid%chkp%abs2 => C%scalar%abx2
       C%fluid%chkp%slag => C%scalar%slag
    end if

    !
    ! Setup user defined conditions
    !
    if (C%params%valid_path('case.fluid.inflow_condition')) then
       call json_get(C%params, 'case.fluid.inflow_condition.type',&
                     string_val)
       if (trim(string_val) .eq. 'user') then
          call C%fluid%set_usr_inflow(C%usr%fluid_user_if)
       end if
    end if

    ! Setup user boundary conditions for the scalar.
    if (scalar) then
       call C%scalar%set_user_bc(C%usr%scalar_user_bc)
    end if

    !
    ! Setup initial conditions
    !
    call json_get(C%params, 'case.fluid.initial_condition.type',&
                  string_val)
    if (trim(string_val) .ne. 'user') then
       call set_flow_ic(C%fluid%u, C%fluid%v, C%fluid%w, C%fluid%p, &
            C%fluid%c_Xh, C%fluid%gs_Xh, string_val, C%params)
    else
       call set_flow_ic(C%fluid%u, C%fluid%v, C%fluid%w, C%fluid%p, &
            C%fluid%c_Xh, C%fluid%gs_Xh, C%usr%fluid_user_ic, C%params)
    end if

    if (scalar) then
       call json_get(C%params, 'case.scalar.initial_condition.type', string_val)
       if (trim(string_val) .ne. 'user') then
          call set_scalar_ic(C%scalar%s, &
            C%scalar%c_Xh, C%scalar%gs_Xh, string_val, C%params)
       else
          call set_scalar_ic(C%scalar%s, &
            C%scalar%c_Xh, C%scalar%gs_Xh, C%usr%scalar_user_ic, C%params)
       end if
    end if

    ! Add initial conditions to BDF scheme (if present)
    select type (f => C%fluid)
    type is (fluid_pnpn_t)
       call f%ulag%set(f%u)
       call f%vlag%set(f%v)
       call f%wlag%set(f%w)
    end select

    !
    ! Validate that the case is properly setup for time-stepping
    !
    call C%fluid%validate

    if (scalar) then
       call C%scalar%slag%set(C%scalar%s)
       call C%scalar%validate
    end if

    !
    ! Get and process output directory
    !
    call json_get_or_default(C%params, 'case.output_directory',&
                             C%output_directory, '')

    output_dir_len = len(trim(C%output_directory))
    if (output_dir_len .gt. 0) then
       if (C%output_directory(output_dir_len:output_dir_len) .ne. "/") then
          C%output_directory = trim(C%output_directory)//"/"
          if (pe_rank .eq. 0) then
             call execute_command_line('mkdir -p '//C%output_directory)
          end if
       end if
    end if

    !
    ! Save boundary markings for fluid (if requested)
    !
    call json_get_or_default(C%params, 'case.output_boundary',&
                             logical_val, .false.)
    if (logical_val) then
       bdry_file = file_t(trim(C%output_directory)//'bdry.fld')
       call bdry_file%write(C%fluid%bdry)
    end if

    !
    ! Save mesh partitions (if requested)
    !
    call json_get_or_default(C%params, 'case.output_partitions',&
                             logical_val, .false.)
    if (logical_val) then
       call mesh_field_init(msh_part, C%msh, 'MPI_Rank')
       msh_part%data = pe_rank
       part_file = file_t(trim(C%output_directory)//'partitions.vtk')
       call part_file%write(msh_part)
       call mesh_field_free(msh_part)
    end if

    !
    ! Setup output precision of the field files
    !
    call json_get_or_default(C%params, 'case.output_precision', string_val,&
         'single')

    if (trim(string_val) .eq. 'double') then
       precision = dp
    else
       precision = sp
    end if

    !
    ! Setup sampler
    !
    call C%s%init(C%end_time)
    if (scalar) then
       C%f_out = fluid_output_t(precision, C%fluid, C%scalar, &
            path = trim(C%output_directory))
    else
       C%f_out = fluid_output_t(precision, C%fluid, &
            path = trim(C%output_directory))
    end if

    call json_get_or_default(C%params, 'case.fluid.output_control',&
                             string_val, 'org')

    if (trim(string_val) .eq. 'org') then
       ! yes, it should be real_val below for type compatibility
       call json_get(C%params, 'case.nsamples', real_val)
       call C%s%add(C%f_out, real_val, 'nsamples')
    else if (trim(string_val) .eq. 'never') then
       ! Fix a dummy 0.0 output_value
       call json_get_or_default(C%params, 'case.fluid.output_value', real_val, &
                                0.0_rp)
       call C%s%add(C%f_out, 0.0_rp, string_val)
    else
       call json_get(C%params, 'case.fluid.output_value', real_val)
       call C%s%add(C%f_out, real_val, string_val)
    end if

    !
    ! Save checkpoints (if nothing specified, default to saving at end of sim)
    !
    call json_get_or_default(C%params, 'case.output_checkpoints',&
                             logical_val, .true.)
    if (logical_val) then
       call json_get_or_default(C%params, 'case.checkpoint_format', &
            string_val, "chkp")
       C%f_chkp = chkp_output_t(C%fluid%chkp, path = C%output_directory, &
            fmt = trim(string_val))
       call json_get_or_default(C%params, 'case.checkpoint_control', &
            string_val, "simulationtime")
       call json_get_or_default(C%params, 'case.checkpoint_value', real_val,&
            1e10_rp)
       call C%s%add(C%f_chkp, real_val, string_val)
    end if

    !
    ! Setup joblimit
    !
    if (C%params%valid_path('case.job_timelimit')) then
       call json_get(C%params, 'case.job_timelimit', string_val)
       call jobctrl_set_time_limit(string_val)
    end if

    call neko_log%end_section()

  end subroutine case_init_common

  !> Deallocate a case
  subroutine case_free(C)
    type(case_t), intent(inout) :: C

    if (allocated(C%fluid)) then
       call C%fluid%free()
       deallocate(C%fluid)
    end if

    if (allocated(C%scalar)) then
       call C%scalar%free()
       deallocate(C%scalar)
    end if

    call C%msh%free()

    call C%s%free()

  end subroutine case_free

end module case<|MERGE_RESOLUTION|>--- conflicted
+++ resolved
@@ -57,14 +57,10 @@
   use json_utils, only : json_get, json_get_or_default
   use scratch_registry, only : scratch_registry_t, neko_scratch_registry
   use point_zone_registry, only: neko_point_zone_registry
-<<<<<<< HEAD
-  use material_properties, only : material_properties_t
   use dofmap, only : dofmap_t
   use coefs, only : coef_t
   use space, only : space_t, GLL
   use gather_scatter, only : gs_t
-=======
->>>>>>> 815ee822
   implicit none
   private
 
@@ -241,12 +237,8 @@
 
     C%fluid%chkp%tlag => C%tlag
     C%fluid%chkp%dtlag => C%dtlag
-<<<<<<< HEAD
-    call C%fluid%init(C%coef, lx, C%params, C%usr, C%material_properties, &
-                      C%ext_bdf)
-=======
-    call C%fluid%init(C%msh, lx, C%params, C%usr, C%ext_bdf)
->>>>>>> 815ee822
+    call C%fluid%init(C%coef, lx, C%params, C%usr, C%ext_bdf)
+
     select type (f => C%fluid)
     type is (fluid_pnpn_t)
        f%chkp%abx1 => f%abx1
@@ -276,14 +268,8 @@
        allocate(C%scalar)
        C%scalar%chkp%tlag => C%tlag
        C%scalar%chkp%dtlag => C%dtlag
-<<<<<<< HEAD
        call C%scalar%init(C%fluid%c_Xh, C%params, C%usr,&
-                          C%material_properties, C%fluid%ulag, C%fluid%vlag, &
-                          C%fluid%wlag, C%ext_bdf)
-=======
-       call C%scalar%init(C%msh, C%fluid%c_Xh, C%fluid%gs_Xh, C%params, C%usr,&
-            C%fluid%ulag, C%fluid%vlag, C%fluid%wlag, C%ext_bdf, C%fluid%rho)
->>>>>>> 815ee822
+            C%fluid%ulag, C%fluid%vlag, C%fluid%wlag, C%ext_bdf)
        call C%fluid%chkp%add_scalar(C%scalar%s)
        C%fluid%chkp%abs1 => C%scalar%abx1
        C%fluid%chkp%abs2 => C%scalar%abx2
