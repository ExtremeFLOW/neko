--- conflicted
+++ resolved
@@ -34,12 +34,7 @@
 module case
   use num_types, only : rp, sp, dp
   use fluid_pnpn, only : fluid_pnpn_t
-<<<<<<< HEAD
-  use fluid_pnpn_perturb, only : fluid_pnpn_perturb_t
-  use fluid_scheme, only : fluid_scheme_t
-=======
   use fluid_scheme, only : fluid_scheme_t, fluid_scheme_factory
->>>>>>> 45610e78
   use fluid_output, only : fluid_output_t
   use baseflow, only: set_baseflow
   use chkp_output, only : chkp_output_t
@@ -217,15 +212,6 @@
     call json_get(this%params, 'case.fluid.scheme', string_val)
     call fluid_scheme_factory(this%fluid, trim(string_val))
 
-<<<<<<< HEAD
-    call json_get(C%params, 'case.numerics.polynomial_order', lx)
-    lx = lx + 1 ! add 1 to get poly order
-    call C%fluid%init(C%msh, lx, C%params, C%usr, C%material_properties)
-    C%fluid%chkp%tlag => C%tlag
-    C%fluid%chkp%dtlag => C%dtlag
-    select type(f => C%fluid)
-      type is(fluid_pnpn_t)
-=======
     call json_get(this%params, 'case.numerics.polynomial_order', lx)
     lx = lx + 1 ! add 1 to get number of gll points
     this%fluid%chkp%tlag => this%tlag
@@ -233,7 +219,6 @@
     call this%fluid%init(this%msh, lx, this%params, this%usr, this%ext_bdf)
     select type (f => this%fluid)
     type is (fluid_pnpn_t)
->>>>>>> 45610e78
        f%chkp%abx1 => f%abx1
        f%chkp%abx2 => f%abx2
        f%chkp%aby1 => f%aby1
@@ -298,13 +283,6 @@
     call neko_log%section("Fluid initial condition ")
 
     if (trim(string_val) .ne. 'user') then
-<<<<<<< HEAD
-       call set_flow_ic(C%fluid%u, C%fluid%v, C%fluid%w, C%fluid%p, &
-                        C%fluid%c_Xh, C%fluid%gs_Xh, string_val, C%params)
-    else
-       call set_flow_ic(C%fluid%u, C%fluid%v, C%fluid%w, C%fluid%p, &
-                        C%fluid%c_Xh, C%fluid%gs_Xh, C%usr%fluid_user_ic, C%params)
-=======
        call set_flow_ic(this%fluid%u, this%fluid%v, this%fluid%w, &
             this%fluid%p, this%fluid%c_Xh, this%fluid%gs_Xh, string_val, &
             this%params)
@@ -313,7 +291,6 @@
        call set_flow_ic(this%fluid%u, this%fluid%v, this%fluid%w, this%fluid%p,&
             this%fluid%c_Xh, this%fluid%gs_Xh, this%usr%fluid_user_ic, &
             this%params)
->>>>>>> 45610e78
     end if
 
     call neko_log%end_section()
@@ -326,20 +303,12 @@
        call neko_log%section("Scalar initial condition ")
 
        if (trim(string_val) .ne. 'user') then
-<<<<<<< HEAD
-          call set_scalar_ic(C%scalar%s, &
-                             C%scalar%c_Xh, C%scalar%gs_Xh, string_val, C%params)
-       else
-          call set_scalar_ic(C%scalar%s, &
-                             C%scalar%c_Xh, C%scalar%gs_Xh, C%usr%scalar_user_ic, C%params)
-=======
           call set_scalar_ic(this%scalar%s, &
             this%scalar%c_Xh, this%scalar%gs_Xh, string_val, this%params)
        else
           call set_scalar_ic(this%scalar%s, &
             this%scalar%c_Xh, this%scalar%gs_Xh, this%usr%scalar_user_ic, &
             this%params)
->>>>>>> 45610e78
        end if
 
        call neko_log%end_section()
@@ -347,13 +316,8 @@
     end if
 
     ! Add initial conditions to BDF scheme (if present)
-<<<<<<< HEAD
-    select type(f => C%fluid)
-      type is(fluid_pnpn_t)
-=======
     select type (f => this%fluid)
     type is (fluid_pnpn_t)
->>>>>>> 45610e78
        call f%ulag%set(f%u)
        call f%vlag%set(f%v)
        call f%wlag%set(f%w)
@@ -433,13 +397,8 @@
     !
     ! Setup output precision of the field files
     !
-<<<<<<< HEAD
-    call json_get_or_default(C%params, 'case.output_precision', string_val,&
-                             'single')
-=======
     call json_get_or_default(this%params, 'case.output_precision', string_val,&
          'single')
->>>>>>> 45610e78
 
     if (trim(string_val) .eq. 'double') then
        precision = dp
@@ -452,19 +411,11 @@
     !
     call this%output_controller%init(this%end_time)
     if (scalar) then
-<<<<<<< HEAD
-       C%f_out = fluid_output_t(precision, C%fluid, C%scalar, &
-                                path=trim(output_directory))
-    else
-       C%f_out = fluid_output_t(precision, C%fluid, &
-                                path=trim(output_directory))
-=======
        this%f_out = fluid_output_t(precision, this%fluid, this%scalar, &
             path = trim(this%output_directory))
     else
        this%f_out = fluid_output_t(precision, this%fluid, &
             path = trim(this%output_directory))
->>>>>>> 45610e78
     end if
 
     call json_get_or_default(this%params, 'case.fluid.output_control',&
@@ -490,79 +441,6 @@
     call json_get_or_default(this%params, 'case.output_checkpoints',&
                              logical_val, .true.)
     if (logical_val) then
-<<<<<<< HEAD
-       call json_get_or_default(C%params, 'case.checkpoint_format', &
-                                string_val, "chkp")
-       C%f_chkp = chkp_output_t(C%fluid%chkp, path=output_directory, &
-                                fmt=trim(string_val))
-       call json_get_or_default(C%params, 'case.checkpoint_control', &
-                                string_val, "simulationtime")
-       call json_get_or_default(C%params, 'case.checkpoint_value', real_val,&
-                                1e10_rp)
-       call C%s%add(C%f_chkp, real_val, string_val)
-    end if
-
-    !
-    ! Setup statistics
-    !
-
-    ! Always init, so that we can call eval in simulation.f90 with no if.
-    ! Note, don't use json_get_or_default here, because that will break the
-    ! valid_path if statement below (the path will become valid always).
-    call C%params%get('case.statistics.start_time', stats_start_time,&
-                      found)
-    if (.not. found) stats_start_time = 0.0_rp
-
-    call C%params%get('case.statistics.sampling_interval', &
-                      stats_sampling_interval, found)
-    if (.not. found) stats_sampling_interval = 10
-
-    call C%q%init(stats_start_time, stats_sampling_interval)
-
-    found = C%params%valid_path('case.statistics')
-    if (found) then
-       call json_get_or_default(C%params, 'case.statistics.enabled',&
-                                logical_val, .true.)
-       if (logical_val) then
-          call C%q%add(C%fluid%mean%u)
-          call C%q%add(C%fluid%mean%v)
-          call C%q%add(C%fluid%mean%w)
-          call C%q%add(C%fluid%mean%p)
-
-          C%f_mf = mean_flow_output_t(C%fluid%mean, stats_start_time, &
-                                      path=output_directory)
-
-          call json_get(C%params, 'case.statistics.output_control', &
-                        string_val)
-          call json_get(C%params, 'case.statistics.output_value', &
-                        stats_output_val)
-
-          call C%s%add(C%f_mf, stats_output_val, string_val)
-          call C%q%add(C%fluid%stats)
-
-          C%f_stats_output = fluid_stats_output_t(C%fluid%stats, &
-                                                  stats_start_time, path=output_directory)
-          call C%s%add(C%f_stats_output, stats_output_val, string_val)
-       end if
-    end if
-
-!    if (C%params%stats_mean_sqr_flow) then
-!       call C%q%add(C%fluid%mean_sqr%uu)
-!       call C%q%add(C%fluid%mean_sqr%vv)
-!       call C%q%add(C%fluid%mean_sqr%ww)
-!       call C%q%add(C%fluid%mean_sqr%pp)
-
-!       if (C%params%output_mean_sqr_flow) then
-!          C%f_msqrf = mean_sqr_flow_output_t(C%fluid%mean_sqr, &
-!                                             C%params%stats_begin, &
-!                                             path=output_directory)
-!          call C%s%add(C%f_msqrf, C%params%stats_write_par, &
-!               C%params%stats_write_control)
-!       end if
-!    end if
-
-    !
-=======
        call json_get_or_default(this%params, 'case.checkpoint_format', &
             string_val, "chkp")
        this%f_chkp = chkp_output_t(this%fluid%chkp, &
@@ -575,7 +453,6 @@
     end if
 
     !
->>>>>>> 45610e78
     ! Setup joblimit
     !
     if (this%params%valid_path('case.job_timelimit')) then
