--- conflicted
+++ resolved
@@ -338,17 +338,12 @@
                      this%scalars%scalar_fields(i)%gs_Xh, &
                      string_val, json_subdict)
              else
-<<<<<<< HEAD
-                call set_scalar_ic(this%scalars%scalar_fields(i)%name, &
+                call set_scalar_ic(this%scalars%scalar_fields(i)%name,&
                      this%scalars%scalar_fields(i)%s, &
                      this%scalars%scalar_fields(i)%c_Xh, &
                      this%scalars%scalar_fields(i)%gs_Xh, &
-                     this%user%initial_conditions)
-=======
-                call set_scalar_ic(this%scalars%scalar_fields(i)%name, this%scalars%scalar_fields(i)%s, &
-                     this%scalars%scalar_fields(i)%c_Xh, this%scalars%scalar_fields(i)%gs_Xh, &
-                     this%user%scalar_user_ic, scalar_params)
->>>>>>> 5d6e85aa
+                     this%user%initial_conditions, &
+                      scalar_params)
              end if
           end do
        end if
