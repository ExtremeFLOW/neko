! Copyright (c) 2020-2023, The Neko Authors
! All rights reserved.
!
! Redistribution and use in source and binary forms, with or without
! modification, are permitted provided that the following conditions
! are met:
!
!   * Redistributions of source code must retain the above copyright
!     notice, this list of conditions and the following disclaimer.
!
!   * Redistributions in binary form must reproduce the above
!     copyright notice, this list of conditions and the following
!     disclaimer in the documentation and/or other materials provided
!     with the distribution.
!
!   * Neither the name of the authors nor the names of its
!     contributors may be used to endorse or promote products derived
!     from this software without specific prior written permission.
!
! THIS SOFTWARE IS PROVIDED BY THE COPYRIGHT HOLDERS AND CONTRIBUTORS
! "AS IS" AND ANY EXPRESS OR IMPLIED WARRANTIES, INCLUDING, BUT NOT
! LIMITED TO, THE IMPLIED WARRANTIES OF MERCHANTABILITY AND FITNESS
! FOR A PARTICULAR PURPOSE ARE DISCLAIMED. IN NO EVENT SHALL THE
! COPYRIGHT OWNER OR CONTRIBUTORS BE LIABLE FOR ANY DIRECT, INDIRECT,
! INCIDENTAL, SPECIAL, EXEMPLARY, OR CONSEQUENTIAL DAMAGES (INCLUDING,
! BUT NOT LIMITED TO, PROCUREMENT OF SUBSTITUTE GOODS OR SERVICES;
! LOSS OF USE, DATA, OR PROFITS; OR BUSINESS INTERRUPTION) HOWEVER
! CAUSED AND ON ANY THEORY OF LIABILITY, WHETHER IN CONTRACT, STRICT
! LIABILITY, OR TORT (INCLUDING NEGLIGENCE OR OTHERWISE) ARISING IN
! ANY WAY OUT OF THE USE OF THIS SOFTWARE, EVEN IF ADVISED OF THE
! POSSIBILITY OF SUCH DAMAGE.
!
!> Defines a simulation case
module case
  use num_types, only : rp, sp, dp
  use fluid_fctry, only : fluid_scheme_factory
  use fluid_pnpn, only : fluid_pnpn_t
  use fluid_scheme, only : fluid_scheme_t
  use fluid_output, only : fluid_output_t
  use chkp_output, only : chkp_output_t
  use mean_sqr_flow_output, only : mean_sqr_flow_output_t
  use mean_flow_output, only : mean_flow_output_t
  use fluid_stats_output, only : fluid_stats_output_t
  use mpi_f08
  use mesh_field, only : mesh_fld_t, mesh_field_init, mesh_field_free
  use parmetis, only : parmetis_partmeshkway
  use redist, only : redist_mesh
  use sampler, only : sampler_t
  use flow_ic, only : set_flow_ic
  use scalar_ic, only : set_scalar_ic
  use stats, only : stats_t
  use file, only : file_t
  use utils, only : neko_error
  use mesh, only : mesh_t
  use comm
  use time_scheme_controller, only : time_scheme_controller_t
  use logger, only : neko_log, NEKO_LOG_QUIET, LOG_SIZE
  use jobctrl, only : jobctrl_set_time_limit
  use user_intf, only : user_t
  use scalar_pnpn, only : scalar_pnpn_t
  use json_module, only : json_file, json_core, json_value
  use json_utils, only : json_get, json_get_or_default
  use scratch_registry, only : scratch_registry_t, neko_scratch_registry
  use point_zone_registry, only: neko_point_zone_registry
  use material_properties, only : material_properties_t
  implicit none

  type :: case_t
     type(mesh_t) :: msh
     type(json_file) :: params
     type(time_scheme_controller_t) :: ext_bdf
     real(kind=rp), dimension(10) :: tlag
     real(kind=rp), dimension(10) :: dtlag
     real(kind=rp) :: dt
     real(kind=rp) :: end_time
     type(sampler_t) :: s
     type(fluid_output_t) :: f_out
     type(fluid_stats_output_t) :: f_stats_output
     type(chkp_output_t) :: f_chkp
     type(mean_flow_output_t) :: f_mf
     type(mean_sqr_flow_output_t) :: f_msqrf
     type(stats_t) :: q
     type(user_t) :: usr
     class(fluid_scheme_t), allocatable :: fluid
     type(scalar_pnpn_t), allocatable :: scalar
     type(material_properties_t) :: material_properties
  end type case_t

  interface case_init
     module procedure case_init_from_file, case_init_from_json
  end interface case_init

  private :: case_init_from_file, case_init_from_json, case_init_common

contains

  !> Initialize a case from an input file @a case_file
  subroutine case_init_from_file(C, case_file)
    type(case_t), target, intent(inout) :: C
    character(len=*), intent(in) :: case_file
    integer :: ierr, integer_val
    character(len=:), allocatable :: json_buffer

    call neko_log%section('Case')
    call neko_log%message('Reading case file ' // trim(case_file), &
                          NEKO_LOG_QUIET)

    if (pe_rank .eq. 0) then
       call C%params%load_file(filename = trim(case_file))
       call C%params%print_to_string(json_buffer)
       integer_val = len(json_buffer)
    end if

    call MPI_Bcast(integer_val, 1, MPI_INTEGER, 0, NEKO_COMM, ierr)
<<<<<<< HEAD
    if (pe_rank .ne. 0) allocate(character(len = integer_val) :: json_buffer)
=======
    if (pe_rank .ne. 0) allocate(character(len=integer_val) :: json_buffer)
>>>>>>> dcc0534d
    call MPI_Bcast(json_buffer, integer_val, MPI_CHARACTER, 0, NEKO_COMM, ierr)
    call C%params%load_from_string(json_buffer)

    deallocate(json_buffer)

    call case_init_common(C)

  end subroutine case_init_from_file

  !> Initialize a case from a JSON object describing a case
  subroutine case_init_from_json(C, case_json)
    type(case_t), target, intent(inout) :: C
    type(json_file), intent(in) :: case_json

    call neko_log%section('Case')
    call neko_log%message('Creating case from JSON object', NEKO_LOG_QUIET)

    C%params = case_json

    call case_init_common(C)

  end subroutine case_init_from_json

  !> Initialize a case from its (loaded) params object
  subroutine case_init_common(C)
    type(case_t), target, intent(inout) :: C
    character(len = :), allocatable :: output_directory
    integer :: lx = 0
    logical :: scalar = .false.
    type(file_t) :: msh_file, bdry_file, part_file
    type(mesh_fld_t) :: msh_part, parts
    logical :: found, logical_val
    integer :: integer_val
    real(kind=rp) :: real_val
    character(len = :), allocatable :: string_val
    real(kind=rp) :: stats_start_time, stats_output_val
    integer :: stats_sampling_interval
    integer :: output_dir_len
    integer :: precision

    !
    ! Load mesh
    !
    call json_get(C%params, 'case.mesh_file', string_val)
    msh_file = file_t(string_val)

    call msh_file%read(C%msh)

    !
    ! Load Balancing
    !
    call json_get_or_default(C%params, 'case.load_balancing', logical_val,&
                             .false.)

    if (pe_size .gt. 1 .and. logical_val) then
       call neko_log%section('Load Balancing')
       call parmetis_partmeshkway(C%msh, parts)
       call redist_mesh(C%msh, parts)
       call neko_log%end_section()
    end if

    !
    ! Time step
    !
    call C%params%get('case.variable_timestep', logical_val, found)
    if (.not. logical_val) then
       call json_get(C%params, 'case.timestep', C%dt)
    else
       ! randomly set an initial dt to get cfl when dt is variable
       C%dt = 1.0_rp
    end if

    !
    ! End time
    !
    call json_get(C%params, 'case.end_time', C%end_time)

    !
    ! Initialize point_zones registry
    !
    call neko_point_zone_registry%init(C%params, C%msh)

    !
    ! Setup user defined functions
    !
    call C%usr%init()
    call C%usr%user_mesh_setup(C%msh)


    !
    ! Material properties
    !
    call C%material_properties%init(C%params, C%usr)

    !
    ! Setup fluid scheme
    !
    call json_get(C%params, 'case.fluid.scheme', string_val)
    call fluid_scheme_factory(C%fluid, trim(string_val))

    call json_get(C%params, 'case.numerics.polynomial_order', lx)
    lx = lx + 1 ! add 1 to get number of gll points
    call C%fluid%init(C%msh, lx, C%params, C%usr, C%material_properties)
    C%fluid%chkp%tlag => C%tlag
    C%fluid%chkp%dtlag => C%dtlag
    select type (f => C%fluid)
    type is (fluid_pnpn_t)
       f%chkp%abx1 => f%abx1
       f%chkp%abx2 => f%abx2
       f%chkp%aby1 => f%aby1
       f%chkp%aby2 => f%aby2
       f%chkp%abz1 => f%abz1
       f%chkp%abz2 => f%abz2
    end select


    !
    ! Setup scratch registry
    !
    neko_scratch_registry = scratch_registry_t(C%fluid%dm_Xh, 10, 10)

    !
    ! Setup scalar scheme
    !
    ! @todo no scalar factory for now, probably not needed
    if (C%params%valid_path('case.scalar')) then
       call json_get_or_default(C%params, 'case.scalar.enabled', scalar,&
                                .true.)
    end if

    if (scalar) then
       allocate(C%scalar)
       call C%scalar%init(C%msh, C%fluid%c_Xh, C%fluid%gs_Xh, C%params, C%usr,&
                          C%material_properties)
       call C%fluid%chkp%add_scalar(C%scalar%s)
       C%fluid%chkp%abs1 => C%scalar%abx1
       C%fluid%chkp%abs2 => C%scalar%abx2
       C%fluid%chkp%slag => C%scalar%slag
    end if

    !
    ! Setup user defined conditions
    !
    if (C%params%valid_path('case.fluid.inflow_condition')) then
       call json_get(C%params, 'case.fluid.inflow_condition.type',&
                     string_val)
       if (trim(string_val) .eq. 'user') then
          call C%fluid%set_usr_inflow(C%usr%fluid_user_if)
       end if
    end if

    ! Setup user boundary conditions for the scalar.
    if (scalar) then
       call C%scalar%set_user_bc(C%usr%scalar_user_bc)
    end if

    !
    ! Setup initial conditions
    !
    call json_get(C%params, 'case.fluid.initial_condition.type',&
                  string_val)

    call neko_log%section("Fluid initial condition ")
    call neko_log%message("Type: " // trim(string_val))

    if (trim(string_val) .ne. 'user') then
       call set_flow_ic(C%fluid%u, C%fluid%v, C%fluid%w, C%fluid%p, &
            C%fluid%c_Xh, C%fluid%gs_Xh, string_val, C%params)
    else
       call set_flow_ic(C%fluid%u, C%fluid%v, C%fluid%w, C%fluid%p, &
            C%fluid%c_Xh, C%fluid%gs_Xh, C%usr%fluid_user_ic, C%params)
    end if

    call neko_log%end_section()

    if (scalar) then

       call json_get(C%params, 'case.scalar.initial_condition.type', string_val)

       call neko_log%section("Scalar initial condition ")
       call neko_log%message("Type: " // trim(string_val))

       if (trim(string_val) .ne. 'user') then
          call set_scalar_ic(C%scalar%s, &
            C%scalar%c_Xh, C%scalar%gs_Xh, string_val, C%params)
       else
          call set_scalar_ic(C%scalar%s, &
            C%scalar%c_Xh, C%scalar%gs_Xh, C%usr%scalar_user_ic, C%params)
       end if

       call neko_log%end_section()

    end if

    ! Add initial conditions to BDF scheme (if present)
    select type (f => C%fluid)
    type is (fluid_pnpn_t)
       call f%ulag%set(f%u)
       call f%vlag%set(f%v)
       call f%wlag%set(f%w)
    end select

    !
    ! Validate that the case is properly setup for time-stepping
    !
    call C%fluid%validate

    if (scalar) then
       call C%scalar%slag%set(C%scalar%s)
       call C%scalar%validate
    end if

    !
    ! Set order of timestepper
    !
    call json_get(C%params, 'case.numerics.time_order', integer_val)
    call C%ext_bdf%init(integer_val)

    !
    ! Get and process output directory
    !
    call json_get_or_default(C%params, 'case.output_directory',&
                             output_directory, '')

    output_dir_len = len(trim(output_directory))
    if (output_dir_len .gt. 0) then
       if (output_directory(output_dir_len:output_dir_len) .ne. "/") then
          output_directory = trim(output_directory)//"/"
          if (pe_rank .eq. 0) then
             call execute_command_line('mkdir -p '//output_directory)
          end if
       end if
    end if

    !
    ! Save boundary markings for fluid (if requested)
    !
    call json_get_or_default(C%params, 'case.output_boundary',&
                             logical_val, .false.)
    if (logical_val) then
       bdry_file = file_t(trim(output_directory)//'bdry.fld')
       call bdry_file%write(C%fluid%bdry)
    end if

    !
    ! Save mesh partitions (if requested)
    !
    call json_get_or_default(C%params, 'case.output_partitions',&
                             logical_val, .false.)
    if (logical_val) then
       call mesh_field_init(msh_part, C%msh, 'MPI_Rank')
       msh_part%data = pe_rank
       part_file = file_t(trim(output_directory)//'partitions.vtk')
       call part_file%write(msh_part)
       call mesh_field_free(msh_part)
    end if

    !
    ! Setup output precision of the field files
    !
    call json_get_or_default(C%params, 'case.output_precision', string_val,&
         'single')

    if (trim(string_val) .eq. 'double') then
       precision = dp
    else
       precision = sp
    end if

    !
    ! Setup sampler
    !
    call C%s%init(C%end_time)
    if (scalar) then
       C%f_out = fluid_output_t(precision, C%fluid, C%scalar, &
            path = trim(output_directory))
    else
       C%f_out = fluid_output_t(precision, C%fluid, &
            path = trim(output_directory))
    end if

    call json_get_or_default(C%params, 'case.fluid.output_control',&
                             string_val, 'org')

    if (trim(string_val) .eq. 'org') then
       ! yes, it should be real_val below for type compatibility
       call json_get(C%params, 'case.nsamples', real_val)
       call C%s%add(C%f_out, real_val, 'nsamples')
    else if (trim(string_val) .eq. 'never') then
       ! Fix a dummy 0.0 output_value
       call json_get_or_default(C%params, 'case.fluid.output_value', real_val, &
                                0.0_rp)
       call C%s%add(C%f_out, 0.0_rp, string_val)
    else
       call json_get(C%params, 'case.fluid.output_value', real_val)
       call C%s%add(C%f_out, real_val, string_val)
    end if

    !
    ! Save checkpoints (if nothing specified, default to saving at end of sim)
    !
    call json_get_or_default(C%params, 'case.output_checkpoints',&
                             logical_val, .true.)
    if (logical_val) then
       call json_get_or_default(C%params, 'case.checkpoint_format', &
            string_val, "chkp")
       C%f_chkp = chkp_output_t(C%fluid%chkp, path = output_directory, &
            fmt = trim(string_val))
       call json_get_or_default(C%params, 'case.checkpoint_control', &
            string_val, "simulationtime")
       call json_get_or_default(C%params, 'case.checkpoint_value', real_val,&
            1e10_rp)
       call C%s%add(C%f_chkp, real_val, string_val)
    end if

    !
    ! Setup statistics
    !

    ! Always init, so that we can call eval in simulation.f90 with no if.
    ! Note, don't use json_get_or_default here, because that will break the
    ! valid_path if statement below (the path will become valid always).
    call C%params%get('case.statistics.start_time', stats_start_time,&
                           found)
    if (.not. found) stats_start_time = 0.0_rp

    call C%params%get('case.statistics.sampling_interval', &
                           stats_sampling_interval, found)
    if (.not. found) stats_sampling_interval = 10

    call C%q%init(stats_start_time, stats_sampling_interval)

    found = C%params%valid_path('case.statistics')
    if (found) then
       call json_get_or_default(C%params, 'case.statistics.enabled',&
                                logical_val, .true.)
       if (logical_val) then
          call C%q%add(C%fluid%mean%u)
          call C%q%add(C%fluid%mean%v)
          call C%q%add(C%fluid%mean%w)
          call C%q%add(C%fluid%mean%p)

          C%f_mf = mean_flow_output_t(C%fluid%mean, stats_start_time, &
                                      path = output_directory)

          call json_get(C%params, 'case.statistics.output_control', &
                        string_val)
          call json_get(C%params, 'case.statistics.output_value', &
                        stats_output_val)

          call C%s%add(C%f_mf, stats_output_val, string_val)
          call C%q%add(C%fluid%stats)

          C%f_stats_output = fluid_stats_output_t(C%fluid%stats, &
            stats_start_time, path = output_directory)
          call C%s%add(C%f_stats_output, stats_output_val, string_val)
       end if
    end if

<<<<<<< HEAD
!    if (C%params%stats_mean_sqr_flow) then
!       call C%q%add(C%fluid%mean_sqr%uu)
!       call C%q%add(C%fluid%mean_sqr%vv)
!       call C%q%add(C%fluid%mean_sqr%ww)
!       call C%q%add(C%fluid%mean_sqr%pp)

!       if (C%params%output_mean_sqr_flow) then
!          C%f_msqrf = mean_sqr_flow_output_t(C%fluid%mean_sqr, &
!                                             C%params%stats_begin, &
!                                             path = output_directory)
!          call C%s%add(C%f_msqrf, C%params%stats_write_par, &
!               C%params%stats_write_control)
!       end if
!    end if

=======
>>>>>>> dcc0534d
    !
    ! Setup joblimit
    !
    if (C%params%valid_path('case.job_timelimit')) then
       call json_get(C%params, 'case.job_timelimit', string_val)
       call jobctrl_set_time_limit(string_val)
    end if

    call neko_log%end_section()

  end subroutine case_init_common

  !> Deallocate a case
  subroutine case_free(C)
    type(case_t), intent(inout) :: C

    if (allocated(C%fluid)) then
       call C%fluid%free()
       deallocate(C%fluid)
    end if

    if (allocated(C%scalar)) then
       call C%scalar%free()
       deallocate(C%scalar)
    end if

    call C%msh%free()

    call C%s%free()

    call C%q%free()

  end subroutine case_free

end module case<|MERGE_RESOLUTION|>--- conflicted
+++ resolved
@@ -112,11 +112,7 @@
     end if
 
     call MPI_Bcast(integer_val, 1, MPI_INTEGER, 0, NEKO_COMM, ierr)
-<<<<<<< HEAD
-    if (pe_rank .ne. 0) allocate(character(len = integer_val) :: json_buffer)
-=======
     if (pe_rank .ne. 0) allocate(character(len=integer_val) :: json_buffer)
->>>>>>> dcc0534d
     call MPI_Bcast(json_buffer, integer_val, MPI_CHARACTER, 0, NEKO_COMM, ierr)
     call C%params%load_from_string(json_buffer)
 
@@ -476,24 +472,6 @@
        end if
     end if
 
-<<<<<<< HEAD
-!    if (C%params%stats_mean_sqr_flow) then
-!       call C%q%add(C%fluid%mean_sqr%uu)
-!       call C%q%add(C%fluid%mean_sqr%vv)
-!       call C%q%add(C%fluid%mean_sqr%ww)
-!       call C%q%add(C%fluid%mean_sqr%pp)
-
-!       if (C%params%output_mean_sqr_flow) then
-!          C%f_msqrf = mean_sqr_flow_output_t(C%fluid%mean_sqr, &
-!                                             C%params%stats_begin, &
-!                                             path = output_directory)
-!          call C%s%add(C%f_msqrf, C%params%stats_write_par, &
-!               C%params%stats_write_control)
-!       end if
-!    end if
-
-=======
->>>>>>> dcc0534d
     !
     ! Setup joblimit
     !
