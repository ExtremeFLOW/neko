! Copyright (c) 2020-2023, The Neko Authors
! All rights reserved.
!
! Redistribution and use in source and binary forms, with or without
! modification, are permitted provided that the following conditions
! are met:
!
!   * Redistributions of source code must retain the above copyright
!     notice, this list of conditions and the following disclaimer.
!
!   * Redistributions in binary form must reproduce the above
!     copyright notice, this list of conditions and the following
!     disclaimer in the documentation and/or other materials provided
!     with the distribution.
!
!   * Neither the name of the authors nor the names of its
!     contributors may be used to endorse or promote products derived
!     from this software without specific prior written permission.
!
! THIS SOFTWARE IS PROVIDED BY THE COPYRIGHT HOLDERS AND CONTRIBUTORS
! "AS IS" AND ANY EXPRESS OR IMPLIED WARRANTIES, INCLUDING, BUT NOT
! LIMITED TO, THE IMPLIED WARRANTIES OF MERCHANTABILITY AND FITNESS
! FOR A PARTICULAR PURPOSE ARE DISCLAIMED. IN NO EVENT SHALL THE
! COPYRIGHT OWNER OR CONTRIBUTORS BE LIABLE FOR ANY DIRECT, INDIRECT,
! INCIDENTAL, SPECIAL, EXEMPLARY, OR CONSEQUENTIAL DAMAGES (INCLUDING,
! BUT NOT LIMITED TO, PROCUREMENT OF SUBSTITUTE GOODS OR SERVICES;
! LOSS OF USE, DATA, OR PROFITS; OR BUSINESS INTERRUPTION) HOWEVER
! CAUSED AND ON ANY THEORY OF LIABILITY, WHETHER IN CONTRACT, STRICT
! LIABILITY, OR TORT (INCLUDING NEGLIGENCE OR OTHERWISE) ARISING IN
! ANY WAY OUT OF THE USE OF THIS SOFTWARE, EVEN IF ADVISED OF THE
! POSSIBILITY OF SUCH DAMAGE.
!
!> Defines a simulation case
module case
  use num_types
  use fluid_fctry
  use fluid_output
  use chkp_output
  use mean_sqr_flow_output
  use mean_flow_output
  use fluid_stats_output
  use mpi_types
  use mpi_f08
  use mesh_field
  use parmetis
  use redist
  use sampler
  use flow_ic    
  use stats
  use file
  use utils
  use mesh
  use comm
  use time_scheme_controller, only : time_scheme_controller_t
  use logger
  use jobctrl
  use user_intf  
  use scalar_pnpn ! todo directly load the pnpn? can we have other
  use json_module, only : json_file, json_core, json_value
  use json_utils, only : json_get, json_get_or_default
  use scratch_registry, only : scratch_registry_t, neko_scratch_registry
  use material_properties, only : material_properties_t
  implicit none
  
  type :: case_t
     type(mesh_t) :: msh
     type(json_file) :: params
     type(time_scheme_controller_t) :: ext_bdf
     real(kind=rp), dimension(10) :: tlag
     real(kind=rp), dimension(10) :: dtlag
     real(kind=rp) :: dt
     real(kind=rp) :: end_time
     type(sampler_t) :: s
     type(fluid_output_t) :: f_out
     type(fluid_stats_output_t) :: f_stats_output
     type(chkp_output_t) :: f_chkp
     type(mean_flow_output_t) :: f_mf
     type(mean_sqr_flow_output_t) :: f_msqrf
     type(stats_t) :: q   
     type(user_t) :: usr
     class(fluid_scheme_t), allocatable :: fluid
     type(scalar_pnpn_t), allocatable :: scalar 
<<<<<<< HEAD
     type(field_list_t) :: bc_field_list
=======
     type(material_properties_t):: material_properties
>>>>>>> 77c8ad3a
  end type case_t

  interface case_init
     module procedure case_init_from_file
  end interface case_init

  private :: case_init_from_file, case_init_from_json, case_init_common

contains

  !> Initialize a case from an input file @a case_file
  subroutine case_init_from_file(C, case_file)
    type(case_t), target, intent(inout) :: C
    character(len=*), intent(in) :: case_file
    integer :: ierr, integer_val
    character(len=:), allocatable :: json_buffer
   
    call neko_log%section('Case')
    call neko_log%message('Reading case file ' // trim(case_file))
    
    if (pe_rank .eq. 0) then
      call C%params%load_file(filename=trim(case_file))
      call C%params%print_to_string(json_buffer)
      integer_val = len(json_buffer)
    end if

    call MPI_Bcast(integer_val, 1, MPI_INTEGER, 0, NEKO_COMM, ierr)
    if (pe_rank .ne. 0) allocate(character(len=integer_val)::json_buffer)
    call MPI_Bcast(json_buffer, integer_val, MPI_CHARACTER, 0, NEKO_COMM, ierr)
    call C%params%load_from_string(json_buffer)

    deallocate(json_buffer)

    call case_init_common(C)
    
  end subroutine case_init_from_file

  !> Initialize a case from a JSON object describing a case
  subroutine case_init_from_json(C, case_json)
    type(case_t), target, intent(inout) :: C
    type(json_file), intent(in) :: case_json

    call neko_log%section('Case')
    call neko_log%message('Creating case from JSON object')

    C%params = case_json

    call case_init_common(C)
    
  end subroutine case_init_from_json

  !> Initialize a case from its (loaded) params object
  subroutine case_init_common(C)
    type(case_t), target, intent(inout) :: C
    character(len=:), allocatable :: output_directory
    integer :: lx = 0
    logical :: scalar = .false.
    type(file_t) :: msh_file, bdry_file, part_file
    type(mesh_fld_t) :: msh_part, parts
    logical :: found, logical_val
    integer :: integer_val
    real(kind=rp) :: real_val
    character(len=:), allocatable :: string_val
    real(kind=rp) :: stats_start_time, stats_output_val
    integer ::  stats_sampling_interval 
    integer :: output_dir_len
    integer :: n_simcomps, i
    type(json_core) :: core
    type(json_value), pointer :: json_val1, json_val2 
    type(json_file) :: json_subdict

    !
    ! Load mesh
    !
    call json_get(C%params, 'case.mesh_file', string_val)
    msh_file = file_t(string_val)
    
    call msh_file%read(C%msh)
    
    !
    ! Load Balancing
    !
    call json_get_or_default(C%params, 'case.load_balancing', logical_val,&
                             .false.)

    if (pe_size .gt. 1 .and. logical_val) then
       call neko_log%section('Load Balancing')
       call parmetis_partmeshkway(C%msh, parts)
       call redist_mesh(C%msh, parts)
       call neko_log%end_section()       
    end if

    !
    ! Time step
    !
    call json_get(C%params, 'case.timestep', C%dt)

    !
    ! End time
    !
    call json_get(C%params, 'case.end_time', C%end_time)

    !
    ! Setup user defined functions
    !
    call C%usr%init()
    call C%usr%user_mesh_setup(C%msh)


    !
    ! Material properties
    !
    call C%material_properties%init(C%params, C%usr)
    
    !
    ! Setup fluid scheme
    !
    call json_get(C%params, 'case.fluid.scheme', string_val)
    call fluid_scheme_factory(C%fluid, trim(string_val))

    call json_get(C%params, 'case.numerics.polynomial_order', lx)
    lx = lx + 1 ! add 1 to get poly order
    call C%fluid%init(C%msh, lx, C%params, C%usr, C%material_properties)

    
    !
    ! Setup scratch registry
    !
    neko_scratch_registry = scratch_registry_t(C%fluid%dm_Xh, 10, 10)

    !
    ! Setup scalar scheme
    !
    ! @todo no scalar factory for now, probably not needed
    if (C%params%valid_path('case.scalar')) then
       call json_get_or_default(C%params, 'case.scalar.enabled', scalar,&
                                .true.)
    end if

    if (scalar) then
       allocate(C%scalar)
       call C%scalar%init(C%msh, C%fluid%c_Xh, C%fluid%gs_Xh, C%params, C%usr,&
                          C%material_properties)
       call C%fluid%chkp%add_scalar(C%scalar%s)
    end if

    !
    ! Setup user defined conditions
    !
    if (C%params%valid_path('case.fluid.inflow_condition')) then
       call json_get(C%params, 'case.fluid.inflow_condition.type',&
                     string_val)
       if (trim(string_val) .eq. 'user') then
          call C%fluid%set_usr_inflow(C%usr%fluid_user_if)
       end if
    end if
    
    ! Setup source term for the scalar
    ! @todo should be expanded for user sources etc. Now copies the fluid one
    if (scalar) then
       logical_val = C%params%valid_path('case.scalar.source_term')
       call json_get_or_default(C%params, 'case.scalar.source_term.type',&
                                string_val, 'noforce')
       if (trim(string_val) .eq. 'user') then
          call C%scalar%set_source(trim(string_val), &
               usr_f=C%usr%scalar_user_f)
       else if (trim(string_val) .eq. 'user_vector') then
          call C%scalar%set_source(trim(string_val), &
               usr_f_vec=C%usr%scalar_user_f_vector)
       else
          call C%scalar%set_source(trim(string_val))
       end if

       call C%scalar%set_user_bc(C%usr%scalar_user_bc)
    end if

    !
    ! Setup initial conditions
    ! 
    call json_get(C%params, 'case.fluid.initial_condition.type',&
                  string_val)
    if (trim(string_val) .ne. 'user') then
       call set_flow_ic(C%fluid%u, C%fluid%v, C%fluid%w, C%fluid%p, &
            C%fluid%c_Xh, C%fluid%gs_Xh, string_val, C%params)
    else
       call set_flow_ic(C%fluid%u, C%fluid%v, C%fluid%w, C%fluid%p, &
            C%fluid%c_Xh, C%fluid%gs_Xh, C%usr%fluid_user_ic, C%params)
    end if

    ! Add initial conditions to BDF scheme (if present)
    select type(f => C%fluid)
    type is(fluid_pnpn_t)
       call f%ulag%set(f%u)
       call f%vlag%set(f%v)
       call f%wlag%set(f%w)
    end select


    allocate(C%bc_field_list%fields(4))
    C%bc_field_list%fields(1)%f => C%fluid%bc_field_u%field_bc
    C%bc_field_list%fields(2)%f => C%fluid%bc_field_v%field_bc
    C%bc_field_list%fields(3)%f => C%fluid%bc_field_w%field_bc
    C%bc_field_list%fields(4)%f => C%fluid%bc_field_prs%field_bc

    !
    ! Validate that the case is properly setup for time-stepping
    !
    call C%fluid%validate

    if (scalar) then
       call C%scalar%slag%set(C%scalar%s)
       call C%scalar%validate
    end if

    !
    ! Set order of timestepper
    !
    call json_get(C%params, 'case.numerics.time_order', integer_val)
    call C%ext_bdf%init(integer_val)

    !
    ! Get and process output directory
    !
    call json_get_or_default(C%params, 'case.output_directory',&
                             output_directory, '')

    output_dir_len = len(trim(output_directory))
    if (output_dir_len .gt. 0) then
       if (output_directory(output_dir_len:output_dir_len) .ne. "/") then
          output_directory = trim(output_directory)//"/"
          if (pe_rank .eq. 0) then
             call execute_command_line('mkdir -p '//output_directory)
          end if
       end if
    end if
    
    !
    ! Save boundary markings for fluid (if requested)
    ! 
    call json_get_or_default(C%params, 'case.output_boundary',&
                             logical_val, .false.)
    if (logical_val) then
       bdry_file = file_t(trim(output_directory)//'bdry.fld')
       call bdry_file%write(C%fluid%bdry)
    end if

    !
    ! Save mesh partitions (if requested)
    !
    call json_get_or_default(C%params, 'case.output_partitions',&
                             logical_val, .false.)
    if (logical_val) then
       call mesh_field_init(msh_part, C%msh, 'MPI_Rank')
       msh_part%data = pe_rank
       part_file = file_t(trim(output_directory)//'partitions.vtk')
       call part_file%write(msh_part)
       call mesh_field_free(msh_part)
    end if

    !
    ! Setup sampler
    !
    call C%s%init(C%end_time)
    if (scalar) then
       C%f_out = fluid_output_t(C%fluid, C%scalar, path=trim(output_directory))
    else
       C%f_out = fluid_output_t(C%fluid, path=trim(output_directory))
    end if

    call json_get_or_default(C%params, 'case.fluid.output_control',&
                             string_val, 'org')

    if (trim(string_val) .eq. 'org') then
       ! yes, it should be real_val below for type compatibility
       call json_get(C%params, 'case.nsamples', real_val)
       call C%s%add(C%f_out, real_val, 'nsamples')
    else if (trim(string_val) .eq. 'never') then
       ! Fix a dummy 0.0 output_value
       call C%s%add(C%f_out, 0.0_rp, string_val)
    else 
       call json_get(C%params, 'case.fluid.output_value', real_val)
       call C%s%add(C%f_out, real_val, string_val)
    end if   

    !
    ! Save checkpoints (if nothing specified, default to saving at end of sim)
    !
    call json_get_or_default(C%params, 'case.output_checkpoints',&
                             logical_val, .false.)
    if (logical_val) then
       C%f_chkp = chkp_output_t(C%fluid%chkp, path=output_directory)
       call json_get(C%params, 'case.checkpoint_control', string_val)
       call json_get(C%params, 'case.checkpoint_value', real_val)
       call C%s%add(C%f_chkp, real_val, string_val)
    end if

    !
    ! Setup statistics
    !
    
    ! Always init, so that we can call eval in simulation.f90 with no if.
    ! Note, don't use json_get_or_default here, because that will break the
    ! valid_path if statement below (the path will become valid always).
    call C%params%get('case.statistics.start_time', stats_start_time,&
                           found)
    if (.not. found) stats_start_time = 0.0_rp

    call C%params%get('case.statistics.sampling_interval', &
                           stats_sampling_interval, found)
    if (.not. found) stats_sampling_interval = 10

    call C%q%init(stats_start_time, stats_sampling_interval)

    found = C%params%valid_path('case.statistics')
    if (found) then
       call json_get_or_default(C%params, 'case.statistics.enabled',&
                                logical_val, .true.)
       if (logical_val) then
          call C%q%add(C%fluid%mean%u)
          call C%q%add(C%fluid%mean%v)
          call C%q%add(C%fluid%mean%w)
          call C%q%add(C%fluid%mean%p)

          C%f_mf = mean_flow_output_t(C%fluid%mean, stats_start_time, &
                                      path=output_directory)

          call json_get(C%params, 'case.statistics.output_control', &
                        string_val)
          call json_get(C%params, 'case.statistics.output_value', &
                        stats_output_val)
       
          call C%s%add(C%f_mf, stats_output_val, string_val)
          call C%q%add(C%fluid%stats)

          C%f_stats_output = fluid_stats_output_t(C%fluid%stats, &
            stats_start_time, path=output_directory)
          call C%s%add(C%f_stats_output, stats_output_val, string_val)
       end if
    end if

!    if (C%params%stats_mean_sqr_flow) then
!       call C%q%add(C%fluid%mean_sqr%uu)
!       call C%q%add(C%fluid%mean_sqr%vv)
!       call C%q%add(C%fluid%mean_sqr%ww)
!       call C%q%add(C%fluid%mean_sqr%pp)

!       if (C%params%output_mean_sqr_flow) then
!          C%f_msqrf = mean_sqr_flow_output_t(C%fluid%mean_sqr, &
!                                             C%params%stats_begin, &
!                                             path=output_directory)
!          call C%s%add(C%f_msqrf, C%params%stats_write_par, &
!               C%params%stats_write_control)
!       end if
!    end if

    !
    ! Setup joblimit
    !
    if (C%params%valid_path('case.job_timelimit')) then
       call json_get(C%params, 'case.job_timelimit', string_val)
       call jobctrl_set_time_limit(string_val)
    end if

    call neko_log%end_section()
    
  end subroutine case_init_common
  
  !> Deallocate a case 
  subroutine case_free(C)
    type(case_t), intent(inout) :: C

    if (allocated(C%fluid)) then
       call C%fluid%free()
       deallocate(C%fluid)
    end if

    if (allocated(C%scalar)) then
       call C%scalar%free()
       deallocate(C%scalar)
    end if

    call C%msh%free()

    call C%s%free()

    call C%q%free()
    
  end subroutine case_free
  
end module case<|MERGE_RESOLUTION|>--- conflicted
+++ resolved
@@ -80,11 +80,8 @@
      type(user_t) :: usr
      class(fluid_scheme_t), allocatable :: fluid
      type(scalar_pnpn_t), allocatable :: scalar 
-<<<<<<< HEAD
      type(field_list_t) :: bc_field_list
-=======
      type(material_properties_t):: material_properties
->>>>>>> 77c8ad3a
   end type case_t
 
   interface case_init
