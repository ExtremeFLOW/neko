! Copyright (c) 2020-2023, The Neko Authors
! All rights reserved.
!
! Redistribution and use in source and binary forms, with or without
! modification, are permitted provided that the following conditions
! are met:
!
!   * Redistributions of source code must retain the above copyright
!     notice, this list of conditions and the following disclaimer.
!
!   * Redistributions in binary form must reproduce the above
!     copyright notice, this list of conditions and the following
!     disclaimer in the documentation and/or other materials provided
!     with the distribution.
!
!   * Neither the name of the authors nor the names of its
!     contributors may be used to endorse or promote products derived
!     from this software without specific prior written permission.
!
! THIS SOFTWARE IS PROVIDED BY THE COPYRIGHT HOLDERS AND CONTRIBUTORS
! "AS IS" AND ANY EXPRESS OR IMPLIED WARRANTIES, INCLUDING, BUT NOT
! LIMITED TO, THE IMPLIED WARRANTIES OF MERCHANTABILITY AND FITNESS
! FOR A PARTICULAR PURPOSE ARE DISCLAIMED. IN NO EVENT SHALL THE
! COPYRIGHT OWNER OR CONTRIBUTORS BE LIABLE FOR ANY DIRECT, INDIRECT,
! INCIDENTAL, SPECIAL, EXEMPLARY, OR CONSEQUENTIAL DAMAGES (INCLUDING,
! BUT NOT LIMITED TO, PROCUREMENT OF SUBSTITUTE GOODS OR SERVICES;
! LOSS OF USE, DATA, OR PROFITS; OR BUSINESS INTERRUPTION) HOWEVER
! CAUSED AND ON ANY THEORY OF LIABILITY, WHETHER IN CONTRACT, STRICT
! LIABILITY, OR TORT (INCLUDING NEGLIGENCE OR OTHERWISE) ARISING IN
! ANY WAY OUT OF THE USE OF THIS SOFTWARE, EVEN IF ADVISED OF THE
! POSSIBILITY OF SUCH DAMAGE.
!
!> Defines a simulation case
module case
  use num_types, only : rp, sp, dp
  use fluid_pnpn, only : fluid_pnpn_t
  use fluid_scheme_incompressible, only : fluid_scheme_incompressible_t
  use fluid_scheme_base, only: fluid_scheme_base_t, fluid_scheme_base_factory
  use fluid_output, only : fluid_output_t
  use chkp_output, only : chkp_output_t
  use mesh_field, only : mesh_fld_t, mesh_field_init, mesh_field_free
  use parmetis, only : parmetis_partmeshkway
  use redist, only : redist_mesh
  use output_controller, only : output_controller_t
  use flow_ic, only : set_flow_ic
  use scalar_ic, only : set_scalar_ic
  use file, only : file_t
  use utils, only : neko_error
  use mesh, only : mesh_t
  use math, only : NEKO_EPS
  use comm
  use checkpoint, only: chkp_t
  use time_scheme_controller, only : time_scheme_controller_t
  use logger, only : neko_log, NEKO_LOG_QUIET
  use jobctrl, only : jobctrl_set_time_limit
  use user_intf, only : user_t
  use scalar_pnpn, only : scalar_pnpn_t
  use time_state, only : time_state_t
  use json_module, only : json_file
  use json_utils, only : json_get, json_get_or_default, json_extract_object
  use scratch_registry, only : scratch_registry_t, neko_scratch_registry
  use point_zone_registry, only: neko_point_zone_registry
  implicit none
  private
  type, public :: case_t
     type(mesh_t) :: msh
     type(json_file) :: params
     character(len=:), allocatable :: output_directory
     type(output_controller_t) :: output_controller
     type(fluid_output_t) :: f_out
     type(time_state_t) :: time
     type(chkp_output_t) :: chkp_out
     type(chkp_t) :: chkp
     type(user_t) :: user
     class(fluid_scheme_base_t), allocatable :: fluid
     type(scalar_pnpn_t), allocatable :: scalar
  end type case_t

  interface case_init
     module procedure case_init_from_file, case_init_from_json
  end interface case_init

  public :: case_init, case_free

contains

  !> Initialize a case from an input file @a case_file
  subroutine case_init_from_file(this, case_file)
    type(case_t), target, intent(inout) :: this
    character(len=*), intent(in) :: case_file
    integer :: ierr, integer_val
    character(len=:), allocatable :: json_buffer
    logical :: exist

    ! Check if the file exists
    inquire(file = trim(case_file), exist = exist)
    if (.not. exist) then
       call neko_error('The case file '//trim(case_file)//' does not exist.')
    end if

    call neko_log%section('Case')
    call neko_log%message('Reading case file ' // trim(case_file), &
         NEKO_LOG_QUIET)

    if (pe_rank .eq. 0) then
       call this%params%load_file(filename = trim(case_file))
       call this%params%print_to_string(json_buffer)
       integer_val = len(json_buffer)
    end if

    call MPI_Bcast(integer_val, 1, MPI_INTEGER, 0, NEKO_COMM, ierr)
    if (pe_rank .ne. 0) allocate(character(len = integer_val) :: json_buffer)
    call MPI_Bcast(json_buffer, integer_val, MPI_CHARACTER, 0, NEKO_COMM, ierr)
    call this%params%load_from_string(json_buffer)

    deallocate(json_buffer)

    call case_init_common(this)

  end subroutine case_init_from_file

  !> Initialize a case from a JSON object describing a case
  subroutine case_init_from_json(this, case_json)
    type(case_t), target, intent(inout) :: this
    type(json_file), intent(in) :: case_json

    call neko_log%section('Case')
    call neko_log%message('Creating case from JSON object', NEKO_LOG_QUIET)

    this%params = case_json

    call case_init_common(this)

  end subroutine case_init_from_json

  !> Initialize a case from its (loaded) params object
  subroutine case_init_common(this)
    type(case_t), target, intent(inout) :: this
    integer :: lx = 0
    logical :: scalar = .false.
    type(file_t) :: msh_file, bdry_file, part_file
    type(mesh_fld_t) :: msh_part, parts
    logical :: found, logical_val
    integer :: integer_val
    real(kind=rp) :: real_val
    character(len = :), allocatable :: string_val, name, file_format
    integer :: output_dir_len
    integer :: precision, layout
    type(json_file) :: scalar_params, numerics_params
    type(json_file) :: json_subdict

    !
    ! Setup user defined functions
    !
    call this%user%init()

    ! Run user startup routine
    call this%user%user_startup(this%params)

    !
    ! Load mesh
    !
    call json_get_or_default(this%params, 'case.mesh_file', string_val, &
         'no mesh')
    if (trim(string_val) .eq. 'no mesh') then
       call neko_error('The mesh_file keyword could not be found in the .' // &
            'case file. Often caused by incorrectly formatted json.')
    end if
    msh_file = file_t(string_val)

    call msh_file%read(this%msh)

    !
    ! Load Balancing
    !
    call json_get_or_default(this%params, 'case.load_balancing', logical_val,&
         .false.)

    if (pe_size .gt. 1 .and. logical_val) then
       call neko_log%section('Load Balancing')
       call parmetis_partmeshkway(this%msh, parts)
       call redist_mesh(this%msh, parts)

       ! store the balanced mesh (for e.g. restarts)
       string_val = trim(string_val(1:scan(trim(string_val), &
            '.', back = .true.) - 1)) // '_lb.nmsh'
       msh_file = file_t(string_val)
       call msh_file%write(this%msh)

       call neko_log%end_section()
    end if

    !
    ! Time step
    !
    call json_get_or_default(this%params, 'case.variable_timestep', &
         logical_val, .false.)
    if (.not. logical_val) then
       call json_get(this%params, 'case.timestep', this%time%dt)
    else
       ! randomly set an initial dt to get cfl when dt is variable
       this%time%dt = 1.0_rp
    end if

    !
    ! End time
    !
    call json_get(this%params, 'case.end_time', this%time%end_time)

    !
    ! Initialize point_zones registry
    !
    call neko_point_zone_registry%init(this%params, this%msh)

    ! Run user mesh motion routine
    call this%user%user_mesh_setup(this%msh)

    call json_extract_object(this%params, 'case.numerics', numerics_params)

    !
    ! Setup fluid scheme
    !
    call json_get(this%params, 'case.fluid.scheme', string_val)
    call fluid_scheme_base_factory(this%fluid, trim(string_val))

    call json_get(this%params, 'case.numerics.polynomial_order', lx)
    lx = lx + 1 ! add 1 to get number of gll points
    ! Set time lags in chkp
    this%chkp%tlag => this%time%tlag
    this%chkp%dtlag => this%time%dtlag
    call this%fluid%init(this%msh, lx, this%params, this%user, this%chkp)


    !
    ! Setup scratch registry
    !
    neko_scratch_registry = scratch_registry_t(this%fluid%dm_Xh, 10, 10)

    !
    ! Setup scalar scheme
    !
    ! @todo no scalar factory for now, probably not needed
    if (this%params%valid_path('case.scalar')) then
       call json_get_or_default(this%params, 'case.scalar.enabled', scalar, &
            .true.)
    end if

    if (scalar) then
       allocate(this%scalar)
       call json_extract_object(this%params, 'case.scalar', scalar_params)
       call this%scalar%init(this%msh, this%fluid%c_Xh, this%fluid%gs_Xh, &
<<<<<<< HEAD
            scalar_params, numerics_params, this%usr, this%chkp, &
=======
            scalar_params, numerics_params, this%user, this%chkp, &
>>>>>>> a37e08da
            this%fluid%ulag, this%fluid%vlag, this%fluid%wlag, &
            this%fluid%ext_bdf, this%fluid%rho)

    end if

    !
    ! Setup initial conditions
    !
    call json_get(this%params, 'case.fluid.initial_condition.type', &
         string_val)
    call json_extract_object(this%params, 'case.fluid.initial_condition', &
         json_subdict)

    call neko_log%section("Fluid initial condition ")

    if (trim(string_val) .ne. 'user') then
       call set_flow_ic(this%fluid%u, this%fluid%v, this%fluid%w, &
            this%fluid%p, this%fluid%c_Xh, this%fluid%gs_Xh, string_val, &
            json_subdict)
    else
       call json_get(this%params, 'case.fluid.scheme', string_val)
       if (trim(string_val) .eq. 'compressible') then
          call set_flow_ic(this%fluid%rho, &
               this%fluid%u, this%fluid%v, this%fluid%w, this%fluid%p, &
               this%fluid%c_Xh, this%fluid%gs_Xh, &
<<<<<<< HEAD
               this%usr%fluid_compressible_user_ic, this%params)
       else
          call set_flow_ic(this%fluid%u, this%fluid%v, this%fluid%w, &
               this%fluid%p, this%fluid%c_Xh, this%fluid%gs_Xh, &
               this%usr%fluid_user_ic, this%params)
=======
               this%user%fluid_compressible_user_ic, this%params)
       else
          call set_flow_ic(this%fluid%u, this%fluid%v, this%fluid%w, &
               this%fluid%p, this%fluid%c_Xh, this%fluid%gs_Xh, &
               this%user%fluid_user_ic, this%params)
>>>>>>> a37e08da
       end if
    end if

    call neko_log%end_section()

    if (scalar) then

       call json_get(this%params, 'case.scalar.initial_condition.type', &
            string_val)
       call json_extract_object(this%params, 'case.scalar.initial_condition', &
            json_subdict)

       call neko_log%section("Scalar initial condition ")

       if (trim(string_val) .ne. 'user') then
          call set_scalar_ic(this%scalar%s, &
               this%scalar%c_Xh, this%scalar%gs_Xh, string_val, json_subdict)
       else
          call set_scalar_ic(this%scalar%s, &
               this%scalar%c_Xh, this%scalar%gs_Xh, this%user%scalar_user_ic, &
               this%params)
       end if

       call neko_log%end_section()

    end if

    ! Add initial conditions to BDF scheme (if present)
    select type (f => this%fluid)
    type is (fluid_pnpn_t)
       call f%ulag%set(f%u)
       call f%vlag%set(f%v)
       call f%wlag%set(f%w)
    end select

    !
    ! Validate that the case is properly setup for time-stepping
    !
    call this%fluid%validate

    if (scalar) then
       call this%scalar%slag%set(this%scalar%s)
       call this%scalar%validate
    end if

    !
    ! Get and process output directory
    !
    call json_get_or_default(this%params, 'case.output_directory',&
         this%output_directory, '')

    output_dir_len = len(trim(this%output_directory))
    if (output_dir_len .gt. 0) then
       if (this%output_directory(output_dir_len:output_dir_len) .ne. "/") then
          this%output_directory = trim(this%output_directory)//"/"
          if (pe_rank .eq. 0) then
             call execute_command_line('mkdir -p '//this%output_directory)
          end if
       end if
    end if

    !
    ! Save mesh partitions (if requested)
    !
    call json_get_or_default(this%params, 'case.output_partitions',&
         logical_val, .false.)
    if (logical_val) then
       call mesh_field_init(msh_part, this%msh, 'MPI_Rank')
       msh_part%data = pe_rank
       part_file = file_t(trim(this%output_directory)//'partitions.vtk')
       call part_file%write(msh_part)
       call mesh_field_free(msh_part)
    end if

    !
    ! Setup output precision of the field files
    !
    call json_get_or_default(this%params, 'case.output_precision', string_val,&
         'single')

    if (trim(string_val) .eq. 'double') then
       precision = dp
    else
       precision = sp
    end if

    !
    ! Setup output layout of the field bp file
    !
    call json_get_or_default(this%params, 'case.output_layout', layout, 1)

    !
    ! Setup output_controller
    !
    call json_get_or_default(this%params, 'case.fluid.output_filename', &
         name, "field")
    call json_get_or_default(this%params, 'case.fluid.output_format', &
         file_format, 'fld')
    call this%output_controller%init(this%time%end_time)
    if (scalar) then
       call this%f_out%init(precision, this%fluid, this%scalar, name = name, &
            path = trim(this%output_directory), &
            fmt = trim(file_format), layout = layout)
    else
       call this%f_out%init(precision, this%fluid, name = name, &
            path = trim(this%output_directory), &
            fmt = trim(file_format), layout = layout)
    end if

    call json_get_or_default(this%params, 'case.fluid.output_control',&
         string_val, 'org')

    if (trim(string_val) .eq. 'org') then
       ! yes, it should be real_val below for type compatibility
       call json_get(this%params, 'case.nsamples', real_val)
       call this%output_controller%add(this%f_out, real_val, 'nsamples')
    else if (trim(string_val) .eq. 'never') then
       ! Fix a dummy 0.0 output_value
       call json_get_or_default(this%params, 'case.fluid.output_value', &
            real_val, 0.0_rp)
       call this%output_controller%add(this%f_out, 0.0_rp, string_val)
    else
       call json_get(this%params, 'case.fluid.output_value', real_val)
       call this%output_controller%add(this%f_out, real_val, string_val)
    end if

    !
    ! Save checkpoints (if nothing specified, default to saving at end of sim)
    !
    call json_get_or_default(this%params, 'case.output_checkpoints',&
         logical_val, .true.)
    if (logical_val) then
       call json_get_or_default(this%params, 'case.checkpoint_filename', &
            name, "fluid")
       call json_get_or_default(this%params, 'case.checkpoint_format', &
            string_val, "chkp")
       this%chkp_out = chkp_output_t(this%chkp, name = name,&
            path = this%output_directory, fmt = trim(string_val))
       call json_get_or_default(this%params, 'case.checkpoint_control', &
            string_val, "simulationtime")
       call json_get_or_default(this%params, 'case.checkpoint_value', &
            real_val, 1e10_rp)
       call this%output_controller%add(this%chkp_out, real_val, string_val, &
            NEKO_EPS)
    end if

    !
    ! Setup joblimit
    !
    if (this%params%valid_path('case.job_timelimit')) then
       call json_get(this%params, 'case.job_timelimit', string_val)
       call jobctrl_set_time_limit(string_val)
    end if

    !
    ! Initialize time and step
    !
    this%time%t = 0d0
    this%time%tstep = 0

    call neko_log%end_section()

  end subroutine case_init_common

  !> Deallocate a case
  subroutine case_free(this)
    type(case_t), intent(inout) :: this

    if (allocated(this%fluid)) then
       call this%fluid%free()
       deallocate(this%fluid)
    end if

    if (allocated(this%scalar)) then
       call this%scalar%free()
       deallocate(this%scalar)
    end if

    call this%msh%free()

    call this%f_out%free()

    call this%output_controller%free()

  end subroutine case_free

end module case<|MERGE_RESOLUTION|>--- conflicted
+++ resolved
@@ -249,11 +249,7 @@
        allocate(this%scalar)
        call json_extract_object(this%params, 'case.scalar', scalar_params)
        call this%scalar%init(this%msh, this%fluid%c_Xh, this%fluid%gs_Xh, &
-<<<<<<< HEAD
-            scalar_params, numerics_params, this%usr, this%chkp, &
-=======
             scalar_params, numerics_params, this%user, this%chkp, &
->>>>>>> a37e08da
             this%fluid%ulag, this%fluid%vlag, this%fluid%wlag, &
             this%fluid%ext_bdf, this%fluid%rho)
 
@@ -279,19 +275,11 @@
           call set_flow_ic(this%fluid%rho, &
                this%fluid%u, this%fluid%v, this%fluid%w, this%fluid%p, &
                this%fluid%c_Xh, this%fluid%gs_Xh, &
-<<<<<<< HEAD
-               this%usr%fluid_compressible_user_ic, this%params)
-       else
-          call set_flow_ic(this%fluid%u, this%fluid%v, this%fluid%w, &
-               this%fluid%p, this%fluid%c_Xh, this%fluid%gs_Xh, &
-               this%usr%fluid_user_ic, this%params)
-=======
                this%user%fluid_compressible_user_ic, this%params)
        else
           call set_flow_ic(this%fluid%u, this%fluid%v, this%fluid%w, &
                this%fluid%p, this%fluid%c_Xh, this%fluid%gs_Xh, &
                this%user%fluid_user_ic, this%params)
->>>>>>> a37e08da
        end if
     end if
 
