! Copyright (c) 2020-2023, The Neko Authors
! All rights reserved.
!
! Redistribution and use in source and binary forms, with or without
! modification, are permitted provided that the following conditions
! are met:
!
!   * Redistributions of source code must retain the above copyright
!     notice, this list of conditions and the following disclaimer.
!
!   * Redistributions in binary form must reproduce the above
!     copyright notice, this list of conditions and the following
!     disclaimer in the documentation and/or other materials provided
!     with the distribution.
!
!   * Neither the name of the authors nor the names of its
!     contributors may be used to endorse or promote products derived
!     from this software without specific prior written permission.
!
! THIS SOFTWARE IS PROVIDED BY THE COPYRIGHT HOLDERS AND CONTRIBUTORS
! "AS IS" AND ANY EXPRESS OR IMPLIED WARRANTIES, INCLUDING, BUT NOT
! LIMITED TO, THE IMPLIED WARRANTIES OF MERCHANTABILITY AND FITNESS
! FOR A PARTICULAR PURPOSE ARE DISCLAIMED. IN NO EVENT SHALL THE
! COPYRIGHT OWNER OR CONTRIBUTORS BE LIABLE FOR ANY DIRECT, INDIRECT,
! INCIDENTAL, SPECIAL, EXEMPLARY, OR CONSEQUENTIAL DAMAGES (INCLUDING,
! BUT NOT LIMITED TO, PROCUREMENT OF SUBSTITUTE GOODS OR SERVICES;
! LOSS OF USE, DATA, OR PROFITS; OR BUSINESS INTERRUPTION) HOWEVER
! CAUSED AND ON ANY THEORY OF LIABILITY, WHETHER IN CONTRACT, STRICT
! LIABILITY, OR TORT (INCLUDING NEGLIGENCE OR OTHERWISE) ARISING IN
! ANY WAY OUT OF THE USE OF THIS SOFTWARE, EVEN IF ADVISED OF THE
! POSSIBILITY OF SUCH DAMAGE.
!
!> Defines a simulation case
module case
  use num_types, only : rp, sp, dp
  use fluid_pnpn, only : fluid_pnpn_t
  use fluid_scheme_incompressible, only : fluid_scheme_incompressible_t
  use fluid_scheme_base, only: fluid_scheme_base_t, fluid_scheme_base_factory
  use fluid_output, only : fluid_output_t
  use chkp_output, only : chkp_output_t
  use mesh_field, only : mesh_fld_t, mesh_field_init, mesh_field_free
  use parmetis, only : parmetis_partmeshkway
  use redist, only : redist_mesh
  use output_controller, only : output_controller_t
  use flow_ic, only : set_flow_ic
  use scalar_ic, only : set_scalar_ic
  use file, only : file_t
  use utils, only : neko_error
  use mesh, only : mesh_t
  use math, only : NEKO_EPS
  use comm
  use checkpoint, only: chkp_t
  use time_scheme_controller, only : time_scheme_controller_t
  use logger, only : neko_log, NEKO_LOG_QUIET
  use jobctrl, only : jobctrl_set_time_limit
  use user_intf, only : user_t
  use scalar_pnpn, only : scalar_pnpn_t
<<<<<<< HEAD
  use scalar_scheme, only : scalar_scheme_t
=======
  use time_state, only : time_state_t
>>>>>>> 33c374a0
  use json_module, only : json_file
  use json_utils, only : json_get, json_get_or_default, json_extract_object, json_extract_item
  use scratch_registry, only : scratch_registry_t, neko_scratch_registry
  use point_zone_registry, only: neko_point_zone_registry
  use scalars, only : scalars_t
  implicit none
  private
  type, public :: case_t
     type(mesh_t) :: msh
     type(json_file) :: params
     character(len=:), allocatable :: output_directory
     type(output_controller_t) :: output_controller
     type(fluid_output_t) :: f_out
     type(time_state_t) :: time
     type(chkp_output_t) :: chkp_out
     type(chkp_t) :: chkp
     type(user_t) :: usr
     class(fluid_scheme_base_t), allocatable :: fluid
     type(scalars_t), allocatable :: scalars
  end type case_t

  interface case_init
     module procedure case_init_from_file, case_init_from_json
  end interface case_init

  public :: case_init, case_free

contains

  !> Initialize a case from an input file @a case_file
  subroutine case_init_from_file(this, case_file)
    type(case_t), target, intent(inout) :: this
    character(len=*), intent(in) :: case_file
    integer :: ierr, integer_val
    character(len=:), allocatable :: json_buffer
    logical :: exist

    ! Check if the file exists
    inquire(file = trim(case_file), exist = exist)
    if (.not. exist) then
       call neko_error('The case file '//trim(case_file)//' does not exist.')
    end if

    call neko_log%section('Case')
    call neko_log%message('Reading case file ' // trim(case_file), &
         NEKO_LOG_QUIET)

    if (pe_rank .eq. 0) then
       call this%params%load_file(filename = trim(case_file))
       call this%params%print_to_string(json_buffer)
       integer_val = len(json_buffer)
    end if

    call MPI_Bcast(integer_val, 1, MPI_INTEGER, 0, NEKO_COMM, ierr)
    if (pe_rank .ne. 0) allocate(character(len = integer_val) :: json_buffer)
    call MPI_Bcast(json_buffer, integer_val, MPI_CHARACTER, 0, NEKO_COMM, ierr)
    call this%params%load_from_string(json_buffer)

    deallocate(json_buffer)

    call case_init_common(this)

  end subroutine case_init_from_file

  !> Initialize a case from a JSON object describing a case
  subroutine case_init_from_json(this, case_json)
    type(case_t), target, intent(inout) :: this
    type(json_file), intent(in) :: case_json

    call neko_log%section('Case')
    call neko_log%message('Creating case from JSON object', NEKO_LOG_QUIET)

    this%params = case_json

    call case_init_common(this)

  end subroutine case_init_from_json

  !> Initialize a case from its (loaded) params object
  subroutine case_init_common(this)
    type(case_t), target, intent(inout) :: this
    integer :: lx = 0
    logical :: scalar = .false.
    type(file_t) :: msh_file, bdry_file, part_file
    type(mesh_fld_t) :: msh_part, parts
    logical :: found, logical_val
    integer :: integer_val
    real(kind=rp) :: real_val
    character(len = :), allocatable :: string_val, name
    integer :: output_dir_len
    integer :: precision
    type(json_file) :: scalar_params, numerics_params, scalars_params
    type(json_file) :: json_subdict
    integer :: n_scalars, i

    !
    ! Setup user defined functions
    !
    call this%usr%init()

    ! Run user startup routine
    call this%usr%user_startup(this%params)

    !
    ! Load mesh
    !
    call json_get_or_default(this%params, 'case.mesh_file', string_val, &
         'no mesh')
    if (trim(string_val) .eq. 'no mesh') then
       call neko_error('The mesh_file keyword could not be found in the .' // &
            'case file. Often caused by incorrectly formatted json.')
    end if
    msh_file = file_t(string_val)

    call msh_file%read(this%msh)

    !
    ! Load Balancing
    !
    call json_get_or_default(this%params, 'case.load_balancing', logical_val,&
         .false.)

    if (pe_size .gt. 1 .and. logical_val) then
       call neko_log%section('Load Balancing')
       call parmetis_partmeshkway(this%msh, parts)
       call redist_mesh(this%msh, parts)

       ! store the balanced mesh (for e.g. restarts)
       string_val = trim(string_val(1:scan(trim(string_val), &
            '.', back = .true.) - 1)) // '_lb.nmsh'
       msh_file = file_t(string_val)
       call msh_file%write(this%msh)

       call neko_log%end_section()
    end if

    !
    ! Time step
    !
    call json_get_or_default(this%params, 'case.variable_timestep', &
         logical_val, .false.)
    if (.not. logical_val) then
       call json_get(this%params, 'case.timestep', this%time%dt)
    else
       ! randomly set an initial dt to get cfl when dt is variable
       this%time%dt = 1.0_rp
    end if

    !
    ! End time
    !
    call json_get(this%params, 'case.end_time', this%time%end_time)

    !
    ! Initialize point_zones registry
    !
    call neko_point_zone_registry%init(this%params, this%msh)

    ! Run user mesh motion routine
    call this%usr%user_mesh_setup(this%msh)

    call json_extract_object(this%params, 'case.numerics', numerics_params)

    !
    ! Setup fluid scheme
    !
    call json_get(this%params, 'case.fluid.scheme', string_val)
    call fluid_scheme_base_factory(this%fluid, trim(string_val))

    call json_get(this%params, 'case.numerics.polynomial_order', lx)
    lx = lx + 1 ! add 1 to get number of gll points
    ! Set time lags in chkp
    this%chkp%tlag => this%time%tlag
    this%chkp%dtlag => this%time%dtlag
    call this%fluid%init(this%msh, lx, this%params, this%usr, this%chkp)


    !
    ! Setup scratch registry
    !
    neko_scratch_registry = scratch_registry_t(this%fluid%dm_Xh, 10, 10)

    !
    ! Setup scalar scheme
    !
    ! @todo no scalar factory for now, probably not needed
    scalar = .false.
    n_scalars = 0
    if (this%params%valid_path('case.scalar')) then
       call json_get_or_default(this%params, 'case.scalar.enabled', scalar,&
            .true.)
       n_scalars = 1
    else if (this%params%valid_path('case.scalars')) then
       call this%params%info('case.scalars', n_children = n_scalars)
       if (n_scalars > 0) then
          scalar = .true.
       end if
    end if

    if (scalar) then
       allocate(this%scalars)
       if (this%params%valid_path('case.scalar')) then
         ! For backward compatibility
         allocate(scalar_pnpn_t::this%scalars%scalar(1))
         call json_extract_object(this%params, 'case.scalar', scalar_params)
         call this%scalars%scalar(1)%init(this%msh, this%fluid%c_Xh, this%fluid%gs_Xh, &
              scalar_params, numerics_params, this%usr, this%chkp, this%fluid%ulag, &
              this%fluid%vlag, this%fluid%wlag, this%fluid%ext_bdf, &
              this%fluid%rho)
       else
         call json_extract_object(this%params, 'case.scalars', scalars_params)
         call this%scalars%init(n_scalars, this%msh, this%fluid%c_Xh, this%fluid%gs_Xh, &
               scalars_params, numerics_params, this%usr, this%chkp, this%fluid%ulag, &
               this%fluid%vlag, this%fluid%wlag, this%fluid%ext_bdf, &
               this%fluid%rho)
       end if
    end if

    !
    ! Setup initial conditions
    !
    call json_get(this%params, 'case.fluid.initial_condition.type', &
         string_val)
    call json_extract_object(this%params, 'case.fluid.initial_condition', &
         json_subdict)

    call neko_log%section("Fluid initial condition ")

    if (trim(string_val) .ne. 'user') then
       call set_flow_ic(this%fluid%u, this%fluid%v, this%fluid%w, &
            this%fluid%p, this%fluid%c_Xh, this%fluid%gs_Xh, string_val, &
            json_subdict)
    else
       call json_get(this%params, 'case.fluid.scheme', string_val)
       if (trim(string_val) .eq. 'compressible') then
          call set_flow_ic(this%fluid%rho_field, &
               this%fluid%u, this%fluid%v, this%fluid%w, this%fluid%p, &
               this%fluid%c_Xh, this%fluid%gs_Xh, this%usr%fluid_compressible_user_ic, &
               this%params)
       else
          call set_flow_ic(this%fluid%u, this%fluid%v, this%fluid%w, this%fluid%p,&
               this%fluid%c_Xh, this%fluid%gs_Xh, this%usr%fluid_user_ic, &
               this%params)
       end if
    end if

    call neko_log%end_section()

    if (scalar) then
       call neko_log%section("Scalar initial condition ")

       if (this%params%valid_path('case.scalar')) then
          ! For backward compatibility with single scalar
          call json_get(this%params, 'case.scalar.initial_condition.type', string_val)
          call json_extract_object(this%params, 'case.scalar.initial_condition', json_subdict)

          if (trim(string_val) .ne. 'user') then
             call set_scalar_ic(this%scalars%scalar(1)%s, &
                  this%scalars%scalar(1)%c_Xh, this%scalars%scalar(1)%gs_Xh, &
                  string_val, json_subdict)
          else
             call set_scalar_ic(this%scalars%scalar(1)%s, &
                  this%scalars%scalar(1)%c_Xh, this%scalars%scalar(1)%gs_Xh, &
                  this%usr%scalar_user_ic, this%params)
          end if

       else
          ! Handle multiple scalars
          do i = 1, n_scalars
            call json_extract_item(this%params, 'case.scalars', i, scalar_params)
            call json_get(scalar_params, 'initial_condition.type', string_val)
            call json_extract_object(scalar_params, 'initial_condition', json_subdict)
         
            if (trim(string_val) .ne. 'user') then
               call set_scalar_ic(this%scalars%scalar(i)%s, &
                    this%scalars%scalar(i)%c_Xh, this%scalars%scalar(i)%gs_Xh, &
                    string_val, json_subdict)
            else
               call set_scalar_ic(this%scalars%scalar(i)%s, &
                    this%scalars%scalar(i)%c_Xh, this%scalars%scalar(i)%gs_Xh, &
                    this%usr%scalars_user_ic, this%scalars%scalar(i)%name, this%params)
            end if
         end do
       end if

       call neko_log%end_section()
    end if

    ! Add initial conditions to BDF scheme (if present)
    select type (f => this%fluid)
    type is (fluid_pnpn_t)
       call f%ulag%set(f%u)
       call f%vlag%set(f%v)
       call f%wlag%set(f%w)
    end select

    !
    ! Validate that the case is properly setup for time-stepping
    !
    call this%fluid%validate

    if (scalar) then
       do i = 1, size(this%scalars%scalar)
          call this%scalars%scalar(i)%slag%set(this%scalars%scalar(i)%s)
          call this%scalars%scalar(i)%validate
       end do
    end if

    !
    ! Get and process output directory
    !
    call json_get_or_default(this%params, 'case.output_directory',&
         this%output_directory, '')

    output_dir_len = len(trim(this%output_directory))
    if (output_dir_len .gt. 0) then
       if (this%output_directory(output_dir_len:output_dir_len) .ne. "/") then
          this%output_directory = trim(this%output_directory)//"/"
          if (pe_rank .eq. 0) then
             call execute_command_line('mkdir -p '//this%output_directory)
          end if
       end if
    end if

    !
    ! Save mesh partitions (if requested)
    !
    call json_get_or_default(this%params, 'case.output_partitions',&
         logical_val, .false.)
    if (logical_val) then
       call mesh_field_init(msh_part, this%msh, 'MPI_Rank')
       msh_part%data = pe_rank
       part_file = file_t(trim(this%output_directory)//'partitions.vtk')
       call part_file%write(msh_part)
       call mesh_field_free(msh_part)
    end if

    !
    ! Setup output precision of the field files
    !
    call json_get_or_default(this%params, 'case.output_precision', string_val,&
         'single')

    if (trim(string_val) .eq. 'double') then
       precision = dp
    else
       precision = sp
    end if

    !
    ! Setup output_controller
    !
    call this%output_controller%init(this%time%end_time)
    call json_get_or_default(this%params, 'case.fluid.output_filename', &
         name, "field")
    if (scalar) then
       ! TODO: fix this for multiple scalars
       call this%f_out%init(precision, this%fluid, this%scalars%scalar(1), name = name, &
            path = trim(this%output_directory))
    else
       call this%f_out%init(precision, this%fluid, name = name, &
            path = trim(this%output_directory))
    end if

    call json_get_or_default(this%params, 'case.fluid.output_control',&
         string_val, 'org')

    if (trim(string_val) .eq. 'org') then
       ! yes, it should be real_val below for type compatibility
       call json_get(this%params, 'case.nsamples', real_val)
       call this%output_controller%add(this%f_out, real_val, 'nsamples')
    else if (trim(string_val) .eq. 'never') then
       ! Fix a dummy 0.0 output_value
       call json_get_or_default(this%params, 'case.fluid.output_value', &
            real_val, 0.0_rp)
       call this%output_controller%add(this%f_out, 0.0_rp, string_val)
    else
       call json_get(this%params, 'case.fluid.output_value', real_val)
       call this%output_controller%add(this%f_out, real_val, string_val)
    end if

    !
    ! Save checkpoints (if nothing specified, default to saving at end of sim)
    !
    call json_get_or_default(this%params, 'case.output_checkpoints',&
         logical_val, .true.)
    if (logical_val) then
       call json_get_or_default(this%params, 'case.checkpoint_filename', &
            name, "fluid")
       call json_get_or_default(this%params, 'case.checkpoint_format', &
            string_val, "chkp")
       this%chkp_out = chkp_output_t(this%chkp, name = name,&
            path = this%output_directory, fmt = trim(string_val))
       call json_get_or_default(this%params, 'case.checkpoint_control', &
            string_val, "simulationtime")
       call json_get_or_default(this%params, 'case.checkpoint_value', real_val,&
            1e10_rp)
       call this%output_controller%add(this%chkp_out, real_val, string_val, &
            NEKO_EPS)
    end if

    !
    ! Setup joblimit
    !
    if (this%params%valid_path('case.job_timelimit')) then
       call json_get(this%params, 'case.job_timelimit', string_val)
       call jobctrl_set_time_limit(string_val)
    end if

    call neko_log%end_section()

  end subroutine case_init_common

  !> Deallocate a case
  subroutine case_free(this)
    type(case_t), intent(inout) :: this

    if (allocated(this%fluid)) then
       call this%fluid%free()
       deallocate(this%fluid)
    end if

    if (allocated(this%scalars)) then
       call this%scalars%free()
       deallocate(this%scalars)
    end if

    call this%msh%free()

    call this%f_out%free()

    call this%output_controller%free()

  end subroutine case_free

end module case<|MERGE_RESOLUTION|>--- conflicted
+++ resolved
@@ -55,11 +55,8 @@
   use jobctrl, only : jobctrl_set_time_limit
   use user_intf, only : user_t
   use scalar_pnpn, only : scalar_pnpn_t
-<<<<<<< HEAD
   use scalar_scheme, only : scalar_scheme_t
-=======
   use time_state, only : time_state_t
->>>>>>> 33c374a0
   use json_module, only : json_file
   use json_utils, only : json_get, json_get_or_default, json_extract_object, json_extract_item
   use scratch_registry, only : scratch_registry_t, neko_scratch_registry
