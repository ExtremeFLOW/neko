! Copyright (c) 2020-2023, The Neko Authors
! All rights reserved.
!
! Redistribution and use in source and binary forms, with or without
! modification, are permitted provided that the following conditions
! are met:
!
!   * Redistributions of source code must retain the above copyright
!     notice, this list of conditions and the following disclaimer.
!
!   * Redistributions in binary form must reproduce the above
!     copyright notice, this list of conditions and the following
!     disclaimer in the documentation and/or other materials provided
!     with the distribution.
!
!   * Neither the name of the authors nor the names of its
!     contributors may be used to endorse or promote products derived
!     from this software without specific prior written permission.
!
! THIS SOFTWARE IS PROVIDED BY THE COPYRIGHT HOLDERS AND CONTRIBUTORS
! "AS IS" AND ANY EXPRESS OR IMPLIED WARRANTIES, INCLUDING, BUT NOT
! LIMITED TO, THE IMPLIED WARRANTIES OF MERCHANTABILITY AND FITNESS
! FOR A PARTICULAR PURPOSE ARE DISCLAIMED. IN NO EVENT SHALL THE
! COPYRIGHT OWNER OR CONTRIBUTORS BE LIABLE FOR ANY DIRECT, INDIRECT,
! INCIDENTAL, SPECIAL, EXEMPLARY, OR CONSEQUENTIAL DAMAGES (INCLUDING,
! BUT NOT LIMITED TO, PROCUREMENT OF SUBSTITUTE GOODS OR SERVICES;
! LOSS OF USE, DATA, OR PROFITS; OR BUSINESS INTERRUPTION) HOWEVER
! CAUSED AND ON ANY THEORY OF LIABILITY, WHETHER IN CONTRACT, STRICT
! LIABILITY, OR TORT (INCLUDING NEGLIGENCE OR OTHERWISE) ARISING IN
! ANY WAY OUT OF THE USE OF THIS SOFTWARE, EVEN IF ADVISED OF THE
! POSSIBILITY OF SUCH DAMAGE.
!
!> Defines a simulation case
module case
  use num_types, only : rp, sp, dp
  use fluid_pnpn, only : fluid_pnpn_t
  use fluid_scheme_incompressible, only : fluid_scheme_incompressible_t
  use fluid_scheme_base, only: fluid_scheme_base_t, fluid_scheme_base_factory
  use fluid_output, only : fluid_output_t
  use chkp_output, only : chkp_output_t
  use mesh_field, only : mesh_fld_t, mesh_field_init, mesh_field_free
  use parmetis, only : parmetis_partmeshkway
  use redist, only : redist_mesh
  use output_controller, only : output_controller_t
  use flow_ic, only : set_flow_ic
  use scalar_ic, only : set_scalar_ic
  use file, only : file_t
  use utils, only : neko_error
  use mesh, only : mesh_t
  use math, only : NEKO_EPS
  use comm
  use checkpoint, only: chkp_t
  use time_scheme_controller, only : time_scheme_controller_t
  use logger, only : neko_log, NEKO_LOG_QUIET
  use jobctrl, only : jobctrl_set_time_limit
  use user_intf, only : user_t
  use scalar_pnpn, only : scalar_pnpn_t
  use time_state, only : time_state_t
  use json_module, only : json_file
  use json_utils, only : json_get, json_get_or_default, json_extract_object
  use scratch_registry, only : scratch_registry_t, neko_scratch_registry
  use point_zone_registry, only: neko_point_zone_registry
  implicit none
  private
  type, public :: case_t
     type(mesh_t) :: msh
     type(json_file) :: params
     character(len=:), allocatable :: output_directory
     type(output_controller_t) :: output_controller
     type(fluid_output_t) :: f_out
     type(time_state_t) :: time
     type(chkp_output_t) :: chkp_out
     type(chkp_t) :: chkp
     type(user_t) :: usr
     class(fluid_scheme_base_t), allocatable :: fluid
     type(scalar_pnpn_t), allocatable :: scalar
  end type case_t

  interface case_init
     module procedure case_init_from_file, case_init_from_json
  end interface case_init

  public :: case_init, case_free

contains

  !> Initialize a case from an input file @a case_file
  subroutine case_init_from_file(this, case_file)
    type(case_t), target, intent(inout) :: this
    character(len=*), intent(in) :: case_file
    integer :: ierr, integer_val
    character(len=:), allocatable :: json_buffer
    logical :: exist

    ! Check if the file exists
    inquire(file = trim(case_file), exist = exist)
    if (.not. exist) then
       call neko_error('The case file '//trim(case_file)//' does not exist.')
    end if

    call neko_log%section('Case')
    call neko_log%message('Reading case file ' // trim(case_file), &
         NEKO_LOG_QUIET)

    if (pe_rank .eq. 0) then
       call this%params%load_file(filename = trim(case_file))
       call this%params%print_to_string(json_buffer)
       integer_val = len(json_buffer)
    end if

    call MPI_Bcast(integer_val, 1, MPI_INTEGER, 0, NEKO_COMM, ierr)
    if (pe_rank .ne. 0) allocate(character(len = integer_val) :: json_buffer)
    call MPI_Bcast(json_buffer, integer_val, MPI_CHARACTER, 0, NEKO_COMM, ierr)
    call this%params%load_from_string(json_buffer)

    deallocate(json_buffer)

    call case_init_common(this)

  end subroutine case_init_from_file

  !> Initialize a case from a JSON object describing a case
  subroutine case_init_from_json(this, case_json)
    type(case_t), target, intent(inout) :: this
    type(json_file), intent(in) :: case_json

    call neko_log%section('Case')
    call neko_log%message('Creating case from JSON object', NEKO_LOG_QUIET)

    this%params = case_json

    call case_init_common(this)

  end subroutine case_init_from_json

  !> Initialize a case from its (loaded) params object
  subroutine case_init_common(this)
    type(case_t), target, intent(inout) :: this
    integer :: lx = 0
    logical :: scalar = .false.
    type(file_t) :: msh_file, bdry_file, part_file
    type(mesh_fld_t) :: msh_part, parts
    logical :: found, logical_val
    integer :: integer_val
    real(kind=rp) :: real_val
    character(len = :), allocatable :: string_val, name
    integer :: output_dir_len
    integer :: precision, layout
    type(json_file) :: scalar_params, numerics_params
    type(json_file) :: json_subdict

    !
    ! Setup user defined functions
    !
    call this%usr%init()

    ! Run user startup routine
    call this%usr%user_startup(this%params)

    !
    ! Load mesh
    !
    call json_get_or_default(this%params, 'case.mesh_file', string_val, &
         'no mesh')
    if (trim(string_val) .eq. 'no mesh') then
       call neko_error('The mesh_file keyword could not be found in the .' // &
            'case file. Often caused by incorrectly formatted json.')
    end if
    msh_file = file_t(string_val)

    call msh_file%read(this%msh)

    !
    ! Load Balancing
    !
    call json_get_or_default(this%params, 'case.load_balancing', logical_val,&
         .false.)

    if (pe_size .gt. 1 .and. logical_val) then
       call neko_log%section('Load Balancing')
       call parmetis_partmeshkway(this%msh, parts)
       call redist_mesh(this%msh, parts)

       ! store the balanced mesh (for e.g. restarts)
       string_val = trim(string_val(1:scan(trim(string_val), &
            '.', back = .true.) - 1)) // '_lb.nmsh'
       msh_file = file_t(string_val)
       call msh_file%write(this%msh)

       call neko_log%end_section()
    end if

    !
    ! Time step
    !
    call json_get_or_default(this%params, 'case.variable_timestep', &
         logical_val, .false.)
    if (.not. logical_val) then
       call json_get(this%params, 'case.timestep', this%time%dt)
    else
       ! randomly set an initial dt to get cfl when dt is variable
       this%time%dt = 1.0_rp
    end if

    !
    ! End time
    !
    call json_get(this%params, 'case.end_time', this%time%end_time)

    !
    ! Initialize point_zones registry
    !
    call neko_point_zone_registry%init(this%params, this%msh)

    ! Run user mesh motion routine
    call this%usr%user_mesh_setup(this%msh)

    call json_extract_object(this%params, 'case.numerics', numerics_params)

    !
    ! Setup fluid scheme
    !
    call json_get(this%params, 'case.fluid.scheme', string_val)
    call fluid_scheme_base_factory(this%fluid, trim(string_val))

    call json_get(this%params, 'case.numerics.polynomial_order', lx)
    lx = lx + 1 ! add 1 to get number of gll points
    ! Set time lags in chkp
    this%chkp%tlag => this%time%tlag
    this%chkp%dtlag => this%time%dtlag
    call this%fluid%init(this%msh, lx, this%params, this%usr, this%chkp)


    !
    ! Setup scratch registry
    !
    neko_scratch_registry = scratch_registry_t(this%fluid%dm_Xh, 10, 10)

    !
    ! Setup scalar scheme
    !
    ! @todo no scalar factory for now, probably not needed
    if (this%params%valid_path('case.scalar')) then
       call json_get_or_default(this%params, 'case.scalar.enabled', scalar,&
            .true.)
    end if

    if (scalar) then
       allocate(this%scalar)
       call json_extract_object(this%params, 'case.scalar', scalar_params)
       call this%scalar%init(this%msh, this%fluid%c_Xh, this%fluid%gs_Xh, &
            scalar_params, numerics_params, this%usr, this%chkp, this%fluid%ulag, &
            this%fluid%vlag, this%fluid%wlag, this%fluid%ext_bdf, &
            this%fluid%rho)

    end if

    !
    ! Setup initial conditions
    !
    call json_get(this%params, 'case.fluid.initial_condition.type', &
         string_val)
    call json_extract_object(this%params, 'case.fluid.initial_condition', &
         json_subdict)

    call neko_log%section("Fluid initial condition ")

    if (trim(string_val) .ne. 'user') then
       call set_flow_ic(this%fluid%u, this%fluid%v, this%fluid%w, &
            this%fluid%p, this%fluid%c_Xh, this%fluid%gs_Xh, string_val, &
            json_subdict)
    else
       call json_get(this%params, 'case.fluid.scheme', string_val)
       if (trim(string_val) .eq. 'compressible') then
          call set_flow_ic(this%fluid%rho_field, &
               this%fluid%u, this%fluid%v, this%fluid%w, this%fluid%p, &
               this%fluid%c_Xh, this%fluid%gs_Xh, this%usr%fluid_compressible_user_ic, &
               this%params)
       else
          call set_flow_ic(this%fluid%u, this%fluid%v, this%fluid%w, this%fluid%p,&
               this%fluid%c_Xh, this%fluid%gs_Xh, this%usr%fluid_user_ic, &
               this%params)
       end if
    end if

    call neko_log%end_section()

    if (scalar) then

       call json_get(this%params, 'case.scalar.initial_condition.type', &
            string_val)
       call json_extract_object(this%params, 'case.scalar.initial_condition', &
            json_subdict)

       call neko_log%section("Scalar initial condition ")

       if (trim(string_val) .ne. 'user') then
          call set_scalar_ic(this%scalar%s, &
               this%scalar%c_Xh, this%scalar%gs_Xh, string_val, json_subdict)
       else
          call set_scalar_ic(this%scalar%s, &
               this%scalar%c_Xh, this%scalar%gs_Xh, this%usr%scalar_user_ic, &
               this%params)
       end if

       call neko_log%end_section()

    end if

    ! Add initial conditions to BDF scheme (if present)
    select type (f => this%fluid)
    type is (fluid_pnpn_t)
       call f%ulag%set(f%u)
       call f%vlag%set(f%v)
       call f%wlag%set(f%w)
    end select

    !
    ! Validate that the case is properly setup for time-stepping
    !
    call this%fluid%validate

    if (scalar) then
       call this%scalar%slag%set(this%scalar%s)
       call this%scalar%validate
    end if

    !
    ! Get and process output directory
    !
    call json_get_or_default(this%params, 'case.output_directory',&
         this%output_directory, '')

    output_dir_len = len(trim(this%output_directory))
    if (output_dir_len .gt. 0) then
       if (this%output_directory(output_dir_len:output_dir_len) .ne. "/") then
          this%output_directory = trim(this%output_directory)//"/"
          if (pe_rank .eq. 0) then
             call execute_command_line('mkdir -p '//this%output_directory)
          end if
       end if
    end if

    !
    ! Save mesh partitions (if requested)
    !
    call json_get_or_default(this%params, 'case.output_partitions',&
         logical_val, .false.)
    if (logical_val) then
       call mesh_field_init(msh_part, this%msh, 'MPI_Rank')
       msh_part%data = pe_rank
       part_file = file_t(trim(this%output_directory)//'partitions.vtk')
       call part_file%write(msh_part)
       call mesh_field_free(msh_part)
    end if

    !
    ! Setup output precision of the field files
    !
    call json_get_or_default(this%params, 'case.output_precision', string_val,&
         'single')

    if (trim(string_val) .eq. 'double') then
       precision = dp
    else
       precision = sp
    end if

    !
    ! Setup output layout of the field bp file
    !
    call json_get_or_default(this%params, 'case.output_layout', layout, 1)

    !
    ! Setup output_controller
    !
<<<<<<< HEAD
    call json_get_or_default(this%params, 'case.output_format', &
         string_val, 'fld')
    call this%output_controller%init(this%end_time)
    if (scalar) then
       call this%f_out%init(precision, this%fluid, this%scalar, &
            path = trim(this%output_directory), &
            fmt = trim(string_val), layout = layout)
    else
       call this%f_out%init(precision, this%fluid, &
            path = trim(this%output_directory), &
            fmt = trim(string_val), layout = layout)
=======
    call this%output_controller%init(this%time%end_time)
    call json_get_or_default(this%params, 'case.fluid.output_filename', &
         name, "field")
    if (scalar) then
       call this%f_out%init(precision, this%fluid, this%scalar, name = name, &
            path = trim(this%output_directory))
    else
       call this%f_out%init(precision, this%fluid, name = name, &
            path = trim(this%output_directory))
>>>>>>> 2d153d73
    end if

    call json_get_or_default(this%params, 'case.fluid.output_control',&
         string_val, 'org')

    if (trim(string_val) .eq. 'org') then
       ! yes, it should be real_val below for type compatibility
       call json_get(this%params, 'case.nsamples', real_val)
       call this%output_controller%add(this%f_out, real_val, 'nsamples')
    else if (trim(string_val) .eq. 'never') then
       ! Fix a dummy 0.0 output_value
       call json_get_or_default(this%params, 'case.fluid.output_value', &
            real_val, 0.0_rp)
       call this%output_controller%add(this%f_out, 0.0_rp, string_val)
    else
       call json_get(this%params, 'case.fluid.output_value', real_val)
       call this%output_controller%add(this%f_out, real_val, string_val)
    end if

    !
    ! Save checkpoints (if nothing specified, default to saving at end of sim)
    !
    call json_get_or_default(this%params, 'case.output_checkpoints',&
         logical_val, .true.)
    if (logical_val) then
       call json_get_or_default(this%params, 'case.checkpoint_filename', &
            name, "fluid")
       call json_get_or_default(this%params, 'case.checkpoint_format', &
            string_val, "chkp")
       this%chkp_out = chkp_output_t(this%chkp, name = name,&
            path = this%output_directory, fmt = trim(string_val))
       call json_get_or_default(this%params, 'case.checkpoint_control', &
            string_val, "simulationtime")
       call json_get_or_default(this%params, 'case.checkpoint_value', real_val,&
            1e10_rp)
       call this%output_controller%add(this%chkp_out, real_val, string_val, &
            NEKO_EPS)
    end if

    !
    ! Setup joblimit
    !
    if (this%params%valid_path('case.job_timelimit')) then
       call json_get(this%params, 'case.job_timelimit', string_val)
       call jobctrl_set_time_limit(string_val)
    end if

    call neko_log%end_section()

  end subroutine case_init_common

  !> Deallocate a case
  subroutine case_free(this)
    type(case_t), intent(inout) :: this

    if (allocated(this%fluid)) then
       call this%fluid%free()
       deallocate(this%fluid)
    end if

    if (allocated(this%scalar)) then
       call this%scalar%free()
       deallocate(this%scalar)
    end if

    call this%msh%free()

    call this%f_out%free()

    call this%output_controller%free()

  end subroutine case_free

end module case<|MERGE_RESOLUTION|>--- conflicted
+++ resolved
@@ -143,7 +143,7 @@
     logical :: found, logical_val
     integer :: integer_val
     real(kind=rp) :: real_val
-    character(len = :), allocatable :: string_val, name
+    character(len = :), allocatable :: string_val, name, file_format
     integer :: output_dir_len
     integer :: precision, layout
     type(json_file) :: scalar_params, numerics_params
@@ -374,29 +374,19 @@
     !
     ! Setup output_controller
     !
-<<<<<<< HEAD
-    call json_get_or_default(this%params, 'case.output_format', &
-         string_val, 'fld')
-    call this%output_controller%init(this%end_time)
-    if (scalar) then
-       call this%f_out%init(precision, this%fluid, this%scalar, &
-            path = trim(this%output_directory), &
-            fmt = trim(string_val), layout = layout)
-    else
-       call this%f_out%init(precision, this%fluid, &
-            path = trim(this%output_directory), &
-            fmt = trim(string_val), layout = layout)
-=======
-    call this%output_controller%init(this%time%end_time)
     call json_get_or_default(this%params, 'case.fluid.output_filename', &
          name, "field")
+    call json_get_or_default(this%params, 'case.fluid.output_format', &
+         file_format, 'fld')
+    call this%output_controller%init(this%time%end_time)
     if (scalar) then
        call this%f_out%init(precision, this%fluid, this%scalar, name = name, &
-            path = trim(this%output_directory))
+            path = trim(this%output_directory), &
+            fmt = trim(file_format), layout = layout)
     else
        call this%f_out%init(precision, this%fluid, name = name, &
-            path = trim(this%output_directory))
->>>>>>> 2d153d73
+            path = trim(this%output_directory), &
+            fmt = trim(file_format), layout = layout)
     end if
 
     call json_get_or_default(this%params, 'case.fluid.output_control',&
