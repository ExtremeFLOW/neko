! Copyright (c) 2020-2023, The Neko Authors
! All rights reserved.
!
! Redistribution and use in source and binary forms, with or without
! modification, are permitted provided that the following conditions
! are met:
!
!   * Redistributions of source code must retain the above copyright
!     notice, this list of conditions and the following disclaimer.
!
!   * Redistributions in binary form must reproduce the above
!     copyright notice, this list of conditions and the following
!     disclaimer in the documentation and/or other materials provided
!     with the distribution.
!
!   * Neither the name of the authors nor the names of its
!     contributors may be used to endorse or promote products derived
!     from this software without specific prior written permission.
!
! THIS SOFTWARE IS PROVIDED BY THE COPYRIGHT HOLDERS AND CONTRIBUTORS
! "AS IS" AND ANY EXPRESS OR IMPLIED WARRANTIES, INCLUDING, BUT NOT
! LIMITED TO, THE IMPLIED WARRANTIES OF MERCHANTABILITY AND FITNESS
! FOR A PARTICULAR PURPOSE ARE DISCLAIMED. IN NO EVENT SHALL THE
! COPYRIGHT OWNER OR CONTRIBUTORS BE LIABLE FOR ANY DIRECT, INDIRECT,
! INCIDENTAL, SPECIAL, EXEMPLARY, OR CONSEQUENTIAL DAMAGES (INCLUDING,
! BUT NOT LIMITED TO, PROCUREMENT OF SUBSTITUTE GOODS OR SERVICES;
! LOSS OF USE, DATA, OR PROFITS; OR BUSINESS INTERRUPTION) HOWEVER
! CAUSED AND ON ANY THEORY OF LIABILITY, WHETHER IN CONTRACT, STRICT
! LIABILITY, OR TORT (INCLUDING NEGLIGENCE OR OTHERWISE) ARISING IN
! ANY WAY OUT OF THE USE OF THIS SOFTWARE, EVEN IF ADVISED OF THE
! POSSIBILITY OF SUCH DAMAGE.
!
!> Defines a simulation case
module case
<<<<<<< HEAD
  use num_types
  use fluid_fctry
  use fluid_output
  use chkp_output
  use mean_sqr_flow_output
  use mean_flow_output
  use fluid_stats_output
  use mpi
  use mesh_field
  use parmetis
  use redist
  use sampler
  use flow_ic
=======
  use num_types, only : rp, sp, dp
  use fluid_fctry, only : fluid_scheme_factory
  use fluid_pnpn, only : fluid_pnpn_t
  use fluid_scheme, only : fluid_scheme_t
  use fluid_output, only : fluid_output_t
  use chkp_output, only : chkp_output_t
  use mean_sqr_flow_output, only : mean_sqr_flow_output_t
  use mean_flow_output, only : mean_flow_output_t
  use fluid_stats_output, only : fluid_stats_output_t
  use mpi_f08
  use mesh_field, only : mesh_fld_t, mesh_field_init, mesh_field_free
  use parmetis, only : parmetis_partmeshkway
  use redist, only : redist_mesh
  use sampler, only : sampler_t
  use flow_ic, only : set_flow_ic
>>>>>>> 63ed00d4
  use scalar_ic, only : set_scalar_ic
  use stats, only : stats_t
  use file, only : file_t
  use utils, only : neko_error
  use mesh, only : mesh_t
  use comm
  use time_scheme_controller, only : time_scheme_controller_t
  use logger, only : neko_log, NEKO_LOG_QUIET, LOG_SIZE
  use jobctrl, only :  jobctrl_set_time_limit
  use user_intf, only : user_t
  use scalar_pnpn, only : scalar_pnpn_t
  use json_module, only : json_file, json_core, json_value
  use json_utils, only : json_get, json_get_or_default
  use scratch_registry, only : scratch_registry_t, neko_scratch_registry
  use point_zone_registry, only: neko_point_zone_registry
  use material_properties, only : material_properties_t
  implicit none

  type :: case_t
     type(mesh_t) :: msh
     type(json_file) :: params
     type(time_scheme_controller_t) :: ext_bdf
     real(kind=rp), dimension(10) :: tlag
     real(kind=rp), dimension(10) :: dtlag
     real(kind=rp) :: dt
     real(kind=rp) :: end_time
     type(sampler_t) :: s
     type(fluid_output_t) :: f_out
     type(fluid_stats_output_t) :: f_stats_output
     type(chkp_output_t) :: f_chkp
     type(mean_flow_output_t) :: f_mf
     type(mean_sqr_flow_output_t) :: f_msqrf
     type(stats_t) :: q
     type(user_t) :: usr
     class(fluid_scheme_t), allocatable :: fluid
     type(scalar_pnpn_t), allocatable :: scalar
     type(material_properties_t):: material_properties
  end type case_t

  interface case_init
     module procedure case_init_from_file, case_init_from_json
  end interface case_init

  private :: case_init_from_file, case_init_from_json, case_init_common

contains

  !> Initialize a case from an input file @a case_file
  subroutine case_init_from_file(C, case_file)
    type(case_t), target, intent(inout) :: C
    character(len=*), intent(in) :: case_file
    integer :: ierr, integer_val
    character(len=:), allocatable :: json_buffer

    call neko_log%section('Case')
    call neko_log%message('Reading case file ' // trim(case_file), &
                          NEKO_LOG_QUIET)

    if (pe_rank .eq. 0) then
       call C%params%load_file(filename=trim(case_file))
       call C%params%print_to_string(json_buffer)
       integer_val = len(json_buffer)
    end if

    call MPI_Bcast(integer_val, 1, MPI_INTEGER, 0, NEKO_COMM, ierr)
    if (pe_rank .ne. 0) allocate(character(len=integer_val)::json_buffer)
    call MPI_Bcast(json_buffer, integer_val, MPI_CHARACTER, 0, NEKO_COMM, ierr)
    call C%params%load_from_string(json_buffer)

    deallocate(json_buffer)

    call case_init_common(C)

  end subroutine case_init_from_file

  !> Initialize a case from a JSON object describing a case
  subroutine case_init_from_json(C, case_json)
    type(case_t), target, intent(inout) :: C
    type(json_file), intent(in) :: case_json

    call neko_log%section('Case')
    call neko_log%message('Creating case from JSON object', NEKO_LOG_QUIET)

    C%params = case_json

    call case_init_common(C)

  end subroutine case_init_from_json

  !> Initialize a case from its (loaded) params object
  subroutine case_init_common(C)
    type(case_t), target, intent(inout) :: C
    character(len=:), allocatable :: output_directory
    integer :: lx = 0
    logical :: scalar = .false.
    type(file_t) :: msh_file, bdry_file, part_file
    type(mesh_fld_t) :: msh_part, parts
    logical :: found, logical_val
    integer :: integer_val
    real(kind=rp) :: real_val
    character(len=:), allocatable :: string_val
    real(kind=rp) :: stats_start_time, stats_output_val
    integer ::  stats_sampling_interval
    integer :: output_dir_len
    integer :: n_simcomps
    integer :: precision

    !
    ! Load mesh
    !
    call json_get(C%params, 'case.mesh_file', string_val)
    msh_file = file_t(string_val)

    call msh_file%read(C%msh)

    !
    ! Load Balancing
    !
    call json_get_or_default(C%params, 'case.load_balancing', logical_val,&
                             .false.)

    if (pe_size .gt. 1 .and. logical_val) then
       call neko_log%section('Load Balancing')
       call parmetis_partmeshkway(C%msh, parts)
       call redist_mesh(C%msh, parts)
       call neko_log%end_section()
    end if

    !
    ! Time step
    !
    call C%params%get('case.variable_timestep', logical_val, found)
    if (.not. logical_val) then
       call json_get(C%params, 'case.timestep', C%dt)
    else
       ! randomly set an initial dt to get cfl when dt is variable
       C%dt = 1.0_rp
    end if

    !
    ! End time
    !
    call json_get(C%params, 'case.end_time', C%end_time)

    !
    ! Initialize point_zones registry
    !
    call neko_point_zone_registry%init(C%params, C%msh)

    !
    ! Setup user defined functions
    !
    call C%usr%init()
    call C%usr%user_mesh_setup(C%msh)


    !
    ! Material properties
    !
    call C%material_properties%init(C%params, C%usr)

    !
    ! Setup fluid scheme
    !
    call json_get(C%params, 'case.fluid.scheme', string_val)
    call fluid_scheme_factory(C%fluid, trim(string_val))

    call json_get(C%params, 'case.numerics.polynomial_order', lx)
    lx = lx + 1 ! add 1 to get poly order
    call C%fluid%init(C%msh, lx, C%params, C%usr, C%material_properties)
    C%fluid%chkp%tlag => C%tlag
    C%fluid%chkp%dtlag => C%dtlag
    select type(f => C%fluid)
    type is(fluid_pnpn_t)
       f%chkp%abx1 => f%abx1
       f%chkp%abx2 => f%abx2
       f%chkp%aby1 => f%aby1
       f%chkp%aby2 => f%aby2
       f%chkp%abz1 => f%abz1
       f%chkp%abz2 => f%abz2
    end select


    !
    ! Setup scratch registry
    !
    neko_scratch_registry = scratch_registry_t(C%fluid%dm_Xh, 10, 10)

    !
    ! Setup scalar scheme
    !
    ! @todo no scalar factory for now, probably not needed
    if (C%params%valid_path('case.scalar')) then
       call json_get_or_default(C%params, 'case.scalar.enabled', scalar,&
                                .true.)
    end if

    if (scalar) then
       allocate(C%scalar)
       call C%scalar%init(C%msh, C%fluid%c_Xh, C%fluid%gs_Xh, C%params, C%usr,&
                          C%material_properties)
       call C%fluid%chkp%add_scalar(C%scalar%s)
       C%fluid%chkp%abs1 => C%scalar%abx1
       C%fluid%chkp%abs2 => C%scalar%abx2
       C%fluid%chkp%slag => C%scalar%slag
    end if

    !
    ! Setup user defined conditions
    !
    if (C%params%valid_path('case.fluid.inflow_condition')) then
       call json_get(C%params, 'case.fluid.inflow_condition.type',&
                     string_val)
       if (trim(string_val) .eq. 'user') then
          call C%fluid%set_usr_inflow(C%usr%fluid_user_if)
       end if
    end if

    ! Setup user boundary conditions for the scalar.
    if (scalar) then
       call C%scalar%set_user_bc(C%usr%scalar_user_bc)
    end if

    !
    ! Setup initial conditions
    !
    call json_get(C%params, 'case.fluid.initial_condition.type',&
                  string_val)
    if (trim(string_val) .ne. 'user') then
       call set_flow_ic(C%fluid%u, C%fluid%v, C%fluid%w, C%fluid%p, &
            C%fluid%c_Xh, C%fluid%gs_Xh, string_val, C%params)
    else
       call set_flow_ic(C%fluid%u, C%fluid%v, C%fluid%w, C%fluid%p, &
            C%fluid%c_Xh, C%fluid%gs_Xh, C%usr%fluid_user_ic, C%params)
    end if

    if (scalar) then
       call json_get(C%params, 'case.scalar.initial_condition.type', string_val)
       if (trim(string_val) .ne. 'user') then
          call set_scalar_ic(C%scalar%s, &
            C%scalar%c_Xh, C%scalar%gs_Xh, string_val, C%params)
       else
          call set_scalar_ic(C%scalar%s, &
            C%scalar%c_Xh, C%scalar%gs_Xh, C%usr%scalar_user_ic, C%params)
       end if
    end if

    ! Add initial conditions to BDF scheme (if present)
    select type(f => C%fluid)
    type is(fluid_pnpn_t)
       call f%ulag%set(f%u)
       call f%vlag%set(f%v)
       call f%wlag%set(f%w)
    end select

    !
    ! Validate that the case is properly setup for time-stepping
    !
    call C%fluid%validate

    if (scalar) then
       call C%scalar%slag%set(C%scalar%s)
       call C%scalar%validate
    end if

    !
    ! Set order of timestepper
    !
    call json_get(C%params, 'case.numerics.time_order', integer_val)
    call C%ext_bdf%init(integer_val)

    !
    ! Get and process output directory
    !
    call json_get_or_default(C%params, 'case.output_directory',&
                             output_directory, '')

    output_dir_len = len(trim(output_directory))
    if (output_dir_len .gt. 0) then
       if (output_directory(output_dir_len:output_dir_len) .ne. "/") then
          output_directory = trim(output_directory)//"/"
          if (pe_rank .eq. 0) then
             call execute_command_line('mkdir -p '//output_directory)
          end if
       end if
    end if

    !
    ! Save boundary markings for fluid (if requested)
    !
    call json_get_or_default(C%params, 'case.output_boundary',&
                             logical_val, .false.)
    if (logical_val) then
       bdry_file = file_t(trim(output_directory)//'bdry.fld')
       call bdry_file%write(C%fluid%bdry)
    end if

    !
    ! Save mesh partitions (if requested)
    !
    call json_get_or_default(C%params, 'case.output_partitions',&
                             logical_val, .false.)
    if (logical_val) then
       call mesh_field_init(msh_part, C%msh, 'MPI_Rank')
       msh_part%data = pe_rank
       part_file = file_t(trim(output_directory)//'partitions.vtk')
       call part_file%write(msh_part)
       call mesh_field_free(msh_part)
    end if

    !
    ! Setup output precision of the field files
    !
    call json_get_or_default(C%params, 'case.output_precision', string_val,&
         'single')

    if (trim(string_val) .eq. 'double') then
       precision = dp
    else
       precision = sp
    end if

    !
    ! Setup sampler
    !
    call C%s%init(C%end_time)
    if (scalar) then
       C%f_out = fluid_output_t(precision, C%fluid, C%scalar, &
            path=trim(output_directory))
    else
       C%f_out = fluid_output_t(precision, C%fluid, &
            path=trim(output_directory))
    end if

    call json_get_or_default(C%params, 'case.fluid.output_control',&
                             string_val, 'org')

    if (trim(string_val) .eq. 'org') then
       ! yes, it should be real_val below for type compatibility
       call json_get(C%params, 'case.nsamples', real_val)
       call C%s%add(C%f_out, real_val, 'nsamples')
    else if (trim(string_val) .eq. 'never') then
       ! Fix a dummy 0.0 output_value
       call json_get_or_default(C%params, 'case.fluid.output_value', real_val, &
                                0.0_rp)
       call C%s%add(C%f_out, 0.0_rp, string_val)
    else
       call json_get(C%params, 'case.fluid.output_value', real_val)
       call C%s%add(C%f_out, real_val, string_val)
    end if

    !
    ! Save checkpoints (if nothing specified, default to saving at end of sim)
    !
    call json_get_or_default(C%params, 'case.output_checkpoints',&
                             logical_val, .true.)
    if (logical_val) then
       call json_get_or_default(C%params, 'case.checkpoint_format', &
            string_val, "chkp")
       C%f_chkp = chkp_output_t(C%fluid%chkp, path=output_directory, &
            fmt=trim(string_val))
       call json_get_or_default(C%params, 'case.checkpoint_control', &
            string_val, "simulationtime")
       call json_get_or_default(C%params, 'case.checkpoint_value', real_val,&
            1e10_rp)
       call C%s%add(C%f_chkp, real_val, string_val)
    end if

    !
    ! Setup statistics
    !

    ! Always init, so that we can call eval in simulation.f90 with no if.
    ! Note, don't use json_get_or_default here, because that will break the
    ! valid_path if statement below (the path will become valid always).
    call C%params%get('case.statistics.start_time', stats_start_time,&
                           found)
    if (.not. found) stats_start_time = 0.0_rp

    call C%params%get('case.statistics.sampling_interval', &
                           stats_sampling_interval, found)
    if (.not. found) stats_sampling_interval = 10

    call C%q%init(stats_start_time, stats_sampling_interval)

    found = C%params%valid_path('case.statistics')
    if (found) then
       call json_get_or_default(C%params, 'case.statistics.enabled',&
                                logical_val, .true.)
       if (logical_val) then
          call C%q%add(C%fluid%mean%u)
          call C%q%add(C%fluid%mean%v)
          call C%q%add(C%fluid%mean%w)
          call C%q%add(C%fluid%mean%p)

          C%f_mf = mean_flow_output_t(C%fluid%mean, stats_start_time, &
                                      path=output_directory)

          call json_get(C%params, 'case.statistics.output_control', &
                        string_val)
          call json_get(C%params, 'case.statistics.output_value', &
                        stats_output_val)

          call C%s%add(C%f_mf, stats_output_val, string_val)
          call C%q%add(C%fluid%stats)

          C%f_stats_output = fluid_stats_output_t(C%fluid%stats, &
            stats_start_time, path=output_directory)
          call C%s%add(C%f_stats_output, stats_output_val, string_val)
       end if
    end if

!    if (C%params%stats_mean_sqr_flow) then
!       call C%q%add(C%fluid%mean_sqr%uu)
!       call C%q%add(C%fluid%mean_sqr%vv)
!       call C%q%add(C%fluid%mean_sqr%ww)
!       call C%q%add(C%fluid%mean_sqr%pp)

!       if (C%params%output_mean_sqr_flow) then
!          C%f_msqrf = mean_sqr_flow_output_t(C%fluid%mean_sqr, &
!                                             C%params%stats_begin, &
!                                             path=output_directory)
!          call C%s%add(C%f_msqrf, C%params%stats_write_par, &
!               C%params%stats_write_control)
!       end if
!    end if

    !
    ! Setup joblimit
    !
    if (C%params%valid_path('case.job_timelimit')) then
       call json_get(C%params, 'case.job_timelimit', string_val)
       call jobctrl_set_time_limit(string_val)
    end if

    call neko_log%end_section()

  end subroutine case_init_common

  !> Deallocate a case
  subroutine case_free(C)
    type(case_t), intent(inout) :: C

    if (allocated(C%fluid)) then
       call C%fluid%free()
       deallocate(C%fluid)
    end if

    if (allocated(C%scalar)) then
       call C%scalar%free()
       deallocate(C%scalar)
    end if

    call C%msh%free()

    call C%s%free()

    call C%q%free()

  end subroutine case_free

end module case<|MERGE_RESOLUTION|>--- conflicted
+++ resolved
@@ -32,21 +32,6 @@
 !
 !> Defines a simulation case
 module case
-<<<<<<< HEAD
-  use num_types
-  use fluid_fctry
-  use fluid_output
-  use chkp_output
-  use mean_sqr_flow_output
-  use mean_flow_output
-  use fluid_stats_output
-  use mpi
-  use mesh_field
-  use parmetis
-  use redist
-  use sampler
-  use flow_ic
-=======
   use num_types, only : rp, sp, dp
   use fluid_fctry, only : fluid_scheme_factory
   use fluid_pnpn, only : fluid_pnpn_t
@@ -56,13 +41,12 @@
   use mean_sqr_flow_output, only : mean_sqr_flow_output_t
   use mean_flow_output, only : mean_flow_output_t
   use fluid_stats_output, only : fluid_stats_output_t
-  use mpi_f08
+  use mpi
   use mesh_field, only : mesh_fld_t, mesh_field_init, mesh_field_free
   use parmetis, only : parmetis_partmeshkway
   use redist, only : redist_mesh
   use sampler, only : sampler_t
   use flow_ic, only : set_flow_ic
->>>>>>> 63ed00d4
   use scalar_ic, only : set_scalar_ic
   use stats, only : stats_t
   use file, only : file_t
