! Copyright (c) 2019-2021, The Neko Authors
! All rights reserved.
!
! Redistribution and use in source and binary forms, with or without
! modification, are permitted provided that the following conditions
! are met:
!
!   * Redistributions of source code must retain the above copyright
!     notice, this list of conditions and the following disclaimer.
!
!   * Redistributions in binary form must reproduce the above
!     copyright notice, this list of conditions and the following
!     disclaimer in the documentation and/or other materials provided
!     with the distribution.
!
!   * Neither the name of the authors nor the names of its
!     contributors may be used to endorse or promote products derived
!     from this software without specific prior written permission.
!
! THIS SOFTWARE IS PROVIDED BY THE COPYRIGHT HOLDERS AND CONTRIBUTORS
! "AS IS" AND ANY EXPRESS OR IMPLIED WARRANTIES, INCLUDING, BUT NOT
! LIMITED TO, THE IMPLIED WARRANTIES OF MERCHANTABILITY AND FITNESS
! FOR A PARTICULAR PURPOSE ARE DISCLAIMED. IN NO EVENT SHALL THE
! COPYRIGHT OWNER OR CONTRIBUTORS BE LIABLE FOR ANY DIRECT, INDIRECT,
! INCIDENTAL, SPECIAL, EXEMPLARY, OR CONSEQUENTIAL DAMAGES (INCLUDING,
! BUT NOT LIMITED TO, PROCUREMENT OF SUBSTITUTE GOODS OR SERVICES;
! LOSS OF USE, DATA, OR PROFITS; OR BUSINESS INTERRUPTION) HOWEVER
! CAUSED AND ON ANY THEORY OF LIABILITY, WHETHER IN CONTRACT, STRICT
! LIABILITY, OR TORT (INCLUDING NEGLIGENCE OR OTHERWISE) ARISING IN
! ANY WAY OUT OF THE USE OF THIS SOFTWARE, EVEN IF ADVISED OF THE
! POSSIBILITY OF SUCH DAMAGE.
!
!> MPI dervied types
module mpi_types
  use comm
  use re2
  use nmsh
  use stl
  use mpi_f08  
  use parameters
  implicit none
  private

  type(MPI_Datatype) :: MPI_NMSH_HEX    !< MPI dervied type for 3D Neko nmsh data
  type(MPI_Datatype) :: MPI_NMSH_QUAD   !< MPI dervied type for 2D Neko nmsh data
  type(MPI_Datatype) :: MPI_NMSH_ZONE   !< MPI dervied type for Neko nmsh zone data
  type(MPI_Datatype) :: MPI_NMSH_CURVE   !< MPI dervied type for Neko nmsh curved elements

  type(MPI_Datatype) :: MPI_RE2V1_DATA_XYZ !< MPI dervied type for 3D NEKTON re2 data
  type(MPI_Datatype) :: MPI_RE2V1_DATA_XY  !< MPI dervied type for 2D NEKTON re2 data
  type(MPI_Datatype) :: MPI_RE2V1_DATA_CV  !< MPI derived type for NEKTON re2 cv data
  type(MPI_Datatype) :: MPI_RE2V1_DATA_BC  !< MPI dervied type for NEKTON re2 bc data

  type(MPI_Datatype) :: MPI_RE2V2_DATA_XYZ !< MPI dervied type for 3D NEKTON re2 data
  type(MPI_Datatype) :: MPI_RE2V2_DATA_XY  !< MPI dervied type for 2D NEKTON re2 data
  type(MPI_Datatype) :: MPI_RE2V2_DATA_CV  !< MPI derived type for NEKTON re2 cv data
  type(MPI_Datatype) :: MPI_RE2V2_DATA_BC  !< MPI dervied type for NEKTON re2 bc data

  type(MPI_Datatype) :: MPI_NEKO_PARAMS    !< MPI dervied type for parameters

  type(MPI_Datatype) :: MPI_STL_HEADER     !< MPI Derived type for a STL header
  type(MPI_Datatype) :: MPI_STL_TRIANGLE   !< MPI derived type for a STL triangle

  integer :: MPI_REAL_SIZE             !< Size of MPI type real
  integer :: MPI_DOUBLE_PRECISION_SIZE !< Size of MPI type double precision
  integer :: MPI_CHARACTER_SIZE        !< Size of MPI type character
  integer :: MPI_INTEGER_SIZE          !< Size of MPI type integer
  integer :: MPI_LOGICAL_SIZE          !< Size of MPI type logical
  integer :: MPI_REAL_PREC_SIZE        !< Size of working precision REAL types

  ! Public dervied types and size definitions
  public :: MPI_NMSH_HEX, MPI_NMSH_QUAD, MPI_NMSH_ZONE, &
       MPI_NMSH_CURVE, &
       MPI_RE2V1_DATA_XYZ, MPI_RE2V1_DATA_XY, &
       MPI_RE2V1_DATA_CV, MPI_RE2V1_DATA_BC, &
       MPI_RE2V2_DATA_XYZ, MPI_RE2V2_DATA_XY, &
       MPI_RE2V2_DATA_CV, MPI_RE2V2_DATA_BC, &
       MPI_REAL_SIZE, MPI_DOUBLE_PRECISION_SIZE, &
       MPI_CHARACTER_SIZE, MPI_INTEGER_SIZE, &
       MPI_LOGICAL_SIZE, MPI_REAL_PREC_SIZE, &
       MPI_NEKO_PARAMS, MPI_STL_HEADER, MPI_STL_TRIANGLE

  ! Public subroutines
  public :: mpi_types_init, mpi_types_free

contains

  !> Define all MPI dervied types
  subroutine mpi_types_init
    integer :: ierr

    ! Define derived types
    call mpi_type_nmsh_hex_init
    call mpi_type_nmsh_quad_init
    call mpi_type_nmsh_zone_init
    call mpi_type_nmsh_curve_init

    call mpi_type_re2_xyz_init
    call mpi_type_re2_xy_init
    call mpi_type_re2_cv_init
    call mpi_type_re2_bc_init

    call mpi_type_neko_params_init

    call mpi_type_stl_header_init
    call mpi_type_stl_triangle_init

    ! Check sizes of MPI types
    call MPI_Type_size(MPI_REAL, MPI_REAL_SIZE, ierr)
    call MPI_Type_size(MPI_DOUBLE_PRECISION, MPI_DOUBLE_PRECISION_SIZE, ierr)
    call MPI_Type_size(MPI_CHARACTER, MPI_CHARACTER_SIZE, ierr)
    call MPI_Type_size(MPI_INTEGER, MPI_INTEGER_SIZE, ierr)
    call MPI_Type_size(MPI_LOGICAL, MPI_LOGICAL_SIZE, ierr)
    call MPI_Type_size(MPI_REAL_PRECISION, MPI_REAL_PREC_SIZE, ierr)

    call MPI_Barrier(NEKO_COMM, ierr)

  end subroutine mpi_types_init

  !> Define a MPI dervied type for a 3d nmsh hex
  subroutine mpi_type_nmsh_hex_init
    type(nmsh_hex_t) :: nmsh_hex
    type(MPI_Datatype) :: type(17)
    integer(kind=MPI_ADDRESS_KIND) :: disp(17), base
    integer :: len(17), i, ierr

    call MPI_Get_address(nmsh_hex%el_idx, disp(1), ierr)
    call MPI_Get_address(nmsh_hex%v(1)%v_idx, disp(2), ierr)
    call MPI_Get_address(nmsh_hex%v(1)%v_xyz, disp(3), ierr)
    call MPI_Get_address(nmsh_hex%v(2)%v_idx, disp(4), ierr)
    call MPI_Get_address(nmsh_hex%v(2)%v_xyz, disp(5), ierr)
    call MPI_Get_address(nmsh_hex%v(3)%v_idx, disp(6), ierr)
    call MPI_Get_address(nmsh_hex%v(3)%v_xyz, disp(7), ierr)
    call MPI_Get_address(nmsh_hex%v(4)%v_idx, disp(8), ierr)
    call MPI_Get_address(nmsh_hex%v(4)%v_xyz, disp(9), ierr)
    call MPI_Get_address(nmsh_hex%v(5)%v_idx, disp(10), ierr)
    call MPI_Get_address(nmsh_hex%v(5)%v_xyz, disp(11), ierr)
    call MPI_Get_address(nmsh_hex%v(6)%v_idx, disp(12), ierr)
    call MPI_Get_address(nmsh_hex%v(6)%v_xyz, disp(13), ierr)
    call MPI_Get_address(nmsh_hex%v(7)%v_idx, disp(14), ierr)
    call MPI_Get_address(nmsh_hex%v(7)%v_xyz, disp(15), ierr)
    call MPI_Get_address(nmsh_hex%v(8)%v_idx, disp(16), ierr)
    call MPI_Get_address(nmsh_hex%v(8)%v_xyz, disp(17), ierr)
    

    base = disp(1)
    do i = 1, 17
       disp(i) = MPI_Aint_diff(disp(i), base)
    end do

    len(1) = 1
    len(2:16:2) = 1
    len(3:17:2) = 3

    type(1) = MPI_INTEGER
    type(2:16:2) = MPI_INTEGER
    type(3:17:2) = MPI_DOUBLE_PRECISION
    call MPI_Type_create_struct(17, len, disp, type, MPI_NMSH_HEX, ierr)
    call MPI_Type_commit(MPI_NMSH_HEX, ierr)    
  end subroutine mpi_type_nmsh_hex_init

  !> Define a MPI dervied type for a 2d nmsh quad
  subroutine mpi_type_nmsh_quad_init
    type(nmsh_quad_t) :: nmsh_quad
    type(MPI_Datatype) :: type(9)
    integer(kind=MPI_ADDRESS_KIND) :: disp(9), base
    integer :: len(9), i, ierr

    call MPI_Get_address(nmsh_quad%el_idx, disp(1), ierr)
    call MPI_Get_address(nmsh_quad%v(1)%v_idx, disp(2), ierr)
    call MPI_Get_address(nmsh_quad%v(1)%v_xyz, disp(3), ierr)
    call MPI_Get_address(nmsh_quad%v(2)%v_idx, disp(4), ierr)
    call MPI_Get_address(nmsh_quad%v(2)%v_xyz, disp(5), ierr)
    call MPI_Get_address(nmsh_quad%v(3)%v_idx, disp(6), ierr)
    call MPI_Get_address(nmsh_quad%v(3)%v_xyz, disp(7), ierr)
    call MPI_Get_address(nmsh_quad%v(4)%v_idx, disp(8), ierr)
    call MPI_Get_address(nmsh_quad%v(4)%v_xyz, disp(9), ierr)
    

    base = disp(1)
    do i = 1, 9
       disp(i) = MPI_Aint_diff(disp(i), base)
    end do

    len(1) = 1
    len(2:8:2) = 1
    len(3:9:2) = 3

    type(1) = MPI_INTEGER
    type(2:8:2) = MPI_INTEGER
    type(3:9:2) = MPI_DOUBLE_PRECISION
    call MPI_Type_create_struct(9, len, disp, type, MPI_NMSH_QUAD, ierr)
    call MPI_Type_commit(MPI_NMSH_QUAD, ierr)    
  end subroutine mpi_type_nmsh_quad_init

  !> Define a MPI derived type for a nmsh zone
  subroutine mpi_type_nmsh_zone_init
    type(nmsh_zone_t) :: nmsh_zone
    type(MPI_Datatype) :: type(6)
    integer(kind=MPI_ADDRESS_KIND) :: disp(6), base
    integer :: len(6), i, ierr

    call MPI_Get_address(nmsh_zone%e, disp(1), ierr)
    call MPI_Get_address(nmsh_zone%f, disp(2), ierr)
    call MPI_Get_address(nmsh_zone%p_e, disp(3), ierr)
    call MPI_Get_address(nmsh_zone%p_f, disp(4), ierr)
    call MPI_Get_address(nmsh_zone%glb_pt_ids, disp(5), ierr)
    call MPI_Get_address(nmsh_zone%type, disp(6), ierr)

    base = disp(1)
    do i = 1, 6
       disp(i) = MPI_Aint_diff(disp(i), base)
    end do

    len(1:4) = 1
    len(5) = 4
    len(6) = 1
    type = MPI_INTEGER

    call MPI_Type_create_struct(6, len, disp, type, MPI_NMSH_ZONE, ierr)
    call MPI_Type_commit(MPI_NMSH_ZONE, ierr)
    
  end subroutine mpi_type_nmsh_zone_init
 
  !> Define a MPI derived type for a nmsh curved element
  subroutine mpi_type_nmsh_curve_init
    type(nmsh_curve_el_t) :: nmsh_curve_el
    type(MPI_Datatype) :: type(3)
    integer(kind=MPI_ADDRESS_KIND) :: disp(3), base
    integer :: len(3), i, ierr

    call MPI_Get_address(nmsh_curve_el%e, disp(1), ierr)
    call MPI_Get_address(nmsh_curve_el%curve_data, disp(2), ierr)
    call MPI_Get_address(nmsh_curve_el%type, disp(3), ierr)

    base = disp(1)
    do i = 1, 3
       disp(i) = MPI_Aint_diff(disp(i), base)
    end do

    len(1) = 1
    len(2) = 5*12
    len(3) = 12
    type(1) = MPI_INTEGER
    type(2) = MPI_DOUBLE_PRECISION
    type(3) = MPI_INTEGER

    call MPI_Type_create_struct(3, len, disp, type, MPI_NMSH_CURVE, ierr)
    call MPI_Type_commit(MPI_NMSH_CURVE, ierr)
    
  end subroutine mpi_type_nmsh_curve_init
  
 
  !> Define a MPI derived type for a 3d re2 data
  subroutine mpi_type_re2_xyz_init
    type(re2v1_xyz_t) :: re2v1_data
    type(re2v2_xyz_t) :: re2v2_data
    type(MPI_Datatype) :: type(4)
    integer(kind=MPI_ADDRESS_KIND) :: disp(4), base    
    integer :: len(4), ierr, i

    !
    ! Setup version 1
    !
    
    call MPI_Get_address(re2v1_data%rgroup, disp(1), ierr)
    call MPI_Get_address(re2v1_data%x, disp(2), ierr)
    call MPI_Get_address(re2v1_data%y, disp(3), ierr)
    call MPI_Get_address(re2v1_data%z, disp(4), ierr)

    base = disp(1)
    do i = 1, 4
       disp(i) = MPI_Aint_diff(disp(i), base)
    end do

    len = 8
    len(1) = 1
    type = MPI_REAL

    call MPI_Type_create_struct(4, len, disp, type, MPI_RE2V1_DATA_XYZ, ierr)
    call MPI_Type_commit(MPI_RE2V1_DATA_XYZ, ierr)

    !
    ! Setup version 2
    !
    
    call MPI_Get_address(re2v2_data%rgroup, disp(1), ierr)
    call MPI_Get_address(re2v2_data%x, disp(2), ierr)
    call MPI_Get_address(re2v2_data%y, disp(3), ierr)
    call MPI_Get_address(re2v2_data%z, disp(4), ierr)

    base = disp(1)
    do i = 1, 4
       disp(i) = MPI_Aint_diff(disp(i), base)
    end do

    len = 8
    len(1) = 1
    type = MPI_DOUBLE_PRECISION

    call MPI_Type_create_struct(4, len, disp, type, MPI_RE2V2_DATA_XYZ, ierr)
    call MPI_Type_commit(MPI_RE2V2_DATA_XYZ, ierr)

  end subroutine mpi_type_re2_xyz_init

  !> Define a MPI derived type for a 2d re2 data
  subroutine mpi_type_re2_xy_init
    type(re2v1_xy_t) :: re2v1_data
    type(re2v2_xy_t) :: re2v2_data
    type(MPI_Datatype) :: type(3)
    integer(kind=MPI_ADDRESS_KIND) :: disp(3), base    
    integer :: len(3), ierr, i

    !
    ! Setup version 1
    !

    call MPI_Get_address(re2v1_data%rgroup, disp(1), ierr)
    call MPI_Get_address(re2v1_data%x, disp(2), ierr)
    call MPI_Get_address(re2v1_data%y, disp(3), ierr)

    base = disp(1)
    do i = 1, 3
       disp(i) = MPI_Aint_diff(disp(i), base)
    end do

    len = 4
    len(1) = 1
    type = MPI_REAL

    call MPI_Type_create_struct(3, len, disp, type, MPI_RE2V1_DATA_XY, ierr)
    call MPI_Type_commit(MPI_RE2V1_DATA_XY, ierr)
    
    !
    ! Setup version 2
    !

    call MPI_Get_address(re2v2_data%rgroup, disp(1), ierr)
    call MPI_Get_address(re2v2_data%x, disp(2), ierr)
    call MPI_Get_address(re2v2_data%y, disp(3), ierr)

    base = disp(1)
    do i = 1, 3
       disp(i) = MPI_Aint_diff(disp(i), base)
    end do

    len = 4
    len(1) = 1
    type = MPI_DOUBLE_PRECISION

    call MPI_Type_create_struct(3, len, disp, type, MPI_RE2V2_DATA_XY, ierr)
    call MPI_Type_commit(MPI_RE2V2_DATA_XY, ierr)

  end subroutine mpi_type_re2_xy_init

  !> Define a MPI dervied type for re2 cv data
  subroutine mpi_type_re2_cv_init
    type(re2v1_curve_t) :: re2v1_data
    type(re2v2_curve_t) :: re2v2_data
    type(MPI_Datatype) :: type(4)
    integer(kind=MPI_ADDRESS_KIND) :: disp(4), base
    integer :: len(4), ierr, i

    !
    ! Setup version 1
    !
    
    call MPI_Get_address(re2v1_data%elem, disp(1), ierr)
    call MPI_Get_address(re2v1_data%zone, disp(2), ierr)
    call MPI_Get_address(re2v1_data%point, disp(3), ierr)
    call MPI_Get_address(re2v1_data%type, disp(4), ierr)

    base = disp(1)
    do i = 1, 4
       disp(i) = MPI_Aint_diff(disp(i), base)
    end do

    len(1:2) = 1
    len(3) = 5
    len(4) = 4
    type(1:2) = MPI_INTEGER
    type(3) = MPI_REAL
    type(4) = MPI_CHARACTER

    call MPI_Type_create_struct(4, len, disp, type, MPI_RE2V1_DATA_CV, ierr)
    call MPI_Type_commit(MPI_RE2V1_DATA_CV, ierr)

    !
    ! Setup version 2
    !
    
    call MPI_Get_address(re2v2_data%elem, disp(1), ierr)
    call MPI_Get_address(re2v2_data%zone, disp(2), ierr)
    call MPI_Get_address(re2v2_data%point, disp(3), ierr)
    call MPI_Get_address(re2v2_data%type, disp(4), ierr)

    base = disp(1)
    do i = 1, 4
       disp(i) = MPI_Aint_diff(disp(i), base)
    end do

    len(1:2) = 1
    len(3) = 5
    len(4) = 8
    type(1:2) = MPI_DOUBLE_PRECISION
    type(3) = MPI_DOUBLE_PRECISION
    type(4) = MPI_CHARACTER

    call MPI_Type_create_struct(4, len, disp, type, MPI_RE2V2_DATA_CV, ierr)
    call MPI_Type_commit(MPI_RE2V2_DATA_CV, ierr)
    
  end subroutine mpi_type_re2_cv_init
  
  !> Define a MPI dervied type for re2 bc data
  subroutine mpi_type_re2_bc_init
    type(re2v1_bc_t) :: re2v1_data
    type(re2v2_bc_t) :: re2v2_data
    type(MPI_Datatype) :: type(4)
    integer(kind=MPI_ADDRESS_KIND) :: disp(4), base
    integer :: len(4), ierr, i

    !
    ! Setup version 1
    !

    call MPI_Get_address(re2v1_data%elem, disp(1), ierr)
    call MPI_Get_address(re2v1_data%face, disp(2), ierr)
    call MPI_Get_address(re2v1_data%bc_data, disp(3), ierr)
    call MPI_Get_address(re2v1_data%type, disp(4), ierr)

    base = disp(1)
    do i = 1, 4
       disp(i) = MPI_Aint_diff(disp(i), base)
    end do

    len(1:2) = 1
    len(3) = 5
    len(4) = 4
    type(1:2) = MPI_INTEGER
    type(3) = MPI_REAL
    type(4) = MPI_CHARACTER

    call MPI_Type_create_struct(4, len, disp, type, MPI_RE2V1_DATA_BC, ierr)
    call MPI_Type_commit(MPI_RE2V1_DATA_BC, ierr)

    !
    ! Setup version 2
    !

    call MPI_Get_address(re2v2_data%elem, disp(1), ierr)
    call MPI_Get_address(re2v2_data%face, disp(2), ierr)
    call MPI_Get_address(re2v2_data%bc_data, disp(3), ierr)
    call MPI_Get_address(re2v2_data%type, disp(4), ierr)

    base = disp(1)
    do i = 1, 4
       disp(i) = MPI_Aint_diff(disp(i), base)
    end do

    len(1:2) = 1
    len(3) = 5
    len(4) = 8
    type(1:2) = MPI_DOUBLE_PRECISION
    type(3) = MPI_DOUBLE_PRECISIOn
    type(4) = MPI_CHARACTER

    call MPI_Type_create_struct(4, len, disp, type, MPI_RE2V2_DATA_BC, ierr)
    call MPI_Type_commit(MPI_RE2V2_DATA_BC, ierr)
    
  end subroutine mpi_type_re2_bc_init

  !> Define a MPI derived type for parameters
  subroutine mpi_type_neko_params_init
    type(param_t) :: param_data
<<<<<<< HEAD
    integer, parameter :: n_param = 43
=======
    integer, parameter :: n_param = 42
>>>>>>> 23eff735
    type(MPI_Datatype) :: type(n_param)
    integer(kind=MPI_ADDRESS_KIND) :: disp(n_param), base    
    integer :: len(n_param), ierr
    integer :: i

    call MPI_Get_address(param_data%nsamples, disp(1), ierr)
    call MPI_Get_address(param_data%output_bdry, disp(2), ierr)
    call MPI_Get_address(param_data%output_part, disp(3), ierr)
    call MPI_Get_address(param_data%output_chkp, disp(4), ierr)
    call MPI_Get_address(param_data%dt, disp(5), ierr)
    call MPI_Get_address(param_data%T_end, disp(6), ierr)
    call MPI_Get_address(param_data%rho, disp(7), ierr)
    call MPI_Get_address(param_data%mu, disp(8), ierr)
    call MPI_Get_address(param_data%Re, disp(9), ierr)
    call MPI_Get_address(param_data%uinf, disp(10), ierr)
    call MPI_Get_address(param_data%abstol_vel, disp(11), ierr)
    call MPI_Get_address(param_data%abstol_prs, disp(12), ierr)
    call MPI_Get_address(param_data%ksp_vel, disp(13), ierr)
    call MPI_Get_address(param_data%ksp_prs, disp(14), ierr)
    call MPI_Get_address(param_data%pc_vel, disp(15), ierr)
    call MPI_Get_address(param_data%pc_prs, disp(16), ierr)
    call MPI_Get_address(param_data%fluid_inflow, disp(17), ierr)
    call MPI_Get_address(param_data%vol_flow_dir, disp(18), ierr)
    call MPI_Get_address(param_data%avflow, disp(19), ierr)
    call MPI_Get_address(param_data%loadb, disp(20), ierr)
    call MPI_Get_address(param_data%flow_rate, disp(21), ierr)
    call MPI_Get_address(param_data%proj_prs_dim, disp(22), ierr)
    call MPI_Get_address(param_data%time_order, disp(23), ierr)
    call MPI_Get_address(param_data%jlimit, disp(24), ierr)
    call MPI_Get_address(param_data%restart_file, disp(25), ierr)
    call MPI_Get_address(param_data%stats_begin, disp(26), ierr)
    call MPI_Get_address(param_data%stats_mean_flow, disp(27), ierr)
    call MPI_Get_address(param_data%output_mean_flow, disp(28), ierr)
    call MPI_Get_address(param_data%stats_mean_sqr_flow, disp(29), ierr)
    call MPI_Get_address(param_data%output_mean_sqr_flow, disp(30), ierr)
    call MPI_Get_address(param_data%output_dir, disp(31), ierr)
    call MPI_Get_address(param_data%dealias, disp(32), ierr)
    call MPI_Get_address(param_data%lxd, disp(33), ierr)
    call MPI_Get_address(param_data%delta, disp(34), ierr)
    call MPI_Get_address(param_data%blasius_approx, disp(35), ierr)
    call MPI_Get_address(param_data%bc_labels, disp(36), ierr)
    call MPI_Get_address(param_data%proj_vel_dim, disp(37), ierr)
    call MPI_Get_address(param_data%dong_uchar, disp(38), ierr)
    call MPI_Get_address(param_data%dong_delta, disp(39), ierr)
    call MPI_Get_address(param_data%Pr, disp(40), ierr)
    call MPI_Get_address(param_data%scalar_bcs, disp(41), ierr)
<<<<<<< HEAD
    call MPI_Get_address(param_data%stats_fluid, disp(42), ierr)
    call MPI_Get_address(param_data%stats_sample_time, disp(43), ierr)
=======
    call MPI_Get_address(param_data%user, disp(42), ierr)
>>>>>>> 23eff735
    
    base = disp(1)
    do i = 1, n_param
       disp(i) = MPI_Aint_diff(disp(i), base)
    end do


    len(1:9) = 1
    len(10) = 3
    len(11:12) = 1
    len(13:17) = 20
    len(18:23) = 1
    len(24) = 8
    len(25) = 80
    len(26:30) = 1
    len(31) = 1024
    len(32) = 1
    len(33) = 1
    len(34) = 1
    len(35) = 10
    len(36) = 20*20
    len(37) = 1
    len(38) = 1
    len(39) = 1
    len(40) = 1
    len(41) = 20*20
<<<<<<< HEAD
    len(42) = 1
    len(43) = 1
=======
    len(42) = 16
>>>>>>> 23eff735
    
    type(1) = MPI_INTEGER
    type(2:4) = MPI_LOGICAL
    type(5:12) = MPI_REAL_PRECISION
    type(13:17) = MPI_CHARACTER
    type(18) = MPI_INTEGER
    type(19:20) = MPI_LOGICAL
    type(21) = MPI_REAL_PRECISION
    type(22:23) = MPI_INTEGER
    type(24) = MPI_CHARACTER
    type(25) = MPI_CHARACTER
    type(26) = MPI_REAL_PRECISION
    type(27:30) = MPI_LOGICAL
    type(31) = MPI_CHARACTER
    type(32) = MPI_LOGICAL
    type(33) = MPI_INTEGER
    type(34) = MPI_REAL_PRECISION
    type(35) = MPI_CHARACTER
    type(36) = MPI_CHARACTER
    type(37) = MPI_INTEGER
    type(38) = MPI_REAL_PRECISION
    type(39) = MPI_REAL_PRECISION
    type(40) = MPI_REAL_PRECISION
    type(41) = MPI_CHARACTER
<<<<<<< HEAD
    type(42) = MPI_LOGICAL
    type(43) = MPI_REAL_PRECISION
=======
    type(42) = MPI_REAL_PRECISION
>>>>>>> 23eff735
    
    call MPI_Type_create_struct(n_param, len, disp, type, MPI_NEKO_PARAMS, ierr)
    call MPI_Type_commit(MPI_NEKO_PARAMS, ierr)

  end subroutine mpi_type_neko_params_init

  !> Define a MPI dervied type for a STL header
  subroutine mpi_type_stl_header_init
    type(stl_hdr_t) :: stl_hdr
    type(MPI_Datatype) :: type(2)
    integer(kind=MPI_ADDRESS_KIND) :: disp(2), base
    integer :: len(2), ierr, i

    call MPI_Get_address(stl_hdr%hdr, disp(1), ierr)
    call MPI_Get_address(stl_hdr%ntri, disp(2), ierr)

    base = disp(1)
    do i = 1, 2
       disp(i) = MPI_Aint_diff(disp(i), base)
    end do

    len(1) = 80
    len(2) = 1

    type(1) = MPI_CHARACTER
    type(2) = MPI_INTEGER

    call MPI_Type_create_struct(2, len, disp, type, MPI_STL_HEADER, ierr)
    call MPI_Type_commit(MPI_STL_HEADER, ierr)
      
  end subroutine mpi_type_stl_header_init

  !> Define a MPI dervied type for a STL triangle
  subroutine mpi_type_stl_triangle_init
    type(stl_triangle_t) :: tri
    type(MPI_Datatype) :: type(5)
    integer(kind=MPI_ADDRESS_KIND) :: disp(5), base
    integer :: len(5), i, ierr

    call MPI_Get_address(tri%n, disp(1), ierr)
    call MPI_Get_address(tri%v1, disp(2), ierr)
    call MPI_Get_address(tri%v2, disp(3), ierr)
    call MPI_Get_address(tri%v3, disp(4), ierr)
    call MPI_Get_address(tri%attrib, disp(5), ierr)

    base = disp(1)
    do i = 1, 5
       disp(i) = MPI_Aint_diff(disp(i), base)
    end do

    len(1:4) = 3
    len(5) = 1

    type(1:4) = MPI_REAL
    type(5) = MPI_INTEGER2

    call MPI_Type_create_struct(5, len, disp, type, MPI_STL_TRIANGLE, ierr)
    call MPI_Type_commit(MPI_STL_TRIANGLE, ierr)
        
  end subroutine mpi_type_stl_triangle_init

  !> Deallocate all dervied MPI types
  subroutine mpi_types_free
    call mpi_type_nmsh_hex_free
    call mpi_Type_nmsh_quad_free
    call mpi_Type_nmsh_zone_free
    call mpi_Type_nmsh_curve_free
    call mpi_type_re2_xyz_free
    call mpi_type_re2_xy_free
    call mpi_type_re2_bc_free
    call mpi_type_neko_params_free
    call mpi_type_stl_header_free
    call mpi_type_stl_triangle_free
  end subroutine mpi_types_free

  !> Deallocate nmsh hex derived MPI type
  subroutine mpi_type_nmsh_hex_free
    integer ierr
    call MPI_Type_free(MPI_NMSH_HEX, ierr)
  end subroutine mpi_type_nmsh_hex_free

  !> Deallocate nmsh quad derived MPI type
  subroutine mpi_type_nmsh_quad_free
    integer ierr
    call MPI_Type_free(MPI_NMSH_QUAD, ierr)
  end subroutine mpi_type_nmsh_quad_free

  !> Deallocate nmsh zone derived MPI type
  subroutine mpi_type_nmsh_zone_free
    integer ierr
    call MPI_Type_free(MPI_NMSH_ZONE, ierr)
  end subroutine mpi_type_nmsh_zone_free
  
  !> Deallocate nmsh curve derived MPI type
  subroutine mpi_type_nmsh_curve_free
    integer ierr
    call MPI_Type_free(MPI_NMSH_CURVE, ierr)
  end subroutine mpi_type_nmsh_curve_free
  
  !> Deallocate re2 xyz dervied MPI type
  subroutine mpi_type_re2_xyz_free
    integer ierr
    call MPI_Type_free(MPI_RE2V1_DATA_XYZ, ierr)
    call MPI_Type_free(MPI_RE2V2_DATA_XYZ, ierr)
  end subroutine mpi_type_re2_xyz_free

  !> Deallocate re2 xyz dervied MPI type
  subroutine mpi_type_re2_xy_free
    integer ierr
    call MPI_Type_free(MPI_RE2V1_DATA_XY, ierr)
    call MPI_Type_free(MPI_RE2V2_DATA_XY, ierr)
  end subroutine mpi_type_re2_xy_free

  !> Deallocate re2 cv dervied MPI type
  subroutine mpi_type_re2_cv_free
    integer ierr
    call MPI_Type_free(MPI_RE2V1_DATA_CV, ierr)
    call MPI_Type_free(MPI_RE2V2_DATA_CV, ierr)
  end subroutine mpi_type_re2_cv_free
  
  !> Deallocate re2 bc dervied MPI type
  subroutine mpi_type_re2_bc_free
    integer ierr
    call MPI_Type_free(MPI_RE2V1_DATA_BC, ierr)
    call MPI_Type_free(MPI_RE2V2_DATA_BC, ierr)
  end subroutine mpi_type_re2_bc_free

  !> Deallocate parameters dervied MPI type
  subroutine mpi_type_neko_params_free
    integer ierr
    call MPI_Type_free(MPI_NEKO_PARAMS, ierr)
  end subroutine mpi_type_neko_params_free

  !> Deallocate STL header dervied MPI type
  subroutine mpi_type_stl_header_free
    integer ierr
    call MPI_Type_free(MPI_STL_HEADER, ierr)
  end subroutine mpi_type_stl_header_free
  
  !> Deallocate STL triangle dervied MPI type
  subroutine mpi_type_stl_triangle_free
    integer ierr
    call MPI_Type_free(MPI_STL_TRIANGLE, ierr)
  end subroutine mpi_type_stl_triangle_free
  
end module mpi_types<|MERGE_RESOLUTION|>--- conflicted
+++ resolved
@@ -472,11 +472,7 @@
   !> Define a MPI derived type for parameters
   subroutine mpi_type_neko_params_init
     type(param_t) :: param_data
-<<<<<<< HEAD
-    integer, parameter :: n_param = 43
-=======
-    integer, parameter :: n_param = 42
->>>>>>> 23eff735
+    integer, parameter :: n_param = 44
     type(MPI_Datatype) :: type(n_param)
     integer(kind=MPI_ADDRESS_KIND) :: disp(n_param), base    
     integer :: len(n_param), ierr
@@ -523,12 +519,9 @@
     call MPI_Get_address(param_data%dong_delta, disp(39), ierr)
     call MPI_Get_address(param_data%Pr, disp(40), ierr)
     call MPI_Get_address(param_data%scalar_bcs, disp(41), ierr)
-<<<<<<< HEAD
     call MPI_Get_address(param_data%stats_fluid, disp(42), ierr)
     call MPI_Get_address(param_data%stats_sample_time, disp(43), ierr)
-=======
-    call MPI_Get_address(param_data%user, disp(42), ierr)
->>>>>>> 23eff735
+    call MPI_Get_address(param_data%user, disp(44), ierr)
     
     base = disp(1)
     do i = 1, n_param
@@ -555,12 +548,9 @@
     len(39) = 1
     len(40) = 1
     len(41) = 20*20
-<<<<<<< HEAD
     len(42) = 1
     len(43) = 1
-=======
-    len(42) = 16
->>>>>>> 23eff735
+    len(44) = 16
     
     type(1) = MPI_INTEGER
     type(2:4) = MPI_LOGICAL
@@ -585,12 +575,9 @@
     type(39) = MPI_REAL_PRECISION
     type(40) = MPI_REAL_PRECISION
     type(41) = MPI_CHARACTER
-<<<<<<< HEAD
     type(42) = MPI_LOGICAL
     type(43) = MPI_REAL_PRECISION
-=======
-    type(42) = MPI_REAL_PRECISION
->>>>>>> 23eff735
+    type(44) = MPI_REAL_PRECISION
     
     call MPI_Type_create_struct(n_param, len, disp, type, MPI_NEKO_PARAMS, ierr)
     call MPI_Type_commit(MPI_NEKO_PARAMS, ierr)
