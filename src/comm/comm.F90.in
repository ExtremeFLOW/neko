module comm
  use mpi_f08
  use utils, only : neko_error
  use neko_config
  !$ use omp_lib
  implicit none
  
  interface
     subroutine neko_comm_wrapper_init(fcomm) &
          bind(c, name='neko_comm_wrapper_init')
       integer, value :: fcomm
     end subroutine neko_comm_wrapper_init

     subroutine neko_comm_nvshmem_init() &
          bind(c, name='neko_comm_nvshmem_init')
     end subroutine neko_comm_nvshmem_init
  end interface

#if defined(HAVE_NCCL) || defined(HAVE_RCCL)
  interface
     subroutine neko_comm_nccl_init() &
          bind(c, name='neko_comm_nccl_init')
     end subroutine neko_comm_nccl_init
  end interface

    interface
     subroutine neko_comm_nccl_finalize() &
          bind(c, name='neko_comm_nccl_finalize')
     end subroutine neko_comm_nccl_finalize
  end interface
#endif
  
  !> MPI communicator
  type(MPI_Comm) :: NEKO_COMM

  !> MPI type for working precision of REAL types
#ifdef HAVE_MPI_PARAM_DTYPE
  type(MPI_Datatype), parameter :: MPI_REAL_PRECISION = @NEKO_MPI_REAL_TYPE@
  type(MPI_Datatype), parameter :: MPI_EXTRA_PRECISION = @NEKO_MPI_XREAL_TYPE@
#else
  type(MPI_Datatype) :: MPI_REAL_PRECISION
  type(MPI_Datatype) :: MPI_EXTRA_PRECISION
#endif
  
  !> MPI rank
  integer :: pe_rank

  !> MPI size of communicator
  integer :: pe_size

  !> I/O node
  logical :: nio

contains
  subroutine comm_init
    integer :: ierr
    logical :: initialized
    integer :: provided, nthrds

    pe_rank = -1
    pe_size = 0
    nio = .false.

    call MPI_Initialized(initialized, ierr)

    nthrds = 1
    !$omp parallel
    !$omp master
    !$ nthrds = omp_get_num_threads()
    !$omp end master
    !$omp end parallel
    
    if (.not.initialized) then       
       if (nthrds .gt. 1) then
          call MPI_Init_thread(MPI_THREAD_MULTIPLE, provided, ierr)
          if (provided .ne. MPI_THREAD_MULTIPLE) then
             ! MPI_THREAD_MULTIPLE is required for mt. device backends
             if (NEKO_BCKND_DEVICE .eq. 1) then 
                call neko_error('Invalid thread support provided by MPI')
             else
                call MPI_Init_thread(MPI_THREAD_SERIALIZED, provided, ierr)
                if (provided .ne. MPI_THREAD_SERIALIZED) then
                   call neko_error('Invalid thread support provided by MPI')
                end if
             end if
          end if
       else
          call MPI_Init(ierr)
       end if
    end if

#ifndef HAVE_MPI_PARAM_DTYPE
    MPI_REAL_PRECISION = @NEKO_MPI_REAL_TYPE@
    MPI_EXTRA_PRECISION = @NEKO_MPI_XREAL_TYPE@
#endif
    

#ifdef HAVE_ADIOS2
    ! We split the communicator it to work asynchronously (MPMD)
    call MPI_Comm_rank(MPI_COMM_WORLD, pe_rank, ierr)
    call MPI_Comm_split(MPI_COMM_WORLD, 0, pe_rank, NEKO_COMM, ierr)
#else    
    ! Original version duplicates the communicator:
    call MPI_Comm_dup(MPI_COMM_WORLD, NEKO_COMM, ierr)
#endif

    call MPI_Comm_rank(NEKO_COMM, pe_rank, ierr)
    call MPI_Comm_size(NEKO_COMM, pe_size, ierr)

    ! Setup C/C++ wrapper
    call neko_comm_wrapper_init(NEKO_COMM%mpi_val)

<<<<<<< HEAD
    ! Setup NVSHMEM
    call neko_comm_nvshmem_init()
=======

#if defined(HAVE_NCCL) | defined(HAVE_RCCL)
    ! Setup NCCL (if requested)
    call neko_comm_nccl_init()
#endif
>>>>>>> 1e36dbc8

  end subroutine comm_init

  subroutine comm_free
    integer :: ierr

    call MPI_Barrier(NEKO_COMM, ierr)
    call MPI_Comm_free(NEKO_COMM, ierr)

#ifdef HAVE_NCCL
    call neko_comm_nccl_finalize()
#endif
    
    call MPI_Finalize(ierr)

  end subroutine comm_free

end module comm<|MERGE_RESOLUTION|>--- conflicted
+++ resolved
@@ -110,16 +110,15 @@
     ! Setup C/C++ wrapper
     call neko_comm_wrapper_init(NEKO_COMM%mpi_val)
 
-<<<<<<< HEAD
-    ! Setup NVSHMEM
+
+    ! Setup NVSHMEM (if requested)
     call neko_comm_nvshmem_init()
-=======
 
 #if defined(HAVE_NCCL) | defined(HAVE_RCCL)
     ! Setup NCCL (if requested)
     call neko_comm_nccl_init()
 #endif
->>>>>>> 1e36dbc8
+
 
   end subroutine comm_init
 
