! Copyright (c) 2021-2025, The Neko Authors
! All rights reserved.
!
! Redistribution and use in source and binary forms, with or without
! modification, are permitted provided that the following conditions
! are met:
!
!   * Redistributions of source code must retain the above copyright
!     notice, this list of conditions and the following disclaimer.
!
!   * Redistributions in binary form must reproduce the above
!     copyright notice, this list of conditions and the following
!     disclaimer in the documentation and/or other materials provided
!     with the distribution.
!
!   * Neither the name of the authors nor the names of its
!     contributors may be used to endorse or promote products derived
!     from this software without specific prior written permission.
!
! THIS SOFTWARE IS PROVIDED BY THE COPYRIGHT HOLDERS AND CONTRIBUTORS
! "AS IS" AND ANY EXPRESS OR IMPLIED WARRANTIES, INCLUDING, BUT NOT
! LIMITED TO, THE IMPLIED WARRANTIES OF MERCHANTABILITY AND FITNESS
! FOR A PARTICULAR PURPOSE ARE DISCLAIMED. IN NO EVENT SHALL THE
! COPYRIGHT OWNER OR CONTRIBUTORS BE LIABLE FOR ANY DIRECT, INDIRECT,
! INCIDENTAL, SPECIAL, EXEMPLARY, OR CONSEQUENTIAL DAMAGES (INCLUDING,
! BUT NOT LIMITED TO, PROCUREMENT OF SUBSTITUTE GOODS OR SERVICES;
! LOSS OF USE, DATA, OR PROFITS; OR BUSINESS INTERRUPTION) HOWEVER
! CAUSED AND ON ANY THEORY OF LIABILITY, WHETHER IN CONTRACT, STRICT
! LIABILITY, OR TORT (INCLUDING NEGLIGENCE OR OTHERWISE) ARISING IN
! ANY WAY OUT OF THE USE OF THIS SOFTWARE, EVEN IF ADVISED OF THE
! POSSIBILITY OF SUCH DAMAGE.
!
!> Interface to ParMETIS
module parmetis
  use comm, only : pe_size, pe_rank, NEKO_COMM
  use mpi_f08, only : MPI_Allgather, MPI_INTEGER
  use point, only : point_t
  use utils, only : neko_error
<<<<<<< HEAD
  use num_types, only : rp
  use mesh_field, only : mesh_fld_t, mesh_field_init
=======
  use num_types, only : rp, dp, sp, i8, i4
  use mesh_field, only : mesh_fld_t
>>>>>>> c8fc9131
  use mesh, only : mesh_t
  use, intrinsic :: iso_c_binding
  implicit none
  private

  integer, private, parameter :: METIS_OK = 1, METIS_ERROR = -4

  public :: parmetis_partgeom, parmetis_partmeshkway

  interface
     integer (c_int) function parmetis_v3_partmeshkway &
          (elmdist, eptr, eind, elmwgt, wgtflag, numflag, ncon, &
          ncommonnodes, nparts, tpwgts, ubvec, options, edgecut, part) &
          bind(c, name='ParMETIS_V3_PartMeshKway_wrapper')
       use, intrinsic :: iso_c_binding
       implicit none
       ! idx_t variables
       type(c_ptr), value :: elmdist, eptr, eind, elmwgt, wgtflag, &
            numflag, ncon, ncommonnodes, nparts, options, edgecut, part
       ! real_t variables
       type(c_ptr), value :: tpwgts, ubvec
     end function parmetis_v3_partmeshkway
  end interface

  interface
     integer (c_int) function parmetis_v3_partgeom &
          (vtxdist, ndims, xyz, part) &
          bind(c, name='ParMETIS_V3_PartGeom_wrapper')
       use, intrinsic :: iso_c_binding
       implicit none
       ! idx_t variables
       type(c_ptr), value :: vtxdist, ndims, part
       ! real_t variables
       type(c_ptr), value :: xyz
     end function parmetis_v3_partgeom
  end interface

!
! Define data types depending on ParMETIS' configuration
!
! parmetis_real converts between NEKO and ParMETIS' real representation
!
! parmetis_idx converts between NEKO and ParMETIS' integer representation
! neko_idx converts between ParMETIS and NEKO's integer representation
!

#ifdef HAVE_PARMETIS
#ifdef HAVE_PARMETIS_REAL64
#define M_REAL c_double
#define parmetis_real(i) real((i), dp)
#else
#define M_REAL c_float
#define parmetis_real(i) real((i), sp)
#endif
#ifdef HAVE_PARMETIS_INT64
#define M_INT c_int64_t
#define parmetis_idx(i) int((i), i8)
#define neko_idx(i) int((i), i4)
#else
#define M_INT c_int32_t
#define parmetis_idx(i) (i)
#define neko_idx(i) (i)
#endif
#endif

contains

#ifdef HAVE_PARMETIS

  !> Compute a k-way partitioning of a mesh @a msh
  subroutine parmetis_partmeshkway(msh, parts, weights, nprts)
    type(mesh_t), target, intent(inout) :: msh !< Mesh
    type(mesh_fld_t), intent(inout) :: parts !< Partitions
    type(mesh_fld_t), intent(in), optional :: weights !< Weights
    integer, intent(in), optional :: nprts !< Number of partitions
    integer(kind=M_INT), target :: wgtflag, numflag, ncon, ncommonnodes
    integer(kind=M_INT), target :: nparts, options(3), edgecut, rcode
    real(kind=M_REAL), allocatable, target, dimension(:) :: tpwgts, ubvec
    integer(kind=M_INT), allocatable, target, dimension(:) :: &
         elmdist, eptr, eind, elmwgt, part
    integer :: i, j, k, ierr

    !> @note We use C-style numbering in the element distribution.
    !! Otherwise, the partitions return by Metis will not be numbered
    !! in the same way as the MPI ranks
    numflag = 0
    ncon = 1
    ncommonnodes = 2**(msh%gdim - 1)
    options(1) = 1
    options(2) = 1
    options(3) = 15
    wgtflag = 2

    if (present(nprts)) then
       nparts = nprts
    else
       nparts = pe_size
    end if

    allocate(elmdist(0:pe_size), eptr(0:msh%nelv))
    allocate(eind(0:(msh%nelv * msh%npts)), part(msh%nelv))
    allocate(elmwgt(msh%nelv), tpwgts(ncon * nparts), ubvec(ncon))

    call parmetis_dist(elmdist, msh%nelv)

    if (present(weights)) then
       call parmetis_wgt(msh, elmwgt, tpwgts, ubvec, nparts, ncon, weights)
    else
       call parmetis_wgt(msh, elmwgt, tpwgts, ubvec, nparts, ncon)
    end if

    eptr(0) = 0
    do i = 1, msh%nelv
       eptr(i) = parmetis_idx(eptr(i - 1) + msh%npts)
    end do

    k = 0
    do i = 1, msh%nelv
       do j = 1, msh%npts
          eind(k) = parmetis_idx(msh%elements(i)%e%pts(j)%p%id() - 1)
          k = k + 1
       end do
    end do

    rcode = parmetis_v3_partmeshkway(c_loc(elmdist), c_loc(eptr), c_loc(eind), &
         c_loc(elmwgt), c_loc(wgtflag), c_loc(numflag), c_loc(ncon), &
         c_loc(ncommonnodes), c_loc(nparts), c_loc(tpwgts), c_loc(ubvec),&
         c_loc(options), c_loc(edgecut), c_loc(part))

    if (rcode .eq. METIS_OK) then
       call parmetis_mark_parts(parts, msh, part)
    else
       call neko_error(rcode)
    end if

    deallocate(elmdist, eptr, eind, part, elmwgt, tpwgts, ubvec)

  end subroutine parmetis_partmeshkway

  !> Compute a k-way partitioning of a mesh @a msh using
  !! a coordinated-based space-filing curves method
  subroutine parmetis_partgeom(msh, parts)
    type(mesh_t), target, intent(inout) :: msh !< Mesh
    type(mesh_fld_t), intent(inout) :: parts !< Partitions
    integer(kind=M_INT), target :: ndims
    real(kind=M_REAL), allocatable, target, dimension(:) :: xyz
    integer(kind=M_INT), allocatable, target, dimension(:) :: vtxdist, part
    type(point_t) :: c
    integer :: i, j, ierr, rcode

    ndims = msh%gdim

    allocate(part(msh%nelv), xyz(ndims * msh%nelv))
    allocate(vtxdist(0:pe_size))

    call parmetis_dist(vtxdist, msh%nelv)

    i = 1
    do j = 1, msh%nelv
       c = msh%elements(j)%e%centroid()
       xyz(i) = parmetis_real(c%x(1))
       xyz(i + 1) = parmetis_real(c%x(2))
       xyz(i + 2) = parmetis_real(c%x(3))
       i = i + 3
    end do

    rcode = parmetis_v3_partgeom(c_loc(vtxdist), c_loc(ndims), &
         c_loc(xyz), c_loc(part))

    if (rcode .eq. METIS_OK) then
       call parmetis_mark_parts(parts, msh, part)
    else
       call neko_error(rcode)
    end if

    deallocate(part, xyz, vtxdist)

  end subroutine parmetis_partgeom

  !> Fill mesh field according to new partitions
  subroutine parmetis_mark_parts(parts, msh, part)
    type(mesh_fld_t), intent(inout) :: parts
    type(mesh_t), target, intent(in) :: msh
    integer(kind=M_INT), allocatable, intent(in) :: part(:)
    integer :: i

    call parts%init(msh, 'partitions')

    do i = 1, msh%nelv
       parts%data(i) = neko_idx(part(i))
    end do

  end subroutine parmetis_mark_parts

  !> Setup weights and balance constraints for the dual graph
  subroutine parmetis_wgt(msh, wgt, tpwgts, ubvec, nparts, ncon, weight)
    type(mesh_t), intent(in) :: msh
    integer(kind=M_INT), allocatable, intent(inout) :: wgt(:)
    real(kind=M_REAL), allocatable, intent(inout) :: tpwgts(:)
    real(kind=M_REAL), allocatable, intent(inout) :: ubvec(:)
    integer, intent(in) :: nparts, ncon
    type(mesh_fld_t), intent(in), optional :: weight
    integer :: i

    if (present(weight)) then
       do i = 1, msh%nelv
          wgt(i) = parmetis_idx(weight%data(i))
       end do
    else
       wgt = parmetis_idx(1)
    end if

    do i = 1, (ncon * nparts)
       tpwgts(i) = parmetis_real(1) / parmetis_real(nparts)
    end do

    do i = 1, ncon
       ubvec(i) = parmetis_real(1.05d0)
    end do

  end subroutine parmetis_wgt

  !> Compute the (parallel) vertex distribution of the dual graph
  subroutine parmetis_dist(dist, nelv)
    integer(kind=M_INT), intent(inout) :: dist(0:pe_size)
    integer, intent(in) :: nelv
    integer(kind=M_INT) :: tmp, sum
    integer :: i, ierr

    dist(pe_rank) = parmetis_idx(nelv)

    call MPI_Allgather(nelv, 1, MPI_INTEGER, dist, 1, &
         MPI_INTEGER, NEKO_COMM, ierr)

    sum = dist(0)
    dist(0) = 0
    do i = 1, pe_size
       tmp = dist(i)
       dist(i) = sum
       sum = tmp + sum
    end do

  end subroutine parmetis_dist

#else

  !> Compute a k-way partitioning of a mesh @a msh
  subroutine parmetis_partmeshkway(msh, parts, weights, nprts)
    type(mesh_t), intent(inout) :: msh !< Mesh
    type(mesh_fld_t), intent(inout) :: parts !< Partitions
    type(mesh_fld_t), intent(in), optional :: weights !< Weights
    integer, intent(in), optional :: nprts !< Number of partitions
    call neko_error('NEKO needs to be built with ParMETIS support')
  end subroutine parmetis_partmeshkway

  !> Compute a k-way partitioning of a mesh @a msh using
  !! a coordinated-based space-filing curves method
  subroutine parmetis_partgeom(msh, parts)
    type(mesh_t), intent(inout) :: msh !< Mesh
    type(mesh_fld_t), intent(inout) :: parts !< Partitions
    call neko_error('NEKO needs to be built with ParMETIS support')
  end subroutine parmetis_partgeom

#endif

end module parmetis<|MERGE_RESOLUTION|>--- conflicted
+++ resolved
@@ -36,13 +36,8 @@
   use mpi_f08, only : MPI_Allgather, MPI_INTEGER
   use point, only : point_t
   use utils, only : neko_error
-<<<<<<< HEAD
-  use num_types, only : rp
-  use mesh_field, only : mesh_fld_t, mesh_field_init
-=======
   use num_types, only : rp, dp, sp, i8, i4
   use mesh_field, only : mesh_fld_t
->>>>>>> c8fc9131
   use mesh, only : mesh_t
   use, intrinsic :: iso_c_binding
   implicit none
