--- conflicted
+++ resolved
@@ -33,13 +33,8 @@
 !> Redistribution routines
 module redist
   use mesh_field
-<<<<<<< HEAD
-  use mpi_types
+  use neko_mpi_types
   use mpi
-=======
-  use neko_mpi_types
-  use mpi_f08
->>>>>>> aa72ad9b
   use htable
   use point
   use stack
@@ -72,13 +67,8 @@
     type(nmsh_curve_el_t), allocatable :: recv_buf_curve(:)
     class(element_t), pointer :: ep
     integer, allocatable :: recv_buf_idx(:), send_buf_idx(:)
-<<<<<<< HEAD
     integer :: status(MPI_STATUS_SIZE)
-    integer :: i, j, k, ierr, max_recv_idx
-=======
-    type(MPI_Status) :: status
     integer :: i, j, k, ierr, max_recv_idx, label
->>>>>>> aa72ad9b
     integer :: src, dst, recv_size, gdim, tmp, new_el_idx, new_pel_idx
     integer :: max_recv(3)
     type(point_t) :: p(8)
