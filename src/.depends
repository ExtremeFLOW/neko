<<<<<<< HEAD
num_types.o : num_types.f90 
structs.o : structs.f90 num_types.o 
parameters.o : parameters.f90 num_types.o 
nmsh.o : nmsh.f90 num_types.o 
re2.o : re2.f90 num_types.o 
map.o : map.f90 mesh.o 
log.o : log.f90 num_types.o comm.o 
comm.o : comm.f90 
curve.o : curve.f90 hex.o point.o structs.o utils.o stack.o 
mpi_types.o : mpi_types.f90 parameters.o nmsh.o re2.o comm.o 
datadist.o : datadist.f90 
distdata.o : distdata.f90 uset.o tuple.o stack.o 
utils.o : utils.f90 
mxm_wrapper.o : mxm_wrapper.F90 num_types.o mxm_std.o 
mxm_std.o : mxm_std.f90 num_types.o 
speclib.o : speclib.f90 utils.o num_types.o 
math.o : math.f90 comm.o num_types.o 
mathops.o : mathops.f90 comm.o num_types.o 
fast3d.o : fast3d.f90 math.o speclib.o num_types.o 
tensor.o : tensor.f90 mxm_wrapper.o num_types.o 
space.o : space.f90 math.o utils.o speclib.o num_types.o 
dofmap.o : dofmap.f90 math.o tensor.o fast3d.o utils.o num_types.o tuple.o space.o mesh.o 
coef.o : coef.f90 mxm_wrapper.o mesh.o math.o space.o num_types.o gather_scatter.o 
gs_bcknd.o : gs_bcknd.f90 num_types.o 
gs_cpu.o : gs_cpu.f90 gs_ops.o gs_bcknd.o num_types.o 
gs_sx.o : gs_sx.f90 gs_ops.o gs_bcknd.o num_types.o 
gs_ops.o : gs_ops.f90 
gather_scatter.o : gather_scatter.f90 log.o utils.o stack.o htable.o num_types.o field.o dofmap.o mesh.o gs_sx.o gs_ops.o gs_cpu.o gs_bcknd.o neko_config.o 
entity.o : entity.f90 
point.o : point.f90 entity.o math.o num_types.o 
element.o : element.f90 point.o tuple.o entity.o num_types.o 
ax.o : ax.f90 mesh.o field.o space.o coef.o num_types.o mxm_wrapper.o 
precon.o : precon.f90 utils.o math.o 
krylov.o : krylov.f90 pc_identity.o bc.o utils.o field.o mesh.o coef.o precon.o num_types.o ax.o gather_scatter.o 
cg.o : cg.f90 num_types.o math.o krylov.o 
ksp_bicgstab.o : ksp_bicgstab.f90 num_types.o math.o krylov.o 
quad.o : quad.f90 point.o tuple.o element.o num_types.o 
hex.o : hex.f90 point.o tuple.o element.o num_types.o 
tet.o : tet.f90 point.o tuple.o element.o num_types.o 
tri.o : tri.f90 point.o tuple.o element.o num_types.o 
htable.o : htable.f90 math.o tuple.o point.o utils.o num_types.o 
uset.o : uset.f90 utils.o htable.o num_types.o 
stack.o : stack.f90 math.o structs.o utils.o nmsh.o tuple.o num_types.o 
tuple.o : tuple.f90 num_types.o math.o 
zone.o : zone.f90 structs.o utils.o stack.o tuple.o 
mesh.o : mesh.f90 curve.o uset.o math.o zone.o distdata.o datadist.o tuple.o stack.o comm.o htable.o utils.o quad.o hex.o element.o point.o num_types.o 
mesh_field.o : mesh_field.f90 mesh.o num_types.o 
tet_mesh.o : tet_mesh.f90 utils.o point.o tet.o mesh.o 
field.o : field.f90 dofmap.o space.o mesh.o math.o num_types.o 
mmb_field.o : mmb_field.f90 field.o 
rea.o : rea.f90 mesh.o num_types.o 
sx_cdtp.o : sx_cdtp.f90 math.o num_types.o 
sx_conv1.o : sx_conv1.f90 num_types.o 
sx_dudxyz.o : sx_dudxyz.f90 math.o num_types.o 
sx_opgrad.o : sx_opgrad.f90 num_types.o 
operators.o : operators.f90 math.o field.o coef.o space.o opr_sx.o opr_cpu.o num_types.o neko_config.o 
opr_cpu.o : opr_cpu.f90 mathops.o gather_scatter.o field.o mesh.o math.o coef.o space.o mxm_wrapper.o num_types.o 
opr_sx.o : opr_sx.f90 mathops.o field.o mesh.o math.o coef.o space.o num_types.o gather_scatter.o sx_cdtp.o sx_conv1.o sx_opgrad.o sx_dudxyz.o 
generic_file.o : generic_file.f90 num_types.o 
map_file.o : map_file.f90 map.o comm.o utils.o generic_file.o 
re2_file.o : re2_file.f90 htable.o map_file.o map.o re2.o datadist.o mpi_types.o comm.o point.o mesh.o utils.o num_types.o generic_file.o 
rea_file.o : rea_file.f90 htable.o datadist.o comm.o map_file.o re2_file.o rea.o map.o point.o mesh.o utils.o num_types.o generic_file.o 
fld_file.o : fld_file.f90 mpi_types.o comm.o utils.o mesh.o fluid_method.o dofmap.o field.o generic_file.o 
vtk_file.o : vtk_file.f90 comm.o tet_mesh.o mesh_field.o dofmap.o field.o mesh.o utils.o generic_file.o num_types.o 
nmsh_file.o : nmsh_file.f90 log.o mpi_types.o datadist.o nmsh.o utils.o mesh.o comm.o generic_file.o 
file.o : file.f90 vtk_file.o fld_file.o re2_file.o rea_file.o map_file.o nmsh_file.o generic_file.o utils.o 
output.o : output.f90 file.o num_types.o 
fluid_output.o : fluid_output.f90 output.o fluid_method.o 
sampler.o : sampler.f90 log.o comm.o output.o num_types.o 
bc.o : bc.f90 utils.o tuple.o stack.o zone.o mesh.o space.o dofmap.o num_types.o 
dirichlet.o : dirichlet.f90 bc.o num_types.o 
wall.o : wall.f90 dirichlet.o num_types.o 
inflow.o : inflow.f90 dirichlet.o num_types.o 
usr_inflow.o : usr_inflow.f90 utils.o inflow.o coef.o num_types.o 
facet_normal.o : facet_normal.f90 utils.o math.o coef.o dirichlet.o num_types.o 
symmetry.o : symmetry.f90 htable.o stack.o utils.o math.o coef.o dirichlet.o num_types.o 
gmres.o : gmres.f90 num_types.o operators.o math.o comm.o krylov.o 
pc_jacobi.o : pc_jacobi.f90 gather_scatter.o num_types.o coef.o precon.o math.o 
pc_identity.o : pc_identity.f90 num_types.o ax.o precon.o utils.o math.o 
pc_jacobi_sx.o : pc_jacobi_sx.f90 gather_scatter.o num_types.o coef.o precon.o math.o 
source.o : source.f90 num_types.o dofmap.o 
abbdf.o : abbdf.f90 math.o num_types.o 
neko_config.o : neko_config.f90 
case.o : case.f90 user_intf.o log.o abbdf.o comm.o mesh.o utils.o file.o sampler.o redist.o parmetis.o mesh_field.o mpi_types.o parameters.o fluid_output.o fluid_schemes.o num_types.o 
user_intf.o : user_intf.f90 num_types.o parameters.o usr_inflow.o coef.o source.o field.o 
fluid_method.o : fluid_method.f90 log.o pc_hsmg.o operators.o mathops.o abbdf.o math.o mesh.o gmres.o pc_jacobi_sx.o pc_jacobi.o bc.o ksp_bicgstab.o cg.o symmetry.o dirichlet.o usr_inflow.o inflow.o wall.o coef.o krylov.o dofmap.o space.o field.o source.o num_types.o parameters.o neko_config.o gather_scatter.o 
fluid_plan4.o : fluid_plan4.f90 log.o projection.o abbdf.o ax_helm.o ax_helm_sx.o neko_config.o facet_normal.o fluid_method.o 
fluid_plan1.o : fluid_plan1.f90 fluid_method.o 
fluid_schemes.o : fluid_schemes.f90 fluid_plan4.o fluid_plan1.o fluid_method.o 
simulation.o : simulation.f90 log.o abbdf.o case.o 
ax_helm.o : ax_helm.f90 ax.o 
ax_helm_sx.o : ax_helm_sx.f90 num_types.o ax.o 
projection.o : projection.f90 gather_scatter.o comm.o bc.o ax.o coef.o math.o num_types.o 
parmetis.o : parmetis.F90 mesh.o mesh_field.o num_types.o utils.o point.o comm.o 
redist.o : redist.f90 zone.o nmsh.o mesh.o comm.o curve.o stack.o point.o htable.o mpi_types.o mesh_field.o 
pc_hsmg.o : pc_hsmg.f90 pc_jacobi_sx.o pc_jacobi.o tensor.o gmres.o ax_helm_sx.o ax_helm.o schwarz.o fdm.o dirichlet.o cg.o bc.o fast3d.o gather_scatter.o ax.o precon.o utils.o math.o neko_config.o 
fdm.o : fdm.f90 tensor.o mxm_wrapper.o fast3d.o gather_scatter.o dofmap.o space.o math.o speclib.o num_types.o 
schwarz.o : schwarz.f90 fdm.o fast3d.o gather_scatter.o dirichlet.o bc.o dofmap.o space.o math.o speclib.o num_types.o 
neko.o : neko.f90 tet_mesh.o curve.o structs.o parmetis.o user_intf.o projection.o mathops.o operators.o ax_helm.o simulation.o fluid_output.o output.o sampler.o case.o neko_config.o pc_jacobi.o gmres.o ax.o precon.o ksp_bicgstab.o cg.o krylov.o dirichlet.o wall.o bc.o coef.o gather_scatter.o mpi_types.o mmb_field.o field.o file.o nmsh_file.o fld_file.o vtk_file.o map_file.o re2_file.o rea_file.o mxm_std.o mxm_wrapper.o rea.o re2.o nmsh.o map.o mesh_field.o mesh.o tuple.o stack.o uset.o hex.o quad.o element.o point.o entity.o generic_file.o htable.o space.o dofmap.o speclib.o math.o log.o utils.o comm.o parameters.o num_types.o 
=======
config/num_types.o : config/num_types.f90 
common/structs.o : common/structs.f90 config/num_types.o 
common/parameters.o : common/parameters.f90 config/num_types.o 
io/format/nmsh.o : io/format/nmsh.f90 config/num_types.o 
io/format/re2.o : io/format/re2.f90 config/num_types.o 
io/format/map.o : io/format/map.f90 mesh/mesh.o 
common/log.o : common/log.f90 config/num_types.o comm/comm.o 
comm/comm.o : comm/comm.f90 
mesh/curve.o : mesh/curve.f90 mesh/hex.o mesh/point.o common/structs.o common/utils.o adt/stack.o 
comm/mpi_types.o : comm/mpi_types.f90 common/parameters.o io/format/nmsh.o io/format/re2.o comm/comm.o 
common/datadist.o : common/datadist.f90 
common/distdata.o : common/distdata.f90 adt/uset.o adt/tuple.o adt/stack.o 
common/utils.o : common/utils.f90 
math/mxm_wrapper.o : math/mxm_wrapper.F90 config/num_types.o math/bcknd/cpu/mxm_std.o 
math/bcknd/cpu/mxm_std.o : math/bcknd/cpu/mxm_std.f90 config/num_types.o 
sem/speclib.o : sem/speclib.f90 common/utils.o config/num_types.o 
math/math.o : math/math.f90 comm/comm.o config/num_types.o 
math/mathops.o : math/mathops.f90 comm/comm.o config/num_types.o 
math/fast3d.o : math/fast3d.f90 math/math.o sem/speclib.o config/num_types.o 
math/tensor.o : math/tensor.f90 math/mxm_wrapper.o config/num_types.o 
sem/space.o : sem/space.f90 math/math.o common/utils.o sem/speclib.o config/num_types.o 
sem/dofmap.o : sem/dofmap.f90 math/math.o math/tensor.o math/fast3d.o common/utils.o config/num_types.o adt/tuple.o sem/space.o mesh/mesh.o 
sem/coef.o : sem/coef.f90 math/mxm_wrapper.o mesh/mesh.o math/math.o sem/space.o config/num_types.o gs/gather_scatter.o 
gs/gs_bcknd.o : gs/gs_bcknd.f90 config/num_types.o 
gs/bcknd/cpu/gs_cpu.o : gs/bcknd/cpu/gs_cpu.f90 gs/gs_ops.o gs/gs_bcknd.o config/num_types.o 
gs/bcknd/sx/gs_sx.o : gs/bcknd/sx/gs_sx.f90 gs/gs_ops.o gs/gs_bcknd.o config/num_types.o 
gs/gs_ops.o : gs/gs_ops.f90 
gs/gather_scatter.o : gs/gather_scatter.f90 common/log.o common/utils.o adt/stack.o adt/htable.o config/num_types.o field/field.o sem/dofmap.o mesh/mesh.o gs/bcknd/sx/gs_sx.o gs/gs_ops.o gs/bcknd/cpu/gs_cpu.o gs/gs_bcknd.o config/neko_config.o 
mesh/entity.o : mesh/entity.f90 
mesh/point.o : mesh/point.f90 mesh/entity.o math/math.o config/num_types.o 
mesh/element.o : mesh/element.f90 mesh/point.o adt/tuple.o mesh/entity.o config/num_types.o 
math/ax.o : math/ax.f90 mesh/mesh.o field/field.o sem/space.o sem/coef.o config/num_types.o math/mxm_wrapper.o 
krylov/precon.o : krylov/precon.f90 common/utils.o math/math.o 
krylov/krylov.o : krylov/krylov.f90 krylov/pc_identity.o bc/bc.o common/utils.o field/field.o mesh/mesh.o sem/coef.o krylov/precon.o config/num_types.o math/ax.o gs/gather_scatter.o 
krylov/cg.o : krylov/cg.f90 config/num_types.o math/math.o krylov/krylov.o 
krylov/pipecg.o : krylov/pipecg.f90 config/num_types.o math/math.o krylov/krylov.o 
krylov/bicgstab.o : krylov/bicgstab.f90 config/num_types.o math/math.o krylov/krylov.o 
mesh/quad.o : mesh/quad.f90 mesh/point.o adt/tuple.o mesh/element.o config/num_types.o 
mesh/hex.o : mesh/hex.f90 mesh/point.o adt/tuple.o mesh/element.o config/num_types.o 
mesh/tet.o : mesh/tet.f90 mesh/point.o adt/tuple.o mesh/element.o config/num_types.o 
mesh/tri.o : mesh/tri.f90 mesh/point.o adt/tuple.o mesh/element.o config/num_types.o 
adt/htable.o : adt/htable.f90 math/math.o adt/tuple.o mesh/point.o common/utils.o config/num_types.o 
adt/uset.o : adt/uset.f90 common/utils.o adt/htable.o config/num_types.o 
adt/stack.o : adt/stack.f90 math/math.o common/structs.o common/utils.o io/format/nmsh.o adt/tuple.o config/num_types.o 
adt/tuple.o : adt/tuple.f90 config/num_types.o math/math.o 
mesh/zone.o : mesh/zone.f90 common/structs.o common/utils.o adt/stack.o adt/tuple.o 
mesh/mesh.o : mesh/mesh.f90 mesh/curve.o adt/uset.o math/math.o mesh/zone.o common/distdata.o common/datadist.o adt/tuple.o adt/stack.o comm/comm.o adt/htable.o common/utils.o mesh/quad.o mesh/hex.o mesh/element.o mesh/point.o config/num_types.o 
mesh/tet_mesh.o : mesh/tet_mesh.f90 common/utils.o mesh/point.o mesh/tet.o mesh/mesh.o 
field/field.o : field/field.f90 sem/dofmap.o sem/space.o mesh/mesh.o math/math.o config/num_types.o 
field/mesh_field.o : field/mesh_field.f90 mesh/mesh.o config/num_types.o 
field/mean_field.o : field/mean_field.f90 math/math.o field/field.o config/num_types.o common/stats_quant.o 
field/mean_sqr_field.o : field/mean_sqr_field.f90 math/math.o field/field.o config/num_types.o field/mean_field.o 
io/format/rea.o : io/format/rea.f90 mesh/mesh.o config/num_types.o 
math/bcknd/sx/sx_cdtp.o : math/bcknd/sx/sx_cdtp.f90 math/math.o config/num_types.o 
math/bcknd/sx/sx_conv1.o : math/bcknd/sx/sx_conv1.f90 config/num_types.o 
math/bcknd/sx/sx_dudxyz.o : math/bcknd/sx/sx_dudxyz.f90 math/math.o config/num_types.o 
math/bcknd/sx/sx_opgrad.o : math/bcknd/sx/sx_opgrad.f90 config/num_types.o 
math/operators.o : math/operators.f90 math/math.o field/field.o sem/coef.o sem/space.o math/bcknd/xsmm/opr_xsmm.o math/bcknd/sx/opr_sx.o math/bcknd/cpu/opr_cpu.o config/num_types.o config/neko_config.o 
math/bcknd/cpu/opr_cpu.o : math/bcknd/cpu/opr_cpu.f90 math/mathops.o gs/gather_scatter.o field/field.o mesh/mesh.o math/math.o sem/coef.o sem/space.o math/mxm_wrapper.o config/num_types.o 
math/bcknd/sx/opr_sx.o : math/bcknd/sx/opr_sx.f90 math/mathops.o field/field.o mesh/mesh.o math/math.o sem/coef.o sem/space.o config/num_types.o gs/gather_scatter.o math/bcknd/sx/sx_cdtp.o math/bcknd/sx/sx_conv1.o math/bcknd/sx/sx_opgrad.o math/bcknd/sx/sx_dudxyz.o 
math/bcknd/xsmm/opr_xsmm.o : math/bcknd/xsmm/opr_xsmm.F90 math/mathops.o gs/gather_scatter.o field/field.o mesh/mesh.o math/math.o sem/coef.o sem/space.o math/mxm_wrapper.o config/num_types.o 
common/checkpoint.o : common/checkpoint.f90 common/utils.o field/field.o config/num_types.o 
io/generic_file.o : io/generic_file.f90 config/num_types.o 
io/map_file.o : io/map_file.f90 io/format/map.o comm/comm.o common/utils.o io/generic_file.o 
io/re2_file.o : io/re2_file.f90 adt/htable.o io/map_file.o io/format/map.o io/format/re2.o common/datadist.o comm/mpi_types.o comm/comm.o mesh/point.o mesh/mesh.o common/utils.o config/num_types.o io/generic_file.o 
io/rea_file.o : io/rea_file.f90 adt/htable.o common/datadist.o comm/comm.o io/map_file.o io/re2_file.o io/format/rea.o io/format/map.o mesh/point.o mesh/mesh.o common/utils.o config/num_types.o io/generic_file.o 
io/fld_file.o : io/fld_file.f90 comm/mpi_types.o comm/comm.o common/utils.o mesh/mesh.o fluid/mean_sqr_flow.o fluid/mean_flow.o fluid/fluid_method.o sem/dofmap.o field/field.o io/generic_file.o 
io/vtk_file.o : io/vtk_file.f90 comm/comm.o mesh/tet_mesh.o field/mesh_field.o sem/dofmap.o field/field.o mesh/mesh.o common/utils.o io/generic_file.o config/num_types.o 
io/nmsh_file.o : io/nmsh_file.f90 common/log.o comm/mpi_types.o common/datadist.o io/format/nmsh.o common/utils.o mesh/mesh.o comm/comm.o io/generic_file.o 
io/chkp_file.o : io/chkp_file.f90 comm/mpi_types.o mesh/mesh.o common/utils.o field/field.o config/num_types.o common/checkpoint.o io/generic_file.o 
io/file.o : io/file.f90 io/vtk_file.o io/fld_file.o io/re2_file.o io/rea_file.o io/map_file.o io/chkp_file.o io/nmsh_file.o io/generic_file.o common/utils.o 
io/output.o : io/output.f90 io/file.o config/num_types.o 
io/fluid_output.o : io/fluid_output.f90 io/output.o fluid/fluid_method.o 
io/chkp_output.o : io/chkp_output.f90 io/output.o common/checkpoint.o 
io/mean_flow_output.o : io/mean_flow_output.f90 io/output.o config/num_types.o fluid/mean_flow.o 
io/mean_sqr_flow_output.o : io/mean_sqr_flow_output.f90 io/output.o config/num_types.o fluid/mean_sqr_flow.o 
common/sampler.o : common/sampler.f90 common/log.o comm/comm.o io/output.o config/num_types.o 
bc/bc.o : bc/bc.f90 common/utils.o adt/tuple.o adt/stack.o mesh/zone.o mesh/mesh.o sem/space.o sem/dofmap.o config/num_types.o 
bc/dirichlet.o : bc/dirichlet.f90 bc/bc.o config/num_types.o 
bc/wall.o : bc/wall.f90 bc/dirichlet.o config/num_types.o 
bc/inflow.o : bc/inflow.f90 bc/dirichlet.o config/num_types.o 
bc/usr_inflow.o : bc/usr_inflow.f90 common/utils.o bc/inflow.o sem/coef.o config/num_types.o 
bc/facet_normal.o : bc/facet_normal.f90 common/utils.o math/math.o sem/coef.o bc/dirichlet.o config/num_types.o 
bc/symmetry.o : bc/symmetry.f90 adt/htable.o adt/stack.o common/utils.o math/math.o sem/coef.o bc/dirichlet.o config/num_types.o 
krylov/gmres.o : krylov/gmres.f90 config/num_types.o math/operators.o math/math.o comm/comm.o krylov/krylov.o 
krylov/bcknd/cpu/pc_jacobi.o : krylov/bcknd/cpu/pc_jacobi.f90 gs/gather_scatter.o config/num_types.o sem/coef.o krylov/precon.o math/math.o 
krylov/pc_identity.o : krylov/pc_identity.f90 config/num_types.o math/ax.o krylov/precon.o common/utils.o math/math.o 
krylov/bcknd/sx/pc_jacobi_sx.o : krylov/bcknd/sx/pc_jacobi_sx.f90 gs/gather_scatter.o config/num_types.o sem/coef.o krylov/precon.o math/math.o 
common/source.o : common/source.f90 config/num_types.o sem/dofmap.o 
common/abbdf.o : common/abbdf.f90 common/utils.o math/math.o config/num_types.o 
common/stats_quant.o : common/stats_quant.f90 config/num_types.o 
common/statistics.o : common/statistics.f90 common/stats_quant.o config/num_types.o 
config/neko_config.o : config/neko_config.f90 
case.o : case.f90 common/user_intf.o common/jobctrl.o common/log.o common/abbdf.o comm/comm.o mesh/mesh.o common/utils.o io/file.o common/statistics.o common/sampler.o comm/redist.o comm/parmetis.o field/mesh_field.o comm/mpi_types.o common/parameters.o io/mean_flow_output.o io/mean_sqr_flow_output.o io/chkp_output.o io/fluid_output.o fluid/fluid_schemes.o config/num_types.o 
common/user_intf.o : common/user_intf.f90 config/num_types.o common/parameters.o bc/usr_inflow.o sem/coef.o common/source.o field/field.o 
fluid/fluid_method.o : fluid/fluid_method.f90 common/log.o krylov/pc_hsmg.o math/operators.o math/mathops.o common/abbdf.o math/math.o mesh/mesh.o krylov/gmres.o krylov/bcknd/sx/pc_jacobi_sx.o krylov/bcknd/cpu/pc_jacobi.o bc/bc.o krylov/bicgstab.o krylov/pipecg.o krylov/cg.o bc/symmetry.o bc/dirichlet.o bc/usr_inflow.o bc/inflow.o bc/wall.o sem/coef.o krylov/krylov.o sem/dofmap.o sem/space.o field/field.o common/source.o config/num_types.o fluid/mean_flow.o common/checkpoint.o common/parameters.o config/neko_config.o fluid/mean_sqr_flow.o gs/gather_scatter.o 
fluid/fluid_plan4.o : fluid/fluid_plan4.f90 common/log.o common/projection.o common/abbdf.o math/bcknd/cpu/ax_helm.o math/bcknd/sx/ax_helm_sx.o math/bcknd/xsmm/ax_helm_xsmm.o config/neko_config.o bc/facet_normal.o fluid/fluid_method.o 
fluid/fluid_plan1.o : fluid/fluid_plan1.f90 fluid/fluid_method.o 
fluid/fluid_schemes.o : fluid/fluid_schemes.f90 fluid/fluid_plan4.o fluid/fluid_plan1.o fluid/fluid_method.o 
fluid/mean_flow.o : fluid/mean_flow.f90 field/mean_field.o 
fluid/mean_sqr_flow.o : fluid/mean_sqr_flow.f90 field/mean_sqr_field.o 
simulation.o : simulation.f90 common/jobctrl.o io/file.o common/log.o common/abbdf.o case.o 
math/bcknd/cpu/ax_helm.o : math/bcknd/cpu/ax_helm.f90 math/ax.o 
math/bcknd/sx/ax_helm_sx.o : math/bcknd/sx/ax_helm_sx.f90 config/num_types.o math/ax.o 
math/bcknd/xsmm/ax_helm_xsmm.o : math/bcknd/xsmm/ax_helm_xsmm.F90 config/num_types.o math/ax.o 
common/projection.o : common/projection.f90 gs/gather_scatter.o comm/comm.o bc/bc.o math/ax.o sem/coef.o math/math.o config/num_types.o 
comm/parmetis.o : comm/parmetis.F90 mesh/mesh.o field/mesh_field.o config/num_types.o common/utils.o mesh/point.o comm/comm.o 
comm/redist.o : comm/redist.f90 mesh/zone.o io/format/nmsh.o mesh/mesh.o comm/comm.o mesh/curve.o adt/stack.o mesh/point.o adt/htable.o comm/mpi_types.o field/mesh_field.o 
krylov/pc_hsmg.o : krylov/pc_hsmg.f90 krylov/bcknd/sx/pc_jacobi_sx.o krylov/bcknd/cpu/pc_jacobi.o math/tensor.o krylov/gmres.o math/bcknd/xsmm/ax_helm_xsmm.o math/bcknd/sx/ax_helm_sx.o math/bcknd/cpu/ax_helm.o math/schwarz.o math/fdm.o bc/dirichlet.o krylov/cg.o bc/bc.o math/fast3d.o gs/gather_scatter.o math/ax.o krylov/precon.o common/utils.o math/math.o config/neko_config.o 
math/fdm.o : math/fdm.f90 math/tensor.o math/mxm_wrapper.o math/fast3d.o gs/gather_scatter.o sem/dofmap.o sem/space.o math/math.o sem/speclib.o config/num_types.o 
math/schwarz.o : math/schwarz.f90 math/fdm.o math/fast3d.o gs/gather_scatter.o bc/dirichlet.o bc/bc.o sem/dofmap.o sem/space.o math/math.o sem/speclib.o config/num_types.o 
common/signal.o : common/signal.f90 common/utils.o 
common/sighdl.o : common/sighdl.c 
common/jobctrl.o : common/jobctrl.f90 common/log.o comm/comm.o common/utils.o common/signal.o config/num_types.o 
neko.o : neko.f90 common/jobctrl.o common/signal.o mesh/tet_mesh.o mesh/curve.o common/structs.o comm/parmetis.o common/user_intf.o common/projection.o math/mathops.o math/operators.o math/bcknd/cpu/ax_helm.o simulation.o io/fluid_output.o io/output.o common/sampler.o case.o config/neko_config.o krylov/bcknd/cpu/pc_jacobi.o krylov/gmres.o math/ax.o krylov/precon.o krylov/bicgstab.o krylov/pipecg.o krylov/cg.o krylov/krylov.o bc/dirichlet.o bc/wall.o bc/bc.o sem/coef.o gs/gather_scatter.o comm/mpi_types.o field/field.o io/file.o io/nmsh_file.o io/fld_file.o io/vtk_file.o io/map_file.o io/re2_file.o io/rea_file.o math/bcknd/cpu/mxm_std.o math/mxm_wrapper.o io/format/rea.o io/format/re2.o io/format/nmsh.o io/format/map.o field/mesh_field.o mesh/mesh.o adt/tuple.o adt/stack.o adt/uset.o mesh/hex.o mesh/quad.o mesh/element.o mesh/point.o mesh/entity.o io/generic_file.o adt/htable.o sem/space.o sem/dofmap.o sem/speclib.o math/math.o common/log.o common/utils.o comm/comm.o common/parameters.o config/num_types.o 
comm/parmetis_wrapper.o : comm/parmetis_wrapper.c 
>>>>>>> 9bebd756
driver.o : driver.f90 neko.o <|MERGE_RESOLUTION|>--- conflicted
+++ resolved
@@ -1,104 +1,3 @@
-<<<<<<< HEAD
-num_types.o : num_types.f90 
-structs.o : structs.f90 num_types.o 
-parameters.o : parameters.f90 num_types.o 
-nmsh.o : nmsh.f90 num_types.o 
-re2.o : re2.f90 num_types.o 
-map.o : map.f90 mesh.o 
-log.o : log.f90 num_types.o comm.o 
-comm.o : comm.f90 
-curve.o : curve.f90 hex.o point.o structs.o utils.o stack.o 
-mpi_types.o : mpi_types.f90 parameters.o nmsh.o re2.o comm.o 
-datadist.o : datadist.f90 
-distdata.o : distdata.f90 uset.o tuple.o stack.o 
-utils.o : utils.f90 
-mxm_wrapper.o : mxm_wrapper.F90 num_types.o mxm_std.o 
-mxm_std.o : mxm_std.f90 num_types.o 
-speclib.o : speclib.f90 utils.o num_types.o 
-math.o : math.f90 comm.o num_types.o 
-mathops.o : mathops.f90 comm.o num_types.o 
-fast3d.o : fast3d.f90 math.o speclib.o num_types.o 
-tensor.o : tensor.f90 mxm_wrapper.o num_types.o 
-space.o : space.f90 math.o utils.o speclib.o num_types.o 
-dofmap.o : dofmap.f90 math.o tensor.o fast3d.o utils.o num_types.o tuple.o space.o mesh.o 
-coef.o : coef.f90 mxm_wrapper.o mesh.o math.o space.o num_types.o gather_scatter.o 
-gs_bcknd.o : gs_bcknd.f90 num_types.o 
-gs_cpu.o : gs_cpu.f90 gs_ops.o gs_bcknd.o num_types.o 
-gs_sx.o : gs_sx.f90 gs_ops.o gs_bcknd.o num_types.o 
-gs_ops.o : gs_ops.f90 
-gather_scatter.o : gather_scatter.f90 log.o utils.o stack.o htable.o num_types.o field.o dofmap.o mesh.o gs_sx.o gs_ops.o gs_cpu.o gs_bcknd.o neko_config.o 
-entity.o : entity.f90 
-point.o : point.f90 entity.o math.o num_types.o 
-element.o : element.f90 point.o tuple.o entity.o num_types.o 
-ax.o : ax.f90 mesh.o field.o space.o coef.o num_types.o mxm_wrapper.o 
-precon.o : precon.f90 utils.o math.o 
-krylov.o : krylov.f90 pc_identity.o bc.o utils.o field.o mesh.o coef.o precon.o num_types.o ax.o gather_scatter.o 
-cg.o : cg.f90 num_types.o math.o krylov.o 
-ksp_bicgstab.o : ksp_bicgstab.f90 num_types.o math.o krylov.o 
-quad.o : quad.f90 point.o tuple.o element.o num_types.o 
-hex.o : hex.f90 point.o tuple.o element.o num_types.o 
-tet.o : tet.f90 point.o tuple.o element.o num_types.o 
-tri.o : tri.f90 point.o tuple.o element.o num_types.o 
-htable.o : htable.f90 math.o tuple.o point.o utils.o num_types.o 
-uset.o : uset.f90 utils.o htable.o num_types.o 
-stack.o : stack.f90 math.o structs.o utils.o nmsh.o tuple.o num_types.o 
-tuple.o : tuple.f90 num_types.o math.o 
-zone.o : zone.f90 structs.o utils.o stack.o tuple.o 
-mesh.o : mesh.f90 curve.o uset.o math.o zone.o distdata.o datadist.o tuple.o stack.o comm.o htable.o utils.o quad.o hex.o element.o point.o num_types.o 
-mesh_field.o : mesh_field.f90 mesh.o num_types.o 
-tet_mesh.o : tet_mesh.f90 utils.o point.o tet.o mesh.o 
-field.o : field.f90 dofmap.o space.o mesh.o math.o num_types.o 
-mmb_field.o : mmb_field.f90 field.o 
-rea.o : rea.f90 mesh.o num_types.o 
-sx_cdtp.o : sx_cdtp.f90 math.o num_types.o 
-sx_conv1.o : sx_conv1.f90 num_types.o 
-sx_dudxyz.o : sx_dudxyz.f90 math.o num_types.o 
-sx_opgrad.o : sx_opgrad.f90 num_types.o 
-operators.o : operators.f90 math.o field.o coef.o space.o opr_sx.o opr_cpu.o num_types.o neko_config.o 
-opr_cpu.o : opr_cpu.f90 mathops.o gather_scatter.o field.o mesh.o math.o coef.o space.o mxm_wrapper.o num_types.o 
-opr_sx.o : opr_sx.f90 mathops.o field.o mesh.o math.o coef.o space.o num_types.o gather_scatter.o sx_cdtp.o sx_conv1.o sx_opgrad.o sx_dudxyz.o 
-generic_file.o : generic_file.f90 num_types.o 
-map_file.o : map_file.f90 map.o comm.o utils.o generic_file.o 
-re2_file.o : re2_file.f90 htable.o map_file.o map.o re2.o datadist.o mpi_types.o comm.o point.o mesh.o utils.o num_types.o generic_file.o 
-rea_file.o : rea_file.f90 htable.o datadist.o comm.o map_file.o re2_file.o rea.o map.o point.o mesh.o utils.o num_types.o generic_file.o 
-fld_file.o : fld_file.f90 mpi_types.o comm.o utils.o mesh.o fluid_method.o dofmap.o field.o generic_file.o 
-vtk_file.o : vtk_file.f90 comm.o tet_mesh.o mesh_field.o dofmap.o field.o mesh.o utils.o generic_file.o num_types.o 
-nmsh_file.o : nmsh_file.f90 log.o mpi_types.o datadist.o nmsh.o utils.o mesh.o comm.o generic_file.o 
-file.o : file.f90 vtk_file.o fld_file.o re2_file.o rea_file.o map_file.o nmsh_file.o generic_file.o utils.o 
-output.o : output.f90 file.o num_types.o 
-fluid_output.o : fluid_output.f90 output.o fluid_method.o 
-sampler.o : sampler.f90 log.o comm.o output.o num_types.o 
-bc.o : bc.f90 utils.o tuple.o stack.o zone.o mesh.o space.o dofmap.o num_types.o 
-dirichlet.o : dirichlet.f90 bc.o num_types.o 
-wall.o : wall.f90 dirichlet.o num_types.o 
-inflow.o : inflow.f90 dirichlet.o num_types.o 
-usr_inflow.o : usr_inflow.f90 utils.o inflow.o coef.o num_types.o 
-facet_normal.o : facet_normal.f90 utils.o math.o coef.o dirichlet.o num_types.o 
-symmetry.o : symmetry.f90 htable.o stack.o utils.o math.o coef.o dirichlet.o num_types.o 
-gmres.o : gmres.f90 num_types.o operators.o math.o comm.o krylov.o 
-pc_jacobi.o : pc_jacobi.f90 gather_scatter.o num_types.o coef.o precon.o math.o 
-pc_identity.o : pc_identity.f90 num_types.o ax.o precon.o utils.o math.o 
-pc_jacobi_sx.o : pc_jacobi_sx.f90 gather_scatter.o num_types.o coef.o precon.o math.o 
-source.o : source.f90 num_types.o dofmap.o 
-abbdf.o : abbdf.f90 math.o num_types.o 
-neko_config.o : neko_config.f90 
-case.o : case.f90 user_intf.o log.o abbdf.o comm.o mesh.o utils.o file.o sampler.o redist.o parmetis.o mesh_field.o mpi_types.o parameters.o fluid_output.o fluid_schemes.o num_types.o 
-user_intf.o : user_intf.f90 num_types.o parameters.o usr_inflow.o coef.o source.o field.o 
-fluid_method.o : fluid_method.f90 log.o pc_hsmg.o operators.o mathops.o abbdf.o math.o mesh.o gmres.o pc_jacobi_sx.o pc_jacobi.o bc.o ksp_bicgstab.o cg.o symmetry.o dirichlet.o usr_inflow.o inflow.o wall.o coef.o krylov.o dofmap.o space.o field.o source.o num_types.o parameters.o neko_config.o gather_scatter.o 
-fluid_plan4.o : fluid_plan4.f90 log.o projection.o abbdf.o ax_helm.o ax_helm_sx.o neko_config.o facet_normal.o fluid_method.o 
-fluid_plan1.o : fluid_plan1.f90 fluid_method.o 
-fluid_schemes.o : fluid_schemes.f90 fluid_plan4.o fluid_plan1.o fluid_method.o 
-simulation.o : simulation.f90 log.o abbdf.o case.o 
-ax_helm.o : ax_helm.f90 ax.o 
-ax_helm_sx.o : ax_helm_sx.f90 num_types.o ax.o 
-projection.o : projection.f90 gather_scatter.o comm.o bc.o ax.o coef.o math.o num_types.o 
-parmetis.o : parmetis.F90 mesh.o mesh_field.o num_types.o utils.o point.o comm.o 
-redist.o : redist.f90 zone.o nmsh.o mesh.o comm.o curve.o stack.o point.o htable.o mpi_types.o mesh_field.o 
-pc_hsmg.o : pc_hsmg.f90 pc_jacobi_sx.o pc_jacobi.o tensor.o gmres.o ax_helm_sx.o ax_helm.o schwarz.o fdm.o dirichlet.o cg.o bc.o fast3d.o gather_scatter.o ax.o precon.o utils.o math.o neko_config.o 
-fdm.o : fdm.f90 tensor.o mxm_wrapper.o fast3d.o gather_scatter.o dofmap.o space.o math.o speclib.o num_types.o 
-schwarz.o : schwarz.f90 fdm.o fast3d.o gather_scatter.o dirichlet.o bc.o dofmap.o space.o math.o speclib.o num_types.o 
-neko.o : neko.f90 tet_mesh.o curve.o structs.o parmetis.o user_intf.o projection.o mathops.o operators.o ax_helm.o simulation.o fluid_output.o output.o sampler.o case.o neko_config.o pc_jacobi.o gmres.o ax.o precon.o ksp_bicgstab.o cg.o krylov.o dirichlet.o wall.o bc.o coef.o gather_scatter.o mpi_types.o mmb_field.o field.o file.o nmsh_file.o fld_file.o vtk_file.o map_file.o re2_file.o rea_file.o mxm_std.o mxm_wrapper.o rea.o re2.o nmsh.o map.o mesh_field.o mesh.o tuple.o stack.o uset.o hex.o quad.o element.o point.o entity.o generic_file.o htable.o space.o dofmap.o speclib.o math.o log.o utils.o comm.o parameters.o num_types.o 
-=======
 config/num_types.o : config/num_types.f90 
 common/structs.o : common/structs.f90 config/num_types.o 
 common/parameters.o : common/parameters.f90 config/num_types.o 
@@ -148,6 +47,7 @@
 mesh/mesh.o : mesh/mesh.f90 mesh/curve.o adt/uset.o math/math.o mesh/zone.o common/distdata.o common/datadist.o adt/tuple.o adt/stack.o comm/comm.o adt/htable.o common/utils.o mesh/quad.o mesh/hex.o mesh/element.o mesh/point.o config/num_types.o 
 mesh/tet_mesh.o : mesh/tet_mesh.f90 common/utils.o mesh/point.o mesh/tet.o mesh/mesh.o 
 field/field.o : field/field.f90 sem/dofmap.o sem/space.o mesh/mesh.o math/math.o config/num_types.o 
+field/mmb_field.o : field/mmb_field.f90 field/field.o 
 field/mesh_field.o : field/mesh_field.f90 mesh/mesh.o config/num_types.o 
 field/mean_field.o : field/mean_field.f90 math/math.o field/field.o config/num_types.o common/stats_quant.o 
 field/mean_sqr_field.o : field/mean_sqr_field.f90 math/math.o field/field.o config/num_types.o field/mean_field.o 
@@ -213,7 +113,5 @@
 common/signal.o : common/signal.f90 common/utils.o 
 common/sighdl.o : common/sighdl.c 
 common/jobctrl.o : common/jobctrl.f90 common/log.o comm/comm.o common/utils.o common/signal.o config/num_types.o 
-neko.o : neko.f90 common/jobctrl.o common/signal.o mesh/tet_mesh.o mesh/curve.o common/structs.o comm/parmetis.o common/user_intf.o common/projection.o math/mathops.o math/operators.o math/bcknd/cpu/ax_helm.o simulation.o io/fluid_output.o io/output.o common/sampler.o case.o config/neko_config.o krylov/bcknd/cpu/pc_jacobi.o krylov/gmres.o math/ax.o krylov/precon.o krylov/bicgstab.o krylov/pipecg.o krylov/cg.o krylov/krylov.o bc/dirichlet.o bc/wall.o bc/bc.o sem/coef.o gs/gather_scatter.o comm/mpi_types.o field/field.o io/file.o io/nmsh_file.o io/fld_file.o io/vtk_file.o io/map_file.o io/re2_file.o io/rea_file.o math/bcknd/cpu/mxm_std.o math/mxm_wrapper.o io/format/rea.o io/format/re2.o io/format/nmsh.o io/format/map.o field/mesh_field.o mesh/mesh.o adt/tuple.o adt/stack.o adt/uset.o mesh/hex.o mesh/quad.o mesh/element.o mesh/point.o mesh/entity.o io/generic_file.o adt/htable.o sem/space.o sem/dofmap.o sem/speclib.o math/math.o common/log.o common/utils.o comm/comm.o common/parameters.o config/num_types.o 
-comm/parmetis_wrapper.o : comm/parmetis_wrapper.c 
->>>>>>> 9bebd756
+neko.o : neko.f90 common/jobctrl.o common/signal.o mesh/tet_mesh.o mesh/curve.o common/structs.o comm/parmetis.o common/user_intf.o common/projection.o math/mathops.o math/operators.o math/bcknd/cpu/ax_helm.o simulation.o io/fluid_output.o io/output.o common/sampler.o case.o config/neko_config.o krylov/bcknd/cpu/pc_jacobi.o krylov/gmres.o math/ax.o krylov/precon.o krylov/bicgstab.o krylov/pipecg.o krylov/cg.o krylov/krylov.o bc/dirichlet.o bc/wall.o bc/bc.o sem/coef.o gs/gather_scatter.o comm/mpi_types.o field/mmb_field.o field/field.o io/file.o io/nmsh_file.o io/fld_file.o io/vtk_file.o io/map_file.o io/re2_file.o io/rea_file.o math/bcknd/cpu/mxm_std.o math/mxm_wrapper.o io/format/rea.o io/format/re2.o io/format/nmsh.o io/format/map.o field/mesh_field.o mesh/mesh.o adt/tuple.o adt/stack.o adt/uset.o mesh/hex.o mesh/quad.o mesh/element.o mesh/point.o mesh/entity.o io/generic_file.o adt/htable.o sem/space.o sem/dofmap.o sem/speclib.o math/math.o common/log.o common/utils.o comm/comm.o common/parameters.o config/num_types.o 
 driver.o : driver.f90 neko.o 