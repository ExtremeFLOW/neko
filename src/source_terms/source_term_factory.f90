! Copyright (c) 2023, The Neko Authors
! All rights reserved.
!
! Redistribution and use in source and binary forms, with or without
! modification, are permitted provided that the following conditions
! are met:
!
!   * Redistributions of source code must retain the above copyright
!     notice, this list of conditions and the following disclaimer.
!
!   * Redistributions in binary form must reproduce the above
!     copyright notice, this list of conditions and the following
!     disclaimer in the documentation and/or other materials provided
!     with the distribution.
!
!   * Neither the name of the authors nor the names of its
!     contributors may be used to endorse or promote products derived
!     from this software without specific prior written permission.
!
! THIS SOFTWARE IS PROVIDED BY THE COPYRIGHT HOLDERS AND CONTRIBUTORS
! "AS IS" AND ANY EXPRESS OR IMPLIED WARRANTIES, INCLUDING, BUT NOT
! LIMITED TO, THE IMPLIED WARRANTIES OF MERCHANTABILITY AND FITNESS
! FOR A PARTICULAR PURPOSE ARE DISCLAIMED. IN NO EVENT SHALL THE
! COPYRIGHT OWNER OR CONTRIBUTORS BE LIABLE FOR ANY DIRECT, INDIRECT,
! INCIDENTAL, SPECIAL, EXEMPLARY, OR CONSEQUENTIAL DAMAGES (INCLUDING,
! BUT NOT LIMITED TO, PROCUREMENT OF SUBSTITUTE GOODS OR SERVICES;
! LOSS OF USE, DATA, OR PROFITS; OR BUSINESS INTERRUPTION) HOWEVER
! CAUSED AND ON ANY THEORY OF LIABILITY, WHETHER IN CONTRACT, STRICT
! LIABILITY, OR TORT (INCLUDING NEGLIGENCE OR OTHERWISE) ARISING IN
! ANY WAY OUT OF THE USE OF THIS SOFTWARE, EVEN IF ADVISED OF THE
! POSSIBILITY OF SUCH DAMAGE.
!
!
!> Defines a factory subroutine for source terms.
module source_term_fctry
  use source_term, only : source_term_t
  use const_source_term, only : const_source_term_t
  use brinkman_source_term, only: brinkman_source_term_t
  use json_module, only : json_file
  use json_utils, only : json_get
  use field_list, only : field_list_t
  use utils, only : neko_error
  use coefs, only : coef_t
  implicit none
  private

  public :: source_term_factory

contains

  !> Source term factory. Both constructs and initializes the object.
  !! @param json JSON object initializing the source term.
  subroutine source_term_factory(source_term, json, fields, coef)
    class(source_term_t), allocatable, intent(inout) :: source_term
    type(json_file), intent(inout) :: json
    type(field_list_t), intent(inout) :: fields
    type(coef_t), intent(inout) :: coef
    character(len=:), allocatable :: source_type

    call json_get(json, "type", source_type)

    if (trim(source_type) .eq. "constant") then
       allocate(const_source_term_t::source_term)
<<<<<<< HEAD
=======
    else if (trim(source_type) .eq. "brinkman") then
       allocate(brinkman_source_term_t::source_term)
>>>>>>> 28378fb1
    else
       call neko_error('Unknown source term '//trim(source_type))
    end if

    ! Initialize
    call source_term%init(json, fields, coef)

  end subroutine source_term_factory

end module source_term_fctry<|MERGE_RESOLUTION|>--- conflicted
+++ resolved
@@ -61,11 +61,8 @@
 
     if (trim(source_type) .eq. "constant") then
        allocate(const_source_term_t::source_term)
-<<<<<<< HEAD
-=======
     else if (trim(source_type) .eq. "brinkman") then
        allocate(brinkman_source_term_t::source_term)
->>>>>>> 28378fb1
     else
        call neko_error('Unknown source term '//trim(source_type))
     end if
