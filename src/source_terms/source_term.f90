--- conflicted
+++ resolved
@@ -115,13 +115,9 @@
   !> @param fields A list of pointers to fields to be updated by the source
   !! term.
   !> @param coef SEM coefs.
-<<<<<<< HEAD
-  subroutine source_term_init_base(this, fields, coef)
-=======
   !! @param start_time When to start adding the source term.
   !! @param end_time When to stop adding the source term.
   subroutine source_term_init_base(this, fields, coef, start_time, end_time)
->>>>>>> 28378fb1
     class(source_term_t), intent(inout) :: this
     type(field_list_t) :: fields
     type(coef_t), intent(inout), target :: coef
@@ -161,8 +157,6 @@
     end if
   end subroutine source_term_wrapper_free
 
-<<<<<<< HEAD
-=======
   !> Executes `compute_` based on time conditions.
   !> @param t Time value.
   !> @param tstep Current time step.
@@ -176,5 +170,4 @@
     end if
 
   end subroutine source_term_compute_wrapper
->>>>>>> 28378fb1
 end module source_term