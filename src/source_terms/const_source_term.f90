! Copyright (c) 2023, The Neko Authors
! All rights reserved.
!
! Redistribution and use in source and binary forms, with or without
! modification, are permitted provided that the following conditions
! are met:
!
!   * Redistributions of source code must retain the above copyright
!     notice, this list of conditions and the following disclaimer.
!
!   * Redistributions in binary form must reproduce the above
!     copyright notice, this list of conditions and the following
!     disclaimer in the documentation and/or other materials provided
!     with the distribution.
!
!   * Neither the name of the authors nor the names of its
!     contributors may be used to endorse or promote products derived
!     from this software without specific prior written permission.
!
! THIS SOFTWARE IS PROVIDED BY THE COPYRIGHT HOLDERS AND CONTRIBUTORS
! "AS IS" AND ANY EXPRESS OR IMPLIED WARRANTIES, INCLUDING, BUT NOT
! LIMITED TO, THE IMPLIED WARRANTIES OF MERCHANTABILITY AND FITNESS
! FOR A PARTICULAR PURPOSE ARE DISCLAIMED. IN NO EVENT SHALL THE
! COPYRIGHT OWNER OR CONTRIBUTORS BE LIABLE FOR ANY DIRECT, INDIRECT,
! INCIDENTAL, SPECIAL, EXEMPLARY, OR CONSEQUENTIAL DAMAGES (INCLUDING,
! BUT NOT LIMITED TO, PROCUREMENT OF SUBSTITUTE GOODS OR SERVICES;
! LOSS OF USE, DATA, OR PROFITS; OR BUSINESS INTERRUPTION) HOWEVER
! CAUSED AND ON ANY THEORY OF LIABILITY, WHETHER IN CONTRACT, STRICT
! LIABILITY, OR TORT (INCLUDING NEGLIGENCE OR OTHERWISE) ARISING IN
! ANY WAY OUT OF THE USE OF THIS SOFTWARE, EVEN IF ADVISED OF THE
! POSSIBILITY OF SUCH DAMAGE.
!
!> Implements the `const_source_term_t` type.
module const_source_term
  use num_types, only : rp
  use field_list, only : field_list_t
  use json_module, only : json_file
  use json_utils, only: json_get, json_get_or_default
  use source_term, only : source_term_t
  use coefs, only : coef_t
  use neko_config, only : NEKO_BCKND_DEVICE
  use utils, only : neko_error
  use const_source_term_cpu, only : const_source_term_compute_cpu
  use const_source_term_device, only : const_source_term_compute_device
  implicit none
  private

  !> A constant source term.
  !! The strength is specified with the `values` keyword, which should be an
  !! array, with a value for each component of the source.
  type, public, extends(source_term_t) :: const_source_term_t
     !> The value of the source term.
     real(kind=rp), allocatable :: values(:)
   contains
     !> The common constructor using a JSON object.
     procedure, pass(this) :: init => const_source_term_init_from_json
     !> The constructor from type components.
     procedure, pass(this) :: init_from_compenents => &
       const_source_term_init_from_components
     !> Destructor.
     procedure, pass(this) :: free => const_source_term_free
     !> Computes the source term and adds the result to `fields`.
     procedure, pass(this) :: compute_ => const_source_term_compute
  end type const_source_term_t

contains
  !> The common constructor using a JSON object.
  !! @param json The JSON object for the source.
  !! @param fields A list of fields for adding the source values.
  !! @param coef The SEM coeffs.
  subroutine const_source_term_init_from_json(this, json, fields, coef)
    class(const_source_term_t), intent(inout) :: this
    type(json_file), intent(inout) :: json
    type(field_list_t), intent(inout), target :: fields
    type(coef_t), intent(inout) :: coef
    real(kind=rp), allocatable :: values(:)
    real(kind=rp) :: start_time, end_time

    call json_get(json, "values", values)
    call json_get_or_default(json, "start_time", start_time, 0.0_rp)
    call json_get_or_default(json, "end_time", end_time, huge(0.0_rp))


    call const_source_term_init_from_components(this, fields, values, coef, &
                                                start_time, end_time)

  end subroutine const_source_term_init_from_json

  !> The constructor from type components.
  !! @param fields A list of fields for adding the source values.
  !! @param values The array of values, one for each field.
  !! @param coef The SEM coeffs.
  !! @param start_time When to start adding the source term.
  !! @param end_time When to stop adding the source term.
  subroutine const_source_term_init_from_components(this, fields, values, &
                                                    coef, start_time, end_time)
    class(const_source_term_t), intent(inout) :: this
    class(field_list_t), intent(inout), target :: fields
    real(kind=rp), intent(in) :: values(:)
    type(coef_t) :: coef
    real(kind=rp), intent(in) :: start_time
    real(kind=rp), intent(in) :: end_time

    call this%free()
    call this%init_base(fields, coef, start_time, end_time)

    if (size(values) .ne. fields%size()) then
       call neko_error("Number of fields and values inconsistent.")
    end if

    this%values = values
  end subroutine const_source_term_init_from_components

  !> Destructor.
  subroutine const_source_term_free(this)
    class(const_source_term_t), intent(inout) :: this

    call this%free_base()
  end subroutine const_source_term_free

  !> Computes the source term and adds the result to `fields`.
  !! @param t The time value.
  !! @param tstep The current time-step.
  subroutine const_source_term_compute(this, t, tstep)
    class(const_source_term_t), intent(inout) :: this
    real(kind=rp), intent(in) :: t
    integer, intent(in) :: tstep
    integer :: n_fields, i, n

    n_fields = this%fields%size()

<<<<<<< HEAD
    n = this%fields%items(1)%ptr%dof%size()
=======
    n = this%fields%item_size(1)
>>>>>>> 78380756

    if (NEKO_BCKND_DEVICE .eq. 1) then
       call const_source_term_compute_device(this%fields, this%values)
    else
       call const_source_term_compute_cpu(this%fields, this%values)
    end if
  end subroutine const_source_term_compute

end module const_source_term<|MERGE_RESOLUTION|>--- conflicted
+++ resolved
@@ -129,11 +129,7 @@
 
     n_fields = this%fields%size()
 
-<<<<<<< HEAD
-    n = this%fields%items(1)%ptr%dof%size()
-=======
     n = this%fields%item_size(1)
->>>>>>> 78380756
 
     if (NEKO_BCKND_DEVICE .eq. 1) then
        call const_source_term_compute_device(this%fields, this%values)
