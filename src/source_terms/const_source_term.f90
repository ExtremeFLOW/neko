--- conflicted
+++ resolved
@@ -93,11 +93,7 @@
   !! @param start_time When to start adding the source term.
   !! @param end_time When to stop adding the source term.
   subroutine const_source_term_init_from_components(this, fields, values, &
-<<<<<<< HEAD
-                                                    coef)
-=======
                                                     coef, start_time, end_time)
->>>>>>> 28378fb1
     class(const_source_term_t), intent(inout) :: this
     class(field_list_t), intent(inout), target :: fields
     real(kind=rp), intent(in) :: values(:)
