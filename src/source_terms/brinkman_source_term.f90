! Copyright (c) 2023, The Neko Authors
! All rights reserved.
!
! Redistribution and use in source and binary forms, with or without
! modification, are permitted provided that the following conditions
! are met:
!
!   * Redistributions of source code must retain the above copyright
!     notice, this list of conditions and the following disclaimer.
!
!   * Redistributions in binary form must reproduce the above
!     copyright notice, this list of conditions and the following
!     disclaimer in the documentation and/or other materials provided
!     with the distribution.
!
!   * Neither the name of the authors nor the names of its
!     contributors may be used to endorse or promote products derived
!     from this software without specific prior written permission.
!
! THIS SOFTWARE IS PROVIDED BY THE COPYRIGHT HOLDERS AND CONTRIBUTORS
! "AS IS" AND ANY EXPRESS OR IMPLIED WARRANTIES, INCLUDING, BUT NOT
! LIMITED TO, THE IMPLIED WARRANTIES OF MERCHANTABILITY AND FITNESS
! FOR A PARTICULAR PURPOSE ARE DISCLAIMED. IN NO EVENT SHALL THE
! COPYRIGHT OWNER OR CONTRIBUTORS BE LIABLE FOR ANY DIRECT, INDIRECT,
! INCIDENTAL, SPECIAL, EXEMPLARY, OR CONSEQUENTIAL DAMAGES (INCLUDING,
! BUT NOT LIMITED TO, PROCUREMENT OF SUBSTITUTE GOODS OR SERVICES;
! LOSS OF USE, DATA, OR PROFITS; OR BUSINESS INTERRUPTION) HOWEVER
! CAUSED AND ON ANY THEORY OF LIABILITY, WHETHER IN CONTRACT, STRICT
! LIABILITY, OR TORT (INCLUDING NEGLIGENCE OR OTHERWISE) ARISING IN
! ANY WAY OUT OF THE USE OF THIS SOFTWARE, EVEN IF ADVISED OF THE
! POSSIBILITY OF SUCH DAMAGE.
!
!> Implements the `brinkman_source_term_t` type.
module brinkman_source_term
  use num_types, only: rp, dp, sp
  use field, only: field_t
  use field_list, only: field_list_t
  use json_module, only: json_file
  use json_utils, only: json_get, json_get_or_default, json_extract_item
  use field_registry, only: neko_field_registry
  use source_term, only: source_term_t
  use coefs, only: coef_t
  use neko_config, only: NEKO_BCKND_DEVICE
  use utils, only: neko_error
<<<<<<< HEAD
  use filter, only: filter_t
  use PDE_filter, only: PDE_filter_t
  use field_math, only: field_subcol3, field_copy
  use fld_file_output, only : fld_file_output_t
=======
  use field_math, only: field_subcol3

  use math, only: pwmax
  use device_math, only: device_pwmax
>>>>>>> c1f311a4
  implicit none
  private

  !> A Brinkman source term.
  !! The region and strength are controlled by assigning regions types and
  !! brinkman limits to the source term.
  type, public, extends(source_term_t) :: brinkman_source_term_t
     private

     !> The unfiltered indicator field
     type(field_t) :: indicator_unfiltered 
     !> The value of the source term.
     type(field_t) :: indicator
     !> Brinkman permeability field.
     type(field_t) :: brinkman
     !> Filter 
     class(filter_t), allocatable :: filter
   contains
     !> The common constructor using a JSON object.
     procedure, public, pass(this) :: init => &
          brinkman_source_term_init_from_json
     !> Destructor.
     procedure, public, pass(this) :: free => brinkman_source_term_free
     !> Computes the source term and adds the result to `fields`.
     procedure, public, pass(this) :: compute_ => brinkman_source_term_compute

     ! ----------------------------------------------------------------------- !
     ! Private methods
     procedure, pass(this) :: init_boundary_mesh
     procedure, pass(this) :: init_point_zone

  end type brinkman_source_term_t

contains

  ! ========================================================================== !
  ! Public methods

  !> The common constructor using a JSON object.
  !! @param json The JSON object for the source.
  !! @param fields A list of fields for adding the source values.
  !! @param coef The SEM coeffs.
  subroutine brinkman_source_term_init_from_json(this, json, fields, coef)
    use file, only: file_t
    use tri_mesh, only: tri_mesh_t
    use device, only: device_memcpy, HOST_TO_DEVICE
    use filters, only: smooth_step_field, step_function_field, &
         permeability_field
    use signed_distance, only: signed_distance_field
    use profiler, only: profiler_start_region, profiler_end_region
    use json_module, only: json_core, json_value
    use math, only : copy

    implicit none

    class(brinkman_source_term_t), intent(inout) :: this
    type(json_file), intent(inout) :: json
    type(field_list_t), intent(inout), target :: fields
    type(coef_t), intent(inout), target :: coef
    real(kind=rp) :: start_time, end_time

    character(len=:), allocatable :: filter_type
    real(kind=rp) :: filter_radius
    real(kind=rp), dimension(:), allocatable :: brinkman_limits
    real(kind=rp) :: brinkman_penalty

    type(json_value), pointer :: json_object_list
    type(json_core) :: core

    character(len=:), allocatable :: object_type
    type(json_file) :: object_settings
    integer :: n_regions
    integer :: i
    type(fld_file_output_t) :: output


    ! Mandatory fields for the general source term
    call json_get_or_default(json, "start_time", start_time, 0.0_rp)
    call json_get_or_default(json, "end_time", end_time, huge(0.0_rp))

    ! Read the options for the permeability field
    call json_get(json, 'brinkman.limits', brinkman_limits)
    call json_get(json, 'brinkman.penalty', brinkman_penalty)

    if (size(brinkman_limits) .ne. 2) then
       call neko_error('brinkman_limits must be a 2 element array of reals')
    end if

    call this%free()
    call this%init_base(fields, coef, start_time, end_time)

    ! ------------------------------------------------------------------------ !
    ! Allocate the permeability and indicator field

    if (neko_field_registry%field_exists('brinkman_indicator') &
         .or. neko_field_registry%field_exists('brinkman')) then
       call neko_error('Brinkman field already exists.')
    end if

    call this%indicator%init(coef%dof)
    call this%brinkman%init(coef%dof)

    ! ------------------------------------------------------------------------ !
    ! Select which constructor should be called

    call json%get('objects', json_object_list)
    call json%info('objects', n_children = n_regions)
    call json%get_core(core)

    do i = 1, n_regions
       call json_extract_item(core, json_object_list, i, object_settings)
       call json_get_or_default(object_settings, 'type', object_type, 'none')

       select case (object_type)
         case ('boundary_mesh')
          call this%init_boundary_mesh(object_settings)
         case ('point_zone')
          call this%init_point_zone(object_settings)

         case ('none')
          call object_settings%print()
          call neko_error('Brinkman source term objects require a region type')
         case default
          call neko_error('Brinkman source term unknown region type')
       end select

    end do

    ! ------------------------------------------------------------------------ !
    ! Filter the indicator field

    call json_get_or_default(json, 'filter.type', filter_type, 'none')
    select case (filter_type)
       case ('PDE')
          ! Initialize the unfiltered design field
          call this%indicator_unfiltered%init(coef%dof)

          ! Allocate a PDE filter
          allocate(PDE_filter_t::this%filter)

          ! Initialize the filter
          call this%filter%init(json, coef)

          ! Copy the current indicator to unfiltered (essentially a rename) 
          call field_copy(this%indicator_unfiltered, this%indicator)

          ! Apply the filter
          call this%filter%apply(this%indicator, this%indicator_unfiltered)

          ! Set up sampler to include the unfiltered and filtered fields
          call output%init(sp, 'brinkman', 3)
          call output%fields%assign_to_field(1, this%indicator_unfiltered)
          call output%fields%assign_to_field(2, this%indicator)
          call output%fields%assign_to_field(3, this%brinkman)

       case ('none')
          ! Set up sampler to include the unfiltered field
          call output%init(sp, 'brinkman', 2)
          call output%fields%assign_to_field(1, this%indicator)
          call output%fields%assign_to_field(2, this%brinkman)

       case default
          call neko_error('Brinkman source term unknown filter type')
    end select

    ! ------------------------------------------------------------------------ !
    ! Compute the permeability field

    this%brinkman = this%indicator
    call permeability_field(this%brinkman, &
         brinkman_limits(1), brinkman_limits(2), brinkman_penalty)

    ! Sample the Brinkman field
    call output%sample(0.0_rp)

  end subroutine brinkman_source_term_init_from_json

  !> Destructor.
  subroutine brinkman_source_term_free(this)
    class(brinkman_source_term_t), intent(inout) :: this

    call this%indicator%free()
    call this%brinkman%free()
    call this%free_base()
  end subroutine brinkman_source_term_free

  !> Computes the source term and adds the result to `fields`.
  !! @param t The time value.
  !! @param tstep The current time-step.
  subroutine brinkman_source_term_compute(this, t, tstep)
    class(brinkman_source_term_t), intent(inout) :: this
    real(kind=rp), intent(in) :: t
    integer, intent(in) :: tstep
    type(field_t), pointer :: u, v, w, fu, fv, fw
    integer :: n

    n = this%fields%item_size(1)

    u => neko_field_registry%get_field('u')
    v => neko_field_registry%get_field('v')
    w => neko_field_registry%get_field('w')

    fu => this%fields%get(1)
    fv => this%fields%get(2)
    fw => this%fields%get(3)

    call field_subcol3(fu, u, this%brinkman, n)
    call field_subcol3(fv, v, this%brinkman, n)
    call field_subcol3(fw, w, this%brinkman, n)

  end subroutine brinkman_source_term_compute

  ! ========================================================================== !
  ! Private methods

  !> Initializes the source term from a boundary mesh.
  subroutine init_boundary_mesh(this, json)
    use file, only: file_t
    use tri_mesh, only: tri_mesh_t
    use device, only: device_memcpy, HOST_TO_DEVICE
    use filters, only: smooth_step_field, step_function_field, &
         permeability_field
    use signed_distance, only: signed_distance_field
    use profiler, only: profiler_start_region, profiler_end_region
    use aabb, only : aabb_t, get_aabb
    implicit none

    class(brinkman_source_term_t), intent(inout) :: this
    type(json_file), intent(inout) :: json

    ! Options
    character(len=:), allocatable :: mesh_file_name
    character(len=:), allocatable :: distance_transform
    character(len=:), allocatable :: filter_type
    character(len=:), allocatable :: mesh_transform

    ! Read the options for the boundary mesh
    type(file_t) :: mesh_file
    type(tri_mesh_t) :: boundary_mesh
    real(kind=rp) :: scalar_r
    real(kind=dp) :: scalar_d

    ! Mesh transform options variables
    real(kind=dp), dimension(:), allocatable :: box_min, box_max
    logical :: keep_aspect_ratio
    real(kind=dp), dimension(3) :: scaling
    real(kind=dp), dimension(3) :: translation
    type(field_t) :: temp_field
    type(aabb_t) :: mesh_box, target_box
    integer :: idx_p

    ! ------------------------------------------------------------------------ !
    ! Read the options for the boundary mesh

    call json_get(json, 'name', mesh_file_name)

    ! Settings on how to filter the design field
    call json_get(json, 'distance_transform.type', distance_transform)

    ! ------------------------------------------------------------------------ !
    ! Load the immersed boundary mesh

    mesh_file = file_t(mesh_file_name)
    call mesh_file%read(boundary_mesh)

    if (boundary_mesh%nelv .eq. 0) then
       call neko_error('No elements in the boundary mesh')
    end if

    ! ------------------------------------------------------------------------ !
    ! Transform the mesh if specified.

    call json_get_or_default(json, 'mesh_transform.type', &
         mesh_transform, 'none')

    select case (mesh_transform)
      case ('none')
       ! Do nothing
      case ('bounding_box')
       call json_get(json, 'mesh_transform.box_min', box_min)
       call json_get(json, 'mesh_transform.box_max', box_max)
       call json_get_or_default(json, 'mesh_transform.keep_aspect_ratio', &
            keep_aspect_ratio, .true.)

       if (size(box_min) .ne. 3 .or. size(box_max) .ne. 3) then
          call neko_error('Case file: mesh_transform. &
               &box_min and box_max must be 3 element arrays of reals')
       end if

       call target_box%init(box_min, box_max)

       mesh_box = get_aabb(boundary_mesh)

       scaling = target_box%get_diagonal() / mesh_box%get_diagonal()
       if (keep_aspect_ratio) then
          scaling = minval(scaling)
       end if

       translation = - scaling * mesh_box%get_min() + target_box%get_min()

       do idx_p = 1, boundary_mesh%mpts
          boundary_mesh%points(idx_p)%x = &
               scaling * boundary_mesh%points(idx_p)%x + translation
       end do

      case default
       call neko_error('Unknown mesh transform')
    end select

    ! ------------------------------------------------------------------------ !
    ! Compute the permeability field

    ! Assign the signed distance field to all GLL points in the permeability
    ! field. Initally we just run a brute force loop over all GLL points and
    ! compute the signed distance function. This should be replaced with a
    ! more efficient method, such as a tree search.

    call temp_field%init(this%coef%dof)

    ! Select how to transform the distance field to a design field
    select case (distance_transform)
      case ('smooth_step')
       call json_get(json, 'distance_transform.value', scalar_d)
       scalar_r = real(scalar_d, kind=rp)

       call signed_distance_field(temp_field, boundary_mesh, scalar_d)
       call smooth_step_field(temp_field, scalar_r, 0.0_rp)

      case ('step')

       call json_get(json, 'distance_transform.value', scalar_d)
       scalar_r = real(scalar_d, kind=rp)

       call signed_distance_field(temp_field, boundary_mesh, scalar_d)
       call step_function_field(temp_field, scalar_r, 1.0_rp, 0.0_rp)

      case default
       call neko_error('Unknown distance transform')
    end select

    ! Update the global indicator field by max operator
    if (NEKO_BCKND_DEVICE .eq. 1) then
       call device_pwmax(this%indicator%x_d, temp_field%x_d, &
            this%indicator%size())
    else
       this%indicator%x = max(this%indicator%x, temp_field%x)
    end if

  end subroutine init_boundary_mesh

  !> Initializes the source term from a point zone.
  subroutine init_point_zone(this, json)
    use filters, only: smooth_step_field, step_function_field, &
         permeability_field
    use signed_distance, only: signed_distance_field
    use profiler, only: profiler_start_region, profiler_end_region
    use point_zone, only: point_zone_t
    use device, only: device_memcpy, HOST_TO_DEVICE
    use point_zone_registry, only: neko_point_zone_registry
    implicit none

    class(brinkman_source_term_t), intent(inout) :: this
    type(json_file), intent(inout) :: json

    ! Options
    character(len=:), allocatable :: zone_name

    type(field_t) :: temp_field
    class(point_zone_t), pointer :: my_point_zone
    integer :: i

    ! ------------------------------------------------------------------------ !
    ! Read the options for the point zone

    call json_get(json, 'name', zone_name)

    ! Compute the indicator field
    call temp_field%init(this%coef%dof)

    my_point_zone => neko_point_zone_registry%get_point_zone(zone_name)

    do i = 1, my_point_zone%size
       temp_field%x(my_point_zone%mask(i), 1, 1, 1) = 1.0_rp
    end do

    ! Update the global indicator field by max operator
    this%indicator%x = max(this%indicator%x, temp_field%x)

  end subroutine init_point_zone

end module brinkman_source_term<|MERGE_RESOLUTION|>--- conflicted
+++ resolved
@@ -42,17 +42,12 @@
   use coefs, only: coef_t
   use neko_config, only: NEKO_BCKND_DEVICE
   use utils, only: neko_error
-<<<<<<< HEAD
   use filter, only: filter_t
   use PDE_filter, only: PDE_filter_t
   use field_math, only: field_subcol3, field_copy
   use fld_file_output, only : fld_file_output_t
-=======
-  use field_math, only: field_subcol3
-
   use math, only: pwmax
   use device_math, only: device_pwmax
->>>>>>> c1f311a4
   implicit none
   private
 
