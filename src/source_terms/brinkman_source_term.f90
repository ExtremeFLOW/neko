--- conflicted
+++ resolved
@@ -32,17 +32,13 @@
 !
 !> Implements the `brinkman_source_term_t` type.
 module brinkman_source_term
-<<<<<<< HEAD
-  use num_types, only: rp, dp, sp
-=======
   use aabb, only : aabb_t, get_aabb
   use coefs, only: coef_t
   use device, only: device_memcpy, HOST_TO_DEVICE
   use device_math, only: device_pwmax, device_cfill_mask
->>>>>>> 18649ddd
   use field, only: field_t
   use field_list, only: field_list_t
-  use field_math, only: field_subcol3
+  use field_math, only: field_subcol3, field_copy
   use field_registry, only: neko_field_registry
   use filters, only: smooth_step_field, step_function_field, permeability_field
   use file, only: file_t
@@ -59,15 +55,10 @@
   use signed_distance, only: signed_distance_field
   use source_term, only: source_term_t
   use utils, only: neko_error
-<<<<<<< HEAD
   use filter, only: filter_t
   use PDE_filter, only: PDE_filter_t
-  use field_math, only: field_subcol3, field_copy
-  use fld_file_output, only : fld_file_output_t
-  use math, only: pwmax
-  use device_math, only: device_pwmax
-=======
->>>>>>> 18649ddd
+  use fld_file_output, only: fld_file_output_t
+  use num_types, only: sp
   implicit none
   private
 
@@ -111,21 +102,6 @@
   !! @param fields A list of fields for adding the source values.
   !! @param coef The SEM coeffs.
   subroutine brinkman_source_term_init_from_json(this, json, fields, coef)
-<<<<<<< HEAD
-    use file, only: file_t
-    use tri_mesh, only: tri_mesh_t
-    use device, only: device_memcpy, HOST_TO_DEVICE
-    use filters, only: smooth_step_field, step_function_field, &
-         permeability_field
-    use signed_distance, only: signed_distance_field
-    use profiler, only: profiler_start_region, profiler_end_region
-    use json_module, only: json_core, json_value
-    use math, only : copy
-
-    implicit none
-
-=======
->>>>>>> 18649ddd
     class(brinkman_source_term_t), intent(inout) :: this
     type(json_file), intent(inout) :: json
     type(field_list_t), intent(in), target :: fields
