--- conflicted
+++ resolved
@@ -44,13 +44,10 @@
   use utils, only: neko_error
   use brinkman_source_term_cpu, only: brinkman_source_term_compute_cpu
   use brinkman_source_term_device, only: brinkman_source_term_compute_device
-<<<<<<< HEAD
   use brinkman_source_term_cpu, only: implicit_brinkman_source_term_compute_cpu
   use brinkman_source_term_device, only: implicit_brinkman_source_term_compute_device
-=======
   use filter, only: filter_t
   use filter_fctry, only: filter_factory
->>>>>>> 27cabebc
   implicit none
   private
 
@@ -66,14 +63,11 @@
      type(field_t), pointer :: indicator => null()
      !> Brinkman permeability field.
      type(field_t), pointer :: brinkman => null()
-<<<<<<< HEAD
      ! > Flag for implicit vs explicit
      logical :: is_implicit
-=======
      !> Filter 
      class(filter_t), allocatable :: filter
      
->>>>>>> 27cabebc
    contains
      !> The common constructor using a JSON object.
      procedure, public, pass(this) :: init => brinkman_source_term_init_from_json
