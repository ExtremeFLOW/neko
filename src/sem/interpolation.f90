--- conflicted
+++ resolved
@@ -36,12 +36,7 @@
   use num_types, only : rp
   use device
   use fast3d
-<<<<<<< HEAD
-  use field, only : field_t
-  use tensor
-=======
-  use tensor, only : tnsr3d
->>>>>>> 28378fb1
+  use tensor, only : tnsr3d, tnsr3d_el
   use tensor_cpu, only : tnsr3d_cpu
   use space, only : space_t, operator(.eq.), GL, GLL
   implicit none
