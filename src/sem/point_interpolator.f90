--- conflicted
+++ resolved
@@ -360,66 +360,4 @@
 
   end function point_interpolator_interpolate_jacobian
 
-<<<<<<< HEAD
-  !> Interpolates a list of fields based on a set of element ids.
-  !! @param rst r,s,t coordinates.
-  !! @param el_owners Array of element ids that "own" a given point `i`.
-  !! @param sampled_fields_list A list of fields to interpolate.
-  !! @param wr Weights in the r-direction of shape `(lx, N)` where `N` is the
-  !! number of points to interpolate.
-  !! @param ws Weights in the s-direction of shape `(lx, N)` where `N` is the
-  !! number of points to interpolate.
-  !! @param wt Weights in the t-direction of shape `(lx, N)` where `N` is the
-  !! number of points to interpolate.
-  !! @note The weights can be generated with the subroutine `compute_weights`.
-  function point_interpolator_interpolate_fields(this, rst, el_owners, sampled_fields_list, wr, ws, wt) result(res)
-    class(point_interpolator_t), intent(inout) :: this
-    type(point_t), intent(inout), allocatable :: rst(:)
-    integer, intent(in), allocatable :: el_owners(:)
-    type(field_list_t), intent(inout) :: sampled_fields_list
-    real(kind=rp), intent(inout) :: wr(:,:)
-    real(kind=rp), intent(inout) :: ws(:,:)
-    real(kind=rp), intent(inout) :: wt(:,:)
-    real(kind=rp), allocatable :: res(:,:)
-
-    integer :: n_points, n_fields, lx, i
-    type(c_ptr) :: tmp_d = C_NULL_PTR
-    real(kind=rp), allocatable :: tmp(:)
-
-    lx = this%Xh%lx
-    n_points = size(rst)
-    n_fields = size(sampled_fields_list%fields)
-
-    allocate(res(n_points, n_fields))
-    allocate(tmp(n_points))
-
-    tmp = 0.0_rp
-
-    if (NEKO_BCKND_DEVICE .eq. 1) then
-       call device_map(tmp, tmp_d, n_points)
-       call device_memcpy(tmp, tmp_d, n_points, HOST_TO_DEVICE, sync = .true.)
-    end if
-
-    ! Interpolate each field at a time
-    do i = 1, n_fields
-
-       call tnsr3d_el_list(tmp, 1, sampled_fields_list%fields(i)%f%x, lx, &
-            wr, ws, wt, el_owners, n_points)
-
-       ! Bring back tmp_d from the device for the output
-       if (NEKO_BCKND_DEVICE .eq. 1) then
-          call device_memcpy(tmp, tmp_d, n_points, DEVICE_TO_HOST, sync = .true.)
-       end if
-
-       res(:,i) = tmp
-    end do
-
-    if (NEKO_BCKND_DEVICE .eq. 1) call device_free(tmp_d)
-    deallocate(tmp)
-
-  end function point_interpolator_interpolate_fields
-
-
-=======
->>>>>>> 28378fb1
 end module point_interpolator