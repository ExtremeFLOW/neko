--- conflicted
+++ resolved
@@ -357,14 +357,9 @@
 
     if (NEKO_BCKND_DEVICE .eq. 1) then
        call device_invcol1(this%mult_d, n)
-<<<<<<< HEAD
-       call device_memcpy(this%mult, this%mult_d, n, DEVICE_TO_HOST)
-    else
-=======
        call device_memcpy(this%mult, this%mult_d, n, &
                           DEVICE_TO_HOST, sync=.true.)
-    else    
->>>>>>> b4758a32
+    else
        call invcol1(this%mult, n)
     end if
 
@@ -841,23 +836,13 @@
                                      c%jacinv_d, c%Xh%w3_d, c%msh%nelv, &
                                      c%Xh%lx, c%msh%gdim)
 
-<<<<<<< HEAD
-       call device_memcpy(c%G11, c%G11_d, ntot, DEVICE_TO_HOST)
-       call device_memcpy(c%G22, c%G22_d, ntot, DEVICE_TO_HOST)
-       call device_memcpy(c%G33, c%G33_d, ntot, DEVICE_TO_HOST)
-       call device_memcpy(c%G12, c%G12_d, ntot, DEVICE_TO_HOST)
-       call device_memcpy(c%G13, c%G13_d, ntot, DEVICE_TO_HOST)
-       call device_memcpy(c%G23, c%G23_d, ntot, DEVICE_TO_HOST)
-
-=======
        call device_memcpy(c%G11, c%G11_d, ntot, DEVICE_TO_HOST, sync=.false.)
        call device_memcpy(c%G22, c%G22_d, ntot, DEVICE_TO_HOST, sync=.false.)
        call device_memcpy(c%G33, c%G33_d, ntot, DEVICE_TO_HOST, sync=.false.)
        call device_memcpy(c%G12, c%G12_d, ntot, DEVICE_TO_HOST, sync=.false.)
        call device_memcpy(c%G13, c%G13_d, ntot, DEVICE_TO_HOST, sync=.false.)
        call device_memcpy(c%G23, c%G23_d, ntot, DEVICE_TO_HOST, sync=.true.)
-       
->>>>>>> b4758a32
+
     else
        if(c%msh%gdim .eq. 2) then
 
