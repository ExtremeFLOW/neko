--- conflicted
+++ resolved
@@ -357,12 +357,8 @@
 
     if (NEKO_BCKND_DEVICE .eq. 1) then
        call device_invcol1(this%mult_d, n)
-<<<<<<< HEAD
-       call device_memcpy(this%mult, this%mult_d, n, DEVICE_TO_HOST)
-=======
        call device_memcpy(this%mult, this%mult_d, n, &
                           DEVICE_TO_HOST, sync=.true.)
->>>>>>> 28378fb1
     else
        call invcol1(this%mult, n)
     end if
@@ -758,19 +754,13 @@
             call rone    (dtdz, ntot)
          else
 
-<<<<<<< HEAD
             !$omp do
-=======
->>>>>>> 28378fb1
             do i = 1, ntot
                c%jac(i, 1, 1, 1) = 0.0_rp
             end do
             !$omp end do
 
-<<<<<<< HEAD
             !$omp do
-=======
->>>>>>> 28378fb1
             do i = 1, ntot
                c%jac(i, 1, 1, 1) = c%jac(i, 1, 1, 1) + ( c%dxdr(i, 1, 1, 1)  &
                                  * c%dyds(i, 1, 1, 1) * c%dzdt(i, 1, 1, 1) )
@@ -817,12 +807,8 @@
                c%dsdz(i, 1, 1, 1) = c%dxdt(i, 1, 1, 1) * c%dydr(i, 1, 1, 1) &
                                   - c%dxdr(i, 1, 1, 1) * c%dydt(i, 1, 1, 1)
             end do
-<<<<<<< HEAD
             !$omp end do
             !$omp do
-=======
-
->>>>>>> 28378fb1
             do i = 1, ntot
                c%dtdx(i, 1, 1, 1) = c%dydr(i, 1, 1, 1) * c%dzds(i, 1, 1, 1) &
                                   - c%dyds(i, 1, 1, 1) * c%dzdr(i, 1, 1, 1)
@@ -865,21 +851,12 @@
                                      c%jacinv_d, c%Xh%w3_d, c%msh%nelv, &
                                      c%Xh%lx, c%msh%gdim)
 
-<<<<<<< HEAD
-       call device_memcpy(c%G11, c%G11_d, ntot, DEVICE_TO_HOST)
-       call device_memcpy(c%G22, c%G22_d, ntot, DEVICE_TO_HOST)
-       call device_memcpy(c%G33, c%G33_d, ntot, DEVICE_TO_HOST)
-       call device_memcpy(c%G12, c%G12_d, ntot, DEVICE_TO_HOST)
-       call device_memcpy(c%G13, c%G13_d, ntot, DEVICE_TO_HOST)
-       call device_memcpy(c%G23, c%G23_d, ntot, DEVICE_TO_HOST)
-=======
        call device_memcpy(c%G11, c%G11_d, ntot, DEVICE_TO_HOST, sync=.false.)
        call device_memcpy(c%G22, c%G22_d, ntot, DEVICE_TO_HOST, sync=.false.)
        call device_memcpy(c%G33, c%G33_d, ntot, DEVICE_TO_HOST, sync=.false.)
        call device_memcpy(c%G12, c%G12_d, ntot, DEVICE_TO_HOST, sync=.false.)
        call device_memcpy(c%G13, c%G13_d, ntot, DEVICE_TO_HOST, sync=.false.)
        call device_memcpy(c%G23, c%G23_d, ntot, DEVICE_TO_HOST, sync=.true.)
->>>>>>> 28378fb1
 
     else
        !$omp parallel private(e, i)
@@ -915,13 +892,6 @@
                 c%G12(i,1,1,e) = c%G12(i,1,1,e) * c%Xh%w3(i,1,1)
              end do
           end do
-<<<<<<< HEAD
-          !$omp end do
-=======
-
-       else
->>>>>>> 28378fb1
-
        else
           !$omp do
           do i = 1, ntot
@@ -1056,8 +1026,6 @@
        normal(3) = this%nz(i, j, facet, e)
     end select
   end function coef_get_normal
-<<<<<<< HEAD
-=======
 
   pure function coef_get_area(this, i, j, k, e, facet) result(area)
     class(coef_t), intent(in) :: this
@@ -1072,9 +1040,7 @@
       case(5,6)
         area = this%area(i, j, facet, e)
       end select
-  end function coef_get_area
-
->>>>>>> 28378fb1
+    end function coef_get_area
 
   !> Generate facet area and surface normals
   subroutine coef_generate_area_and_normal(coef)
@@ -1204,10 +1170,7 @@
           end do
        end do
     end do
-<<<<<<< HEAD
     !$omp end do
-=======
->>>>>>> 28378fb1
 
     ! Normalize
     !$omp do
