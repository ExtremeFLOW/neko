--- conflicted
+++ resolved
@@ -36,19 +36,12 @@
   use gs_ops
   use neko_config
   use num_types
-<<<<<<< HEAD
-  use space  
-  use mesh
-  use device
-=======
   use dofmap, only : dofmap_t
   use space, only: space_t
   use math
   use mesh, only : mesh_t
   use device_math
->>>>>>> b5ae32b5
   use device_coef
-  use device_math
   use mxm_wrapper
   use device
   use, intrinsic :: iso_c_binding
