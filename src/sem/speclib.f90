--- conflicted
+++ resolved
@@ -977,21 +977,10 @@
   !> Evaluate Legendre polynomials of degrees 0-N at point x
   !! and store in array L
   subroutine legendre_poly(L, x, N)
-<<<<<<< HEAD
-    ! Evaluate Legendre polynomials of degrees 0-N at point x
-=======
->>>>>>> d4671e00
     real(kind=rp), intent(inout):: L(0:N)
     real(kind=rp) :: x
     integer :: N, j
 
-<<<<<<< HEAD
-    L(0) = 1.0_rp
-    L(1) = x
-
-    do j=1, N-1
-       L(j+1) = ( (2.0_xp*j+1.0_xp) * x * L(j) - real(j,xp) * L(j-1) ) / real(j+1,xp) 
-=======
     L(0) = 1.0_xp
     if (N .eq. 0) return
     L(1) = x
@@ -999,7 +988,6 @@
     do j=1, N-1
        L(j+1) = ( (2.0_xp * real(j, xp) + 1.0_xp) * x * L(j) &
             - real(j, xp) * L(j-1) ) / (real(j, xp) + 1.0_xp) 
->>>>>>> d4671e00
     end do
   end subroutine legendre_poly
 
