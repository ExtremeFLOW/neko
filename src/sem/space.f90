! Copyright (c) 2019-2022, The Neko Authors
! All rights reserved.
!
! Redistribution and use in source and binary forms, with or without
! modification, are permitted provided that the following conditions
! are met:
!
!   * Redistributions of source code must retain the above copyright
!     notice, this list of conditions and the following disclaimer.
!
!   * Redistributions in binary form must reproduce the above
!     copyright notice, this list of conditions and the following
!     disclaimer in the documentation and/or other materials provided
!     with the distribution.
!
!   * Neither the name of the authors nor the names of its
!     contributors may be used to endorse or promote products derived
!     from this software without specific prior written permission.
!
! THIS SOFTWARE IS PROVIDED BY THE COPYRIGHT HOLDERS AND CONTRIBUTORS
! "AS IS" AND ANY EXPRESS OR IMPLIED WARRANTIES, INCLUDING, BUT NOT
! LIMITED TO, THE IMPLIED WARRANTIES OF MERCHANTABILITY AND FITNESS
! FOR A PARTICULAR PURPOSE ARE DISCLAIMED. IN NO EVENT SHALL THE
! COPYRIGHT OWNER OR CONTRIBUTORS BE LIABLE FOR ANY DIRECT, INDIRECT,
! INCIDENTAL, SPECIAL, EXEMPLARY, OR CONSEQUENTIAL DAMAGES (INCLUDING,
! BUT NOT LIMITED TO, PROCUREMENT OF SUBSTITUTE GOODS OR SERVICES;
! LOSS OF USE, DATA, OR PROFITS; OR BUSINESS INTERRUPTION) HOWEVER
! CAUSED AND ON ANY THEORY OF LIABILITY, WHETHER IN CONTRACT, STRICT
! LIABILITY, OR TORT (INCLUDING NEGLIGENCE OR OTHERWISE) ARISING IN
! ANY WAY OUT OF THE USE OF THIS SOFTWARE, EVEN IF ADVISED OF THE
! POSSIBILITY OF SUCH DAMAGE.
!
!> Defines a function space
module space
  use neko_config
  use num_types, only : rp
  use speclib
  use device
<<<<<<< HEAD
  use utils
  use fast3d
  use math
  use tensor, only : trsp1
  use mxm_wrapper, only: mxm
  use, intrinsic :: iso_c_binding
=======
  use fast3d, only : setup_intp
  use utils, only : neko_error    
>>>>>>> b5ae32b5
  implicit none
  private
  
  integer, public, parameter :: GL = 0, GLL = 1, GJ = 2

  !> The function space for the SEM solution fields
  !! @details
  !! In SEM, the solution fields are represented as a linear combination of
  !! basis functions for a particular function space. Thus, the properties of
  !! the space define that of the solution. The global SEM basis is never build,
  !! but is implictly defined by the local basis for each element. 
  !! The latter is polynomial, and is therefore defined by the order of the
  !! polys and the selected locations of the nodes for storing the solution.
  !! In SEM, the latter coincides with a Gaussian quadrature (GL, GLL, etc.)
  !! @note The standard variable name for the `space_t` type in Neko is `Xh`.
  !! @warning Although the type has separate members for the poly orders in x,
  !! y, and z, in the current implementation these are forced to be equal.
  type, public :: space_t
     integer :: t               !< Space type (GL, GLL, GJ, ...)
     integer :: lx              !< Polynomial dimension in x-direction
     integer :: ly              !< Polynomial dimension in y-direction
     integer :: lz              !< Polynomial dimension in z-direction
     integer :: lxy             !< Number of points in xy-plane
     integer :: lyz             !< Number of points in yz-plane
     integer :: lxz             !< Number of points in xz-plane
     integer :: lxyz            !< Number of points in xyz-block
     
     real(kind=rp), allocatable :: zg(:,:) !< Quadrature points
     
     real(kind=rp), allocatable :: dr_inv(:) !< 1/dist quadrature points
     real(kind=rp), allocatable :: ds_inv(:) !< 1/dist quadrature points
     real(kind=rp), allocatable :: dt_inv(:) !< 1/dist quadrature points

     real(kind=rp), allocatable :: wx(:)   !< Quadrature weights
     real(kind=rp), allocatable :: wy(:)   !< Quadrature weights
     real(kind=rp), allocatable :: wz(:)   !< Quadrature weights

     real(kind=rp), allocatable :: w3(:,:,:) !< wx * wy * wz

     !> Derivative operator \f$ D_1 \f$
     real(kind=rp), allocatable :: dx(:,:)
     !> Derivative operator \f$ D_2 \f$
     real(kind=rp), allocatable :: dy(:,:)
     !> Derivative operator \f$ D_3 \f$
     real(kind=rp), allocatable :: dz(:,:)

     !> Transposed derivative operator \f$ D_1^T \f$
     real(kind=rp), allocatable :: dxt(:,:)
     !> Transposed derivative operator \f$ D_2^T \f$
     real(kind=rp), allocatable :: dyt(:,:)
     !> Transposed derivative operator \f$ D_3^T \f$
     real(kind=rp), allocatable :: dzt(:,:)
     
     !> Legendre transformation matrices
     real(kind=rp), allocatable :: v(:,:)        !< legendre to physical
     real(kind=rp), allocatable :: vt(:,:)       !< legendre to physical t
     real(kind=rp), allocatable :: vinv(:,:)     !< Physical to legendre
     real(kind=rp), allocatable :: vinvt(:,:)    !< Physical to legendre t
     !> Legendre weights in matrix form
     real(kind=rp), allocatable :: w(:,:)        !< Legendre weights

     !
     ! Device pointers (if present)
     !
     type(c_ptr) :: dr_inv_d = C_NULL_PTR
     type(c_ptr) :: ds_inv_d = C_NULL_PTR
     type(c_ptr) :: dt_inv_d = C_NULL_PTR
     type(c_ptr) :: dxt_d = C_NULL_PTR
     type(c_ptr) :: dyt_d = C_NULL_PTR
     type(c_ptr) :: dzt_d = C_NULL_PTR
     type(c_ptr) :: dx_d = C_NULL_PTR
     type(c_ptr) :: dy_d = C_NULL_PTR
     type(c_ptr) :: dz_d = C_NULL_PTR
     type(c_ptr) :: wx_d = C_NULL_PTR
     type(c_ptr) :: wy_d = C_NULL_PTR
     type(c_ptr) :: wz_d = C_NULL_PTR
     type(c_ptr) :: zg_d = C_NULL_PTR
     type(c_ptr) :: w3_d = C_NULL_PTR
<<<<<<< HEAD
     type(c_ptr) :: v_d = C_NULL_PTR
     type(c_ptr) :: vt_d = C_NULL_PTR
     type(c_ptr) :: vinv_d = C_NULL_PTR
     type(c_ptr) :: vinvt_d = C_NULL_PTR
     type(c_ptr) :: w_d = C_NULL_PTR
=======
   contains
     procedure, pass(s) :: init => space_init
     procedure, pass(s) :: free => space_free
>>>>>>> b5ae32b5

  end type space_t

  interface operator(.eq.)
     module procedure space_eq
  end interface operator(.eq.)

  interface operator(.ne.)
     module procedure space_ne
  end interface operator(.ne.)

  public :: operator(.eq.), operator(.ne.)
  
contains

  !> Initialize a function space @a s with given polynomial dimensions
  subroutine space_init(s, t, lx, ly, lz)
    class(space_t), intent(inout) :: s
    integer, intent(in) :: t            !< Quadrature type
    integer, intent(in) :: lx           !< Polynomial dimension in x-direction
    integer, intent(in) :: ly           !< Polynomial dimension in y-direction
    integer, optional, intent(in) :: lz !< Polynomial dimension in z-direction
    integer :: ix, iy, iz
 
    call space_free(s)

    s%lx = lx
    s%ly = ly
    s%t = t
    if (present(lz)) then
       if (lz .ne. 1) then
          s%lz = lz
          if (lx .ne. ly .or. lx .ne. lz) then
             call neko_error("Unsupported polynomial dimension")
          end if
       end if
    else
       if (lx .ne. ly) then
          call neko_error("Unsupported polynomial dimension")
       end if
       s%lz = 1
    end if
    s%lxy = s%ly*s%lx
    s%lyz = s%ly*s%lz
    s%lxz = s%lx*s%lz
    s%lxyz = s%lx*s%ly*s%lz

    allocate(s%zg(lx, 3))

    allocate(s%wx(s%lx))
    allocate(s%wy(s%ly))
    allocate(s%wz(s%lz))
    
    allocate(s%dr_inv(s%lx))
    allocate(s%ds_inv(s%ly))
    allocate(s%dt_inv(s%lz))

    allocate(s%w3(s%lx, s%ly, s%lz))

    allocate(s%dx(s%lx, s%lx))
    allocate(s%dy(s%ly, s%ly))
    allocate(s%dz(s%lz, s%lz))

    allocate(s%dxt(s%lx, s%lx))
    allocate(s%dyt(s%ly, s%ly))
    allocate(s%dzt(s%lz, s%lz))
    
    allocate(s%v(s%lx, s%lx))
    allocate(s%vt(s%lx, s%lx))
    allocate(s%vinv(s%lx, s%lx))
    allocate(s%vinvt(s%lx, s%lx))
    allocate(s%w(s%lx, s%lx))
    
    ! Call low-level routines to compute nodes and quadrature weights
    if (t .eq. GLL) then
       call zwgll(s%zg(1,1), s%wx, s%lx)
       call zwgll(s%zg(1,2), s%wy, s%ly)
       if (s%lz .gt. 1) then
          call zwgll(s%zg(1,3), s%wz, s%lz)
       else
          s%zg(:,3) = 0d0
          s%wz = 1d0
       end if
    else if (t .eq. GL) then
       call zwgl(s%zg(1,1), s%wx, s%lx)
       call zwgl(s%zg(1,2), s%wy, s%ly)
       if (s%lz .gt. 1) then
          call zwgl(s%zg(1,3), s%wz, s%lz)
       else
          s%zg(:,3) = 0d0
          s%wz = 1d0
       end if
    else
       call neko_error("Invalid quadrature rule")
    end if

    do iz = 1, s%lz
       do iy = 1, s%ly
          do ix = 1, s%lx
             s%w3(ix, iy, iz) = s%wx(ix) * s%wy(iy) * s%wz(iz)
          end do
       end do
    end do
    !> Setup derivative matrices
    if (t .eq. GLL) then
        call dgll(s%dx, s%dxt, s%zg(1,1), s%lx, s%lx)
        call dgll(s%dy, s%dyt, s%zg(1,2), s%ly, s%ly)
        if (s%lz .gt. 1) then
           call dgll(s%dz, s%dzt, s%zg(1,3), s%lz, s%lz)
        else
           s%dz = 0d0
           s%dzt = 0d0
        end if
    else if (t .eq. GL) then
       call setup_intp(s%dx, s%dxt, s%zg(1,1), s%zg(1,1), s%lx, s%lx,1)
       call setup_intp(s%dy, s%dyt, s%zg(1,2), s%zg(1,2), s%ly, s%ly,1)
        if (s%lz .gt. 1) then
           call setup_intp(s%dz, s%dzt, s%zg(1,3), s%zg(1,3), s%lz, s%lz, 1)
        else
           s%dz = 0d0
           s%dzt = 0d0
        end if
     else
        call neko_error("Invalid quadrature rule")
     end if
    
    call space_compute_dist(s%dr_inv, s%zg(1,1), s%lx)
    call space_compute_dist(s%ds_inv, s%zg(1,2), s%ly)
    if (s%lz .gt. 1) then
       call space_compute_dist(s%dt_inv, s%zg(1,3), s%lz)
    else
       s%dt_inv = 0d0
    end if

    if (NEKO_BCKND_DEVICE .eq. 1) then
       call device_map(s%dr_inv, s%dr_inv_d, s%lx)
       call device_map(s%ds_inv, s%ds_inv_d, s%lx)
       call device_map(s%dt_inv, s%dt_inv_d, s%lx)
       call device_map(s%wx, s%wx_d, s%lx)
       call device_map(s%wy, s%wy_d, s%lx)
       call device_map(s%wz, s%wz_d, s%lx)
       call device_map(s%dx, s%dx_d, s%lxy)
       call device_map(s%dy, s%dy_d, s%lxy)
       call device_map(s%dz, s%dz_d, s%lxy)
       call device_map(s%dxt, s%dxt_d, s%lxy)
       call device_map(s%dyt, s%dyt_d, s%lxy)
       call device_map(s%dzt, s%dzt_d, s%lxy)
       call device_map(s%w3, s%w3_d, s%lxyz)
       call device_map(s%v,     s%v_d,     s%lxy)
       call device_map(s%vt,    s%vt_d,    s%lxy)
       call device_map(s%vinv,  s%vinv_d,  s%lxy)
       call device_map(s%vinvt, s%vinvt_d, s%lxy)
       call device_map(s%w,     s%w_d,     s%lxy)

       call device_memcpy(s%dr_inv, s%dr_inv_d, s%lx, HOST_TO_DEVICE)
       call device_memcpy(s%ds_inv, s%ds_inv_d, s%lx, HOST_TO_DEVICE)
       call device_memcpy(s%dt_inv, s%dt_inv_d, s%lx, HOST_TO_DEVICE)
       call device_memcpy(s%wx, s%wx_d, s%lx, HOST_TO_DEVICE)
       call device_memcpy(s%wy, s%wy_d, s%lx, HOST_TO_DEVICE)
       call device_memcpy(s%wz, s%wz_d, s%lx, HOST_TO_DEVICE)
       call device_memcpy(s%dx, s%dx_d, s%lxy, HOST_TO_DEVICE)
       call device_memcpy(s%dy, s%dy_d, s%lxy, HOST_TO_DEVICE)
       call device_memcpy(s%dz, s%dz_d, s%lxy, HOST_TO_DEVICE)
       call device_memcpy(s%dxt, s%dxt_d, s%lxy, HOST_TO_DEVICE)
       call device_memcpy(s%dyt, s%dyt_d, s%lxy, HOST_TO_DEVICE)
       call device_memcpy(s%dzt, s%dzt_d, s%lxy, HOST_TO_DEVICE)
       call device_memcpy(s%w3, s%w3_d, s%lxyz, HOST_TO_DEVICE)

       ix = s%lx * 3
       call device_map(s%zg, s%zg_d, ix)
       call device_memcpy(s%zg, s%zg_d, ix, HOST_TO_DEVICE)
    end if
    
    call space_generate_transformation_matrices(s)

  end subroutine space_init
   
  !> Deallocate a space @a s
  subroutine space_free(s)
    class(space_t), intent(inout) :: s

    if (allocated(s%zg)) then
       deallocate(s%zg)
    end if

    if (allocated(s%wx)) then
       deallocate(s%wx)
    end if

    if (allocated(s%wy)) then
       deallocate(s%wy)
    end if

    if (allocated(s%wz)) then
       deallocate(s%wz)
    end if

    if (allocated(s%w3)) then
       deallocate(s%w3)
    end if

    if (allocated(s%dx)) then
       deallocate(s%dx)
    end if

    if (allocated(s%dy)) then
       deallocate(s%dy)
    end if

    if (allocated(s%dz)) then
       deallocate(s%dz)
    end if

    if (allocated(s%dxt)) then
       deallocate(s%dxt)
    end if

    if (allocated(s%dyt)) then
       deallocate(s%dyt)
    end if

    if (allocated(s%dzt)) then
       deallocate(s%dzt)
    end if
    
    if (allocated(s%dr_inv)) then
       deallocate(s%dr_inv)
    end if
    
    if (allocated(s%ds_inv)) then
       deallocate(s%ds_inv)
    end if
    
    if (allocated(s%dt_inv)) then
       deallocate(s%dt_inv)
    end if
    
    if(allocated(s%v)) then
       deallocate(s%v)
    end if

    if(allocated(s%vt)) then
       deallocate(s%vt)
    end if

    if(allocated(s%vinv)) then
       deallocate(s%vinv)
    end if

    if(allocated(s%vinvt)) then
       deallocate(s%vinvt)
    end if

    if(allocated(s%w)) then
       deallocate(s%w)
    end if

    !
    ! Cleanup the device (if present)
    !
    
    if (c_associated(s%dr_inv_d)) then
       call device_free(s%dr_inv_d)
    end if

    if (c_associated(s%ds_inv_d)) then
       call device_free(s%ds_inv_d)
    end if

    if (c_associated(s%dt_inv_d)) then
       call device_free(s%dt_inv_d)
    end if

    if (c_associated(s%dxt_d)) then
       call device_free(s%dxt_d)
    end if

    if (c_associated(s%dyt_d)) then
       call device_free(s%dyt_d)
    end if

    if (c_associated(s%dzt_d)) then
       call device_free(s%dzt_d)
    end if
    
    if (c_associated(s%dx_d)) then
       call device_free(s%dx_d)
    end if

    if (c_associated(s%dy_d)) then
       call device_free(s%dy_d)
    end if

    if (c_associated(s%dz_d)) then
       call device_free(s%dz_d)
    end if

    if (c_associated(s%wx_d)) then
       call device_free(s%wx_d)
    end if

    if (c_associated(s%wy_d)) then
       call device_free(s%wy_d)
    end if

    if (c_associated(s%wz_d)) then
       call device_free(s%wz_d)
    end if

    if (c_associated(s%w3_d)) then
       call device_free(s%w3_d)
    end if

    if (c_associated(s%zg_d)) then
       call device_free(s%zg_d)
    end if
    
    if (c_associated(s%v_d)) then
       call device_free(s%v_d)
    end if

    if (c_associated(s%vt_d)) then
       call device_free(s%vt_d)
    end if

    if (c_associated(s%vinv_d)) then
       call device_free(s%vinv_d)
    end if

    if (c_associated(s%vinvt_d)) then
       call device_free(s%vinvt_d)
    end if

    if (c_associated(s%w_d)) then
       call device_free(s%w_d)
    end if

  end subroutine space_free

  !> Check if \f$ X_h = Y_H \f$
  !! @note this only checks the polynomial dimensions
  pure function space_eq(Xh, Yh) result(res)
    type(space_t), intent(in) :: Xh
    type(space_t), intent(in) :: Yh
    logical :: res

    if ( (Xh%lx .eq. Yh%lx) .and. &
         (Xh%ly .eq. Yh%ly) .and. &
         (Xh%lz .eq. Yh%lz) ) then
       res = .true.
    else
       res = .false.
    end if
    
  end function space_eq

  !> Check if \f$ X_h \ne Y_H \f$
  !! @note this only checks the polynomial dimensions
  pure function space_ne(Xh, Yh) result(res)
    type(space_t), intent(in) :: Xh
    type(space_t), intent(in) :: Yh
    logical :: res

    if ( (Xh%lx .eq. Yh%lx) .and. &
         (Xh%ly .eq. Yh%ly) .and. &
         (Xh%lz .eq. Yh%lz) ) then
       res = .false.
    else
       res = .true.
    end if
    
  end function space_ne
  
  subroutine space_compute_dist(dx, x, lx)
    integer, intent(in) :: lx
    real(kind=rp), intent(inout) :: dx(lx), x(lx)
    integer :: i
    dx(1) = x(2) - x(1)
    do i = 2, lx - 1
       dx(i) = 0.5*(x(i+1) - x(i-1))
    enddo
    dx(lx) = x(lx) - x(lx-1)
    do i = 1, lx
       dx(i) = 1.0_rp / dx(i)
    end do
  end subroutine space_compute_dist
  
  
  !> Generate spectral tranform matrices
  !! @param coef type with all geometrical variables
  subroutine space_generate_transformation_matrices(Xh)
    type(space_t), intent(inout) :: Xh
    
    real(kind=rp) :: L(0:Xh%lx-1)
    real(kind=rp) :: delta(Xh%lx)
    integer :: i, kj, j, j2, kk

    associate(v=> Xh%v, vt => Xh%vt, &
      vinv => Xh%vinv, vinvt => Xh%vinvt, w => Xh%w)
      ! Get the Legendre polynomials for each point
      ! Then proceed to compose the transform matrix
      kj = 0
      do j = 1, Xh%lx
         L(0) = 1.
         L(1) = Xh%zg(j,1)
         do j2 = 2, Xh%lx-1
            L(j2) = ( (2*j2-1) * Xh%zg(j,1) * L(j2-1) &
                  - (j2-1) * L(j2-2) ) / j2 
         end do
         do kk = 1, Xh%lx
            kj = kj+1
            v(kj,1) = L(KK-1)
         end do
      end do

      ! transpose the matrix
      call trsp1(v, Xh%lx) !< non orthogonal wrt weights

      ! Calculate the nominal scaling factors
      do i = 1, Xh%lx
         delta(i) = 2.0_rp / (2*(i-1)+1)
      end do
      ! modify last entry  
      delta(Xh%lx) = 2.0_rp / (Xh%lx-1)

      ! calculate the inverse to multiply the matrix
      do i = 1, Xh%lx
         delta(i) = sqrt(1.0_rp / delta(i))
      end do
      ! scale the matrix      
      do i = 1, Xh%lx
         do j = 1, Xh%lx
            v(i,j) = v(i,j) * delta(j) ! orthogonal wrt weights
         end do
      end do

      ! get the trasposed
      call copy(vt, v, Xh%lx * Xh%lx)
      call trsp1(vt, Xh%lx)

      !populate the mass matrix
      kk = 1
      do i = 1, Xh%lx
         do j = 1, Xh%lx
            if (i .eq. j) then
               w(i,j) = Xh%wx(kk)
               kk = kk+1
            else
               w(i,j) = 0
            end if
         end do
      end do

      !Get the inverse of the transform matrix
      call mxm(vt, Xh%lx, w, Xh%lx, vinv, Xh%lx)

      !get the transposed of the inverse
      call copy(vinvt, vinv, Xh%lx * Xh%lx)
      call trsp1(vinvt, Xh%lx)
    end associate

    ! Copy the data to the GPU
    ! Move all this to space.f90 to for next version 
    if ((NEKO_BCKND_HIP .eq. 1) .or. (NEKO_BCKND_CUDA .eq. 1) .or. &
    (NEKO_BCKND_OPENCL .eq. 1)) then 

       call device_memcpy(Xh%v,     Xh%v_d,     Xh%lxy, &
                          HOST_TO_DEVICE)
       call device_memcpy(Xh%vt,    Xh%vt_d,    Xh%lxy, &
                          HOST_TO_DEVICE)
       call device_memcpy(Xh%vinv,  Xh%vinv_d,  Xh%lxy, &
                          HOST_TO_DEVICE)
       call device_memcpy(Xh%vinvt, Xh%vinvt_d, Xh%lxy, &
                          HOST_TO_DEVICE)
       call device_memcpy(Xh%w,     Xh%w_d,     Xh%lxy, &
                          HOST_TO_DEVICE)

    end if

  end subroutine space_generate_transformation_matrices

end module space<|MERGE_RESOLUTION|>--- conflicted
+++ resolved
@@ -36,17 +36,12 @@
   use num_types, only : rp
   use speclib
   use device
-<<<<<<< HEAD
-  use utils
-  use fast3d
+  use utils, only : neko_error    
+  use fast3d, only : setup_intp
   use math
   use tensor, only : trsp1
   use mxm_wrapper, only: mxm
   use, intrinsic :: iso_c_binding
-=======
-  use fast3d, only : setup_intp
-  use utils, only : neko_error    
->>>>>>> b5ae32b5
   implicit none
   private
   
@@ -125,17 +120,14 @@
      type(c_ptr) :: wz_d = C_NULL_PTR
      type(c_ptr) :: zg_d = C_NULL_PTR
      type(c_ptr) :: w3_d = C_NULL_PTR
-<<<<<<< HEAD
      type(c_ptr) :: v_d = C_NULL_PTR
      type(c_ptr) :: vt_d = C_NULL_PTR
      type(c_ptr) :: vinv_d = C_NULL_PTR
      type(c_ptr) :: vinvt_d = C_NULL_PTR
      type(c_ptr) :: w_d = C_NULL_PTR
-=======
    contains
      procedure, pass(s) :: init => space_init
      procedure, pass(s) :: free => space_free
->>>>>>> b5ae32b5
 
   end type space_t
 
