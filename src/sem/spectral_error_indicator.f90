--- conflicted
+++ resolved
@@ -224,10 +224,6 @@
     type(coef_t), intent(inout) :: coef
     character(len=4), intent(in) :: space
     integer :: i, j, k, e, nxyz, nelv, n
-<<<<<<< HEAD
-    character(len=LOG_SIZE) :: log_buf
-=======
->>>>>>> 28378fb1
 
     !> Define some constants
     nxyz = coef%Xh%lx*coef%Xh%lx*coef%Xh%lx
@@ -258,11 +254,7 @@
        (NEKO_BCKND_OPENCL .eq. 1)) then
 
        call device_memcpy(u_hat%x,u_hat%x_d, n, &
-<<<<<<< HEAD
-                         DEVICE_TO_HOST)
-=======
                          DEVICE_TO_HOST, sync=.true.)
->>>>>>> 28378fb1
     end if
 
   end subroutine transform_to_spec_or_phys
