--- conflicted
+++ resolved
@@ -289,8 +289,6 @@
                               coef%Xh%lx,  coef%Xh%ly,  coef%Xh%lz, &
                               this%w_hat%x)
 
-<<<<<<< HEAD
-
     !> Copy the element indicator into all points of the field
     do e = 1,nelv
        do i = 1,lx*ly*lx
@@ -313,8 +311,6 @@
                          HOST_TO_DEVICE, sync=.true.)
     end if
 
-=======
->>>>>>> 2b6b66fc
   end subroutine spec_err_ind_get
 
   !> Write error indicators in a field file.
@@ -322,7 +318,6 @@
   subroutine spec_err_ind_write(this, t)
     class(spectral_error_indicator_t), intent(inout) :: this
     real(kind=rp), intent(in) :: t
-<<<<<<< HEAD
     
     !integer i, e
     !integer lx, ly, lz, nelv
@@ -332,17 +327,6 @@
     !lz = this%u_hat%Xh%lz
     !nelv = this%u_hat%msh%nelv
     
-=======
-
-    integer i, e
-    integer lx, ly, lz, nelv
-
-    lx = this%u_hat%Xh%lx
-    ly = this%u_hat%Xh%ly
-    lz = this%u_hat%Xh%lz
-    nelv = this%u_hat%msh%nelv
-
->>>>>>> 2b6b66fc
     !> Copy the element indicator into all points of the field
     !do e = 1,nelv
     !   do i = 1,lx*ly*lx
