--- conflicted
+++ resolved
@@ -36,12 +36,7 @@
   use num_types
   use gs_comm
   use gs_ops
-<<<<<<< HEAD
-  use stack
-  use mpi
-=======
   use stack, only : stack_i4_t
->>>>>>> aa72ad9b
   use comm
   use, intrinsic :: iso_c_binding
   !$ use omp_lib
