--- conflicted
+++ resolved
@@ -189,9 +189,10 @@
     integer, allocatable :: dofs(:)
     integer :: i, j, total
     integer(c_size_t) :: sz
-<<<<<<< HEAD
     type(htable_i4_t) :: doftable
     integer :: dupe, marked, k
+    real(c_rp) :: rp_dummy
+    integer(c_int32_t) :: i4_dummy
 
     call device_mpi_init_reqs(size(pe_order), this%reqs)
 
@@ -204,32 +205,19 @@
        this%offset(i) = total
        total = total + this%ndofs(i)
     end do
-=======
-    real(c_rp) :: rp_dummy
-    integer(c_int) :: i4_dummy
- 
-    call this%init_order(send_pe, recv_pe)
->>>>>>> e6bb06a0
 
     this%total = total
 
-    sz = rp * total
+    sz = c_sizeof(rp_dummy) * total
     call device_alloc(this%buf_d, sz)
 
-<<<<<<< HEAD
-    sz = 4 * total
+    sz = c_sizeof(i4_dummy) * total
     call device_alloc(this%dof_d, sz)
 
     if (mark_dupes) call doftable%init(2*total)
     allocate(dofs(total))
-=======
-       sz = c_sizeof(rp_dummy) * ndof
-       call device_alloc(buf_ptrs(i), sz)
-
-       sz = c_sizeof(i4_dummy) * ndof
-       call device_alloc(dof_ptrs(i), sz)
->>>>>>> e6bb06a0
-
+
+    ! Copy from dof_stack into dofs, optionally marking duplicates with doftable
     marked = 0
     do i = 1, size(pe_order)
        ! %array() breaks on cray
@@ -267,25 +255,11 @@
     class(gs_device_mpi_buf_t), intent(inout) :: this
   end subroutine
 
-<<<<<<< HEAD
   !> Initialise MPI based communication method
   subroutine gs_device_mpi_init(this, send_pe, recv_pe)
     class(gs_device_mpi_t), intent(inout) :: this
     type(stack_i4_t), intent(inout) :: send_pe
     type(stack_i4_t), intent(inout) :: recv_pe
-=======
-       sz = c_sizeof(rp_dummy) * ndof
-       call device_alloc(this%recv_buf(i)%buf_d, sz)
-
-       sz = c_sizeof(i4_dummy) * ndof
-       call device_alloc(this%recv_buf(i)%dof_d, sz)
-
-       ! %array() breaks on cray
-       select type (arr=>this%recv_dof(pe(i))%data)
-       type is (integer)
-         call device_memcpy(arr, this%recv_buf(i)%dof_d, ndof, HOST_TO_DEVICE)
-       end select
->>>>>>> e6bb06a0
 
     call this%init_order(send_pe, recv_pe)
 
