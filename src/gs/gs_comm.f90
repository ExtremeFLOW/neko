--- conflicted
+++ resolved
@@ -39,12 +39,8 @@
   implicit none
   private
 
-  integer, public, parameter :: GS_COMM_MPI = 1, GS_COMM_MPIGPU = 2, &
-<<<<<<< HEAD
-       GS_COMM_NVSHMEM = 3
-=======
-       GS_COMM_NCCL = 3
->>>>>>> 1e36dbc8
+  integer, public, parameter :: GS_COMM_MPI = 1, GS_COMM_MPIGPU = 2, &       
+       GS_COMM_NCCL = 3, GS_COMM_NVSHMEM = 4
 
   !> Gather-scatter communication method
   type, public, abstract :: gs_comm_t
