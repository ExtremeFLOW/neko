--- conflicted
+++ resolved
@@ -38,17 +38,12 @@
   use gs_sx, only : gs_sx_t
   use gs_cpu, only : gs_cpu_t
   use gs_ops, only : GS_OP_ADD, GS_OP_MAX, GS_OP_MIN, GS_OP_MUL
-<<<<<<< HEAD
-  use gs_comm, only : gs_comm_t, GS_COMM_MPI, GS_COMM_MPIGPU, GS_COMM_NVSHMEM
-  use gs_mpi, only : gs_mpi_t
-  use gs_device_mpi, only : gs_device_mpi_t
-  use gs_device_shmem, only : gs_device_shmem_t
-=======
-  use gs_comm, only : gs_comm_t, GS_COMM_MPI, GS_COMM_MPIGPU, GS_COMM_NCCL
+  use gs_comm, only : gs_comm_t, GS_COMM_MPI, GS_COMM_MPIGPU, GS_COMM_NCCL, &
+       GS_COMM_NVSHMEM
   use gs_mpi, only : gs_mpi_t
   use gs_device_mpi, only : gs_device_mpi_t
   use gs_device_nccl, only : gs_device_nccl_t
->>>>>>> 1e36dbc8
+  use gs_device_shmem, only : gs_device_shmem_t
   use mesh, only : mesh_t
   use comm
   use dofmap, only : dofmap_t
@@ -99,22 +94,16 @@
   public :: GS_BCKND_CPU, GS_BCKND_SX, GS_BCKND_DEV
 
   ! Expose available gather-scatter comm. backends
-<<<<<<< HEAD
-  public :: GS_COMM_MPI, GS_COMM_MPIGPU, GS_COMM_NVSHMEM
-=======
-  public :: GS_COMM_MPI, GS_COMM_MPIGPU, GS_COMM_NCCL
->>>>>>> 1e36dbc8
+
+  public :: GS_COMM_MPI, GS_COMM_MPIGPU, GS_COMM_NCCL, GS_COMM_NVSHMEM
 
 
 contains
 
   !> Initialize a gather-scatter kernel
-<<<<<<< HEAD
-=======
   !> @param dofmap, global numbering of points and connectivity to base gs on
   !> @param bcknd, backend for executing the gs_ops
   !> @param comm_bcknd, backend for excuting the communication with
->>>>>>> 1e36dbc8
   subroutine gs_init(gs, dofmap, bcknd, comm_bcknd)
     class(gs_t), intent(inout) :: gs
     type(dofmap_t), target, intent(inout) :: dofmap
@@ -123,19 +112,13 @@
     integer, optional :: bcknd, comm_bcknd
     integer :: i, j, ierr, bcknd_, comm_bcknd_
     integer(i8) :: glb_nshared, glb_nlocal
-<<<<<<< HEAD
-    logical :: use_device_mpi, use_device_shmem
-=======
-    logical :: use_device_mpi, use_device_nccl, use_host_mpi
->>>>>>> 1e36dbc8
+    logical :: use_device_mpi, use_device_nccl, use_device_shmem, use_host_mpi
     real(kind=rp), allocatable :: tmp(:)
     type(c_ptr) :: tmp_d = C_NULL_PTR
     integer :: strtgy(4) = (/ int(B'00'), int(B'01'), int(B'10'), int(B'11') /)
     integer :: avg_strtgy, env_len
     character(len=255) :: env_strtgy, env_gscomm
     real(kind=dp) :: strtgy_time(4)
-    character (len=20) :: nvshmem_env_val
-    integer nvshmem_env_len, nvshmem_env_status
     
     call gs%free()
 
@@ -145,23 +128,10 @@
     gs%dofmap => dofmap
 
     use_device_mpi = .false.
-<<<<<<< HEAD
-    use_device_shmem = .false.   
-    call get_environment_variable("NEKO_USE_NVSHMEM", &
-         nvshmem_env_val, nvshmem_env_len, nvshmem_env_status, .true.)
-    if (nvshmem_env_status .eq. 0) then
-       block
-         integer :: env_val
-         read(nvshmem_env_val(1:nvshmem_env_len), *) env_val
-         if (env_val .eq. 1) then
-            use_device_shmem = .true.
-         end if
-       end block
-=======
     use_device_nccl = .false.
-    use_host_mpi = .false.
+    use_device_shmem = .false.
+    use_host_mpi = .false.    
     ! Check if a comm-backend is requested via env. variables
-
     call get_environment_variable("NEKO_GS_COMM", env_gscomm, env_len)
     if (env_len .gt. 0) then
        if (env_gscomm(1:env_len) .eq. "MPI") then
@@ -170,23 +140,24 @@
           use_device_mpi = .true.
        else if (env_gscomm(1:env_len) .eq. "NCCL") then
           use_device_nccl = .true.
-       end if
->>>>>>> 1e36dbc8
-    end if
+       else if (env_gscomm(1:env_len) .eq. "SHMEM") then
+          use_device_shmem = .true.
+       else
+          call neko_error('Unknown Gather-scatter comm. backend')
+       end if
+    end if
+
 
     if (present(comm_bcknd)) then
        comm_bcknd_ = comm_bcknd
-<<<<<<< HEAD
-    else if (use_device_shmem) then
-       comm_bcknd_ = GS_COMM_NVSHMEM
-=======
     else if (use_host_mpi) then
        comm_bcknd_ = GS_COMM_MPI
     else if (use_device_mpi) then
        comm_bcknd_ = GS_COMM_MPIGPU
     else if (use_device_nccl) then
        comm_bcknd_ = GS_COMM_NCCL
->>>>>>> 1e36dbc8
+    else if (use_device_shmem) then
+       comm_bcknd_ = GS_COMM_NVSHMEM
     else
        if (NEKO_DEVICE_MPI) then
           comm_bcknd_ = GS_COMM_MPIGPU
@@ -195,23 +166,6 @@
           comm_bcknd_ = GS_COMM_MPI
        end if
     end if
-<<<<<<< HEAD
-
-    select case (comm_bcknd_)
-    case (GS_COMM_MPI)
-       call neko_log%message('Comm         :          MPI')
-       allocate(gs_mpi_t::gs%comm)
-    case (GS_COMM_MPIGPU)
-       call neko_log%message('Comm         :   Device MPI')
-       allocate(gs_device_mpi_t::gs%comm)
-    case (GS_COMM_NVSHMEM)
-       call neko_log%message('Comm         :      NVSHMEM')
-       allocate(gs_device_shmem_t::gs%comm)
-    case default
-       call neko_error('Unknown Gather-scatter comm. backend')
-    end select
-=======
->>>>>>> 1e36dbc8
 
     select case (comm_bcknd_)
     case (GS_COMM_MPI)
@@ -223,6 +177,9 @@
     case (GS_COMM_NCCL)
        call neko_log%message('Comm         :         NCCL')
        allocate(gs_device_nccl_t::gs%comm)
+    case (GS_COMM_NVSHMEM)
+       call neko_log%message('Comm         :      NVSHMEM')
+       allocate(gs_device_shmem_t::gs%comm)       
     case default
        call neko_error('Unknown Gather-scatter comm. backend')
     end select
@@ -306,11 +263,7 @@
 
     call gs%bcknd%init(gs%nlocal, gs%nshared, gs%nlocal_blks, gs%nshared_blks)
 
-<<<<<<< HEAD
-    if (use_device_mpi .or. use_device_shmem) then
-=======
-    if (use_device_mpi .or. use_device_nccl) then
->>>>>>> 1e36dbc8
+    if (use_device_mpi .or. use_device_nccl .or. use_device_shmem) then
        select type(b => gs%bcknd)
        type is (gs_device_t)
           b%shared_on_host = .false.
