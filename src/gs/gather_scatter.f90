! Copyright (c) 2020-2022, The Neko Authors
! All rights reserved.
!
! Redistribution and use in source and binary forms, with or without
! modification, are permitted provided that the following conditions
! are met:
!
!   * Redistributions of source code must retain the above copyright
!     notice, this list of conditions and the following disclaimer.
!
!   * Redistributions in binary form must reproduce the above
!     copyright notice, this list of conditions and the following
!     disclaimer in the documentation and/or other materials provided
!     with the distribution.
!
!   * Neither the name of the authors nor the names of its
!     contributors may be used to endorse or promote products derived
!     from this software without specific prior written permission.
!
! THIS SOFTWARE IS PROVIDED BY THE COPYRIGHT HOLDERS AND CONTRIBUTORS
! "AS IS" AND ANY EXPRESS OR IMPLIED WARRANTIES, INCLUDING, BUT NOT
! LIMITED TO, THE IMPLIED WARRANTIES OF MERCHANTABILITY AND FITNESS
! FOR A PARTICULAR PURPOSE ARE DISCLAIMED. IN NO EVENT SHALL THE
! COPYRIGHT OWNER OR CONTRIBUTORS BE LIABLE FOR ANY DIRECT, INDIRECT,
! INCIDENTAL, SPECIAL, EXEMPLARY, OR CONSEQUENTIAL DAMAGES (INCLUDING,
! BUT NOT LIMITED TO, PROCUREMENT OF SUBSTITUTE GOODS OR SERVICES;
! LOSS OF USE, DATA, OR PROFITS; OR BUSINESS INTERRUPTION) HOWEVER
! CAUSED AND ON ANY THEORY OF LIABILITY, WHETHER IN CONTRACT, STRICT
! LIABILITY, OR TORT (INCLUDING NEGLIGENCE OR OTHERWISE) ARISING IN
! ANY WAY OUT OF THE USE OF THIS SOFTWARE, EVEN IF ADVISED OF THE
! POSSIBILITY OF SUCH DAMAGE.
!
!> Gather-scatter
module gather_scatter
  use neko_config
  use gs_bcknd
  use gs_device
  use gs_sx
  use gs_cpu
  use gs_ops
  use gs_comm
  use gs_mpi
  use gs_device_mpi
  use mesh
  use dofmap
  use field
  use num_types
  use mpi_f08
  use htable
  use stack
  use utils
  use logger
  implicit none

  type gs_t
     real(kind=rp), allocatable :: local_gs(:)        !< Buffer for local gs-ops
     integer, allocatable :: local_dof_gs(:)          !< Local dof to gs mapping
     integer, allocatable :: local_gs_dof(:)          !< Local gs to dof mapping
     integer, allocatable :: local_blk_len(:)         !< Local non-facet blocks
     real(kind=rp), allocatable :: shared_gs(:)       !< Buffer for shared gs-op
     integer, allocatable :: shared_dof_gs(:)         !< Shared dof to gs map.
     integer, allocatable :: shared_gs_dof(:)         !< Shared gs to dof map.
     integer, allocatable :: shared_blk_len(:)        !< Shared non-facet blocks
     type(dofmap_t), pointer ::dofmap                 !< Dofmap for gs-ops
     type(htable_i8_t) :: shared_dofs                 !< Htable of shared dofs
     integer :: nlocal                                !< Local gs-ops
     integer :: nshared                               !< Shared gs-ops
     integer :: nlocal_blks                           !< Number of local blks
     integer :: nshared_blks                          !< Number of shared blks
     integer :: local_facet_offset                    !< offset for loc. facets
     integer :: shared_facet_offset                   !< offset for shr. facets
     class(gs_bcknd_t), allocatable :: bcknd          !< Gather-scatter backend
     class(gs_comm_t), allocatable :: comm            !< Comm. method
  end type gs_t

  private :: gs_init_mapping, gs_schedule
  
  interface gs_op
     module procedure gs_op_fld, gs_op_r4, gs_op_vector
  end interface gs_op

contains

  !> Initialize a gather-scatter kernel
  subroutine gs_init(gs, dofmap, bcknd)
    type(gs_t), intent(inout) :: gs
    type(dofmap_t), target, intent(inout) :: dofmap
    character(len=LOG_SIZE) :: log_buf
    character(len=20) :: bcknd_str
    integer, optional :: bcknd
<<<<<<< HEAD
    integer :: i, ierr, bcknd_, glb_nshared, glb_nlocal
    logical :: use_device_mpi
=======
    integer :: ierr, bcknd_, glb_nshared, glb_nlocal
>>>>>>> e6bb06a0

    call gs_free(gs)

    call neko_log%section('Gather-Scatter')
    
    gs%dofmap => dofmap

    call gs_init_mapping(gs)
    
    ! Here one could use some heuristic or autotuning to select comm method,
    ! such as only using device MPI when there is enough data.
    !use_device_mpi = NEKO_DEVICE_MPI .and. gs%nshared .gt. 20000
    use_device_mpi = NEKO_DEVICE_MPI

    if (use_device_mpi) then
       call neko_log%message('Comm         :   Device MPI')
       allocate(gs_device_mpi_t::gs%comm)
    else
       call neko_log%message('Comm         :          MPI')
       allocate(gs_mpi_t::gs%comm)
    end if

    call gs%comm%init_dofs()

    call gs_schedule(gs)

    call MPI_Reduce(gs%nlocal, glb_nlocal, 1, &
         MPI_INTEGER, MPI_SUM, 0, NEKO_COMM, ierr)

    call MPI_Reduce(gs%nshared, glb_nshared, 1, &
         MPI_INTEGER, MPI_SUM, 0, NEKO_COMM, ierr)

    write(log_buf, '(A,I12)') 'Avg. internal: ', glb_nlocal/pe_size
    call neko_log%message(log_buf)
    write(log_buf, '(A,I12)') 'Avg. external: ', glb_nshared/pe_size
    call neko_log%message(log_buf)
    
    if (present(bcknd)) then
       bcknd_ = bcknd
    else
       if (NEKO_BCKND_SX .eq. 1) then
          bcknd_ = GS_BCKND_SX
       else if ((NEKO_BCKND_HIP .eq. 1) .or. (NEKO_BCKND_CUDA .eq. 1) .or. &
            (NEKO_BCKND_OPENCL .eq. 1)) then
          bcknd_ = GS_BCKND_DEV
       else
          bcknd_ = GS_BCKND_CPU
       end if
    end if

    ! Setup Gather-scatter backend
    select case(bcknd_)
    case(GS_BCKND_CPU)
       allocate(gs_cpu_t::gs%bcknd)
       bcknd_str = '         std'
    case(GS_BCKND_DEV)
       allocate(gs_device_t::gs%bcknd)
       if (NEKO_BCKND_HIP .eq. 1) then
          bcknd_str = '         hip'
       else if (NEKO_BCKND_CUDA .eq. 1) then
          bcknd_str = '        cuda'
       else if (NEKO_BCKND_OPENCL .eq. 1) then
          bcknd_str = '      opencl'
       end if
    case(GS_BCKND_SX)
       allocate(gs_sx_t::gs%bcknd)
       bcknd_str = '          sx'
    case default
       call neko_error('Unknown Gather-scatter backend')
    end select

    write(log_buf, '(A)') 'Backend      : ' // trim(bcknd_str)
    call neko_log%message(log_buf)
    
    call neko_log%end_section()

    call gs%bcknd%init(gs%nlocal, gs%nshared, gs%nlocal_blks, gs%nshared_blks)

    if (use_device_mpi) then
       select type(b => gs%bcknd)
       type is (gs_device_t)
          b%host_resident = .false.
       end select
    end if
  
  end subroutine gs_init

  !> Deallocate a gather-scatter kernel
  subroutine gs_free(gs)
    type(gs_t), intent(inout) :: gs

    nullify(gs%dofmap)

    if (allocated(gs%local_gs)) then
       deallocate(gs%local_gs)
    end if
    
    if (allocated(gs%local_dof_gs)) then
       deallocate(gs%local_dof_gs)
    end if

    if (allocated(gs%local_gs_dof)) then
       deallocate(gs%local_gs_dof)
    end if

    if (allocated(gs%local_blk_len)) then
       deallocate(gs%local_blk_len)
    end if

    if (allocated(gs%shared_gs)) then
       deallocate(gs%shared_gs)
    end if
    
    if (allocated(gs%shared_dof_gs)) then
       deallocate(gs%shared_dof_gs)
    end if

    if (allocated(gs%shared_gs_dof)) then
       deallocate(gs%shared_gs_dof)
    end if

    if (allocated(gs%shared_blk_len)) then
       deallocate(gs%shared_blk_len)
    end if

    gs%nlocal = 0
    gs%nshared = 0
    gs%nlocal_blks = 0
    gs%nshared_blks = 0

    call gs%shared_dofs%free()

    if (allocated(gs%bcknd)) then
       call gs%bcknd%free()
       deallocate(gs%bcknd)
    end if

    if (allocated(gs%comm)) then
       call gs%comm%free()
       deallocate(gs%comm)
    end if
    
  end subroutine gs_free

  !> Setup mapping of dofs to gather-scatter operations
  subroutine gs_init_mapping(gs)
    type(gs_t), target, intent(inout) :: gs
    type(mesh_t), pointer :: msh
    type(dofmap_t), pointer :: dofmap
    type(stack_i4_t), target :: local_dof, dof_local, shared_dof, dof_shared
    type(stack_i4_t), target :: local_face_dof, face_dof_local
    type(stack_i4_t), target :: shared_face_dof, face_dof_shared
    integer :: i, j, k, l, lx, ly, lz, max_id, max_sid, id, lid, dm_size
    integer, pointer :: sp(:)
    type(htable_i8_t) :: dm
    type(htable_i8_t), pointer :: sdm

    dofmap => gs%dofmap
    msh => dofmap%msh
    sdm => gs%shared_dofs

    lx = dofmap%Xh%lx
    ly = dofmap%Xh%ly
    lz = dofmap%Xh%lz
    dm_size = dofmap%n_dofs/lx

    call dm%init(dm_size, i)
    !>@note this might be a bit overkill,
    !!but having many collisions makes the init take too long.
    call sdm%init(dofmap%n_dofs, i)
    

    call local_dof%init()
    call dof_local%init()

    call local_face_dof%init()
    call face_dof_local%init()   
    
    call shared_dof%init()
    call dof_shared%init()
    
    call shared_face_dof%init()
    call face_dof_shared%init()   

    !
    ! Setup mapping for dofs points
    !
    
    max_id = 0
    max_sid = 0
    do i = 1, msh%nelv
       lid = linear_index(1, 1, 1, i, lx, ly, lz)
       if (dofmap%shared_dof(1, 1, 1, i)) then
          id = gs_mapping_add_dof(sdm, dofmap%dof(1, 1, 1, i), max_sid)
          call shared_dof%push(id)
          call dof_shared%push(lid)
       else
          id = gs_mapping_add_dof(dm, dofmap%dof(1, 1, 1, i), max_id)
          call local_dof%push(id)
          call dof_local%push(lid)
       end if

       lid = linear_index(lx, 1, 1, i, lx, ly, lz)
       if (dofmap%shared_dof(lx, 1, 1, i)) then
          id = gs_mapping_add_dof(sdm, dofmap%dof(lx, 1, 1, i), max_sid)
          call shared_dof%push(id)
          call dof_shared%push(lid)
       else
          id = gs_mapping_add_dof(dm, dofmap%dof(lx, 1, 1, i), max_id)
          call local_dof%push(id)
          call dof_local%push(lid)
       end if

       lid = linear_index(1, ly, 1, i, lx, ly, lz)
       if (dofmap%shared_dof(1, ly, 1, i)) then
          id = gs_mapping_add_dof(sdm, dofmap%dof(1, ly, 1, i), max_sid)
          call shared_dof%push(id)
          call dof_shared%push(lid)
       else
          id = gs_mapping_add_dof(dm, dofmap%dof(1, ly, 1, i), max_id)
          call local_dof%push(id)
          call dof_local%push(lid)
       end if

       lid = linear_index(lx, ly, 1, i, lx, ly, lz)
       if (dofmap%shared_dof(lx, ly, 1, i)) then
          id = gs_mapping_add_dof(sdm, dofmap%dof(lx, ly, 1, i), max_sid)
          call shared_dof%push(id)
          call dof_shared%push(lid)
       else
          id = gs_mapping_add_dof(dm, dofmap%dof(lx, ly, 1, i), max_id)
          call local_dof%push(id)
          call dof_local%push(lid)
       end if
       if (lz .gt. 1) then
          lid = linear_index(1, 1, lz, i, lx, ly, lz)
          if (dofmap%shared_dof(1, 1, lz, i)) then
             id = gs_mapping_add_dof(sdm, dofmap%dof(1, 1, lz, i), max_sid)
             call shared_dof%push(id)
             call dof_shared%push(lid)
          else
             id = gs_mapping_add_dof(dm, dofmap%dof(1, 1, lz, i), max_id)
             call local_dof%push(id)
             call dof_local%push(lid)
          end if

          lid = linear_index(lx, 1, lz, i, lx, ly, lz)
          if (dofmap%shared_dof(lx, 1, lz, i)) then
             id = gs_mapping_add_dof(sdm, dofmap%dof(lx, 1, lz, i), max_sid)
             call shared_dof%push(id)
             call dof_shared%push(lid)
          else
             id = gs_mapping_add_dof(dm, dofmap%dof(lx, 1, lz, i), max_id)
             call local_dof%push(id)
             call dof_local%push(lid)
          end if

          lid = linear_index(1, ly, lz, i, lx, ly, lz)
          if (dofmap%shared_dof(1, ly, lz, i)) then
             id = gs_mapping_add_dof(sdm, dofmap%dof(1, ly, lz, i), max_sid)
             call shared_dof%push(id)
             call dof_shared%push(lid)
          else
             id = gs_mapping_add_dof(dm, dofmap%dof(1, ly, lz, i), max_id)
             call local_dof%push(id)
             call dof_local%push(lid)
          end if

          lid = linear_index(lx, ly, lz, i, lx, ly, lz)
          if (dofmap%shared_dof(lx, ly, lz, i)) then
             id = gs_mapping_add_dof(sdm, dofmap%dof(lx, ly, lz, i), max_sid)
             call shared_dof%push(id)
             call dof_shared%push(lid)
          else
             id = gs_mapping_add_dof(dm, dofmap%dof(lx, ly, lz, i), max_id)
             call local_dof%push(id)
             call dof_local%push(lid)
          end if
       end if
    end do
    if (lz .gt. 1) then
       !
       ! Setup mapping for dofs on edges
       !
       do i = 1, msh%nelv

          !
          ! dofs on edges in x-direction
          !
          if (dofmap%shared_dof(2, 1, 1, i)) then
             do j = 2, lx - 1
                id = gs_mapping_add_dof(sdm, dofmap%dof(j, 1, 1, i), max_sid)
                call shared_dof%push(id)
                id = linear_index(j, 1, 1, i, lx, ly, lz)
                call dof_shared%push(id)
             end do
          else
             do j = 2, lx - 1
                id = gs_mapping_add_dof(dm, dofmap%dof(j, 1, 1, i), max_id)
                call local_dof%push(id)
                id = linear_index(j, 1, 1, i, lx, ly, lz)
                call dof_local%push(id)
             end do
          end if
          if (dofmap%shared_dof(2, 1, lz, i)) then
             do j = 2, lx - 1
                id = gs_mapping_add_dof(sdm, dofmap%dof(j, 1, lz, i), max_sid)
                call shared_dof%push(id)
                id = linear_index(j, 1, lz, i, lx, ly, lz)
                call dof_shared%push(id)
             end do
          else
             do j = 2, lx - 1
                id = gs_mapping_add_dof(dm, dofmap%dof(j, 1, lz, i), max_id)
                call local_dof%push(id)
                id = linear_index(j, 1, lz, i, lx, ly, lz)
                call dof_local%push(id)
             end do
          end if

          if (dofmap%shared_dof(2, ly, 1, i)) then
             do j = 2, lx - 1
                id = gs_mapping_add_dof(sdm, dofmap%dof(j, ly, 1, i), max_sid)
                call shared_dof%push(id)
                id = linear_index(j, ly, 1, i, lx, ly, lz)
                call dof_shared%push(id)
             end do
             
          else
             do j = 2, lx - 1
                id = gs_mapping_add_dof(dm, dofmap%dof(j, ly, 1, i), max_id)
                call local_dof%push(id)
                id = linear_index(j, ly, 1, i, lx, ly, lz)
                call dof_local%push(id)
             end do
          end if
          if (dofmap%shared_dof(2, ly, lz, i)) then
             do j = 2, lx - 1
                id = gs_mapping_add_dof(sdm, dofmap%dof(j, ly, lz, i), max_sid)
                call shared_dof%push(id)
                id = linear_index(j, ly, lz, i, lx, ly, lz)
                call dof_shared%push(id)
             end do
          else
             do j = 2, lx - 1
                id = gs_mapping_add_dof(dm, dofmap%dof(j, ly, lz, i), max_id)
                call local_dof%push(id)
                id = linear_index(j, ly, lz, i, lx, ly, lz)
                call dof_local%push(id)
             end do
          end if

          !
          ! dofs on edges in y-direction
          !
          if (dofmap%shared_dof(1, 2, 1, i)) then
             do k = 2, ly - 1
                id = gs_mapping_add_dof(sdm, dofmap%dof(1, k, 1, i), max_sid)
                call shared_dof%push(id)
                id = linear_index(1, k, 1, i, lx, ly, lz)
                call dof_shared%push(id)
             end do
          else
             do k = 2, ly - 1
                id = gs_mapping_add_dof(dm, dofmap%dof(1, k, 1, i), max_id)
                call local_dof%push(id)
                id = linear_index(1, k, 1, i, lx, ly, lz)
                call dof_local%push(id)
             end do
          end if
          if (dofmap%shared_dof(1, 2, lz, i)) then
             do k = 2, ly - 1
                id = gs_mapping_add_dof(sdm, dofmap%dof(1, k, lz, i), max_sid)
                call shared_dof%push(id)
                id = linear_index(1, k, lz, i, lx, ly, lz)
                call dof_shared%push(id)
             end do
          else
             do k = 2, ly - 1
                id = gs_mapping_add_dof(dm, dofmap%dof(1, k, lz, i), max_id)
                call local_dof%push(id)
                id = linear_index(1, k, lz, i, lx, ly, lz)
                call dof_local%push(id)
             end do
          end if

          if (dofmap%shared_dof(lx, 2, 1, i)) then
             do k = 2, ly - 1
                id = gs_mapping_add_dof(sdm, dofmap%dof(lx, k, 1, i), max_sid)
                call shared_dof%push(id)
                id = linear_index(lx, k, 1, i, lx, ly, lz)
                call dof_shared%push(id)
             end do
          else
             do k = 2, ly - 1
                id = gs_mapping_add_dof(dm, dofmap%dof(lx, k, 1, i), max_id)
                call local_dof%push(id)
                id = linear_index(lx, k, 1, i, lx, ly, lz)
                call dof_local%push(id)
             end do
          end if
          if (dofmap%shared_dof(lx, 2, lz, i)) then
             do k = 2, ly - 1
                id = gs_mapping_add_dof(sdm, dofmap%dof(lx, k, lz, i), max_sid)
                call shared_dof%push(id)
                id = linear_index(lx, k, lz, i, lx, ly, lz)
                call dof_shared%push(id)
             end do
          else
             do k = 2, ly - 1
                id = gs_mapping_add_dof(dm, dofmap%dof(lx, k, lz, i), max_id)
                call local_dof%push(id)
                id = linear_index(lx, k, lz, i, lx, ly, lz)
                call dof_local%push(id)
             end do
          end if
          !
          ! dofs on edges in z-direction
          !
          if (dofmap%shared_dof(1, 1, 2, i)) then
             do l = 2, lz - 1
                id = gs_mapping_add_dof(sdm, dofmap%dof(1, 1, l, i), max_sid)
                call shared_dof%push(id)
                id = linear_index(1, 1, l, i, lx, ly, lz)
                call dof_shared%push(id)
             end do
          else          
             do l = 2, lz - 1
                id = gs_mapping_add_dof(dm, dofmap%dof(1, 1, l, i), max_id)
                call local_dof%push(id)
                id = linear_index(1, 1, l, i, lx, ly, lz)
                call dof_local%push(id)
             end do
          end if
       
          if (dofmap%shared_dof(lx, 1, 2, i)) then
             do l = 2, lz - 1
                id = gs_mapping_add_dof(sdm, dofmap%dof(lx, 1, l, i), max_sid)
                call shared_dof%push(id)
                id = linear_index(lx, 1, l, i, lx, ly, lz)
                call dof_shared%push(id)
             end do
          else
             do l = 2, lz - 1
                id = gs_mapping_add_dof(dm, dofmap%dof(lx, 1, l, i), max_id)
                call local_dof%push(id)
                id = linear_index(lx, 1, l, i, lx, ly, lz)
                call dof_local%push(id)
             end do
          end if

          if (dofmap%shared_dof(1, ly, 2, i)) then
             do l = 2, lz - 1
                id = gs_mapping_add_dof(sdm, dofmap%dof(1, ly, l, i), max_sid)
                call shared_dof%push(id)
                id = linear_index(1, ly, l, i, lx, ly, lz)
                call dof_shared%push(id)
             end do
          else
             do l = 2, lz - 1
                id = gs_mapping_add_dof(dm, dofmap%dof(1, ly, l, i), max_id)
                call local_dof%push(id)
                id = linear_index(1, ly, l, i, lx, ly, lz)
                call dof_local%push(id)
             end do
          end if
          
          if (dofmap%shared_dof(lx, ly, 2, i)) then
             do l = 2, lz - 1
                id = gs_mapping_add_dof(sdm, dofmap%dof(lx, ly, l, i), max_sid)
                call shared_dof%push(id)
                id = linear_index(lx, ly, l, i, lx, ly, lz)
                call dof_shared%push(id)
             end do       
          else
             do l = 2, lz - 1
                id = gs_mapping_add_dof(dm, dofmap%dof(lx, ly, l, i), max_id)
                call local_dof%push(id)
                id = linear_index(lx, ly, l, i, lx, ly, lz)
                call dof_local%push(id)
             end do
          end if
       end do
    end if
    !
    ! Setup mapping for dofs on facets
    !
    if (lz .eq. 1) then
       do i = 1, msh%nelv

          !
          ! dofs on edges in x-direction
          !
          if (msh%facet_neigh(3, i) .ne. 0) then
             if (dofmap%shared_dof(2, 1, 1, i)) then
                do j = 2, lx - 1
                   id = gs_mapping_add_dof(sdm, dofmap%dof(j, 1, 1, i), max_sid)
                   call shared_face_dof%push(id)
                   id = linear_index(j, 1, 1, i, lx, ly, lz)
                   call face_dof_shared%push(id)
                end do
             else
                do j = 2, lx - 1
                   id = gs_mapping_add_dof(dm, dofmap%dof(j, 1, 1, i), max_id)
                   call local_face_dof%push(id)
                   id = linear_index(j, 1, 1, i, lx, ly, lz)
                   call face_dof_local%push(id)
                end do
             end if
          end if

          if (msh%facet_neigh(4, i) .ne. 0) then
             if (dofmap%shared_dof(2, ly, 1, i)) then
                do j = 2, lx - 1
                   id = gs_mapping_add_dof(sdm, dofmap%dof(j, ly, 1, i), max_sid)
                   call shared_face_dof%push(id)
                   id = linear_index(j, ly, 1, i, lx, ly, lz)
                   call face_dof_shared%push(id)
                end do
                
             else
                do j = 2, lx - 1
                   id = gs_mapping_add_dof(dm, dofmap%dof(j, ly, 1, i), max_id)
                   call local_face_dof%push(id)
                   id = linear_index(j, ly, 1, i, lx, ly, lz)
                   call face_dof_local%push(id)
                end do
             end if
          end if

          !
          ! dofs on edges in y-direction
          !
          if (msh%facet_neigh(1, i) .ne. 0) then
             if (dofmap%shared_dof(1, 2, 1, i)) then
                do k = 2, ly - 1
                   id = gs_mapping_add_dof(sdm, dofmap%dof(1, k, 1, i), max_sid)
                   call shared_face_dof%push(id)
                   id = linear_index(1, k, 1, i, lx, ly, lz)
                   call face_dof_shared%push(id)
                end do
             else
                do k = 2, ly - 1
                   id = gs_mapping_add_dof(dm, dofmap%dof(1, k, 1, i), max_id)
                   call local_face_dof%push(id)
                   id = linear_index(1, k, 1, i, lx, ly, lz)
                   call face_dof_local%push(id)
                end do
             end if
          end if

          if (msh%facet_neigh(2, i) .ne. 0) then
             if (dofmap%shared_dof(lx, 2, 1, i)) then
                do k = 2, ly - 1
                   id = gs_mapping_add_dof(sdm, dofmap%dof(lx, k, 1, i), max_sid)
                   call shared_face_dof%push(id)
                   id = linear_index(lx, k, 1, i, lx, ly, lz)
                   call face_dof_shared%push(id)
                end do
             else
                do k = 2, ly - 1
                   id = gs_mapping_add_dof(dm, dofmap%dof(lx, k, 1, i), max_id)
                   call local_face_dof%push(id)
                   id = linear_index(lx, k, 1, i, lx, ly, lz)
                   call face_dof_local%push(id)
                end do
             end if
          end if
       end do
    else 
       do i = 1, msh%nelv

          ! Facets in x-direction (s, t)-plane
          if (msh%facet_neigh(1, i) .ne. 0) then
             if (dofmap%shared_dof(1, 2, 2, i)) then
                do l = 2, lz - 1
                   do k = 2, ly - 1
                      id = gs_mapping_add_dof(sdm, dofmap%dof(1, k, l, i), max_sid)
                      call shared_face_dof%push(id)
                      id = linear_index(1, k, l, i, lx, ly, lz)
                      call face_dof_shared%push(id)
                   end do
                end do
             else
                do l = 2, lz - 1
                   do k = 2, ly - 1
                      id = gs_mapping_add_dof(dm, dofmap%dof(1, k, l, i), max_id)
                      call local_face_dof%push(id)
                      id = linear_index(1, k, l, i, lx, ly, lz)
                      call face_dof_local%push(id)
                   end do
                end do
             end if
          end if

          if (msh%facet_neigh(2, i) .ne. 0) then
             if (dofmap%shared_dof(lx, 2, 2, i)) then
                do l = 2, lz - 1
                   do k = 2, ly - 1
                      id = gs_mapping_add_dof(sdm, dofmap%dof(lx, k, l,  i), max_sid)
                      call shared_face_dof%push(id)
                      id = linear_index(lx, k, l, i, lx, ly, lz)
                      call face_dof_shared%push(id)
                   end do
                end do
             else
                do l = 2, lz - 1
                   do k = 2, ly - 1
                      id = gs_mapping_add_dof(dm, dofmap%dof(lx, k, l,  i), max_id)
                      call local_face_dof%push(id)
                      id = linear_index(lx, k, l, i, lx, ly, lz)
                      call face_dof_local%push(id)
                   end do
                end do
             end if
          end if
             
          ! Facets in y-direction (r, t)-plane
          if (msh%facet_neigh(3, i) .ne. 0) then
             if (dofmap%shared_dof(2, 1, 2, i)) then
                do l = 2, lz - 1
                   do j = 2, lx - 1
                      id = gs_mapping_add_dof(sdm, dofmap%dof(j, 1, l, i), max_sid)
                      call shared_face_dof%push(id)
                      id = linear_index(j, 1, l, i, lx, ly, lz)
                      call face_dof_shared%push(id)
                   end do
                end do
             else
                do l = 2, lz - 1
                   do j = 2, lx - 1
                      id = gs_mapping_add_dof(dm, dofmap%dof(j, 1, l, i), max_id)
                      call local_face_dof%push(id)
                      id = linear_index(j, 1, l, i, lx, ly, lz)
                      call face_dof_local%push(id)
                   end do
                end do
             end if
          end if

          if (msh%facet_neigh(4, i) .ne. 0) then
             if (dofmap%shared_dof(2, ly, 2, i)) then
                do l = 2, lz - 1
                   do j = 2, lx - 1
                      id = gs_mapping_add_dof(sdm, dofmap%dof(j, ly, l, i), max_sid)
                      call shared_face_dof%push(id)
                      id = linear_index(j, ly, l, i, lx, ly, lz)
                      call face_dof_shared%push(id)
                   end do
                end do
             else
                do l = 2, lz - 1
                   do j = 2, lx - 1
                      id = gs_mapping_add_dof(dm, dofmap%dof(j, ly, l, i), max_id)
                      call local_face_dof%push(id)
                      id = linear_index(j, ly, l, i, lx, ly, lz)
                      call face_dof_local%push(id)
                   end do
                end do
             end if
          end if
          
          ! Facets in z-direction (r, s)-plane
          if (msh%facet_neigh(5, i) .ne. 0) then
             if (dofmap%shared_dof(2, 2, 1, i)) then
                do k = 2, ly - 1
                   do j = 2, lx - 1
                      id = gs_mapping_add_dof(sdm, dofmap%dof(j, k, 1, i), max_sid)
                      call shared_face_dof%push(id)
                      id = linear_index(j, k, 1, i, lx, ly, lz)
                      call face_dof_shared%push(id)
                   end do
                end do
             else
                do k = 2, ly - 1
                   do j = 2, lx - 1
                      id = gs_mapping_add_dof(dm, dofmap%dof(j, k, 1, i), max_id)
                      call local_face_dof%push(id)
                      id = linear_index(j, k, 1, i, lx, ly, lz)
                      call face_dof_local%push(id)
                   end do
                end do
             end if
          end if

          if (msh%facet_neigh(6, i) .ne. 0) then
             if (dofmap%shared_dof(2, 2, lz, i)) then
                do k = 2, ly - 1
                   do j = 2, lx - 1
                      id = gs_mapping_add_dof(sdm, dofmap%dof(j, k, lz, i), max_sid)
                      call shared_face_dof%push(id)
                      id = linear_index(j, k, lz, i, lx, ly, lz)
                      call face_dof_shared%push(id)
                   end do
                end do
             else
                do k = 2, ly - 1
                   do j = 2, lx - 1
                      id = gs_mapping_add_dof(dm, dofmap%dof(j, k, lz, i), max_id)
                      call local_face_dof%push(id)
                      id = linear_index(j, k, lz, i, lx, ly, lz)
                      call face_dof_local%push(id)
                   end do
                end do
             end if
          end if
       end do
    end if
       

    call dm%free()
    
    gs%nlocal = local_dof%size() + local_face_dof%size()
    gs%local_facet_offset = local_dof%size() + 1
    
    ! Finalize local dof to gather-scatter index
    allocate(gs%local_dof_gs(gs%nlocal))

    ! Add dofs on points and edges
    sp => local_dof%array()
    j = local_dof%size()
    do i = 1, j
       gs%local_dof_gs(i) = sp(i)
    end do
    nullify(sp)
    call local_dof%free()

    ! Add dofs on faces
    sp => local_face_dof%array()
    do i = 1, local_face_dof%size()
       gs%local_dof_gs(i + j) = sp(i)
    end do
    nullify(sp)
    call local_face_dof%free()

    ! Finalize local gather-scatter index to dof
    allocate(gs%local_gs_dof(gs%nlocal))

    ! Add gather-scatter index on points and edges
    sp => dof_local%array()
    j = dof_local%size()
    do i = 1, j
       gs%local_gs_dof(i) = sp(i)
    end do
    nullify(sp)
    call dof_local%free()

    sp => face_dof_local%array()
    do i = 1, face_dof_local%size()
       gs%local_gs_dof(i+j) = sp(i)
    end do
    nullify(sp)
    call face_dof_local%free()
       
    call gs_qsort_dofmap(gs%local_dof_gs, gs%local_gs_dof, &
         gs%nlocal, 1, gs%nlocal)
    
    call gs_find_blks(gs%local_dof_gs, gs%local_blk_len, &
         gs%nlocal_blks, gs%nlocal, gs%local_facet_offset)
    
    ! Allocate buffer for local gs-ops
    allocate(gs%local_gs(gs%nlocal))   

    gs%nshared = shared_dof%size() + shared_face_dof%size()
    gs%shared_facet_offset = shared_dof%size() + 1

    ! Finalize shared dof to gather-scatter index
    allocate(gs%shared_dof_gs(gs%nshared))

    ! Add shared dofs on points and edges
    sp => shared_dof%array()
    j =  shared_dof%size()
    do i = 1, j
       gs%shared_dof_gs(i) = sp(i)
    end do
    nullify(sp)
    call shared_dof%free()

    ! Add shared dofs on faces
    sp => shared_face_dof%array()
    do i = 1, shared_face_dof%size()
       gs%shared_dof_gs(i + j) = sp(i)
    end do
    nullify(sp)
    call shared_face_dof%free()
    
    ! Finalize shared gather-scatter index to dof
    allocate(gs%shared_gs_dof(gs%nshared))

    ! Add dofs on points and edges 
    sp => dof_shared%array()
    j = dof_shared%size()
    do i = 1, j
       gs%shared_gs_dof(i) = sp(i)
    end do
    nullify(sp)
    call dof_shared%free()

    sp => face_dof_shared%array()
    do i = 1, face_dof_shared%size()
       gs%shared_gs_dof(i + j) = sp(i)
    end do
    nullify(sp)
    call face_dof_shared%free()

    ! Allocate buffer for shared gs-ops
    allocate(gs%shared_gs(gs%nshared))

    if (gs%nshared .gt. 0) then
       call gs_qsort_dofmap(gs%shared_dof_gs, gs%shared_gs_dof, &
            gs%nshared, 1, gs%nshared)

       call gs_find_blks(gs%shared_dof_gs, gs%shared_blk_len, &
            gs%nshared_blks, gs%nshared, gs%shared_facet_offset)
    end if
    
  contains
    
    !> Register a unique dof
    function gs_mapping_add_dof(map_, dof, max_id) result(id)
      type(htable_i8_t), intent(inout) :: map_
      integer(kind=i8), intent(inout) :: dof
      integer, intent(inout) :: max_id
      integer :: id

      if (map_%get(dof, id) .gt. 0) then
         max_id = max_id + 1
         call map_%set(dof, max_id)
         id = max_id
      end if
      
    end function gs_mapping_add_dof

    !> Sort the dof lists based on the dof to gather-scatter list
    recursive subroutine gs_qsort_dofmap(dg, gd, n, lo, hi)
      integer, intent(inout) :: n
      integer, dimension(n), intent(inout) :: dg
      integer, dimension(n), intent(inout) :: gd
      integer :: lo, hi
      integer :: tmp, i, j, pivot

      i = lo - 1
      j = hi + 1
      pivot = dg((lo + hi) / 2)
      do
         do 
            i = i + 1
            if (dg(i) .ge. pivot) exit
         end do
         
         do 
            j = j - 1
            if (dg(j) .le. pivot) exit
         end do
         
         if (i .lt. j) then
            tmp = dg(i)
            dg(i) = dg(j)
            dg(j) = tmp

            tmp = gd(i)
            gd(i) = gd(j)
            gd(j) = tmp
         else if (i .eq. j) then
            i = i + 1
            exit
         else
            exit
         end if
      end do      
      if (lo .lt. j) call gs_qsort_dofmap(dg, gd, n, lo, j)
      if (i .lt. hi) call gs_qsort_dofmap(dg, gd, n, i, hi)
      
    end subroutine gs_qsort_dofmap

    !> Find blocks sharing dofs in non-facet data
    subroutine gs_find_blks(dg, blk_len, nblks, n, m)
      integer, intent(in) :: n
      integer, intent(in) :: m
      integer, dimension(n), intent(inout) :: dg
      integer, allocatable, intent(inout) :: blk_len(:)
      integer, intent(inout) :: nblks
      integer :: i, j
      integer :: id, count, len
      type(stack_i4_t), target :: blks
      integer, pointer :: bp(:)
      
      call blks%init()

      i = 1
      do while( i .lt. m)
         id = dg(i)
         count = 1
         j = i + 1
         do while (dg(j) .eq. id)
            j = j + 1
            count = count + 1
         end do
         call blks%push(count)
         i = j
      end do

      nblks = blks%size()
      allocate(blk_len(nblks))
      bp => blks%array()
      do i = 1, blks%size()
         blk_len(i) = bp(i)
      end do      
      nullify(bp)
      
      call blks%free()
      
    end subroutine gs_find_blks

  end subroutine gs_init_mapping

  !> Schedule shared gather-scatter operations
  subroutine gs_schedule(gs)
    type(gs_t), target, intent(inout) :: gs
    integer(kind=i8), allocatable :: send_buf(:), recv_buf(:)
    integer(kind=i2), allocatable :: shared_flg(:), recv_flg(:)
    type(htable_iter_i8_t) :: it
    type(stack_i4_t) :: send_pe, recv_pe
    type(MPI_Status) :: status
    integer :: i, j, max_recv, src, dst, ierr, n_recv
    integer :: tmp, shared_gs_id
    integer :: nshared_unique

    nshared_unique = gs%shared_dofs%num_entries()
    
    call it%init(gs%shared_dofs)
    allocate(send_buf(nshared_unique))
    i = 1
    do while(it%next())
       send_buf(i) = it%key()
       i = i + 1
    end do

    call send_pe%init()
    call recv_pe%init()
    

    !
    ! Schedule exchange of shared dofs
    !

    call MPI_Allreduce(nshared_unique, max_recv, 1, &
         MPI_INTEGER, MPI_MAX, NEKO_COMM, ierr)

    allocate(recv_buf(max_recv))
    allocate(shared_flg(max_recv))
    allocate(recv_flg(max_recv))

    !> @todo Consider switching to a crystal router...
    do i = 1, pe_size - 1
       src = modulo(pe_rank - i + pe_size, pe_size)
       dst = modulo(pe_rank + i, pe_size)

       call MPI_Sendrecv(send_buf, nshared_unique, MPI_INTEGER8, dst, 0, &
            recv_buf, max_recv, MPI_INTEGER8, src, 0, NEKO_COMM, status, ierr)
       call MPI_Get_count(status, MPI_INTEGER8, n_recv, ierr)

       do j = 1, n_recv
          shared_flg(j) = gs%shared_dofs%get(recv_buf(j), shared_gs_id)
          if (shared_flg(j) .eq. 0) then
             !> @todo don't touch others data...
             call gs%comm%recv_dof(src)%push(shared_gs_id)
          end if
       end do

       if (gs%comm%recv_dof(src)%size() .gt. 0) then
          call recv_pe%push(src)
       end if

       call MPI_Sendrecv(shared_flg, n_recv, MPI_INTEGER2, src, 1, &
            recv_flg, max_recv, MPI_INTEGER2, dst, 1, NEKO_COMM, status, ierr)
       call MPI_Get_count(status, MPI_INTEGER2, n_recv, ierr)

       do j = 1, n_recv
          if (recv_flg(j) .eq. 0) then
             tmp = gs%shared_dofs%get(send_buf(j), shared_gs_id) 
             !> @todo don't touch others data...
             call gs%comm%send_dof(dst)%push(shared_gs_id)
          end if
       end do

       if (gs%comm%send_dof(dst)%size() .gt. 0) then
          call send_pe%push(dst)
       end if
       
    end do

    call gs%comm%init(send_pe, recv_pe)
    
    call send_pe%free()
    call recv_pe%free()

    deallocate(send_buf)
    deallocate(recv_flg)
    deallocate(shared_flg)
    !This arrays seems to take massive amounts of memory... 
    call gs%shared_dofs%free()

  end subroutine gs_schedule

  !> Gather-scatter operation on a field @a u with op @a op
  subroutine gs_op_fld(gs, u, op)
    type(gs_t), intent(inout) :: gs
    type(field_t), intent(inout) :: u
    integer :: n, op
    
    n = u%msh%nelv * u%Xh%lx * u%Xh%ly * u%Xh%lz
    call gs_op_vector(gs, u%x, n, op)
    
  end subroutine gs_op_fld
  
  !> Gather-scatter operation on a rank 4 array
  subroutine gs_op_r4(gs, u, n, op)
    type(gs_t), intent(inout) :: gs
    integer, intent(inout) :: n
    real(kind=rp), dimension(:,:,:,:), intent(inout) :: u
    integer :: op

    call gs_op_vector(gs, u, n, op)
    
  end subroutine gs_op_r4
  
  !> Gather-scatter operation on a vector @a u with op @a op
  subroutine gs_op_vector(gs, u, n, op)
    type(gs_t), intent(inout) :: gs
    integer, intent(inout) :: n
    real(kind=rp), dimension(n), intent(inout) :: u
    integer :: m, l, op, lo, so
    
    lo = gs%local_facet_offset
    so = -gs%shared_facet_offset
    m = gs%nlocal
    l = gs%nshared

    ! Gather shared dofs
    if (pe_size .gt. 1) then

       call gs%comm%nbrecv()

       call gs%bcknd%gather(gs%shared_gs, l, so, gs%shared_dof_gs, u, n, &
            gs%shared_gs_dof, gs%nshared_blks, gs%shared_blk_len, op)

       call gs%comm%nbsend(gs%shared_gs, l)
       
    end if
    
    ! Gather-scatter local dofs

    call gs%bcknd%gather(gs%local_gs, m, lo, gs%local_dof_gs, u, n, &
         gs%local_gs_dof, gs%nlocal_blks, gs%local_blk_len, op)
    call gs%bcknd%scatter(gs%local_gs, m, gs%local_dof_gs, u, n, &
         gs%local_gs_dof, gs%nlocal_blks, gs%local_blk_len)

    ! Scatter shared dofs
    if (pe_size .gt. 1) then

       call gs%comm%nbwait(gs%shared_gs, l, op)

       call gs%bcknd%scatter(gs%shared_gs, l, gs%shared_dof_gs, u, n, &
            gs%shared_gs_dof, gs%nshared_blks, gs%shared_blk_len)
    end if

  end subroutine gs_op_vector
  
end module gather_scatter<|MERGE_RESOLUTION|>--- conflicted
+++ resolved
@@ -88,12 +88,8 @@
     character(len=LOG_SIZE) :: log_buf
     character(len=20) :: bcknd_str
     integer, optional :: bcknd
-<<<<<<< HEAD
-    integer :: i, ierr, bcknd_, glb_nshared, glb_nlocal
+    integer :: ierr, bcknd_, glb_nshared, glb_nlocal
     logical :: use_device_mpi
-=======
-    integer :: ierr, bcknd_, glb_nshared, glb_nlocal
->>>>>>> e6bb06a0
 
     call gs_free(gs)
 
