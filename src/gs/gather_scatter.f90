! Copyright (c) 2020-2023, The Neko Authors
! All rights reserved.
!
! Redistribution and use in source and binary forms, with or without
! modification, are permitted provided that the following conditions
! are met:
!
!   * Redistributions of source code must retain the above copyright
!     notice, this list of conditions and the following disclaimer.
!
!   * Redistributions in binary form must reproduce the above
!     copyright notice, this list of conditions and the following
!     disclaimer in the documentation and/or other materials provided
!     with the distribution.
!
!   * Neither the name of the authors nor the names of its
!     contributors may be used to endorse or promote products derived
!     from this software without specific prior written permission.
!
! THIS SOFTWARE IS PROVIDED BY THE COPYRIGHT HOLDERS AND CONTRIBUTORS
! "AS IS" AND ANY EXPRESS OR IMPLIED WARRANTIES, INCLUDING, BUT NOT
! LIMITED TO, THE IMPLIED WARRANTIES OF MERCHANTABILITY AND FITNESS
! FOR A PARTICULAR PURPOSE ARE DISCLAIMED. IN NO EVENT SHALL THE
! COPYRIGHT OWNER OR CONTRIBUTORS BE LIABLE FOR ANY DIRECT, INDIRECT,
! INCIDENTAL, SPECIAL, EXEMPLARY, OR CONSEQUENTIAL DAMAGES (INCLUDING,
! BUT NOT LIMITED TO, PROCUREMENT OF SUBSTITUTE GOODS OR SERVICES;
! LOSS OF USE, DATA, OR PROFITS; OR BUSINESS INTERRUPTION) HOWEVER
! CAUSED AND ON ANY THEORY OF LIABILITY, WHETHER IN CONTRACT, STRICT
! LIABILITY, OR TORT (INCLUDING NEGLIGENCE OR OTHERWISE) ARISING IN
! ANY WAY OUT OF THE USE OF THIS SOFTWARE, EVEN IF ADVISED OF THE
! POSSIBILITY OF SUCH DAMAGE.
!
!> Gather-scatter
module gather_scatter
  use neko_config
  use gs_bcknd
  use gs_device, only : gs_device_t
  use gs_sx, only : gs_sx_t
  use gs_cpu, only : gs_cpu_t
  use gs_ops
  use gs_comm, only : gs_comm_t
  use gs_mpi, only : gs_mpi_t
  use gs_device_mpi, only : gs_device_mpi_t
  use mesh, only : mesh_t
  use comm
  use dofmap, only : dofmap_t
  use field, only : field_t
  use num_types
<<<<<<< HEAD
  use mpi
  use htable
  use stack
=======
  use htable, only : htable_i8_t, htable_iter_i8_t
  use stack, only : stack_i4_t
>>>>>>> aa72ad9b
  use utils
  use logger
  use profiler
  use device
  implicit none
  private

  type, public ::  gs_t
     real(kind=rp), allocatable :: local_gs(:)        !< Buffer for local gs-ops
     integer, allocatable :: local_dof_gs(:)          !< Local dof to gs mapping
     integer, allocatable :: local_gs_dof(:)          !< Local gs to dof mapping
     integer, allocatable :: local_blk_len(:)         !< Local non-facet blocks
     real(kind=rp), allocatable :: shared_gs(:)       !< Buffer for shared gs-op
     integer, allocatable :: shared_dof_gs(:)         !< Shared dof to gs map.
     integer, allocatable :: shared_gs_dof(:)         !< Shared gs to dof map.
     integer, allocatable :: shared_blk_len(:)        !< Shared non-facet blocks
     type(dofmap_t), pointer ::dofmap                 !< Dofmap for gs-ops
     type(htable_i8_t) :: shared_dofs                 !< Htable of shared dofs
     integer :: nlocal                                !< Local gs-ops
     integer :: nshared                               !< Shared gs-ops
     integer :: nlocal_blks                           !< Number of local blks
     integer :: nshared_blks                          !< Number of shared blks
     integer :: local_facet_offset                    !< offset for loc. facets
     integer :: shared_facet_offset                   !< offset for shr. facets
     class(gs_bcknd_t), allocatable :: bcknd          !< Gather-scatter backend
     class(gs_comm_t), allocatable :: comm            !< Comm. method
   contains
     procedure, private, pass(gs) :: gs_op_fld
     procedure, private, pass(gs) :: gs_op_r4
     procedure, pass(gs) :: gs_op_vector
     procedure, pass(gs) :: init => gs_init
     procedure, pass(gs) :: free => gs_free
     generic :: op => gs_op_fld, gs_op_r4, gs_op_vector
  end type gs_t

  public :: GS_OP_ADD, GS_OP_MUL, GS_OP_MIN, GS_OP_MAX

contains

  !> Initialize a gather-scatter kernel
  subroutine gs_init(gs, dofmap, bcknd)
    class(gs_t), intent(inout) :: gs
    type(dofmap_t), target, intent(inout) :: dofmap
    character(len=LOG_SIZE) :: log_buf
    character(len=20) :: bcknd_str
    integer, optional :: bcknd
    integer :: i, j, ierr, bcknd_
    integer(i8) :: glb_nshared, glb_nlocal
    logical :: use_device_mpi
    real(kind=rp), allocatable :: tmp(:)
    type(c_ptr) :: tmp_d = C_NULL_PTR
    integer :: strtgy(4) = (/ int(B'00'), int(B'01'), int(B'10'), int(B'11') /)
    integer :: avg_strtgy, env_len
    character(len=255) :: env_strtgy
    real(kind=dp) :: strtgy_time(4)

    call gs%free()

    call neko_log%section('Gather-Scatter')

    gs%dofmap => dofmap

    ! Here one could use some heuristic or autotuning to select comm method,
    ! such as only using device MPI when there is enough data.
    !use_device_mpi = NEKO_DEVICE_MPI .and. gs%nshared .gt. 20000
    use_device_mpi = NEKO_DEVICE_MPI

    if (use_device_mpi) then
       call neko_log%message('Comm         :   Device MPI')
       allocate(gs_device_mpi_t::gs%comm)
    else
       call neko_log%message('Comm         :          MPI')
       allocate(gs_mpi_t::gs%comm)
    end if

    call gs%comm%init_dofs()
    call gs_init_mapping(gs)

    call gs_schedule(gs)

    glb_nlocal = int(gs%nlocal, i8)
    glb_nshared = int(gs%nshared, i8)

    if (pe_rank .eq. 0) then
       call MPI_Reduce(MPI_IN_PLACE, glb_nlocal, 1, &
            MPI_INTEGER8, MPI_SUM, 0, NEKO_COMM, ierr)

       call MPI_Reduce(MPI_IN_PLACE, glb_nshared, 1, &
            MPI_INTEGER8, MPI_SUM, 0, NEKO_COMM, ierr)
    else
       call MPI_Reduce(glb_nlocal, glb_nlocal, 1, &
            MPI_INTEGER8, MPI_SUM, 0, NEKO_COMM, ierr)

       call MPI_Reduce(glb_nshared, glb_nshared, 1, &
            MPI_INTEGER8, MPI_SUM, 0, NEKO_COMM, ierr)
    end if

    write(log_buf, '(A,I12)') 'Avg. internal: ', glb_nlocal/pe_size
    call neko_log%message(log_buf)
    write(log_buf, '(A,I12)') 'Avg. external: ', glb_nshared/pe_size
    call neko_log%message(log_buf)

    if (present(bcknd)) then
       bcknd_ = bcknd
    else
       if (NEKO_BCKND_SX .eq. 1) then
          bcknd_ = GS_BCKND_SX
       else if (NEKO_BCKND_DEVICE .eq. 1) then
          bcknd_ = GS_BCKND_DEV
       else
          bcknd_ = GS_BCKND_CPU
       end if
    end if

    ! Setup Gather-scatter backend
    select case(bcknd_)
    case(GS_BCKND_CPU)
       allocate(gs_cpu_t::gs%bcknd)
       bcknd_str = '         std'
    case(GS_BCKND_DEV)
       allocate(gs_device_t::gs%bcknd)
       if (NEKO_BCKND_HIP .eq. 1) then
          bcknd_str = '         hip'
       else if (NEKO_BCKND_CUDA .eq. 1) then
          bcknd_str = '        cuda'
       else if (NEKO_BCKND_OPENCL .eq. 1) then
          bcknd_str = '      opencl'
       end if
    case(GS_BCKND_SX)
       allocate(gs_sx_t::gs%bcknd)
       bcknd_str = '          sx'
    case default
       call neko_error('Unknown Gather-scatter backend')
    end select

    write(log_buf, '(A)') 'Backend      : ' // trim(bcknd_str)
    call neko_log%message(log_buf)



    call gs%bcknd%init(gs%nlocal, gs%nshared, gs%nlocal_blks, gs%nshared_blks)

    if (use_device_mpi) then
       select type(b => gs%bcknd)
       type is (gs_device_t)
          b%shared_on_host = .false.
       end select

       if(pe_size .gt. 1) then
          ! Select fastest device MPI strategy at runtime
          select type(c => gs%comm)
          type is (gs_device_mpi_t)
             call get_environment_variable("NEKO_GS_STRTGY", env_strtgy, env_len)
             if (env_len .eq. 0) then
                allocate(tmp(dofmap%size()))
                call device_map(tmp, tmp_d, dofmap%size())
                tmp = 1.0_rp
                call device_memcpy(tmp, tmp_d, dofmap%size(), &
                                   HOST_TO_DEVICE, sync=.false.)
                call gs_op_vector(gs, tmp, dofmap%size(), GS_OP_ADD)

                do i = 1, size(strtgy)
                   c%nb_strtgy = strtgy(i)
                   call device_sync
                   call MPI_Barrier(NEKO_COMM)
                   strtgy_time(i) = MPI_Wtime()
                   do j = 1, 100
                      call gs_op_vector(gs, tmp, dofmap%size(), GS_OP_ADD)
                   end do
                   strtgy_time(i) = (MPI_Wtime() - strtgy_time(i)) / 100d0
                end do

                call device_deassociate(tmp)
                call device_free(tmp_d)
                deallocate(tmp)

                c%nb_strtgy = strtgy(minloc(strtgy_time, 1))

                avg_strtgy = minloc(strtgy_time, 1)
                call MPI_Allreduce(MPI_IN_PLACE, avg_strtgy, 1, &
                                   MPI_INTEGER, MPI_SUM, NEKO_COMM)
                avg_strtgy = avg_strtgy / pe_size

                write(log_buf, '(A,B0.2,A)') 'Avg. strtgy  :         [', &
                     strtgy(avg_strtgy),']'

             else
                read(env_strtgy(1:env_len), *) i

                if (i .lt. 1 .or. i .gt. 4) then
                   call neko_error('Invalid gs sync strtgy')
                end if

                c%nb_strtgy = strtgy(i)
                avg_strtgy = i

                write(log_buf, '(A,B0.2,A)') 'Env. strtgy  :         [', &
                     strtgy(avg_strtgy),']'
             end if

             call neko_log%message(log_buf)

          end select
       end if
    end if

    call neko_log%end_section()

  end subroutine gs_init

  !> Deallocate a gather-scatter kernel
  subroutine gs_free(gs)
    class(gs_t), intent(inout) :: gs

    nullify(gs%dofmap)

    if (allocated(gs%local_gs)) then
       deallocate(gs%local_gs)
    end if

    if (allocated(gs%local_dof_gs)) then
       deallocate(gs%local_dof_gs)
    end if

    if (allocated(gs%local_gs_dof)) then
       deallocate(gs%local_gs_dof)
    end if

    if (allocated(gs%local_blk_len)) then
       deallocate(gs%local_blk_len)
    end if

    if (allocated(gs%shared_gs)) then
       deallocate(gs%shared_gs)
    end if

    if (allocated(gs%shared_dof_gs)) then
       deallocate(gs%shared_dof_gs)
    end if

    if (allocated(gs%shared_gs_dof)) then
       deallocate(gs%shared_gs_dof)
    end if

    if (allocated(gs%shared_blk_len)) then
       deallocate(gs%shared_blk_len)
    end if

    gs%nlocal = 0
    gs%nshared = 0
    gs%nlocal_blks = 0
    gs%nshared_blks = 0

    call gs%shared_dofs%free()

    if (allocated(gs%bcknd)) then
       call gs%bcknd%free()
       deallocate(gs%bcknd)
    end if

    if (allocated(gs%comm)) then
       call gs%comm%free()
       deallocate(gs%comm)
    end if

  end subroutine gs_free

  !> Setup mapping of dofs to gather-scatter operations
  subroutine gs_init_mapping(gs)
    type(gs_t), target, intent(inout) :: gs
    type(mesh_t), pointer :: msh
    type(dofmap_t), pointer :: dofmap
    type(stack_i4_t), target :: local_dof, dof_local, shared_dof, dof_shared
    type(stack_i4_t), target :: local_face_dof, face_dof_local
    type(stack_i4_t), target :: shared_face_dof, face_dof_shared
    integer :: i, j, k, l, lx, ly, lz, max_id, max_sid, id, lid, dm_size
    type(htable_i8_t) :: dm
    type(htable_i8_t), pointer :: sdm

    dofmap => gs%dofmap
    msh => dofmap%msh
    sdm => gs%shared_dofs

    lx = dofmap%Xh%lx
    ly = dofmap%Xh%ly
    lz = dofmap%Xh%lz
    dm_size = dofmap%size()/lx

    call dm%init(dm_size, i)
    !>@note this might be a bit overkill,
    !!but having many collisions makes the init take too long.
    call sdm%init(dofmap%size(), i)


    call local_dof%init()
    call dof_local%init()

    call local_face_dof%init()
    call face_dof_local%init()

    call shared_dof%init()
    call dof_shared%init()

    call shared_face_dof%init()
    call face_dof_shared%init()

    !
    ! Setup mapping for dofs points
    !

    max_id = 0
    max_sid = 0
    do i = 1, msh%nelv
       lid = linear_index(1, 1, 1, i, lx, ly, lz)
       if (dofmap%shared_dof(1, 1, 1, i)) then
          id = gs_mapping_add_dof(sdm, dofmap%dof(1, 1, 1, i), max_sid)
          call shared_dof%push(id)
          call dof_shared%push(lid)
       else
          id = gs_mapping_add_dof(dm, dofmap%dof(1, 1, 1, i), max_id)
          call local_dof%push(id)
          call dof_local%push(lid)
       end if

       lid = linear_index(lx, 1, 1, i, lx, ly, lz)
       if (dofmap%shared_dof(lx, 1, 1, i)) then
          id = gs_mapping_add_dof(sdm, dofmap%dof(lx, 1, 1, i), max_sid)
          call shared_dof%push(id)
          call dof_shared%push(lid)
       else
          id = gs_mapping_add_dof(dm, dofmap%dof(lx, 1, 1, i), max_id)
          call local_dof%push(id)
          call dof_local%push(lid)
       end if

       lid = linear_index(1, ly, 1, i, lx, ly, lz)
       if (dofmap%shared_dof(1, ly, 1, i)) then
          id = gs_mapping_add_dof(sdm, dofmap%dof(1, ly, 1, i), max_sid)
          call shared_dof%push(id)
          call dof_shared%push(lid)
       else
          id = gs_mapping_add_dof(dm, dofmap%dof(1, ly, 1, i), max_id)
          call local_dof%push(id)
          call dof_local%push(lid)
       end if

       lid = linear_index(lx, ly, 1, i, lx, ly, lz)
       if (dofmap%shared_dof(lx, ly, 1, i)) then
          id = gs_mapping_add_dof(sdm, dofmap%dof(lx, ly, 1, i), max_sid)
          call shared_dof%push(id)
          call dof_shared%push(lid)
       else
          id = gs_mapping_add_dof(dm, dofmap%dof(lx, ly, 1, i), max_id)
          call local_dof%push(id)
          call dof_local%push(lid)
       end if
       if (lz .gt. 1) then
          lid = linear_index(1, 1, lz, i, lx, ly, lz)
          if (dofmap%shared_dof(1, 1, lz, i)) then
             id = gs_mapping_add_dof(sdm, dofmap%dof(1, 1, lz, i), max_sid)
             call shared_dof%push(id)
             call dof_shared%push(lid)
          else
             id = gs_mapping_add_dof(dm, dofmap%dof(1, 1, lz, i), max_id)
             call local_dof%push(id)
             call dof_local%push(lid)
          end if

          lid = linear_index(lx, 1, lz, i, lx, ly, lz)
          if (dofmap%shared_dof(lx, 1, lz, i)) then
             id = gs_mapping_add_dof(sdm, dofmap%dof(lx, 1, lz, i), max_sid)
             call shared_dof%push(id)
             call dof_shared%push(lid)
          else
             id = gs_mapping_add_dof(dm, dofmap%dof(lx, 1, lz, i), max_id)
             call local_dof%push(id)
             call dof_local%push(lid)
          end if

          lid = linear_index(1, ly, lz, i, lx, ly, lz)
          if (dofmap%shared_dof(1, ly, lz, i)) then
             id = gs_mapping_add_dof(sdm, dofmap%dof(1, ly, lz, i), max_sid)
             call shared_dof%push(id)
             call dof_shared%push(lid)
          else
             id = gs_mapping_add_dof(dm, dofmap%dof(1, ly, lz, i), max_id)
             call local_dof%push(id)
             call dof_local%push(lid)
          end if

          lid = linear_index(lx, ly, lz, i, lx, ly, lz)
          if (dofmap%shared_dof(lx, ly, lz, i)) then
             id = gs_mapping_add_dof(sdm, dofmap%dof(lx, ly, lz, i), max_sid)
             call shared_dof%push(id)
             call dof_shared%push(lid)
          else
             id = gs_mapping_add_dof(dm, dofmap%dof(lx, ly, lz, i), max_id)
             call local_dof%push(id)
             call dof_local%push(lid)
          end if
       end if
    end do
    if (lz .gt. 1) then
       !
       ! Setup mapping for dofs on edges
       !
       do i = 1, msh%nelv

          !
          ! dofs on edges in x-direction
          !
          if (dofmap%shared_dof(2, 1, 1, i)) then
             do j = 2, lx - 1
                id = gs_mapping_add_dof(sdm, dofmap%dof(j, 1, 1, i), max_sid)
                call shared_dof%push(id)
                id = linear_index(j, 1, 1, i, lx, ly, lz)
                call dof_shared%push(id)
             end do
          else
             do j = 2, lx - 1
                id = gs_mapping_add_dof(dm, dofmap%dof(j, 1, 1, i), max_id)
                call local_dof%push(id)
                id = linear_index(j, 1, 1, i, lx, ly, lz)
                call dof_local%push(id)
             end do
          end if
          if (dofmap%shared_dof(2, 1, lz, i)) then
             do j = 2, lx - 1
                id = gs_mapping_add_dof(sdm, dofmap%dof(j, 1, lz, i), max_sid)
                call shared_dof%push(id)
                id = linear_index(j, 1, lz, i, lx, ly, lz)
                call dof_shared%push(id)
             end do
          else
             do j = 2, lx - 1
                id = gs_mapping_add_dof(dm, dofmap%dof(j, 1, lz, i), max_id)
                call local_dof%push(id)
                id = linear_index(j, 1, lz, i, lx, ly, lz)
                call dof_local%push(id)
             end do
          end if

          if (dofmap%shared_dof(2, ly, 1, i)) then
             do j = 2, lx - 1
                id = gs_mapping_add_dof(sdm, dofmap%dof(j, ly, 1, i), max_sid)
                call shared_dof%push(id)
                id = linear_index(j, ly, 1, i, lx, ly, lz)
                call dof_shared%push(id)
             end do

          else
             do j = 2, lx - 1
                id = gs_mapping_add_dof(dm, dofmap%dof(j, ly, 1, i), max_id)
                call local_dof%push(id)
                id = linear_index(j, ly, 1, i, lx, ly, lz)
                call dof_local%push(id)
             end do
          end if
          if (dofmap%shared_dof(2, ly, lz, i)) then
             do j = 2, lx - 1
                id = gs_mapping_add_dof(sdm, dofmap%dof(j, ly, lz, i), max_sid)
                call shared_dof%push(id)
                id = linear_index(j, ly, lz, i, lx, ly, lz)
                call dof_shared%push(id)
             end do
          else
             do j = 2, lx - 1
                id = gs_mapping_add_dof(dm, dofmap%dof(j, ly, lz, i), max_id)
                call local_dof%push(id)
                id = linear_index(j, ly, lz, i, lx, ly, lz)
                call dof_local%push(id)
             end do
          end if

          !
          ! dofs on edges in y-direction
          !
          if (dofmap%shared_dof(1, 2, 1, i)) then
             do k = 2, ly - 1
                id = gs_mapping_add_dof(sdm, dofmap%dof(1, k, 1, i), max_sid)
                call shared_dof%push(id)
                id = linear_index(1, k, 1, i, lx, ly, lz)
                call dof_shared%push(id)
             end do
          else
             do k = 2, ly - 1
                id = gs_mapping_add_dof(dm, dofmap%dof(1, k, 1, i), max_id)
                call local_dof%push(id)
                id = linear_index(1, k, 1, i, lx, ly, lz)
                call dof_local%push(id)
             end do
          end if
          if (dofmap%shared_dof(1, 2, lz, i)) then
             do k = 2, ly - 1
                id = gs_mapping_add_dof(sdm, dofmap%dof(1, k, lz, i), max_sid)
                call shared_dof%push(id)
                id = linear_index(1, k, lz, i, lx, ly, lz)
                call dof_shared%push(id)
             end do
          else
             do k = 2, ly - 1
                id = gs_mapping_add_dof(dm, dofmap%dof(1, k, lz, i), max_id)
                call local_dof%push(id)
                id = linear_index(1, k, lz, i, lx, ly, lz)
                call dof_local%push(id)
             end do
          end if

          if (dofmap%shared_dof(lx, 2, 1, i)) then
             do k = 2, ly - 1
                id = gs_mapping_add_dof(sdm, dofmap%dof(lx, k, 1, i), max_sid)
                call shared_dof%push(id)
                id = linear_index(lx, k, 1, i, lx, ly, lz)
                call dof_shared%push(id)
             end do
          else
             do k = 2, ly - 1
                id = gs_mapping_add_dof(dm, dofmap%dof(lx, k, 1, i), max_id)
                call local_dof%push(id)
                id = linear_index(lx, k, 1, i, lx, ly, lz)
                call dof_local%push(id)
             end do
          end if
          if (dofmap%shared_dof(lx, 2, lz, i)) then
             do k = 2, ly - 1
                id = gs_mapping_add_dof(sdm, dofmap%dof(lx, k, lz, i), max_sid)
                call shared_dof%push(id)
                id = linear_index(lx, k, lz, i, lx, ly, lz)
                call dof_shared%push(id)
             end do
          else
             do k = 2, ly - 1
                id = gs_mapping_add_dof(dm, dofmap%dof(lx, k, lz, i), max_id)
                call local_dof%push(id)
                id = linear_index(lx, k, lz, i, lx, ly, lz)
                call dof_local%push(id)
             end do
          end if
          !
          ! dofs on edges in z-direction
          !
          if (dofmap%shared_dof(1, 1, 2, i)) then
             do l = 2, lz - 1
                id = gs_mapping_add_dof(sdm, dofmap%dof(1, 1, l, i), max_sid)
                call shared_dof%push(id)
                id = linear_index(1, 1, l, i, lx, ly, lz)
                call dof_shared%push(id)
             end do
          else
             do l = 2, lz - 1
                id = gs_mapping_add_dof(dm, dofmap%dof(1, 1, l, i), max_id)
                call local_dof%push(id)
                id = linear_index(1, 1, l, i, lx, ly, lz)
                call dof_local%push(id)
             end do
          end if

          if (dofmap%shared_dof(lx, 1, 2, i)) then
             do l = 2, lz - 1
                id = gs_mapping_add_dof(sdm, dofmap%dof(lx, 1, l, i), max_sid)
                call shared_dof%push(id)
                id = linear_index(lx, 1, l, i, lx, ly, lz)
                call dof_shared%push(id)
             end do
          else
             do l = 2, lz - 1
                id = gs_mapping_add_dof(dm, dofmap%dof(lx, 1, l, i), max_id)
                call local_dof%push(id)
                id = linear_index(lx, 1, l, i, lx, ly, lz)
                call dof_local%push(id)
             end do
          end if

          if (dofmap%shared_dof(1, ly, 2, i)) then
             do l = 2, lz - 1
                id = gs_mapping_add_dof(sdm, dofmap%dof(1, ly, l, i), max_sid)
                call shared_dof%push(id)
                id = linear_index(1, ly, l, i, lx, ly, lz)
                call dof_shared%push(id)
             end do
          else
             do l = 2, lz - 1
                id = gs_mapping_add_dof(dm, dofmap%dof(1, ly, l, i), max_id)
                call local_dof%push(id)
                id = linear_index(1, ly, l, i, lx, ly, lz)
                call dof_local%push(id)
             end do
          end if

          if (dofmap%shared_dof(lx, ly, 2, i)) then
             do l = 2, lz - 1
                id = gs_mapping_add_dof(sdm, dofmap%dof(lx, ly, l, i), max_sid)
                call shared_dof%push(id)
                id = linear_index(lx, ly, l, i, lx, ly, lz)
                call dof_shared%push(id)
             end do
          else
             do l = 2, lz - 1
                id = gs_mapping_add_dof(dm, dofmap%dof(lx, ly, l, i), max_id)
                call local_dof%push(id)
                id = linear_index(lx, ly, l, i, lx, ly, lz)
                call dof_local%push(id)
             end do
          end if
       end do
    end if
    !
    ! Setup mapping for dofs on facets
    !
    if (lz .eq. 1) then
       do i = 1, msh%nelv

          !
          ! dofs on edges in x-direction
          !
          if (msh%facet_neigh(3, i) .ne. 0) then
             if (dofmap%shared_dof(2, 1, 1, i)) then
                do j = 2, lx - 1
                   id = gs_mapping_add_dof(sdm, dofmap%dof(j, 1, 1, i), max_sid)
                   call shared_face_dof%push(id)
                   id = linear_index(j, 1, 1, i, lx, ly, lz)
                   call face_dof_shared%push(id)
                end do
             else
                do j = 2, lx - 1
                   id = gs_mapping_add_dof(dm, dofmap%dof(j, 1, 1, i), max_id)
                   call local_face_dof%push(id)
                   id = linear_index(j, 1, 1, i, lx, ly, lz)
                   call face_dof_local%push(id)
                end do
             end if
          end if

          if (msh%facet_neigh(4, i) .ne. 0) then
             if (dofmap%shared_dof(2, ly, 1, i)) then
                do j = 2, lx - 1
                   id = gs_mapping_add_dof(sdm, dofmap%dof(j, ly, 1, i), max_sid)
                   call shared_face_dof%push(id)
                   id = linear_index(j, ly, 1, i, lx, ly, lz)
                   call face_dof_shared%push(id)
                end do

             else
                do j = 2, lx - 1
                   id = gs_mapping_add_dof(dm, dofmap%dof(j, ly, 1, i), max_id)
                   call local_face_dof%push(id)
                   id = linear_index(j, ly, 1, i, lx, ly, lz)
                   call face_dof_local%push(id)
                end do
             end if
          end if

          !
          ! dofs on edges in y-direction
          !
          if (msh%facet_neigh(1, i) .ne. 0) then
             if (dofmap%shared_dof(1, 2, 1, i)) then
                do k = 2, ly - 1
                   id = gs_mapping_add_dof(sdm, dofmap%dof(1, k, 1, i), max_sid)
                   call shared_face_dof%push(id)
                   id = linear_index(1, k, 1, i, lx, ly, lz)
                   call face_dof_shared%push(id)
                end do
             else
                do k = 2, ly - 1
                   id = gs_mapping_add_dof(dm, dofmap%dof(1, k, 1, i), max_id)
                   call local_face_dof%push(id)
                   id = linear_index(1, k, 1, i, lx, ly, lz)
                   call face_dof_local%push(id)
                end do
             end if
          end if

          if (msh%facet_neigh(2, i) .ne. 0) then
             if (dofmap%shared_dof(lx, 2, 1, i)) then
                do k = 2, ly - 1
                   id = gs_mapping_add_dof(sdm, dofmap%dof(lx, k, 1, i), max_sid)
                   call shared_face_dof%push(id)
                   id = linear_index(lx, k, 1, i, lx, ly, lz)
                   call face_dof_shared%push(id)
                end do
             else
                do k = 2, ly - 1
                   id = gs_mapping_add_dof(dm, dofmap%dof(lx, k, 1, i), max_id)
                   call local_face_dof%push(id)
                   id = linear_index(lx, k, 1, i, lx, ly, lz)
                   call face_dof_local%push(id)
                end do
             end if
          end if
       end do
    else
       do i = 1, msh%nelv

          ! Facets in x-direction (s, t)-plane
          if (msh%facet_neigh(1, i) .ne. 0) then
             if (dofmap%shared_dof(1, 2, 2, i)) then
                do l = 2, lz - 1
                   do k = 2, ly - 1
                      id = gs_mapping_add_dof(sdm, dofmap%dof(1, k, l, i), max_sid)
                      call shared_face_dof%push(id)
                      id = linear_index(1, k, l, i, lx, ly, lz)
                      call face_dof_shared%push(id)
                   end do
                end do
             else
                do l = 2, lz - 1
                   do k = 2, ly - 1
                      id = gs_mapping_add_dof(dm, dofmap%dof(1, k, l, i), max_id)
                      call local_face_dof%push(id)
                      id = linear_index(1, k, l, i, lx, ly, lz)
                      call face_dof_local%push(id)
                   end do
                end do
             end if
          end if

          if (msh%facet_neigh(2, i) .ne. 0) then
             if (dofmap%shared_dof(lx, 2, 2, i)) then
                do l = 2, lz - 1
                   do k = 2, ly - 1
                      id = gs_mapping_add_dof(sdm, dofmap%dof(lx, k, l,  i), max_sid)
                      call shared_face_dof%push(id)
                      id = linear_index(lx, k, l, i, lx, ly, lz)
                      call face_dof_shared%push(id)
                   end do
                end do
             else
                do l = 2, lz - 1
                   do k = 2, ly - 1
                      id = gs_mapping_add_dof(dm, dofmap%dof(lx, k, l,  i), max_id)
                      call local_face_dof%push(id)
                      id = linear_index(lx, k, l, i, lx, ly, lz)
                      call face_dof_local%push(id)
                   end do
                end do
             end if
          end if

          ! Facets in y-direction (r, t)-plane
          if (msh%facet_neigh(3, i) .ne. 0) then
             if (dofmap%shared_dof(2, 1, 2, i)) then
                do l = 2, lz - 1
                   do j = 2, lx - 1
                      id = gs_mapping_add_dof(sdm, dofmap%dof(j, 1, l, i), max_sid)
                      call shared_face_dof%push(id)
                      id = linear_index(j, 1, l, i, lx, ly, lz)
                      call face_dof_shared%push(id)
                   end do
                end do
             else
                do l = 2, lz - 1
                   do j = 2, lx - 1
                      id = gs_mapping_add_dof(dm, dofmap%dof(j, 1, l, i), max_id)
                      call local_face_dof%push(id)
                      id = linear_index(j, 1, l, i, lx, ly, lz)
                      call face_dof_local%push(id)
                   end do
                end do
             end if
          end if

          if (msh%facet_neigh(4, i) .ne. 0) then
             if (dofmap%shared_dof(2, ly, 2, i)) then
                do l = 2, lz - 1
                   do j = 2, lx - 1
                      id = gs_mapping_add_dof(sdm, dofmap%dof(j, ly, l, i), max_sid)
                      call shared_face_dof%push(id)
                      id = linear_index(j, ly, l, i, lx, ly, lz)
                      call face_dof_shared%push(id)
                   end do
                end do
             else
                do l = 2, lz - 1
                   do j = 2, lx - 1
                      id = gs_mapping_add_dof(dm, dofmap%dof(j, ly, l, i), max_id)
                      call local_face_dof%push(id)
                      id = linear_index(j, ly, l, i, lx, ly, lz)
                      call face_dof_local%push(id)
                   end do
                end do
             end if
          end if

          ! Facets in z-direction (r, s)-plane
          if (msh%facet_neigh(5, i) .ne. 0) then
             if (dofmap%shared_dof(2, 2, 1, i)) then
                do k = 2, ly - 1
                   do j = 2, lx - 1
                      id = gs_mapping_add_dof(sdm, dofmap%dof(j, k, 1, i), max_sid)
                      call shared_face_dof%push(id)
                      id = linear_index(j, k, 1, i, lx, ly, lz)
                      call face_dof_shared%push(id)
                   end do
                end do
             else
                do k = 2, ly - 1
                   do j = 2, lx - 1
                      id = gs_mapping_add_dof(dm, dofmap%dof(j, k, 1, i), max_id)
                      call local_face_dof%push(id)
                      id = linear_index(j, k, 1, i, lx, ly, lz)
                      call face_dof_local%push(id)
                   end do
                end do
             end if
          end if

          if (msh%facet_neigh(6, i) .ne. 0) then
             if (dofmap%shared_dof(2, 2, lz, i)) then
                do k = 2, ly - 1
                   do j = 2, lx - 1
                      id = gs_mapping_add_dof(sdm, dofmap%dof(j, k, lz, i), max_sid)
                      call shared_face_dof%push(id)
                      id = linear_index(j, k, lz, i, lx, ly, lz)
                      call face_dof_shared%push(id)
                   end do
                end do
             else
                do k = 2, ly - 1
                   do j = 2, lx - 1
                      id = gs_mapping_add_dof(dm, dofmap%dof(j, k, lz, i), max_id)
                      call local_face_dof%push(id)
                      id = linear_index(j, k, lz, i, lx, ly, lz)
                      call face_dof_local%push(id)
                   end do
                end do
             end if
          end if
       end do
    end if


    call dm%free()

    gs%nlocal = local_dof%size() + local_face_dof%size()
    gs%local_facet_offset = local_dof%size() + 1

    ! Finalize local dof to gather-scatter index
    allocate(gs%local_dof_gs(gs%nlocal))

    ! Add dofs on points and edges

    ! We should use the %array() procedure, which works great for
    ! GNU, Intel and NEC, but it breaks horribly on Cray when using
    ! certain data types
    select type(dof_array => local_dof%data)
    type is (integer)
       j = local_dof%size()
       do i = 1, j
          gs%local_dof_gs(i) = dof_array(i)
       end do
    end select
    call local_dof%free()

    ! Add dofs on faces

    ! We should use the %array() procedure, which works great for
    ! GNU, Intel and NEC, but it breaks horribly on Cray when using
    ! certain data types
    select type(dof_array => local_face_dof%data)
    type is (integer)
       do i = 1, local_face_dof%size()
          gs%local_dof_gs(i + j) = dof_array(i)
       end do
    end select
    call local_face_dof%free()

    ! Finalize local gather-scatter index to dof
    allocate(gs%local_gs_dof(gs%nlocal))

    ! Add gather-scatter index on points and edges

    ! We should use the %array() procedure, which works great for
    ! GNU, Intel and NEC, but it breaks horribly on Cray when using
    ! certain data types
    select type(dof_array => dof_local%data)
    type is (integer)
       j = dof_local%size()
       do i = 1, j
          gs%local_gs_dof(i) = dof_array(i)
       end do
    end select
    call dof_local%free()

    ! We should use the %array() procedure, which works great for
    ! GNU, Intel and NEC, but it breaks horribly on Cray when using
    ! certain data types
    select type(dof_array => face_dof_local%data)
    type is (integer)
       do i = 1, face_dof_local%size()
          gs%local_gs_dof(i+j) = dof_array(i)
       end do
    end select
    call face_dof_local%free()

    call gs_qsort_dofmap(gs%local_dof_gs, gs%local_gs_dof, &
         gs%nlocal, 1, gs%nlocal)

    call gs_find_blks(gs%local_dof_gs, gs%local_blk_len, &
         gs%nlocal_blks, gs%nlocal, gs%local_facet_offset)

    ! Allocate buffer for local gs-ops
    allocate(gs%local_gs(gs%nlocal))

    gs%nshared = shared_dof%size() + shared_face_dof%size()
    gs%shared_facet_offset = shared_dof%size() + 1

    ! Finalize shared dof to gather-scatter index
    allocate(gs%shared_dof_gs(gs%nshared))

    ! Add shared dofs on points and edges

    ! We should use the %array() procedure, which works great for
    ! GNU, Intel and NEC, but it breaks horribly on Cray when using
    ! certain data types
    select type(dof_array => shared_dof%data)
    type is (integer)
       j =  shared_dof%size()
       do i = 1, j
          gs%shared_dof_gs(i) = dof_array(i)
       end do
    end select
    call shared_dof%free()

    ! Add shared dofs on faces

    ! We should use the %array() procedure, which works great for
    ! GNU, Intel and NEC, but it breaks horribly on Cray when using
    ! certain data types
    select type(dof_array => shared_face_dof%data)
    type is (integer)
       do i = 1, shared_face_dof%size()
          gs%shared_dof_gs(i + j) = dof_array(i)
       end do
    end select
    call shared_face_dof%free()

    ! Finalize shared gather-scatter index to dof
    allocate(gs%shared_gs_dof(gs%nshared))

    ! Add dofs on points and edges

    ! We should use the %array() procedure, which works great for
    ! GNU, Intel and NEC, but it breaks horribly on Cray when using
    ! certain data types
    select type(dof_array => dof_shared%data)
    type is(integer)
       j = dof_shared%size()
       do i = 1, j
          gs%shared_gs_dof(i) = dof_array(i)
       end do
    end select
    call dof_shared%free()

    ! We should use the %array() procedure, which works great for
    ! GNU, Intel and NEC, but it breaks horribly on Cray when using
    ! certain data types
    select type(dof_array => face_dof_shared%data)
    type is (integer)
       do i = 1, face_dof_shared%size()
          gs%shared_gs_dof(i + j) = dof_array(i)
       end do
    end select
    call face_dof_shared%free()

    ! Allocate buffer for shared gs-ops
    allocate(gs%shared_gs(gs%nshared))

    if (gs%nshared .gt. 0) then
       call gs_qsort_dofmap(gs%shared_dof_gs, gs%shared_gs_dof, &
            gs%nshared, 1, gs%nshared)

       call gs_find_blks(gs%shared_dof_gs, gs%shared_blk_len, &
            gs%nshared_blks, gs%nshared, gs%shared_facet_offset)
    end if

  contains

    !> Register a unique dof
    function gs_mapping_add_dof(map_, dof, max_id) result(id)
      type(htable_i8_t), intent(inout) :: map_
      integer(kind=i8), intent(inout) :: dof
      integer, intent(inout) :: max_id
      integer :: id

      if (map_%get(dof, id) .gt. 0) then
         max_id = max_id + 1
         call map_%set(dof, max_id)
         id = max_id
      end if

    end function gs_mapping_add_dof

    !> Sort the dof lists based on the dof to gather-scatter list
    recursive subroutine gs_qsort_dofmap(dg, gd, n, lo, hi)
      integer, intent(inout) :: n
      integer, dimension(n), intent(inout) :: dg
      integer, dimension(n), intent(inout) :: gd
      integer :: lo, hi
      integer :: tmp, i, j, pivot

      i = lo - 1
      j = hi + 1
      pivot = dg((lo + hi) / 2)
      do
         do
            i = i + 1
            if (dg(i) .ge. pivot) exit
         end do

         do
            j = j - 1
            if (dg(j) .le. pivot) exit
         end do

         if (i .lt. j) then
            tmp = dg(i)
            dg(i) = dg(j)
            dg(j) = tmp

            tmp = gd(i)
            gd(i) = gd(j)
            gd(j) = tmp
         else if (i .eq. j) then
            i = i + 1
            exit
         else
            exit
         end if
      end do
      if (lo .lt. j) call gs_qsort_dofmap(dg, gd, n, lo, j)
      if (i .lt. hi) call gs_qsort_dofmap(dg, gd, n, i, hi)

    end subroutine gs_qsort_dofmap

    !> Find blocks sharing dofs in non-facet data
    subroutine gs_find_blks(dg, blk_len, nblks, n, m)
      integer, intent(in) :: n
      integer, intent(in) :: m
      integer, dimension(n), intent(inout) :: dg
      integer, allocatable, intent(inout) :: blk_len(:)
      integer, intent(inout) :: nblks
      integer :: i, j
      integer :: id, count
      type(stack_i4_t), target :: blks

      call blks%init()
      i = 1
      do while( i .lt. m)
         id = dg(i)
         count = 1
         j = i
         do while ( j+1 .le. n .and. dg(j+1) .eq. id)
            j = j + 1
            count = count + 1
         end do
         call blks%push(count)
         i = j + 1
      end do

      select type(blk_array => blks%data)
      type is(integer)
         nblks = blks%size()
         allocate(blk_len(nblks))
         do i = 1, nblks
            blk_len(i) = blk_array(i)
         end do
      end select
      call blks%free()

    end subroutine gs_find_blks

  end subroutine gs_init_mapping

  !> Schedule shared gather-scatter operations
  subroutine gs_schedule(gs)
    type(gs_t), target, intent(inout) :: gs
    integer(kind=i8), allocatable :: send_buf(:), recv_buf(:)
    integer(kind=i2), allocatable :: shared_flg(:), recv_flg(:)
    type(htable_iter_i8_t) :: it
    type(stack_i4_t) :: send_pe, recv_pe
<<<<<<< HEAD
    integer :: status(MPI_STATUS_SIZE)
=======
    type(MPI_Status) :: status
    type(MPI_Request) :: send_req, recv_req
>>>>>>> aa72ad9b
    integer :: i, j, max_recv, src, dst, ierr, n_recv
    integer :: tmp, shared_gs_id
    integer :: nshared_unique

    nshared_unique = gs%shared_dofs%num_entries()

    call it%init(gs%shared_dofs)
    allocate(send_buf(nshared_unique))
    i = 1
    do while(it%next())
       send_buf(i) = it%key()
       i = i + 1
    end do

    call send_pe%init()
    call recv_pe%init()


    !
    ! Schedule exchange of shared dofs
    !

    call MPI_Allreduce(nshared_unique, max_recv, 1, &
         MPI_INTEGER, MPI_MAX, NEKO_COMM, ierr)

    allocate(recv_buf(max_recv))
    allocate(shared_flg(max_recv))
    allocate(recv_flg(max_recv))

    !> @todo Consider switching to a crystal router...
    do i = 1, size(gs%dofmap%msh%neigh_order)
       src = modulo(pe_rank - gs%dofmap%msh%neigh_order(i) + pe_size, pe_size)
       dst = modulo(pe_rank + gs%dofmap%msh%neigh_order(i), pe_size)

       if (gs%dofmap%msh%neigh(src)) then
          call MPI_Irecv(recv_buf, max_recv, MPI_INTEGER8, &
               src, 0, NEKO_COMM, recv_req, ierr)
       end if

       if (gs%dofmap%msh%neigh(dst)) then
          call MPI_Isend(send_buf, nshared_unique, MPI_INTEGER8, &
               dst, 0, NEKO_COMM, send_req, ierr)
       end if

       if (gs%dofmap%msh%neigh(src)) then
          call MPI_Wait(recv_req, status, ierr)
          call MPI_Get_count(status, MPI_INTEGER8, n_recv, ierr)

          do j = 1, n_recv
             shared_flg(j) = gs%shared_dofs%get(recv_buf(j), shared_gs_id)
             if (shared_flg(j) .eq. 0) then
                !> @todo don't touch others data...
                call gs%comm%recv_dof(src)%push(shared_gs_id)
             end if
          end do

          if (gs%comm%recv_dof(src)%size() .gt. 0) then
             call recv_pe%push(src)
          end if
       end if

       if (gs%dofmap%msh%neigh(dst)) then
          call MPI_Wait(send_req, MPI_STATUS_IGNORE, ierr)
          call MPI_Irecv(recv_flg, max_recv, MPI_INTEGER2, &
               dst, 0, NEKO_COMM, recv_req, ierr)
       end if

       if (gs%dofmap%msh%neigh(src)) then
          call MPI_Isend(shared_flg, n_recv, MPI_INTEGER2, &
               src, 0, NEKO_COMM, send_req, ierr)
       end if

       if (gs%dofmap%msh%neigh(dst)) then
          call MPI_Wait(recv_req, status, ierr)
          call MPI_Get_count(status, MPI_INTEGER2, n_recv, ierr)

          do j = 1, n_recv
             if (recv_flg(j) .eq. 0) then
                tmp = gs%shared_dofs%get(send_buf(j), shared_gs_id)
                !> @todo don't touch others data...
                call gs%comm%send_dof(dst)%push(shared_gs_id)
             end if
          end do

          if (gs%comm%send_dof(dst)%size() .gt. 0) then
             call send_pe%push(dst)
          end if
       end if

       if (gs%dofmap%msh%neigh(src)) then
          call MPI_Wait(send_req, MPI_STATUS_IGNORE, ierr)
       end if

    end do

    call gs%comm%init(send_pe, recv_pe)

    call send_pe%free()
    call recv_pe%free()

    deallocate(send_buf)
    deallocate(recv_flg)
    deallocate(shared_flg)
    !This arrays seems to take massive amounts of memory...
    call gs%shared_dofs%free()

  end subroutine gs_schedule

  !> Gather-scatter operation on a field @a u with op @a op
  subroutine gs_op_fld(gs, u, op, event)
    class(gs_t), intent(inout) :: gs
    type(field_t), intent(inout) :: u
    type(c_ptr), optional, intent(inout) :: event
    integer :: n, op

    n = u%msh%nelv * u%Xh%lx * u%Xh%ly * u%Xh%lz
    if (present(event)) then
       call gs_op_vector(gs, u%x, n, op, event)
    else
       call gs_op_vector(gs, u%x, n, op)
    end if

  end subroutine gs_op_fld

  !> Gather-scatter operation on a rank 4 array
  subroutine gs_op_r4(gs, u, n, op, event)
    class(gs_t), intent(inout) :: gs
    integer, intent(in) :: n
    real(kind=rp), dimension(:,:,:,:), intent(inout) :: u
    type(c_ptr), optional, intent(inout) :: event
    integer :: op

    if (present(event)) then
       call gs_op_vector(gs, u, n, op, event)
    else
       call gs_op_vector(gs, u, n, op)
    end if

  end subroutine gs_op_r4

  !> Gather-scatter operation on a vector @a u with op @a op
  subroutine gs_op_vector(gs, u, n, op, event)
    class(gs_t), intent(inout) :: gs
    integer, intent(in) :: n
    real(kind=rp), dimension(n), intent(inout) :: u
    type(c_ptr), optional, intent(inout) :: event
    integer :: m, l, op, lo, so

    lo = gs%local_facet_offset
    so = -gs%shared_facet_offset
    m = gs%nlocal
    l = gs%nshared

    call profiler_start_region("gather-scatter", 5)
    ! Gather shared dofs
    if (pe_size .gt. 1) then
       call profiler_start_region("gs_nbrecv", 13)
       call gs%comm%nbrecv()
       call profiler_end_region
       call profiler_start_region("gs_gather_shared", 14)
       call gs%bcknd%gather(gs%shared_gs, l, so, gs%shared_dof_gs, u, n, &
            gs%shared_gs_dof, gs%nshared_blks, gs%shared_blk_len, op, .true.)
       call profiler_end_region
       call profiler_start_region("gs_nbsend", 6)
       call gs%comm%nbsend(gs%shared_gs, l, &
            gs%bcknd%gather_event, gs%bcknd%gs_stream)
       call profiler_end_region

    end if

    ! Gather-scatter local dofs
    call profiler_start_region("gs_local", 12)
    call gs%bcknd%gather(gs%local_gs, m, lo, gs%local_dof_gs, u, n, &
         gs%local_gs_dof, gs%nlocal_blks, gs%local_blk_len, op, .false.)
    call gs%bcknd%scatter(gs%local_gs, m, gs%local_dof_gs, u, n, &
         gs%local_gs_dof, gs%nlocal_blks, gs%local_blk_len, .false., C_NULL_PTR)
    call profiler_end_region
    ! Scatter shared dofs
    if (pe_size .gt. 1) then
       call profiler_start_region("gs_nbwait", 7)
       call gs%comm%nbwait(gs%shared_gs, l, op, gs%bcknd%gs_stream)
       call profiler_end_region
       call profiler_start_region("gs_scatter_shared", 15)
       if (present(event)) then
          call gs%bcknd%scatter(gs%shared_gs, l,&
                                gs%shared_dof_gs, u, n, &
                                gs%shared_gs_dof, gs%nshared_blks, &
                                gs%shared_blk_len, .true., event)
       else
          call gs%bcknd%scatter(gs%shared_gs, l,&
                                gs%shared_dof_gs, u, n, &
                                gs%shared_gs_dof, gs%nshared_blks, &
                                gs%shared_blk_len, .true., C_NULL_PTR)
       end if
       call profiler_end_region
    end if

    call profiler_end_region

  end subroutine gs_op_vector

end module gather_scatter<|MERGE_RESOLUTION|>--- conflicted
+++ resolved
@@ -46,18 +46,13 @@
   use dofmap, only : dofmap_t
   use field, only : field_t
   use num_types
-<<<<<<< HEAD
-  use mpi
-  use htable
-  use stack
-=======
   use htable, only : htable_i8_t, htable_iter_i8_t
   use stack, only : stack_i4_t
->>>>>>> aa72ad9b
   use utils
   use logger
   use profiler
   use device
+  use mpi
   implicit none
   private
 
@@ -218,7 +213,7 @@
                 do i = 1, size(strtgy)
                    c%nb_strtgy = strtgy(i)
                    call device_sync
-                   call MPI_Barrier(NEKO_COMM)
+                   call MPI_Barrier(NEKO_COMM, ierr)
                    strtgy_time(i) = MPI_Wtime()
                    do j = 1, 100
                       call gs_op_vector(gs, tmp, dofmap%size(), GS_OP_ADD)
@@ -234,7 +229,7 @@
 
                 avg_strtgy = minloc(strtgy_time, 1)
                 call MPI_Allreduce(MPI_IN_PLACE, avg_strtgy, 1, &
-                                   MPI_INTEGER, MPI_SUM, NEKO_COMM)
+                                   MPI_INTEGER, MPI_SUM, NEKO_COMM, ierr)
                 avg_strtgy = avg_strtgy / pe_size
 
                 write(log_buf, '(A,B0.2,A)') 'Avg. strtgy  :         [', &
@@ -1135,12 +1130,8 @@
     integer(kind=i2), allocatable :: shared_flg(:), recv_flg(:)
     type(htable_iter_i8_t) :: it
     type(stack_i4_t) :: send_pe, recv_pe
-<<<<<<< HEAD
     integer :: status(MPI_STATUS_SIZE)
-=======
-    type(MPI_Status) :: status
-    type(MPI_Request) :: send_req, recv_req
->>>>>>> aa72ad9b
+    integer :: send_req, recv_req
     integer :: i, j, max_recv, src, dst, ierr, n_recv
     integer :: tmp, shared_gs_id
     integer :: nshared_unique
