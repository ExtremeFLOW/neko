--- conflicted
+++ resolved
@@ -167,24 +167,15 @@
     call space_init(this%Xh_crs, GLL, lx_crs, lx_crs, lx_crs)
     this%dm_crs = dofmap_t(msh, this%Xh_crs) 
     call gs_init(this%gs_crs, this%dm_crs)
-<<<<<<< HEAD
     call this%e_crs%init(this%dm_crs, 'work crs')
-    call coef_init(this%c_crs, this%gs_crs)
-=======
-    call field_init(this%e_crs, this%dm_crs,'work crs')
     call this%c_crs%init(this%gs_crs)
->>>>>>> 9ba6bd21
     
     call space_init(this%Xh_mg, GLL, lx_mid, lx_mid, lx_mid)
     this%dm_mg = dofmap_t(msh, this%Xh_mg) 
     call gs_init(this%gs_mg, this%dm_mg)
-<<<<<<< HEAD
     call this%e_mg%init(this%dm_mg, 'work midl')
-    call coef_init(this%c_mg, this%gs_mg)
-=======
-    call field_init(this%e_mg, this%dm_mg,'work midl')
     call this%c_mg%init(this%gs_mg)
->>>>>>> 9ba6bd21
+
     ! Create backend specific Ax operator
     call ax_helm_factory(this%ax)
 
@@ -326,19 +317,13 @@
 
     call this%schwarz%free()
     call this%schwarz_mg%free()
-<<<<<<< HEAD
-    call coef_free(this%c_crs)
-    call coef_free(this%c_mg)
+
+    call this%c_crs%free()
+    call this%c_mg%free()
     call this%e%free()
     call this%e_mg%free()
     call this%e_crs%free()
-=======
-    call this%c_crs%free()
-    call this%c_mg%free()
-    call field_free(this%e)
-    call field_free(this%e_mg)
-    call field_free(this%e_crs)
->>>>>>> 9ba6bd21
+
     call gs_free(this%gs_crs)
     call gs_free(this%gs_mg)
     call this%interp_mid_crs%free()
