--- conflicted
+++ resolved
@@ -425,7 +425,6 @@
           call this%grids(1)%bclst%apply_scalar(this%wf%x, &
                this%grids(1)%dof%size())
           call profiler_start_region('HSMG_coarse_solve', 11)
-<<<<<<< HEAD
           if (allocated(this%amg_solver)) then
             call this%amg_solver%device_solve(this%grids(1)%e%x, this%wf%x,&
               this%grids(1)%e%x_d, this%wf%x_d, this%grids(1)%dof%size())
@@ -437,14 +436,6 @@
                                        this%grids(1)%bclst, &
                                        this%grids(1)%gs_h, this%niter)
           end if
-=======
-          crs_info = this%crs_solver%solve(this%Ax, this%grids(1)%e, &
-               this%wf%x, &
-               this%grids(1)%dof%size(), &
-               this%grids(1)%coef, &
-               this%grids(1)%bclst, &
-               this%grids(1)%gs_h, this%niter)
->>>>>>> ba217aaa
           call profiler_end_region('HSMG_coarse_solve', 11)
           call this%grids(1)%bclst%apply_scalar(this%grids(1)%e%x,&
                this%grids(1)%dof%size())
