--- conflicted
+++ resolved
@@ -404,12 +404,6 @@
        !$ nthrds = omp_get_num_threads()
 
        if (thrdid .eq. 0) then
-<<<<<<< HEAD
-          call this%grids(3)%schwarz%compute(z, this%r)
-          call this%grids(2)%schwarz%compute(this%grids(2)%e%x,this%w)
-       end if
-       if (nthrds .eq. 1 .or. thrdid .eq. 1) then
-=======
           call profiler_start_region('HSMG schwarz', 9)
           call this%grids(3)%schwarz%compute(z, this%r)
           call this%grids(2)%schwarz%compute(this%grids(2)%e%x,this%w)
@@ -417,7 +411,6 @@
        end if
        if (nthrds .eq. 1 .or. thrdid .eq. 1) then
           call profiler_start_region('HSMG coarse grid', 10)
->>>>>>> 28378fb1
           call this%grids(1)%gs_h%op(this%wf%x, &
                this%grids(1)%dof%size(), GS_OP_ADD, this%gs_event)
           call device_event_sync(this%gs_event)
@@ -432,11 +425,7 @@
           call profiler_end_region
           call bc_list_apply_scalar(this%grids(1)%bclst, this%grids(1)%e%x,&
                                     this%grids(1)%dof%size())
-<<<<<<< HEAD
-
-=======
           call profiler_end_region
->>>>>>> 28378fb1
        end if
        !$omp end parallel
 
@@ -452,7 +441,6 @@
        call device_event_sync(this%gs_event)
        call device_col2(z_d, this%grids(3)%coef%mult_d, this%grids(3)%dof%size())
     else
-<<<<<<< HEAD
        !$omp parallel private(i)
        !We should not work with the input
        !$omp do
@@ -464,13 +452,6 @@
        !OVERLAPPING Schwarz exchange and solve
        call this%grids(3)%schwarz%compute(z, this%r)
 
-=======
-       !We should not work with the input
-       call copy(this%r, r, n)
-
-       !OVERLAPPING Schwarz exchange and solve
-       call this%grids(3)%schwarz%compute(z, this%r)
->>>>>>> 28378fb1
        ! DOWNWARD Leg of V-cycle, we are pretty hardcoded here but w/e
        !$omp do
        do i = 1, this%grids(3)%dof%size()
@@ -485,7 +466,6 @@
 
        !OVERLAPPING Schwarz exchange and solve
        call this%grids(2)%schwarz%compute(this%grids(2)%e%x,this%w)
-<<<<<<< HEAD
 
        !$omp do
        do i = 1, this%grids(2)%dof%size()
@@ -493,9 +473,6 @@
        end do
        !$omp end do
 
-=======
-       call col2(this%w, this%grids(2)%coef%mult, this%grids(2)%dof%size())
->>>>>>> 28378fb1
        !restrict residual to crs
        call this%interp_mid_crs%map(this%r,this%w,this%msh%nelv,this%grids(1)%Xh)
        !Crs solve
@@ -503,12 +480,8 @@
        call this%grids(1)%gs_h%op(this%r, this%grids(1)%dof%size(), GS_OP_ADD)
        call bc_list_apply_scalar(this%grids(1)%bclst, this%r, &
                                  this%grids(1)%dof%size())
-<<<<<<< HEAD
        !$omp end parallel
-       call profiler_start_region('HSMG coarse-solve')
-=======
        call profiler_start_region('HSMG coarse-solve', 11)
->>>>>>> 28378fb1
        crs_info = this%crs_solver%solve(this%Ax, this%grids(1)%e, this%r, &
                                     this%grids(1)%dof%size(), &
                                     this%grids(1)%coef, &
