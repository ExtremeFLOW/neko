--- conflicted
+++ resolved
@@ -60,20 +60,12 @@
 !> Krylov preconditioner
 module hsmg
   use neko_config
-<<<<<<< HEAD
-  use utils
-  use precon
-  use ax_product
-  use ax_helm_fctry  
-  use krylov_fctry
-=======
   use num_types
   use math
   use utils, only : neko_error
   use precon, only : pc_t
   use ax_product, only : ax_t
   use ax_helm_fctry, only : ax_helm_factory
->>>>>>> b5ae32b5
   use gather_scatter
   use interpolation
   use bc
@@ -467,9 +459,7 @@
        !Restrict to middle level
        call this%interp_fine_mid%map(this%w, this%r, &
                                      this%msh%nelv, this%grids(2)%Xh)
-<<<<<<< HEAD
-       call gs_op(this%grids(2)%gs_h, this%w, &
-                  this%grids(2)%dof%size(), GS_OP_ADD)
+       call this%grids(2)%gs_h%op(this%w, this%grids(2)%dof%size(), GS_OP_ADD)
        
        !OVERLAPPING Schwarz exchange and solve       
        call this%grids(2)%schwarz%compute(this%grids(2)%e%x,this%w)
@@ -480,23 +470,11 @@
        end do
        !$omp end do
 
-=======
-       call this%grids(2)%gs_h%op(this%w, this%grids(2)%dof%size(), GS_OP_ADD)
-       !OVERLAPPING Schwarz exchange and solve
-       call this%grids(2)%schwarz%compute(this%grids(2)%e%x,this%w)  
-       call col2(this%w, this%grids(2)%coef%mult, this%grids(2)%dof%size())
->>>>>>> b5ae32b5
        !restrict residual to crs
        call this%interp_mid_crs%map(this%r,this%w,this%msh%nelv,this%grids(1)%Xh)
        !Crs solve
 
-<<<<<<< HEAD
-       call gs_op(this%grids(1)%gs_h, this%r, &
-                  this%grids(1)%dof%size(), GS_OP_ADD)
-
-=======
        call this%grids(1)%gs_h%op(this%r, this%grids(1)%dof%size(), GS_OP_ADD)
->>>>>>> b5ae32b5
        call bc_list_apply_scalar(this%grids(1)%bclst, this%r, &
                                  this%grids(1)%dof%size())
        !$omp end parallel       
@@ -522,7 +500,6 @@
 
        call this%interp_fine_mid%map(this%w, this%grids(2)%e%x, &
                                      this%msh%nelv, this%grids(3)%Xh)
-<<<<<<< HEAD
 
        !$omp do
        do i = 1, this%grids(3)%dof%size()
@@ -530,20 +507,15 @@
        end do
        !$omp end do
 
-       call gs_op(this%grids(3)%gs_h, z, &
-                  this%grids(3)%dof%size(), GS_OP_ADD)
+       call this%grids(3)%gs_h%op(z, this%grids(3)%dof%size(), GS_OP_ADD)
+
        !$omp do
        do i = 1, this%grids(3)%dof%size()
           z(i) = z(i) * this%grids(3)%coef%mult(i,1,1,1)
        end do
        !$omp end do
        !$omp end parallel
-=======
-       call add2(z, this%w, this%grids(3)%dof%size())
-       call this%grids(3)%gs_h%op(z, this%grids(3)%dof%size(), GS_OP_ADD)
-       call col2(z, this%grids(3)%coef%mult, this%grids(3)%dof%size())
-
->>>>>>> b5ae32b5
+
     end if
     call profiler_end_region
   end subroutine hsmg_solve
