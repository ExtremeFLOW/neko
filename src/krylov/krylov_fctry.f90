--- conflicted
+++ resolved
@@ -45,14 +45,10 @@
   use krylov
   use neko_config
   implicit none
-<<<<<<< HEAD
   private
 
   public :: krylov_solver_factory, krylov_solver_destroy
-  
-=======
-
->>>>>>> 2ad08e4b
+
 contains
 
   !> Initialize an interative Krylov solver
