! Copyright (c) 2021, The Neko Authors
! All rights reserved.
!
! Redistribution and use in source and binary forms, with or without
! modification, are permitted provided that the following conditions
! are met:
!
!   * Redistributions of source code must retain the above copyright
!     notice, this list of conditions and the following disclaimer.
!
!   * Redistributions in binary form must reproduce the above
!     copyright notice, this list of conditions and the following
!     disclaimer in the documentation and/or other materials provided
!     with the distribution.
!
!   * Neither the name of the authors nor the names of its
!     contributors may be used to endorse or promote products derived
!     from this software without specific prior written permission.
!
! THIS SOFTWARE IS PROVIDED BY THE COPYRIGHT HOLDERS AND CONTRIBUTORS
! "AS IS" AND ANY EXPRESS OR IMPLIED WARRANTIES, INCLUDING, BUT NOT
! LIMITED TO, THE IMPLIED WARRANTIES OF MERCHANTABILITY AND FITNESS
! FOR A PARTICULAR PURPOSE ARE DISCLAIMED. IN NO EVENT SHALL THE
! COPYRIGHT OWNER OR CONTRIBUTORS BE LIABLE FOR ANY DIRECT, INDIRECT,
! INCIDENTAL, SPECIAL, EXEMPLARY, OR CONSEQUENTIAL DAMAGES (INCLUDING,
! BUT NOT LIMITED TO, PROCUREMENT OF SUBSTITUTE GOODS OR SERVICES;
! LOSS OF USE, DATA, OR PROFITS; OR BUSINESS INTERRUPTION) HOWEVER
! CAUSED AND ON ANY THEORY OF LIABILITY, WHETHER IN CONTRACT, STRICT
! LIABILITY, OR TORT (INCLUDING NEGLIGENCE OR OTHERWISE) ARISING IN
! ANY WAY OUT OF THE USE OF THIS SOFTWARE, EVEN IF ADVISED OF THE
! POSSIBILITY OF SUCH DAMAGE.
!
!> Defines various GMRES methods
module gmres_sx
  use krylov, only : ksp_t, ksp_monitor_t
  use precon,  only : pc_t
  use ax_product, only : ax_t
  use num_types, only: rp
  use field, only : field_t
  use coefs, only : coef_t
  use gather_scatter, only : gs_t, GS_OP_ADD
  use bc, only : bc_list_t, bc_list_apply
  use math, only : glsc3, rzero, rone, copy, cmult2, col2, col3, add2s2
  use comm
  implicit none
  private

  !> Standard preconditioned conjugate gradient method
  type, public, extends(ksp_t) :: sx_gmres_t
     integer :: lgmres
     real(kind=rp), allocatable :: w(:)
     real(kind=rp), allocatable :: c(:)
     real(kind=rp), allocatable :: r(:)
     real(kind=rp), allocatable :: z(:,:)
     real(kind=rp), allocatable :: h(:,:)
     real(kind=rp), allocatable :: ml(:)
     real(kind=rp), allocatable :: v(:,:)
     real(kind=rp), allocatable :: s(:)
     real(kind=rp), allocatable :: mu(:)
     real(kind=rp), allocatable :: gam(:)
     real(kind=rp), allocatable :: wk1(:)
     real(kind=rp) :: rnorm
   contains
     procedure, pass(this) :: init => sx_gmres_init
     procedure, pass(this) :: free => sx_gmres_free
     procedure, pass(this) :: solve => sx_gmres_solve
  end type sx_gmres_t

contains

  !> Initialise a standard GMRES solver
  subroutine sx_gmres_init(this, n, max_iter, M, lgmres, rel_tol, abs_tol)
    class(sx_gmres_t), intent(inout) :: this
    integer, intent(in) :: n
    integer, intent(in) :: max_iter
    class(pc_t), optional, intent(inout), target :: M
    integer, optional, intent(inout) :: lgmres
    real(kind=rp), optional, intent(inout) :: rel_tol
    real(kind=rp), optional, intent(inout) :: abs_tol

    if (present(lgmres)) then
       this%lgmres = lgmres
    else
       this%lgmres = 30
    end if


    call this%free()

    if (present(M)) then
       this%M => M
    end if

    allocate(this%w(n))
    allocate(this%r(n))
    allocate(this%ml(n))
    allocate(this%mu(n))
    allocate(this%wk1(n))

    allocate(this%c(this%lgmres))
    allocate(this%s(this%lgmres))
    allocate(this%gam(this%lgmres + 1))

    allocate(this%z(n,this%lgmres))
    allocate(this%v(n,this%lgmres))

    allocate(this%h(this%lgmres,this%lgmres))


    if (present(rel_tol) .and. present(abs_tol)) then
       call this%ksp_init(max_iter, rel_tol, abs_tol)
    else if (present(rel_tol)) then
       call this%ksp_init(max_iter, rel_tol=rel_tol)
    else if (present(abs_tol)) then
       call this%ksp_init(max_iter, abs_tol=abs_tol)
    else
       call this%ksp_init(max_iter)
    end if

  end subroutine sx_gmres_init

  !> Deallocate a standard GMRES solver
  subroutine sx_gmres_free(this)
    class(sx_gmres_t), intent(inout) :: this

    call this%ksp_free()

    if (allocated(this%w)) then
       deallocate(this%w)
    end if

    if (allocated(this%c)) then
       deallocate(this%c)
    end if

    if (allocated(this%r)) then
       deallocate(this%r)
    end if

    if (allocated(this%z)) then
       deallocate(this%z)
    end if

    if (allocated(this%h)) then
       deallocate(this%h)
    end if

    if (allocated(this%ml)) then
       deallocate(this%ml)
    end if

    if (allocated(this%v)) then
       deallocate(this%v)
    end if

    if (allocated(this%s)) then
       deallocate(this%s)
    end if

    if (allocated(this%mu)) then
       deallocate(this%mu)
    end if

    if (allocated(this%gam)) then
       deallocate(this%gam)
    end if

    if (allocated(this%wk1)) then
       deallocate(this%wk1)
    end if

    nullify(this%M)

  end subroutine sx_gmres_free

  !> Standard PCG solve
  function sx_gmres_solve(this, Ax, x, f, n, coef, blst, gs_h, niter) result(ksp_results)
    class(sx_gmres_t), intent(inout) :: this
    class(ax_t), intent(inout) :: Ax
    type(field_t), intent(inout) :: x
    integer, intent(in) :: n
    real(kind=rp), dimension(n), intent(inout) :: f
    type(coef_t), intent(inout) :: coef
    type(bc_list_t), intent(inout) :: blst
    type(gs_t), intent(inout) :: gs_h
    type(ksp_monitor_t) :: ksp_results
    integer, optional, intent(in) :: niter
<<<<<<< HEAD
    integer :: iter, glb_n
=======
    integer :: iter, max_iter, glb_n
>>>>>>> 28378fb1
    integer :: i, j, k, ierr
    real(kind=rp), parameter :: one = 1.0
    real(kind=rp) :: rnorm
    real(kind=rp) ::  alpha, temp, l
    real(kind=rp) :: ratio, div0, norm_fac
    logical :: conv
    integer outer

    conv = .false.
    iter = 0
    glb_n = n / x%msh%nelv * x%msh%glb_nelv

    if (present(niter)) then
       max_iter = niter
    else
       max_iter = this%max_iter
    end if

    call rone(this%ml, n)
    call rone(this%mu, n)
    norm_fac = one / sqrt(coef%volume)
    call rzero(x%x, n)
    call rzero(this%gam, this%lgmres + 1)
    call rone(this%s, this%lgmres)
    call rone(this%c, this%lgmres)
    call rzero(this%h, this%lgmres * this%lgmres)
    outer = 0
    do while (.not. conv .and. iter .lt. max_iter)
       outer = outer + 1

       if(iter.eq.0) then
          call col3(this%r,this%ml,f,n)
       else
          !update residual
          call copy  (this%r,f,n)
          call Ax%compute(this%w, x%x, coef, x%msh, x%Xh)
          call gs_h%op(this%w, n, GS_OP_ADD)
          call bc_list_apply(blst, this%w, n)
          call add2s2(this%r,this%w,-one,n)
          call col2(this%r,this%ml,n)
       endif
       this%gam(1) = sqrt(glsc3(this%r, this%r, coef%mult, n))
       if(iter.eq.0) then
          div0 = this%gam(1) * norm_fac
          ksp_results%res_start = div0
       endif

       if ( this%gam(1) .eq. 0) return

       rnorm = 0.0_rp
       temp = one / this%gam(1)
       call cmult2(this%v(1,1), this%r, temp, n)
       do j = 1, this%lgmres
          iter = iter+1
          call col3(this%w, this%mu, this%v(1,j), n)

          !Apply precond
          call this%M%solve(this%z(1,j), this%w, n)

          call Ax%compute(this%w, this%z(1,j), coef, x%msh, x%Xh)
          call gs_h%op(this%w, n, GS_OP_ADD)
          call bc_list_apply(blst, this%w, n)
          call col2(this%w, this%ml, n)

          do i = 1, j
             this%h(i,j) = 0.0_rp
             do k = 1, n
                this%h(i,j) = this%h(i,j) + &
                     this%w(k) * this%v(k,i) * coef%mult(k,1,1,1)
             end do
          end do

          !Could probably be done inplace...
          call MPI_Allreduce(this%h(1,j), this%wk1, j, &
               MPI_REAL_PRECISION, MPI_SUM, NEKO_COMM, ierr)
          call copy(this%h(1,j), this%wk1, j)

          do i = 1, j
             do k = 1, n
                this%w(k) = this%w(k) - this%h(i,j) * this%v(k,i)
             end do
          end do

          !apply Givens rotations to new column
          do i=1,j-1
             temp = this%h(i,j)
             this%h(i  ,j) =  this%c(i)*temp + this%s(i)*this%h(i+1,j)
             this%h(i+1,j) = -this%s(i)*temp + this%c(i)*this%h(i+1,j)
          end do

          alpha = sqrt(glsc3(this%w, this%w, coef%mult, n))
          rnorm = 0.0_rp
          if(alpha .eq. 0.0_rp) then
             conv = .true.
             exit
          end if
          l = sqrt(this%h(j,j) * this%h(j,j) + alpha**2)
          temp = one / l
          this%c(j) = this%h(j,j) * temp
          this%s(j) = alpha  * temp
          this%h(j,j) = l
          this%gam(j+1) = -this%s(j) * this%gam(j)
          this%gam(j)   =  this%c(j) * this%gam(j)

          rnorm = abs(this%gam(j+1)) * norm_fac
          ratio = rnorm / div0
          if (rnorm .lt. this%abs_tol) then
             conv = .true.
             exit
          end if

<<<<<<< HEAD
          if (iter + 1 .gt. niter) exit
=======
          if (iter + 1 .gt. max_iter) exit
>>>>>>> 28378fb1

          if( j .lt. this%lgmres) then
             temp = one / alpha
             call cmult2(this%v(1,j+1), this%w, temp, n)
          endif
       end do
       j = min(j, this%lgmres)
       !back substitution
       do k = j, 1, -1
          temp = this%gam(k)
          do i = j, k+1, -1
             temp = temp - this%h(k,i) * this%c(i)
          enddo
          this%c(k) = temp / this%h(k,k)
       enddo
       !sum up Arnoldi vectors
       do i = 1, j
          do k = 1, n
             x%x(k,1,1,1) = x%x(k,1,1,1) + this%c(i) * this%z(k,i)
          end do
       end do
    end do

    ksp_results%res_final = rnorm
    ksp_results%iter = iter
  end function sx_gmres_solve

end module gmres_sx

<|MERGE_RESOLUTION|>--- conflicted
+++ resolved
@@ -185,11 +185,7 @@
     type(gs_t), intent(inout) :: gs_h
     type(ksp_monitor_t) :: ksp_results
     integer, optional, intent(in) :: niter
-<<<<<<< HEAD
-    integer :: iter, glb_n
-=======
     integer :: iter, max_iter, glb_n
->>>>>>> 28378fb1
     integer :: i, j, k, ierr
     real(kind=rp), parameter :: one = 1.0
     real(kind=rp) :: rnorm
@@ -301,11 +297,7 @@
              exit
           end if
 
-<<<<<<< HEAD
-          if (iter + 1 .gt. niter) exit
-=======
           if (iter + 1 .gt. max_iter) exit
->>>>>>> 28378fb1
 
           if( j .lt. this%lgmres) then
              temp = one / alpha
