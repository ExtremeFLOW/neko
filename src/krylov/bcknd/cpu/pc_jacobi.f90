--- conflicted
+++ resolved
@@ -97,12 +97,11 @@
     !$omp end parallel
   end subroutine jacobi_solve
 
-<<<<<<< HEAD
-  !> Update Jacobi preconditioner
+  !> Update Jacobi preconditioner if the geometry G has changed
   subroutine jacobi_update(this)
     class(jacobi_t), intent(inout) :: this
     integer :: i
-    associate(dof => this%dof, coef => this%coef, gs_h => this%gs_h)      
+    associate(dof => this%dof, coef => this%coef, gs_h => this%gs_h)
 
       !$omp parallel private(i)
 
@@ -111,15 +110,7 @@
          this%d(i,1,1,1) = 0.0_rp
       end do
       !$omp end do
-      
-=======
-  !> Update Jacobi preconditioner if the geometry G has changed
-  subroutine jacobi_update(this)
-    class(jacobi_t), intent(inout) :: this
-    associate(dof => this%dof, coef => this%coef, gs_h => this%gs_h)
-
-
->>>>>>> a504aff8
+
       select case(dof%Xh%lx)
       case (14)
          call jacobi_update_lx14(this%d, dof%Xh%dxt, dof%Xh%dyt, dof%Xh%dzt, &
@@ -179,7 +170,6 @@
               dof%msh%dfrmd_el, dof%msh%nelv, dof%Xh%lx)
       end select
 
-<<<<<<< HEAD
       !$omp do
       do i = 1, coef%dof%size()
          this%d(i,1,1,1) = this%d(i,1,1,1) * coef%h1(i,1,1,1)
@@ -192,10 +182,7 @@
          end do
          !$omp end do
       end if
-=======
-      call col2(this%d,coef%h1,coef%dof%size())
-      if (coef%ifh2) call addcol3(this%d,coef%h2,coef%B,coef%dof%size())
->>>>>>> a504aff8
+
       call gs_h%op(this%d, dof%size(), GS_OP_ADD)
       !$omp do
       do i = 1, dof%size()
@@ -223,12 +210,8 @@
     logical, intent(in) :: dfrmd_el(n)
     integer :: i, j, k, l, e
       
-<<<<<<< HEAD
+
     !$omp do
-=======
-    d = 0d0
-
->>>>>>> a504aff8
     do e = 1,n
        do l = 1,lx
           do k = 1,lx
@@ -295,10 +278,7 @@
           end do
        end if
     end do
-<<<<<<< HEAD
     !$omp end do
-=======
->>>>>>> a504aff8
   end subroutine jacobi_update_lx
 
   subroutine jacobi_update_lx14(d, dxt, dyt, dzt, G11, G22, G33, &
@@ -317,14 +297,8 @@
     real(kind=rp), intent(in) :: dzt(lx, lx)
     logical, intent(in) :: dfrmd_el(n)
     integer :: i, j, k, l, e
-      
-<<<<<<< HEAD
-    
+          
     !$omp do
-=======
-    d = 0d0
-
->>>>>>> a504aff8
     do e = 1,n
        do l = 1,lx
           do k = 1,lx
@@ -391,10 +365,7 @@
           end do
        end if
     end do
-<<<<<<< HEAD
     !$omp end do
-=======
->>>>>>> a504aff8
   end subroutine jacobi_update_lx14
   
   subroutine jacobi_update_lx13(d, dxt, dyt, dzt, G11, G22, G33, &
@@ -414,13 +385,8 @@
     logical, intent(in) :: dfrmd_el(n)
     integer :: i, j, k, l, e
     
-<<<<<<< HEAD
     
     !$omp do
-=======
-    d = 0d0
-
->>>>>>> a504aff8
     do e = 1,n
        do l = 1,lx
           do k = 1,lx
@@ -487,10 +453,7 @@
           end do
        end if
     end do
-<<<<<<< HEAD
     !$omp end do
-=======
->>>>>>> a504aff8
   end subroutine jacobi_update_lx13
   
   subroutine jacobi_update_lx12(d, dxt, dyt, dzt, G11, G22, G33, &
@@ -510,13 +473,8 @@
     logical, intent(in) :: dfrmd_el(n)
     integer :: i, j, k, l, e
       
-<<<<<<< HEAD
     
     !$omp do
-=======
-    d = 0d0
-
->>>>>>> a504aff8
     do e = 1,n
        do l = 1,lx
           do k = 1,lx
@@ -583,10 +541,7 @@
           end do
        end if
     end do
-<<<<<<< HEAD
     !$omp end do
-=======
->>>>>>> a504aff8
   end subroutine jacobi_update_lx12
   
   subroutine jacobi_update_lx11(d, dxt, dyt, dzt, G11, G22, G33, &
@@ -606,13 +561,8 @@
     logical, intent(in) :: dfrmd_el(n)
     integer :: i, j, k, l, e
       
-<<<<<<< HEAD
     
     !$omp do
-=======
-    d = 0d0
-
->>>>>>> a504aff8
     do e = 1,n
        do l = 1,lx
           do k = 1,lx
@@ -679,10 +629,7 @@
           end do
        end if
     end do
-<<<<<<< HEAD
     !$omp end do
-=======
->>>>>>> a504aff8
   end subroutine jacobi_update_lx11
   
   subroutine jacobi_update_lx10(d, dxt, dyt, dzt, G11, G22, G33, &
@@ -702,13 +649,8 @@
     logical, intent(in) :: dfrmd_el(n)
     integer :: i, j, k, l, e
       
-<<<<<<< HEAD
     
     !$omp do
-=======
-    d = 0d0
-
->>>>>>> a504aff8
     do e = 1,n
        do l = 1,lx
           do k = 1,lx
@@ -775,10 +717,7 @@
           end do
        end if
     end do
-<<<<<<< HEAD
     !$omp end do
-=======
->>>>>>> a504aff8
   end subroutine jacobi_update_lx10
   
   subroutine jacobi_update_lx9(d, dxt, dyt, dzt, G11, G22, G33, &
@@ -798,13 +737,8 @@
     logical, intent(in) :: dfrmd_el(n)
     integer :: i, j, k, l, e
       
-<<<<<<< HEAD
     
     !$omp do
-=======
-    d = 0d0
-
->>>>>>> a504aff8
     do e = 1,n
        do l = 1,lx
           do k = 1,lx
@@ -871,10 +805,7 @@
           end do
        end if
     end do
-<<<<<<< HEAD
     !$omp end do
-=======
->>>>>>> a504aff8
   end subroutine jacobi_update_lx9
   
   subroutine jacobi_update_lx8(d, dxt, dyt, dzt, G11, G22, G33, &
@@ -894,13 +825,8 @@
     logical, intent(in) :: dfrmd_el(n)
     integer :: i, j, k, l, e
       
-<<<<<<< HEAD
     
     !$omp do
-=======
-    d = 0d0
-
->>>>>>> a504aff8
     do e = 1,n
        do l = 1,lx
           do k = 1,lx
@@ -967,10 +893,7 @@
           end do
        end if
     end do
-<<<<<<< HEAD
     !$omp end do
-=======
->>>>>>> a504aff8
   end subroutine jacobi_update_lx8
   
   subroutine jacobi_update_lx7(d, dxt, dyt, dzt, G11, G22, G33, &
@@ -990,13 +913,8 @@
     logical, intent(in) :: dfrmd_el(n)
     integer :: i, j, k, l, e
       
-<<<<<<< HEAD
     
     !$omp do
-=======
-    d = 0d0
-
->>>>>>> a504aff8
     do e = 1,n
        do l = 1,lx
           do k = 1,lx
@@ -1063,10 +981,7 @@
           end do
        end if
     end do
-<<<<<<< HEAD
     !$omp end do
-=======
->>>>>>> a504aff8
   end subroutine jacobi_update_lx7
   
   subroutine jacobi_update_lx6(d, dxt, dyt, dzt, G11, G22, G33, &
@@ -1086,13 +1001,8 @@
     logical, intent(in) :: dfrmd_el(n)
     integer :: i, j, k, l, e
       
-<<<<<<< HEAD
     
     !$omp do
-=======
-    d = 0d0
-
->>>>>>> a504aff8
     do e = 1,n
        do l = 1,lx
           do k = 1,lx
@@ -1159,10 +1069,7 @@
           end do
        end if
     end do
-<<<<<<< HEAD
     !$omp end do
-=======
->>>>>>> a504aff8
   end subroutine jacobi_update_lx6
   
   subroutine jacobi_update_lx5(d, dxt, dyt, dzt, G11, G22, G33, &
@@ -1182,13 +1089,8 @@
     logical, intent(in) :: dfrmd_el(n)
     integer :: i, j, k, l, e
       
-<<<<<<< HEAD
     
     !$omp do
-=======
-    d = 0d0
-
->>>>>>> a504aff8
     do e = 1,n
        do l = 1,lx
           do k = 1,lx
@@ -1255,10 +1157,7 @@
           end do
        end if
     end do
-<<<<<<< HEAD
     !$omp end do
-=======
->>>>>>> a504aff8
   end subroutine jacobi_update_lx5
   
   subroutine jacobi_update_lx4(d, dxt, dyt, dzt, G11, G22, G33, &
@@ -1278,13 +1177,8 @@
     logical, intent(in) :: dfrmd_el(n)
     integer :: i, j, k, l, e
       
-<<<<<<< HEAD
     
     !$omp do
-=======
-    d = 0d0
-
->>>>>>> a504aff8
     do e = 1,n
        do l = 1,lx
           do k = 1,lx
@@ -1351,10 +1245,7 @@
           end do
        end if
     end do
-<<<<<<< HEAD
     !$omp end do
-=======
->>>>>>> a504aff8
   end subroutine jacobi_update_lx4
   
   subroutine jacobi_update_lx3(d, dxt, dyt, dzt, G11, G22, G33, &
@@ -1374,13 +1265,8 @@
     logical, intent(in) :: dfrmd_el(n)
     integer :: i, j, k, l, e
       
-<<<<<<< HEAD
     
     !$omp do
-=======
-    d = 0d0
-
->>>>>>> a504aff8
     do e = 1,n
        do l = 1,lx
           do k = 1,lx
@@ -1447,10 +1333,7 @@
           end do
        end if
     end do
-<<<<<<< HEAD
     !$omp end do
-=======
->>>>>>> a504aff8
   end subroutine jacobi_update_lx3
   
   subroutine jacobi_update_lx2(d, dxt, dyt, dzt, G11, G22, G33, &
@@ -1470,13 +1353,8 @@
     logical, intent(in) :: dfrmd_el(n)
     integer :: i, j, k, l, e
       
-<<<<<<< HEAD
     
     !$omp do
-=======
-    d = 0d0
-
->>>>>>> a504aff8
     do e = 1,n
        do l = 1,lx
           do k = 1,lx
@@ -1543,10 +1421,7 @@
           end do
        end if
     end do
-<<<<<<< HEAD
     !$omp end do
-=======
->>>>>>> a504aff8
   end subroutine jacobi_update_lx2
 
 end module jacobi