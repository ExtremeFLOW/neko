! Copyright (c) 2020-2023, The Neko Authors
! All rights reserved.
!
! Redistribution and use in source and binary forms, with or without
! modification, are permitted provided that the following conditions
! are met:
!
!   * Redistributions of source code must retain the above copyright
!     notice, this list of conditions and the following disclaimer.
!
!   * Redistributions in binary form must reproduce the above
!     copyright notice, this list of conditions and the following
!     disclaimer in the documentation and/or other materials provided
!     with the distribution.
!
!   * Neither the name of the authors nor the names of its
!     contributors may be used to endorse or promote products derived
!     from this software without specific prior written permission.
!
! THIS SOFTWARE IS PROVIDED BY THE COPYRIGHT HOLDERS AND CONTRIBUTORS
! "AS IS" AND ANY EXPRESS OR IMPLIED WARRANTIES, INCLUDING, BUT NOT
! LIMITED TO, THE IMPLIED WARRANTIES OF MERCHANTABILITY AND FITNESS
! FOR A PARTICULAR PURPOSE ARE DISCLAIMED. IN NO EVENT SHALL THE
! COPYRIGHT OWNER OR CONTRIBUTORS BE LIABLE FOR ANY DIRECT, INDIRECT,
! INCIDENTAL, SPECIAL, EXEMPLARY, OR CONSEQUENTIAL DAMAGES (INCLUDING,
! BUT NOT LIMITED TO, PROCUREMENT OF SUBSTITUTE GOODS OR SERVICES;
! LOSS OF USE, DATA, OR PROFITS; OR BUSINESS INTERRUPTION) HOWEVER
! CAUSED AND ON ANY THEORY OF LIABILITY, WHETHER IN CONTRACT, STRICT
! LIABILITY, OR TORT (INCLUDING NEGLIGENCE OR OTHERWISE) ARISING IN
! ANY WAY OUT OF THE USE OF THIS SOFTWARE, EVEN IF ADVISED OF THE
! POSSIBILITY OF SUCH DAMAGE.
!
!> Jacobi preconditioner
module jacobi
  use precon
  use coefs, only : coef_t
  use num_types, only : rp
  use dofmap
  use gather_scatter
  implicit none
  private

  !> Defines a jacobi preconditioner
  type, public, extends(pc_t) :: jacobi_t
     real(kind=rp), allocatable :: d(:,:,:,:)
     type(gs_t), pointer :: gs_h
     type(dofmap_t), pointer :: dof
     type(coef_t), pointer :: coef
   contains
     procedure, pass(this) :: init => jacobi_init
     procedure, pass(this) :: free => jacobi_free
     procedure, pass(this) :: solve => jacobi_solve
     procedure, pass(this) :: update => jacobi_update
  end type jacobi_t

contains
  
  subroutine jacobi_init(this, coef, dof, gs_h)
    class(jacobi_t), intent(inout) :: this
    type(coef_t), intent(inout), target :: coef
    type(dofmap_t), intent(inout), target :: dof
    type(gs_t), intent(inout), target :: gs_h

    call this%free()
    this%gs_h => gs_h
    this%dof => dof
    this%coef => coef
    allocate(this%d(dof%Xh%lx,dof%Xh%ly,dof%Xh%lz, dof%msh%nelv))
    call jacobi_update(this)

  end subroutine jacobi_init

  subroutine jacobi_free(this)
    class(jacobi_t), intent(inout) :: this
    if (allocated(this%d)) then
       deallocate(this%d)
    end if
    nullify(this%dof)
    nullify(this%gs_h)
    nullify(this%coef)
  end subroutine jacobi_free

  !> The jacobi preconditioner \f$ J z = r \f$
  !! \f$ z = J^{-1}r\f$ where \f$ J^{-1} ~= 1/diag(A) \f$
  subroutine jacobi_solve(this, z, r, n)
    integer, intent(in) :: n
    class(jacobi_t), intent(inout) :: this
    real(kind=rp), dimension(n), intent(inout) :: z
    real(kind=rp), dimension(n), intent(inout) :: r
    integer :: i
    !$omp parallel
    !$omp do
    do i = 1, n
       z(i) = r(i) * this%d(i,1,1,1)
    end do
    !$omp end do
    !$omp end parallel
  end subroutine jacobi_solve

  subroutine jacobi_update(this)
    class(jacobi_t), intent(inout) :: this
    integer :: i, j, k, l, e, lz, ly, lx
    associate(dof => this%dof, coef => this%coef, gs_h => this%gs_h)

      lx = dof%Xh%lx
      ly = dof%Xh%ly
      lz = dof%Xh%lz

      this%d = 0d0
      !$omp parallel private(e,l,k,j,i)
      !$omp do 
      do e = 1,dof%msh%nelv
         do l = 1,lx
            do k = 1,lz
               do j = 1,ly
                  do i = 1,lx
                     this%d(i,j,k,e) = this%d(i,j,k,e) + &
                          coef%G11(l,j,k,e) * dof%Xh%dxt(i,l)**2
                  end do
               end do
            end do
         end do
         do l = 1,ly
            do k = 1,lz
               do j = 1,ly
                  do i = 1,lx
                     this%d(i,j,k,e) = this%d(i,j,k,e) + &
                          coef%G22(i,l,k,e) * dof%Xh%dyt(j,l)**2
                  end do
               end do
            end do
         end do
         do l = 1,lz
            do k = 1,lz
               do j = 1,ly
                  do i = 1,lx
                     this%d(i,j,k,e) = this%d(i,j,k,e) + &
                          coef%G33(i,j,l,e) * dof%Xh%dzt(k,l)**2
                  end do
               end do
            end do
         end do

         if (dof%msh%dfrmd_el(e)) then
            do j = 1,ly,ly-1
               do k = 1,lz,lz-1
                  this%d(1,j,k,e) = this%d(1,j,k,e) &
                       + coef%G12(1,j,k,e) * dof%Xh%dxt(1,1)*dof%Xh%dyt(j,j) &
                       + coef%G13(1,j,k,e) * dof%Xh%dxt(1,1)*dof%Xh%dzt(k,k)
                  this%d(lx,j,k,e) = this%d(lx,j,k,e) &
                       + coef%G12(lx,j,k,e) * dof%Xh%dxt(lx,lx)*dof%Xh%dyt(j,j) &
                       + coef%G13(lx,j,k,e) * dof%Xh%dxt(lx,lx)*dof%Xh%dzt(k,k)
               end do
            end do

            do i = 1,lx,lx-1
               do k = 1,lz,lz-1
                  this%d(i,1,k,e) = this%d(i,1,k,e) &
                       + coef%G12(i,1,k,e) * dof%Xh%dyt(1,1)*dof%Xh%dxt(i,i) &
                       + coef%G23(i,1,k,e) * dof%Xh%dyt(1,1)*dof%Xh%dzt(k,k)
                  this%d(i,ly,k,e) = this%d(i,ly,k,e) &
                       + coef%G12(i,ly,k,e) * dof%Xh%dyt(ly,ly)*dof%Xh%dxt(i,i) &
                       + coef%G23(i,ly,k,e) * dof%Xh%dyt(ly,ly)*dof%Xh%dzt(k,k)
               end do
            end do
            do i = 1,lx,lx-1
               do j = 1,ly,ly-1
                  this%d(i,j,1,e) = this%d(i,j,1,e) &
                       + coef%G13(i,j,1,e) * dof%Xh%dzt(1,1)*dof%Xh%dxt(i,i) &
                       + coef%G23(i,j,1,e) * dof%Xh%dzt(1,1)*dof%Xh%dyt(j,j)
                  this%d(i,j,lz,e) = this%d(i,j,lz,e) &
                       + coef%G13(i,j,lz,e) * dof%Xh%dzt(lz,lz)*dof%Xh%dxt(i,i) &
                       + coef%G23(i,j,lz,e) * dof%Xh%dzt(lz,lz)*dof%Xh%dyt(j,j)
               end do
            end do
         end if
      end do
<<<<<<< HEAD
      !$omp end do
      !$omp do
      do i = 1, coef%dof%size()
         this%d(i,1,1,1) = this%d(i,1,1,1) * coef%h1(i,1,1,1)
      end do
      !$omp end do     
      if (coef%ifh2) then
         !$omp do
         do i = 1, coef%dof%size()
            this%d(i,1,1,1) = this%d(i,1,1,1) + coef%h2(i,1,1,1) * coef%B(i,1,1,1)
         end do
         !$omp end do
      end if
      call gs_op(gs_h, this%d, dof%size(), GS_OP_ADD)
      !$omp do
      do i = 1, dof%size()
         this%d(i,1,1,1) = 1.0_rp / this%d(i,1,1,1)
      end do
      !$omp end do
      !$omp end parallel
=======
      call col2(this%d,coef%h1,coef%dof%size())
      if (coef%ifh2) call addcol3(this%d,coef%h2,coef%B,coef%dof%size())
      call gs_h%op(this%d, dof%size(), GS_OP_ADD)
      call invcol1(this%d,dof%size())
>>>>>>> b5ae32b5
    end associate
  end subroutine jacobi_update

end module jacobi<|MERGE_RESOLUTION|>--- conflicted
+++ resolved
@@ -175,7 +175,6 @@
             end do
          end if
       end do
-<<<<<<< HEAD
       !$omp end do
       !$omp do
       do i = 1, coef%dof%size()
@@ -189,19 +188,13 @@
          end do
          !$omp end do
       end if
-      call gs_op(gs_h, this%d, dof%size(), GS_OP_ADD)
+      call gs_h%op(this%d, dof%size(), GS_OP_ADD)
       !$omp do
       do i = 1, dof%size()
          this%d(i,1,1,1) = 1.0_rp / this%d(i,1,1,1)
       end do
       !$omp end do
       !$omp end parallel
-=======
-      call col2(this%d,coef%h1,coef%dof%size())
-      if (coef%ifh2) call addcol3(this%d,coef%h2,coef%B,coef%dof%size())
-      call gs_h%op(this%d, dof%size(), GS_OP_ADD)
-      call invcol1(this%d,dof%size())
->>>>>>> b5ae32b5
     end associate
   end subroutine jacobi_update
 
