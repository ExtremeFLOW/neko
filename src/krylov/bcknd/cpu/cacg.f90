! Copyright (c) 2021-2024, The Neko Authors
! All rights reserved.
!
! Redistribution and use in source and binary forms, with or without
! modification, are permitted provided that the following conditions
! are met:
!
!   * Redistributions of source code must retain the above copyright
!     notice, this list of conditions and the following disclaimer.
!
!   * Redistributions in binary form must reproduce the above
!     copyright notice, this list of conditions and the following
!     disclaimer in the documentation and/or other materials provided
!     with the distribution.
!
!   * Neither the name of the authors nor the names of its
!     contributors may be used to endorse or promote products derived
!     from this software without specific prior written permission.
!
! THIS SOFTWARE IS PROVIDED BY THE COPYRIGHT HOLDERS AND CONTRIBUTORS
! "AS IS" AND ANY EXPRESS OR IMPLIED WARRANTIES, INCLUDING, BUT NOT
! LIMITED TO, THE IMPLIED WARRANTIES OF MERCHANTABILITY AND FITNESS
! FOR A PARTICULAR PURPOSE ARE DISCLAIMED. IN NO EVENT SHALL THE
! COPYRIGHT OWNER OR CONTRIBUTORS BE LIABLE FOR ANY DIRECT, INDIRECT,
! INCIDENTAL, SPECIAL, EXEMPLARY, OR CONSEQUENTIAL DAMAGES (INCLUDING,
! BUT NOT LIMITED TO, PROCUREMENT OF SUBSTITUTE GOODS OR SERVICES;
! LOSS OF USE, DATA, OR PROFITS; OR BUSINESS INTERRUPTION) HOWEVER
! CAUSED AND ON ANY THEORY OF LIABILITY, WHETHER IN CONTRACT, STRICT
! LIABILITY, OR TORT (INCLUDING NEGLIGENCE OR OTHERWISE) ARISING IN
! ANY WAY OUT OF THE USE OF THIS SOFTWARE, EVEN IF ADVISED OF THE
! POSSIBILITY OF SUCH DAMAGE.
!
!> Defines a communication avoiding Conjugate Gradient method
module cacg
  use num_types, only: rp
  use krylov, only : ksp_t, ksp_monitor_t, KSP_MAX_ITER
  use precon, only : pc_t
  use ax_product, only : ax_t
  use field, only : field_t
  use coefs, only : coef_t
  use gather_scatter, only : gs_t, GS_OP_ADD
  use bc_list, only : bc_list_t
  use math, only : glsc3, rzero, copy, x_update, abscmp
  use utils, only : neko_warning
  use comm
  use mxm_wrapper
  implicit none
  private

  !> S-step communication avoiding  preconditioned conjugate gradient method
  type, public, extends(ksp_t) :: cacg_t
     real(kind=rp), allocatable :: r(:)
     real(kind=rp), allocatable :: p(:)
     real(kind=rp), allocatable :: PR(:,:)
     integer :: s = 4
   contains
     procedure, pass(this) :: init => cacg_init
     procedure, pass(this) :: free => cacg_free
     procedure, pass(this) :: solve => cacg_solve
     procedure, pass(this) :: solve_coupled => cacg_solve_coupled
  end type cacg_t

contains

  !> Initialise a s-step CA  PCG solver
  subroutine cacg_init(this, n, max_iter, M, rel_tol, abs_tol, monitor)
    class(cacg_t), target, intent(inout) :: this
    class(pc_t), optional, intent(in), target :: M
    integer, intent(in) :: n
    integer, intent(in) :: max_iter
    real(kind=rp), optional, intent(in) :: rel_tol
    real(kind=rp), optional, intent(in) :: abs_tol
    logical, optional, intent(in) :: monitor
    call this%free()

    if (pe_rank .eq. 0) then
       call neko_warning("Communication Avoiding CG chosen,&
       & be aware of potential instabilities")
    end if

    allocate(this%r(n))
    allocate(this%p(n))
    allocate(this%PR(n,4*this%s+1))
    if (present(M)) then
       this%M => M
    end if

    if (present(rel_tol) .and. present(abs_tol) .and. present(monitor)) then
       call this%ksp_init(max_iter, rel_tol, abs_tol, monitor = monitor)
    else if (present(rel_tol) .and. present(abs_tol)) then
       call this%ksp_init(max_iter, rel_tol, abs_tol)
    else if (present(monitor) .and. present(abs_tol)) then
       call this%ksp_init(max_iter, abs_tol = abs_tol, monitor = monitor)
    else if (present(rel_tol) .and. present(monitor)) then
       call this%ksp_init(max_iter, rel_tol, monitor = monitor)
    else if (present(rel_tol)) then
       call this%ksp_init(max_iter, rel_tol = rel_tol)
    else if (present(abs_tol)) then
       call this%ksp_init(max_iter, abs_tol = abs_tol)
    else if (present(monitor)) then
       call this%ksp_init(max_iter, monitor = monitor)
    else
       call this%ksp_init(max_iter)
    end if

  end subroutine cacg_init

  !> Deallocate a s-step CA PCG solver
  subroutine cacg_free(this)
    class(cacg_t), intent(inout) :: this

    call this%ksp_free()

    if (allocated(this%PR)) then
       deallocate(this%PR)
    end if

    if (allocated(this%r)) then
       deallocate(this%r)
    end if

    if (allocated(this%p)) then
       deallocate(this%p)
    end if

    nullify(this%M)


  end subroutine cacg_free

  !> S-step CA PCG solve
  function cacg_solve(this, Ax, x, f, n, coef, blst, gs_h, niter) result(ksp_results)
    class(cacg_t), intent(inout) :: this
    class(ax_t), intent(in) :: Ax
    type(field_t), intent(inout) :: x
    integer, intent(in) :: n
    real(kind=rp), dimension(n), intent(in) :: f
    type(coef_t), intent(inout) :: coef
    type(bc_list_t), intent(inout) :: blst
    type(gs_t), intent(inout) :: gs_h
    type(ksp_monitor_t) :: ksp_results
    integer, optional, intent(in) :: niter
    integer :: i, j, k, l, iter, max_iter, s, ierr, it
    real(kind=rp) :: rnorm, rtr, rtz1, tmp
    real(kind=rp) :: beta(this%s+1), alpha(this%s+1), alpha1, alpha2, norm_fac
    real(kind=rp), dimension(4*this%s+1,4*this%s+1) :: Tt, G, GTt, temp, temp2
    real(kind=rp) :: p_c(4*this%s+1,this%s+1)
    real(kind=rp) :: r_c(4*this%s+1,this%s+1)
    real(kind=rp) :: z_c(4*this%s+1,this%s+1)
    real(kind=rp) :: x_c(4*this%s+1,this%s+1)

    associate(PR => this%PR, r => this%r, p => this%p)
      s = this%s
      if (present(niter)) then
         max_iter = niter
      else
         max_iter = this%max_iter
      end if
      norm_fac = 1.0_rp / sqrt(coef%volume)

      rtz1 = 1.0_rp
      call rzero(x%x, n)
      call copy(r, f, n)
      call this%M%solve(p, r, n)

      rtr = glsc3(r, coef%mult, r, n)
      rnorm = sqrt(rtr)*norm_fac
      ksp_results%res_start = rnorm
      ksp_results%res_final = rnorm
      ksp_results%iter = 0
      iter = 0
<<<<<<< HEAD
      ksp_results%converged = this%is_converged(0, rnorm)
      if (ksp_results%converged) return
=======
      if(abscmp(rnorm, 0.0_rp)) then
         ksp_results%converged = .true.
      end if
>>>>>>> 3bed73f4
      call this%monitor_start('CACG')
      do while (iter < max_iter)

         call copy(PR,p, n)
         call copy(PR(1,2*s+2), r, n)

         !Here we have hardcoded a monomial basis atm.
         do i = 2, 2*s + 1
            if (mod(i,2) .eq. 0) then
               call Ax%compute(PR(1,i), PR(1,i-1), coef, x%msh, x%Xh)
               call gs_h%gs_op_vector(PR(1,i), n, GS_OP_ADD)
               call blst%apply_scalar(PR(1,i), n)
            else
               call this%M%solve(PR(1,i), PR(1,i-1), n)
            end if
         end do

         do i = 2*s+2, 4*s
            if (mod(i,2) == 0) then
               call this%M%solve(PR(1,i+1), PR(1,i), n)
            else
               call Ax%compute(PR(1,i+1), PR(1,i), coef, x%msh, x%Xh)
               call gs_h%gs_op_vector(PR(1,i+1), n, GS_OP_ADD)
               call blst%apply_scalar(PR(1,1+i), n)
            end if
         end do

         call construct_basis_matrix(Tt, s)
         call rzero(p_c, (4*s+1) * (s+1))
         p_c(1,1) = 1.0_rp
         call rzero(r_c, (4*s+1) * (s+1))
         r_c(2*s+2,1) = 1.0_rp
         call mxm(Tt, 4*s+1, r_c, 4*s+1, z_c,s+1)
         call rzero(x_c, (4*s+1) * (s+1))
         call rzero(temp, (4*s+1)**2)

         do i = 0, n, NEKO_BLK_SIZE
            it = 0
            if (i + NEKO_BLK_SIZE .le. n) then
               do j = 1, 4*s+1
                  do l = 1, j
                     it = it + 1
                     do k = 1, NEKO_BLK_SIZE
                        temp(it,1) = temp(it,1) &
                             + PR(i+k,j) * PR(i+k,l) * coef%mult(i+k,1,1,1)
                     end do
                  end do
               end do
            else
               do j = 1, 4*s+1
                  do l = 1, j
                     it = it + 1
                     do k = 1, n-i
                        temp(it,1) = temp(it,1) &
                             + PR(i+k,j) * PR(i+k,l) * coef%mult(i+k,1,1,1)
                     end do
                  end do
               end do
            end if
         end do

         call MPI_Allreduce(temp, temp2, it, &
              MPI_REAL_PRECISION, MPI_SUM, NEKO_COMM, ierr)
         it = 0
         do j = 1, 4*s+1
            do k = 1, j
               it = it + 1
               G(j,k) = temp2(it,1)
               G(k,j) = temp2(it,1)
            end do
         end do

         call mxm(G,4*s+1, Tt, 4*s+1,GTt,4*s+1)

         do j = 1, s
            iter = iter + 1

            call mxm(G, 4*s+1, r_c(1,j), 4*s+1,temp, 1)
            call mxm(GTt, 4*s+1, p_c(1,j), 4*s+1,temp2, 1)
            alpha1 = 0.0_rp
            alpha2 = 0.0_rp
            do i = 1,4*s+1
               alpha1 = alpha1 + temp(i,1) * z_c(i,j)
               alpha2 = alpha2 + temp2(i,1) * p_c(i,j)
            end do
            alpha(j) = alpha1/alpha2

            do i = 1, 4*s+1
               x_c(i,j+1) = x_c(i,j) + alpha(j) * p_c(i,j)
               tmp = 0.0_rp
               do k = 1, 4*s+1
                  tmp = tmp + Tt(i,k) * p_c(k,j)
               end do
               r_c(i,j+1) = r_c(i,j) - alpha(j)*tmp
               tmp = 0.0_rp
               do k = 1, 4*s+1
                  tmp = tmp + Tt(i,k)*r_c(k,j+1)
               end do
               z_c(i,j+1) = tmp
            end do

            call mxm(G,4*s+1,r_c(1,j+1),4*s+1,temp2,1)
            alpha2 = 0.0_rp
            do i = 1,4*s+1
               alpha2 = alpha2 + temp2(i,1)*z_c(i,j+1)
            end do
            beta(j) = alpha2 / alpha1
            do i = 1,4*s+1
               p_c(i,j+1) = z_c(i,j+1) + beta(j)*p_c(i,j)
            end do
         end do

         call rzero(p, n)
         call rzero(r, n)
         rtr = 0.0_rp
         do i = 0, n, NEKO_BLK_SIZE
            if (i + NEKO_BLK_SIZE .le. n) then
               do j = 1, 4*s + 1
                  do k = 1, NEKO_BLK_SIZE
                     x%x(i+k,1,1,1) = x%x(i+k,1,1,1) + PR(i+k,j) * x_c(j,s+1)
                     p(i+k) = p(i+k) + PR(i+k,j) * p_c(j,s+1)
                     tmp = PR(i+k,j) * r_c(j,s+1)
                     r(i+k) = r(i+k) + tmp
                  end do
               end do
               do k = 1, NEKO_BLK_SIZE
                  rtr = rtr + r(i+k)**2 * coef%mult(i+k,1,1,1)
               end do
            else
               do j = 1,4*s+1
                  do k = 1, n-i
                     x%x(i+k,1,1,1) = x%x(i+k,1,1,1) + PR(i+k,j) * x_c(j,s+1)
                     p(i+k) = p(i+k) + PR(i+k,j) * p_c(j,s+1)
                     tmp = PR(i+k,j) * r_c(j,s+1)
                     r(i+k) = r(i+k) + tmp
                  end do
               end do
               do k = 1, n-i
                  rtr = rtr + r(i+k)**2 * coef%mult(i+k,1,1,1)
               end do
            end if
         end do

         call MPI_Allreduce(rtr, tmp, 1, &
              MPI_REAL_PRECISION, MPI_SUM, NEKO_COMM, ierr)
         rnorm = norm_fac*sqrt(tmp)
         call this%monitor_iter(iter, rnorm)
         if( rnorm <= this%abs_tol) exit
      end do
      call this%monitor_stop()
      ksp_results%res_final = rnorm
      ksp_results%iter = iter
      ksp_results%converged = this%is_converged(iter, rnorm)

    end associate

  end function cacg_solve

  !> Monomial matrix constuction, not sparse
  subroutine construct_basis_matrix(Tt, s)
    integer, intent(in) :: s
    real(kind=rp), intent(inout) :: Tt(4*s+1,4*s+1)
    integer :: mlen, i
    mlen = (4*s+1)*(4*s+1)
    call rzero(Tt,mlen)
    do i = 1, 2*s
       Tt(i+1,i) = 1.0_rp
    end do
    do i = 1, (2*s-1)
       Tt(2*s+2+i,2*s+1+i) = 1.0_rp
    end do
  end subroutine construct_basis_matrix

  !> S-step CA PCG coupled solve
  function cacg_solve_coupled(this, Ax, x, y, z, fx, fy, fz, &
       n, coef, blstx, blsty, blstz, gs_h, niter) result(ksp_results)
    class(cacg_t), intent(inout) :: this
    class(ax_t), intent(in) :: Ax
    type(field_t), intent(inout) :: x
    type(field_t), intent(inout) :: y
    type(field_t), intent(inout) :: z
    integer, intent(in) :: n
    real(kind=rp), dimension(n), intent(in) :: fx
    real(kind=rp), dimension(n), intent(in) :: fy
    real(kind=rp), dimension(n), intent(in) :: fz
    type(coef_t), intent(inout) :: coef
    type(bc_list_t), intent(inout) :: blstx
    type(bc_list_t), intent(inout) :: blsty
    type(bc_list_t), intent(inout) :: blstz
    type(gs_t), intent(inout) :: gs_h
    type(ksp_monitor_t), dimension(3) :: ksp_results
    integer, optional, intent(in) :: niter

    ksp_results(1) = this%solve(Ax, x, fx, n, coef, blstx, gs_h, niter)
    ksp_results(2) = this%solve(Ax, y, fy, n, coef, blsty, gs_h, niter)
    ksp_results(3) = this%solve(Ax, z, fz, n, coef, blstz, gs_h, niter)

  end function cacg_solve_coupled

end module cacg

<|MERGE_RESOLUTION|>--- conflicted
+++ resolved
@@ -169,14 +169,9 @@
       ksp_results%res_final = rnorm
       ksp_results%iter = 0
       iter = 0
-<<<<<<< HEAD
-      ksp_results%converged = this%is_converged(0, rnorm)
-      if (ksp_results%converged) return
-=======
       if(abscmp(rnorm, 0.0_rp)) then
          ksp_results%converged = .true.
       end if
->>>>>>> 3bed73f4
       call this%monitor_start('CACG')
       do while (iter < max_iter)
 
