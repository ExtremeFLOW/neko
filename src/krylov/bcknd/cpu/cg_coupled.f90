--- conflicted
+++ resolved
@@ -258,12 +258,8 @@
       ksp_results%res_start = rnorm
       ksp_results%res_final = rnorm
       ksp_results%iter = 0
-<<<<<<< HEAD
       ksp_results%converged = this%is_converged(0, rnorm)
       if (all(ksp_results%converged)) return
-=======
-      if (abscmp(rnorm, 0.0_rp)) return
->>>>>>> ca7e7c63
 
       call this%monitor_start('cpldCG')
       do iter = 1, max_iter
