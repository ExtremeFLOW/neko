! Copyright (c) 2021, The Neko Authors
! All rights reserved.
!
! Redistribution and use in source and binary forms, with or without
! modification, are permitted provided that the following conditions
! are met:
!
!   * Redistributions of source code must retain the above copyright
!     notice, this list of conditions and the following disclaimer.
!
!   * Redistributions in binary form must reproduce the above
!     copyright notice, this list of conditions and the following
!     disclaimer in the documentation and/or other materials provided
!     with the distribution.
!
!   * Neither the name of the authors nor the names of its
!     contributors may be used to endorse or promote products derived
!     from this software without specific prior written permission.
!
! THIS SOFTWARE IS PROVIDED BY THE COPYRIGHT HOLDERS AND CONTRIBUTORS
! "AS IS" AND ANY EXPRESS OR IMPLIED WARRANTIES, INCLUDING, BUT NOT
! LIMITED TO, THE IMPLIED WARRANTIES OF MERCHANTABILITY AND FITNESS
! FOR A PARTICULAR PURPOSE ARE DISCLAIMED. IN NO EVENT SHALL THE
! COPYRIGHT OWNER OR CONTRIBUTORS BE LIABLE FOR ANY DIRECT, INDIRECT,
! INCIDENTAL, SPECIAL, EXEMPLARY, OR CONSEQUENTIAL DAMAGES (INCLUDING,
! BUT NOT LIMITED TO, PROCUREMENT OF SUBSTITUTE GOODS OR SERVICES;
! LOSS OF USE, DATA, OR PROFITS; OR BUSINESS INTERRUPTION) HOWEVER
! CAUSED AND ON ANY THEORY OF LIABILITY, WHETHER IN CONTRACT, STRICT
! LIABILITY, OR TORT (INCLUDING NEGLIGENCE OR OTHERWISE) ARISING IN
! ANY WAY OUT OF THE USE OF THIS SOFTWARE, EVEN IF ADVISED OF THE
! POSSIBILITY OF SUCH DAMAGE.
!
!> Defines a pipelined Conjugate Gradient methods
module pipecg
  use krylov, only : ksp_t, ksp_monitor_t, KSP_MAX_ITER
  use precon,  only : pc_t
  use ax_product, only : ax_t
  use num_types, only: rp
  use field, only : field_t
  use coefs, only : coef_t
  use gather_scatter, only : gs_t, GS_OP_ADD
  use bc, only : bc_list_t, bc_list_apply
  use math, only : glsc3, rzero, copy
  use comm
  implicit none
  private

  integer, parameter :: PIPECG_P_SPACE = 7

  !> Pipelined preconditioned conjugate gradient method
  type, public, extends(ksp_t) :: pipecg_t
     real(kind=rp), allocatable :: p(:)
     real(kind=rp), allocatable :: q(:)
     real(kind=rp), allocatable :: r(:)
     real(kind=rp), allocatable :: s(:)
     real(kind=rp), allocatable :: u(:,:)
     real(kind=rp), allocatable :: w(:)
     real(kind=rp), allocatable :: z(:)
     real(kind=rp), allocatable :: mi(:)
     real(kind=rp), allocatable :: ni(:)
   contains
     !> Constructor.
     procedure, pass(this) :: init => pipecg_init
     !> Destructor.
     procedure, pass(this) :: free => pipecg_free
     !> Solve the linear system.
     procedure, pass(this) :: solve => pipecg_solve
  end type pipecg_t

contains

  !> Initialise a pipelined PCG solver
  subroutine pipecg_init(this, n, max_iter, M, rel_tol, abs_tol)
    class(pipecg_t), intent(inout) :: this
    integer, intent(in) :: max_iter
    class(pc_t), optional, intent(inout), target :: M
    integer, intent(in) :: n
    real(kind=rp), optional, intent(inout) :: rel_tol
    real(kind=rp), optional, intent(inout) :: abs_tol

    call this%free()

    allocate(this%p(n))
    allocate(this%q(n))
    allocate(this%r(n))
    allocate(this%s(n))
    allocate(this%u(n,PIPECG_P_SPACE+1))
    allocate(this%w(n))
    allocate(this%z(n))
    allocate(this%mi(n))
    allocate(this%ni(n))
    if (present(M)) then
       this%M => M
    end if

    if (present(rel_tol) .and. present(abs_tol)) then
       call this%ksp_init(max_iter, rel_tol, abs_tol)
    else if (present(rel_tol)) then
       call this%ksp_init(max_iter, rel_tol=rel_tol)
    else if (present(abs_tol)) then
       call this%ksp_init(max_iter, abs_tol=abs_tol)
    else
       call this%ksp_init(max_iter)
    end if

  end subroutine pipecg_init

  !> Deallocate a pipelined PCG solver
  subroutine pipecg_free(this)
    class(pipecg_t), intent(inout) :: this

    call this%ksp_free()

    if (allocated(this%p)) then
       deallocate(this%p)
    end if
    if (allocated(this%q)) then
       deallocate(this%q)
    end if
    if (allocated(this%r)) then
       deallocate(this%r)
    end if
    if (allocated(this%s)) then
       deallocate(this%s)
    end if
    if (allocated(this%u)) then
       deallocate(this%u)
    end if
    if (allocated(this%w)) then
       deallocate(this%w)
    end if
    if (allocated(this%z)) then
       deallocate(this%z)
    end if
    if (allocated(this%mi)) then
       deallocate(this%mi)
    end if
    if (allocated(this%ni)) then
       deallocate(this%ni)
    end if

    nullify(this%M)


  end subroutine pipecg_free

  !> Pipelined PCG solve
  function pipecg_solve(this, Ax, x, f, n, coef, blst, gs_h, niter) result(ksp_results)
    class(pipecg_t), intent(inout) :: this
    class(ax_t), intent(inout) :: Ax
    type(field_t), intent(inout) :: x
    integer, intent(in) :: n
    real(kind=rp), dimension(n), intent(inout) :: f
    type(coef_t), intent(inout) :: coef
    type(bc_list_t), intent(inout) :: blst
    type(gs_t), intent(inout) :: gs_h
    type(ksp_monitor_t) :: ksp_results
    integer, optional, intent(in) :: niter
    integer :: iter, max_iter, i, j, k, ierr, p_cur, p_prev, u_prev
    real(kind=rp) :: rnorm, rtr, reduction(3), norm_fac
    real(kind=rp) :: alpha(PIPECG_P_SPACE), beta(PIPECG_P_SPACE)
    real(kind=rp) :: gamma1, gamma2, delta
    real(kind=rp) :: tmp1, tmp2, tmp3, x_plus(NEKO_BLK_SIZE)
<<<<<<< HEAD
    integer :: request
    integer :: status(MPI_STATUS_SIZE)
    
=======
    type(MPI_Request) :: request
    type(MPI_Status) :: status

>>>>>>> aa72ad9b
    if (present(niter)) then
       max_iter = niter
    else
       max_iter = this%max_iter
    end if
    norm_fac = 1.0_rp / sqrt(coef%volume)

    associate(p => this%p, q => this%q, r => this%r, s => this%s, &
         u => this%u, w => this%w, z => this%z, mi => this%mi, ni => this%ni)

      p_prev = PIPECG_P_SPACE
      u_prev = PIPECG_P_SPACE+1
      p_cur = 1
      call rzero(x%x, n)
      call rzero(z, n)
      call rzero(q, n)
      call rzero(p, n)
      call rzero(s, n)
      call copy(r, f, n)
      call this%M%solve(u(1,u_prev), r, n)
      call Ax%compute(w, u(1,u_prev), coef, x%msh, x%Xh)
      call gs_h%op(w, n, GS_OP_ADD)
      call bc_list_apply(blst, w, n)

      rtr = glsc3(r, coef%mult, r, n)
      rnorm = sqrt(rtr)*norm_fac
      ksp_results%res_start = rnorm
      ksp_results%res_final = rnorm
      ksp_results%iter = 0
      if(rnorm .eq. 0.0_rp) return

      gamma1 = 0.0_rp
      tmp1 = 0.0_rp
      tmp2 = 0.0_rp
      tmp3 = 0.0_rp
      do i = 1, n
         tmp1 = tmp1 + r(i) * coef%mult(i,1,1,1) * u(i,u_prev)
         tmp2 = tmp2 + w(i) * coef%mult(i,1,1,1) * u(i,u_prev)
         tmp3 = tmp3 + r(i) * coef%mult(i,1,1,1) * r(i)
      end do
      reduction(1) = tmp1
      reduction(2) = tmp2
      reduction(3) = tmp3

      do iter = 1, max_iter
         call MPI_Iallreduce(MPI_IN_PLACE, reduction, 3, &
              MPI_REAL_PRECISION, MPI_SUM, NEKO_COMM, request, ierr)

         call this%M%solve(mi, w, n)
         call Ax%compute(ni, mi, coef, x%msh, x%Xh)
         call gs_h%op(ni, n, GS_OP_ADD)
         call bc_list_apply(blst, ni, n)

         call MPI_Wait(request, status, ierr)
         gamma2 = gamma1
         gamma1 = reduction(1)
         delta = reduction(2)
         rtr = reduction(3)

         rnorm = sqrt(rtr)*norm_fac
         if (rnorm .lt. this%abs_tol) exit

         if (iter .gt. 1) then
            beta(p_cur) = gamma1 / gamma2
            alpha(p_cur) = gamma1 / (delta - (beta(p_cur) * gamma1/alpha(p_prev)))
         else
            beta(p_cur) = 0.0_rp
            alpha(p_cur) = gamma1/delta
         end if

         tmp1 = 0.0_rp
         tmp2 = 0.0_rp
         tmp3 = 0.0_rp
         do i = 0, n, NEKO_BLK_SIZE
            if (i + NEKO_BLK_SIZE .le. n) then
               do k = 1, NEKO_BLK_SIZE
                  z(i+k) = beta(p_cur) * z(i+k) + ni(i+k)
                  q(i+k) = beta(p_cur) * q(i+k) + mi(i+k)
                  s(i+k) = beta(p_cur) * s(i+k) + w(i+k)
                  r(i+k) =  r(i+k) - alpha(p_cur) * s(i+k)
                  u(i+k,p_cur) =  u(i+k,u_prev) - alpha(p_cur) * q(i+k)
                  w(i+k) =  w(i+k) - alpha(p_cur) * z(i+k)
                  tmp1 = tmp1 + r(i+k) * coef%mult(i+k,1,1,1) * u(i+k,p_cur)
                  tmp2 = tmp2 + w(i+k) * coef%mult(i+k,1,1,1) * u(i+k,p_cur)
                  tmp3 = tmp3 + r(i+k) * coef%mult(i+k,1,1,1) * r(i+k)
               end do
            else
               do k = 1, n-i
                  z(i+k) = beta(p_cur) * z(i+k) + ni(i+k)
                  q(i+k) = beta(p_cur) * q(i+k) + mi(i+k)
                  s(i+k) = beta(p_cur) * s(i+k) + w(i+k)
                  r(i+k) =  r(i+k) - alpha(p_cur) * s(i+k)
                  u(i+k,p_cur) =  u(i+k,u_prev) - alpha(p_cur) * q(i+k)
                  w(i+k) =  w(i+k) - alpha(p_cur) * z(i+k)
                  tmp1 = tmp1 + r(i+k) * coef%mult(i+k,1,1,1) * u(i+k,p_cur)
                  tmp2 = tmp2 + w(i+k) * coef%mult(i+k,1,1,1) * u(i+k,p_cur)
                  tmp3 = tmp3 + r(i+k) * coef%mult(i+k,1,1,1) * r(i+k)
               end do
            end if
         end do

         reduction(1) = tmp1
         reduction(2) = tmp2
         reduction(3) = tmp3

         if (p_cur .eq. PIPECG_P_SPACE) then
            do i = 0, n, NEKO_BLK_SIZE
               if (i + NEKO_BLK_SIZE .le. n) then
                  do k = 1, NEKO_BLK_SIZE
                     x_plus(k) = 0.0_rp
                  end do
                  p_prev = PIPECG_P_SPACE+1
                  do j = 1, p_cur
                     do k = 1, NEKO_BLK_SIZE
                        p(i+k) = beta(j) * p(i+k) + u(i+k,p_prev)
                        x_plus(k) = x_plus(k) + alpha(j) * p(i+k)
                     end do
                     p_prev = j
                  end do
                  do k = 1, NEKO_BLK_SIZE
                     x%x(i+k,1,1,1) = x%x(i+k,1,1,1) + x_plus(k)
                     u(i+k,PIPECG_P_SPACE+1) = u(i+k,PIPECG_P_SPACE)
                  end do
               else
                  do k = 1, n-i
                     x_plus(1) = 0.0_rp
                     p_prev = PIPECG_P_SPACE + 1
                     do j = 1, p_cur
                        p(i+k) = beta(j) * p(i+k) + u(i+k,p_prev)
                        x_plus(1) = x_plus(1) + alpha(j) * p(i+k)
                        p_prev = j
                     end do
                     x%x(i+k,1,1,1) = x%x(i+k,1,1,1) + x_plus(1)
                     u(i+k,PIPECG_P_SPACE+1) = u(i+k,PIPECG_P_SPACE)
                  end do
               end if
            end do
            p_prev = p_cur
            u_prev = PIPECG_P_SPACE+1
            alpha(1) = alpha(p_cur)
            beta(1) = beta(p_cur)
            p_cur = 1
         else
            u_prev = p_cur
            p_prev = p_cur
            p_cur = p_cur + 1
         end if
      end do

      if ( p_cur .ne. 1) then
         do i = 0, n, NEKO_BLK_SIZE
            if (i + NEKO_BLK_SIZE .le. n) then
               do k = 1, NEKO_BLK_SIZE
                  x_plus(k) = 0.0_rp
               end do
               p_prev = PIPECG_P_SPACE+1
               do j = 1, p_cur
                  do k = 1, NEKO_BLK_SIZE
                     p(i+k) = beta(j) * p(i+k) + u(i+k,p_prev)
                     x_plus(k) = x_plus(k) + alpha(j) * p(i+k)
                  end do
                  p_prev = j
               end do
               do k = 1, NEKO_BLK_SIZE
                  x%x(i+k,1,1,1) = x%x(i+k,1,1,1) + x_plus(k)
                  u(i+k,PIPECG_P_SPACE+1) = u(i+k,PIPECG_P_SPACE)
               end do
            else
               do k = 1, n-i
                  x_plus(1) = 0.0_rp
                  p_prev = PIPECG_P_SPACE + 1
                  do j = 1, p_cur
                     p(i+k) = beta(j) * p(i+k) + u(i+k,p_prev)
                     x_plus(1) = x_plus(1) + alpha(j) * p(i+k)
                     p_prev = j
                  end do
                  x%x(i+k,1,1,1) = x%x(i+k,1,1,1) + x_plus(1)
                  u(i+k,PIPECG_P_SPACE+1) = u(i+k,PIPECG_P_SPACE)
               end do
            end if
         end do
      end if

      ksp_results%res_final = rnorm
      ksp_results%iter = iter

    end associate

  end function pipecg_solve

end module pipecg

<|MERGE_RESOLUTION|>--- conflicted
+++ resolved
@@ -161,15 +161,9 @@
     real(kind=rp) :: alpha(PIPECG_P_SPACE), beta(PIPECG_P_SPACE)
     real(kind=rp) :: gamma1, gamma2, delta
     real(kind=rp) :: tmp1, tmp2, tmp3, x_plus(NEKO_BLK_SIZE)
-<<<<<<< HEAD
     integer :: request
     integer :: status(MPI_STATUS_SIZE)
-    
-=======
-    type(MPI_Request) :: request
-    type(MPI_Status) :: status
-
->>>>>>> aa72ad9b
+
     if (present(niter)) then
        max_iter = niter
     else
