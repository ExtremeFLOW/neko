--- conflicted
+++ resolved
@@ -198,15 +198,10 @@
     ksp_results%res_start = rnorm
     ksp_results%res_final = rnorm
     ksp_results%iter = 0
-<<<<<<< HEAD
-    ksp_results%converged = this%is_converged(0, rnorm)
-    if (ksp_results%converged) return
-=======
     if(abscmp(rnorm, zero)) then
        ksp_results%converged = .true.
        return
     end if
->>>>>>> 3bed73f4
     call this%monitor_start('CG')
     do iter = 1, max_iter
        call this%M%solve(this%z, this%r, n)
