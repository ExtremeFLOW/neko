--- conflicted
+++ resolved
@@ -32,11 +32,6 @@
 !
 !> Defines various Conjugate Gradient methods for accelerators
 module cg_device
-<<<<<<< HEAD
-  use krylov
-  use device
-  use device_math
-=======
   use num_types, only: rp
   use krylov, only : ksp_t, ksp_monitor_t, KSP_MAX_ITER
   use precon,  only : pc_t
@@ -48,7 +43,6 @@
   use device
   use device_math, only : device_rzero, device_copy, device_glsc3, &
                           device_add2s2, device_add2s1
->>>>>>> 28378fb1
   implicit none
 
   !> Device based preconditioned conjugate gradient method
