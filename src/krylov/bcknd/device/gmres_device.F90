--- conflicted
+++ resolved
@@ -197,12 +197,8 @@
     call device_memcpy(ptr,this%v_d_d, z_size, &
                        HOST_TO_DEVICE, sync=.false.)
     ptr = c_loc(this%h_d)
-<<<<<<< HEAD
-    call device_memcpy(ptr,this%h_d_d, z_size, HOST_TO_DEVICE)
-=======
     call device_memcpy(ptr,this%h_d_d, z_size, &
                        HOST_TO_DEVICE, sync=.false.)
->>>>>>> 28378fb1
 
 
     if (present(rel_tol) .and. present(abs_tol)) then
@@ -318,11 +314,7 @@
     type(gs_t), intent(inout) :: gs_h
     type(ksp_monitor_t) :: ksp_results
     integer, optional, intent(in) :: niter
-<<<<<<< HEAD
-    integer :: iter
-=======
     integer :: iter, max_iter
->>>>>>> 28378fb1
     integer :: i, j, k
     real(kind=rp) :: rnorm, alpha, temp, lr, alpha2, norm_fac
     logical :: conv
@@ -333,15 +325,12 @@
     conv = .false.
     iter = 0
 
-<<<<<<< HEAD
-=======
     if (present(niter)) then
        max_iter = niter
     else
        max_iter = this%max_iter
     end if
 
->>>>>>> 28378fb1
     associate(w => this%w, c => this%c, r => this%r, z => this%z, h => this%h, &
           v => this%v, s => this%s, gam => this%gam, v_d => this%v_d, &
           w_d => this%w_d, r_d => this%r_d, h_d => this%h_d, v_d_d => this%v_d_d, &
@@ -361,11 +350,7 @@
 !       do j = 1, this%m_restart
 !          call device_rzero(h_d(j), this%m_restart)
 !       end do
-<<<<<<< HEAD
-      do while (.not. conv .and. iter .lt. niter)
-=======
       do while (.not. conv .and. iter .lt. max_iter)
->>>>>>> 28378fb1
 
          if(iter.eq.0) then
             call device_copy(r_d, f_d, n)
@@ -409,12 +394,8 @@
             else
                call device_glsc3_many(h(1,j), w_d, v_d_d, coef%mult_d, j, n)
 
-<<<<<<< HEAD
-               call device_memcpy(h(:,j), h_d(j), j, HOST_TO_DEVICE)
-=======
                call device_memcpy(h(:,j), h_d(j), j, &
                                    HOST_TO_DEVICE, sync=.false.)
->>>>>>> 28378fb1
 
                alpha2 = device_gmres_part2(w_d, v_d_d, h_d(j), coef%mult_d, j, n)
 
@@ -438,12 +419,8 @@
             c(j) = h(j,j) * temp
             s(j) = alpha  * temp
             h(j,j) = lr
-<<<<<<< HEAD
-            call device_memcpy(h(:,j), h_d(j), j, HOST_TO_DEVICE)
-=======
             call device_memcpy(h(:,j), h_d(j), j, &
                                 HOST_TO_DEVICE, sync=.false.)
->>>>>>> 28378fb1
             gam(j+1) = -s(j) * gam(j)
             gam(j)   =  c(j) * gam(j)
 
@@ -453,11 +430,7 @@
                exit
             end if
 
-<<<<<<< HEAD
-            if (iter + 1 .gt. niter) exit
-=======
             if (iter + 1 .gt. max_iter) exit
->>>>>>> 28378fb1
 
             if( j .lt. this%m_restart) then
                temp = 1.0_rp / alpha
@@ -480,11 +453,7 @@
                call device_add2s2(x_d, this%z_d(i), c(i), n)
             end do
          else
-<<<<<<< HEAD
-            call device_memcpy(c, c_d, j, HOST_TO_DEVICE)
-=======
             call device_memcpy(c, c_d, j, HOST_TO_DEVICE, sync=.false.)
->>>>>>> 28378fb1
             call device_add2s2_many(x_d, z_d_d, c_d, j, n)
          end if
       end do
