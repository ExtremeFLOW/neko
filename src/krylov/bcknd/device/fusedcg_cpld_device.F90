--- conflicted
+++ resolved
@@ -585,15 +585,10 @@
       ksp_results%res_final = rnorm
       ksp_results(1)%iter = 0
       ksp_results(2:3)%iter = -1
-<<<<<<< HEAD
-      ksp_results%converged = this%is_converged(0, rnorm)
-      if (all(ksp_results%converged)) return
-=======
       if(abscmp(rnorm, 0.0_rp)) then
          ksp_results%converged = .true.
          return
       end if
->>>>>>> 3bed73f4
       call this%monitor_start('fcpldCG')
       do iter = 1, max_iter
          call this%M%solve(z1, r1, n)
