--- conflicted
+++ resolved
@@ -338,13 +338,9 @@
     ptr = c_loc(this%p3_d)
     call device_memcpy(ptr, this%p3_d_d, p_size, &
                        HOST_TO_DEVICE, sync=.false.)
-<<<<<<< HEAD
-    if (present(rel_tol) .and. present(abs_tol)) then
-=======
     if (present(rel_tol) .and. present(abs_tol) .and. present(monitor)) then
        call this%ksp_init(max_iter, rel_tol, abs_tol, monitor = monitor)
     else if (present(rel_tol) .and. present(abs_tol)) then
->>>>>>> c500d125
        call this%ksp_init(max_iter, rel_tol, abs_tol)
     else if (present(monitor) .and. present(abs_tol)) then
        call this%ksp_init(max_iter, abs_tol = abs_tol, monitor = monitor)
