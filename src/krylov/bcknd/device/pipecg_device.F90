! Copyright (c) 2021-2023, The Neko Authors
! All rights reserved.
!
! Redistribution and use in source and binary forms, with or without
! modification, are permitted provided that the following conditions
! are met:
!
!   * Redistributions of source code must retain the above copyright
!     notice, this list of conditions and the following disclaimer.
!
!   * Redistributions in binary form must reproduce the above
!     copyright notice, this list of conditions and the following
!     disclaimer in the documentation and/or other materials provided
!     with the distribution.
!
!   * Neither the name of the authors nor the names of its
!     contributors may be used to endorse or promote products derived
!     from this software without specific prior written permission.
!
! THIS SOFTWARE IS PROVIDED BY THE COPYRIGHT HOLDERS AND CONTRIBUTORS
! "AS IS" AND ANY EXPRESS OR IMPLIED WARRANTIES, INCLUDING, BUT NOT
! LIMITED TO, THE IMPLIED WARRANTIES OF MERCHANTABILITY AND FITNESS
! FOR A PARTICULAR PURPOSE ARE DISCLAIMED. IN NO EVENT SHALL THE
! COPYRIGHT OWNER OR CONTRIBUTORS BE LIABLE FOR ANY DIRECT, INDIRECT,
! INCIDENTAL, SPECIAL, EXEMPLARY, OR CONSEQUENTIAL DAMAGES (INCLUDING,
! BUT NOT LIMITED TO, PROCUREMENT OF SUBSTITUTE GOODS OR SERVICES;
! LOSS OF USE, DATA, OR PROFITS; OR BUSINESS INTERRUPTION) HOWEVER
! CAUSED AND ON ANY THEORY OF LIABILITY, WHETHER IN CONTRACT, STRICT
! LIABILITY, OR TORT (INCLUDING NEGLIGENCE OR OTHERWISE) ARISING IN
! ANY WAY OUT OF THE USE OF THIS SOFTWARE, EVEN IF ADVISED OF THE
! POSSIBILITY OF SUCH DAMAGE.
!
!> Defines a pipelined Conjugate Gradient methods
module pipecg_device
  use krylov, only : ksp_t, ksp_monitor_t, KSP_MAX_ITER
  use precon,  only : pc_t
  use ax_product, only : ax_t
  use num_types, only: rp, c_rp
  use field, only : field_t
  use coefs, only : coef_t
  use gather_scatter, only : gs_t, GS_OP_ADD
  use bc, only : bc_list_t, bc_list_apply
  use math, only : glsc3, rzero, copy
  use device_math, only : device_rzero, device_copy, &
       device_glsc3, device_vlsc3
  use device
  use comm
  implicit none
  private

  integer, parameter :: DEVICE_PIPECG_P_SPACE = 10

  !> Pipelined preconditioned conjugate gradient method
  type, public, extends(ksp_t) :: pipecg_device_t
     real(kind=rp), allocatable :: p(:)
     real(kind=rp), allocatable :: q(:)
     real(kind=rp), allocatable :: r(:)
     real(kind=rp), allocatable :: s(:)
     real(kind=rp), allocatable :: u(:,:)
     real(kind=rp), allocatable :: w(:)
     real(kind=rp), allocatable :: z(:)
     real(kind=rp), allocatable :: mi(:)
     real(kind=rp), allocatable :: ni(:)
     real(kind=rp), allocatable :: alpha(:)
     real(kind=rp), allocatable :: beta(:)
     type(c_ptr) :: p_d = C_NULL_PTR
     type(c_ptr) :: q_d = C_NULL_PTR
     type(c_ptr) :: r_d = C_NULL_PTR
     type(c_ptr) :: s_d = C_NULL_PTR
     type(c_ptr) :: u_d_d = C_NULL_PTR
     type(c_ptr) :: w_d = C_NULL_PTR
     type(c_ptr) :: z_d = C_NULL_PTR
     type(c_ptr) :: mi_d = C_NULL_PTR
     type(c_ptr) :: ni_d = C_NULL_PTR
     type(c_ptr) :: alpha_d = C_NULL_PTR
     type(c_ptr) :: beta_d = C_NULL_PTR
     type(c_ptr), allocatable :: u_d(:)
     type(c_ptr) :: gs_event = C_NULL_PTR
   contains
     procedure, pass(this) :: init => pipecg_device_init
     procedure, pass(this) :: free => pipecg_device_free
     procedure, pass(this) :: solve => pipecg_device_solve
  end type pipecg_device_t

#ifdef HAVE_CUDA
  interface
     subroutine cuda_pipecg_vecops(p_d, q_d, r_d, s_d, u_d1, u_d2, &
          w_d, z_d, ni_d, mi_d, alpha, beta, mult_d, reduction,n) &
          bind(c, name='cuda_pipecg_vecops')
       use, intrinsic :: iso_c_binding
       import c_rp
       implicit none
       type(c_ptr), value :: p_d, q_d, r_d, s_d, u_d1, u_d2
       type(c_ptr), value :: w_d, ni_d, mi_d, z_d, mult_d
       integer(c_int) :: n
       real(c_rp) :: alpha, beta, reduction(3)
     end subroutine cuda_pipecg_vecops
  end interface

  interface
     subroutine cuda_cg_update_xp(x_d, p_d, u_d_d, alpha, beta, &
                                  p_cur, p_space, n) &
          bind(c, name='cuda_cg_update_xp')
       use, intrinsic :: iso_c_binding
       implicit none
       type(c_ptr), value :: x_d, p_d, u_d_d, alpha, beta
       integer(c_int) :: p_cur, n, p_space
     end subroutine cuda_cg_update_xp
  end interface
#elif HAVE_HIP
  interface
     subroutine hip_pipecg_vecops(p_d, q_d, r_d, s_d, u_d1, u_d2, &
          w_d, z_d, ni_d, mi_d, alpha, beta, mult_d, reduction,n) &
          bind(c, name='hip_pipecg_vecops')
       use, intrinsic :: iso_c_binding
       import c_rp
       implicit none
       type(c_ptr), value :: p_d, q_d, r_d, s_d, u_d1, u_d2
       type(c_ptr), value :: w_d, ni_d, mi_d, z_d, mult_d
       integer(c_int) :: n
       real(c_rp) :: alpha, beta, reduction(3)
     end subroutine hip_pipecg_vecops
  end interface

  interface
     subroutine hip_cg_update_xp(x_d, p_d, u_d_d, alpha, beta, &
                                 p_cur, p_space, n) &
          bind(c, name='hip_cg_update_xp')
       use, intrinsic :: iso_c_binding
       implicit none
       type(c_ptr), value :: x_d, p_d, u_d_d, alpha, beta
       integer(c_int) :: p_cur, n, p_space
     end subroutine hip_cg_update_xp
  end interface
#endif

contains

  subroutine device_pipecg_vecops(p_d, q_d, r_d, s_d, u_d1, u_d2, &
       w_d, z_d, ni_d, mi_d, alpha, beta, mult_d, reduction,n)
    type(c_ptr), value :: p_d, q_d, r_d, s_d, u_d1, u_d2
    type(c_ptr), value :: w_d, ni_d, mi_d, z_d, mult_d
    integer(c_int) :: n
    real(c_rp) :: alpha, beta, reduction(3)
#ifdef HAVE_HIP
    call hip_pipecg_vecops(p_d, q_d, r_d,&
       s_d, u_d1, u_d2, w_d, z_d, ni_d, mi_d, alpha, beta, mult_d, reduction,n)
#elif HAVE_CUDA
    call cuda_pipecg_vecops(p_d, q_d, r_d,&
       s_d, u_d1, u_d2, w_d, z_d, ni_d, mi_d, alpha, beta, mult_d, reduction,n)
#else
    call neko_error('No device backend configured')
#endif
  end subroutine device_pipecg_vecops

  subroutine device_cg_update_xp(x_d, p_d, u_d_d, alpha, beta, p_cur, p_space, n)
    use, intrinsic :: iso_c_binding
    type(c_ptr), value :: x_d, p_d, u_d_d, alpha, beta
    integer(c_int) :: p_cur, n, p_space
#ifdef HAVE_HIP
    call hip_cg_update_xp(x_d, p_d, u_d_d, alpha, beta, p_cur, p_space, n)
#elif HAVE_CUDA
    call cuda_cg_update_xp(x_d, p_d, u_d_d, alpha, beta, p_cur, p_space, n)
#else
    call neko_error('No device backend configured')
#endif
  end subroutine device_cg_update_xp

  !> Initialise a pipelined PCG solver
  subroutine pipecg_device_init(this, n, max_iter, M, rel_tol, abs_tol)
    class(pipecg_device_t), target, intent(inout) :: this
    class(pc_t), optional, intent(inout), target :: M
    integer, intent(in) :: n
    integer, intent(in) :: max_iter
    real(kind=rp), optional, intent(inout) :: rel_tol
    real(kind=rp), optional, intent(inout) :: abs_tol
    type(c_ptr) :: ptr
    integer(c_size_t) :: u_size
    integer :: i

    call this%free()

    allocate(this%p(n))
    allocate(this%q(n))
    allocate(this%r(n))
    allocate(this%s(n))
    allocate(this%u(n, DEVICE_PIPECG_P_SPACE+1))
    allocate(this%u_d(DEVICE_PIPECG_P_SPACE+1))
    allocate(this%w(n))
    allocate(this%z(n))
    allocate(this%mi(n))
    allocate(this%ni(n))
    allocate(this%alpha(DEVICE_PIPECG_P_SPACE))
    allocate(this%beta(DEVICE_PIPECG_P_SPACE))

    if (present(M)) then
       this%M => M
    end if

    call device_map(this%p, this%p_d, n)
    call device_map(this%q, this%q_d, n)
    call device_map(this%r, this%r_d, n)
    call device_map(this%s, this%s_d, n)
    call device_map(this%w, this%w_d, n)
    call device_map(this%z, this%z_d, n)
    call device_map(this%mi, this%mi_d, n)
    call device_map(this%ni, this%ni_d, n)
    call device_map(this%alpha, this%alpha_d, DEVICE_PIPECG_P_SPACE)
    call device_map(this%beta, this%beta_d, DEVICE_PIPECG_P_SPACE)
    do i = 1, DEVICE_PIPECG_P_SPACE+1
       this%u_d(i) = C_NULL_PTR
       call device_map(this%u(:,i), this%u_d(i), n)
    end do
    !Did not work with 4 for some reason...
    u_size = 8*(DEVICE_PIPECG_P_SPACE+1)
    call device_alloc(this%u_d_d, u_size)
    ptr = c_loc(this%u_d)
    call device_memcpy(ptr,this%u_d_d, u_size, &
                       HOST_TO_DEVICE, sync=.false.)

    if (present(rel_tol) .and. present(abs_tol)) then
       call this%ksp_init(max_iter, rel_tol, abs_tol)
    else if (present(rel_tol)) then
       call this%ksp_init(max_iter, rel_tol=rel_tol)
    else if (present(abs_tol)) then
       call this%ksp_init(max_iter, abs_tol=abs_tol)
    else
       call this%ksp_init(max_iter)
    end if

    call device_event_create(this%gs_event, 2)

  end subroutine pipecg_device_init

  !> Deallocate a pipelined PCG solver
  subroutine pipecg_device_free(this)
    class(pipecg_device_t), intent(inout) :: this
    integer :: i

    call this%ksp_free()

    if (allocated(this%p)) then
       deallocate(this%p)
    end if
    if (allocated(this%q)) then
       deallocate(this%q)
    end if
    if (allocated(this%r)) then
       deallocate(this%r)
    end if
    if (allocated(this%s)) then
       deallocate(this%s)
    end if
    if (allocated(this%u)) then
       deallocate(this%u)
    end if
    if (allocated(this%w)) then
       deallocate(this%w)
    end if
    if (allocated(this%z)) then
       deallocate(this%z)
    end if
    if (allocated(this%mi)) then
       deallocate(this%mi)
    end if
    if (allocated(this%ni)) then
       deallocate(this%ni)
    end if
    if (allocated(this%alpha)) then
       deallocate(this%alpha)
    end if
    if (allocated(this%beta)) then
       deallocate(this%beta)
    end if


    if (c_associated(this%p_d)) then
       call device_free(this%p_d)
    end if
    if (c_associated(this%q_d)) then
       call device_free(this%q_d)
    end if
    if (c_associated(this%r_d)) then
       call device_free(this%r_d)
    end if
    if (c_associated(this%s_d)) then
       call device_free(this%s_d)
    end if
    if (c_associated(this%u_d_d)) then
       call device_free(this%u_d_d)
    end if
    if (c_associated(this%w_d)) then
       call device_free(this%w_d)
    end if
    if (c_associated(this%z_d)) then
       call device_free(this%z_d)
    end if
    if (c_associated(this%mi_d)) then
       call device_free(this%mi_d)
    end if
    if (c_associated(this%ni_d)) then
       call device_free(this%ni_d)
    end if
    if (c_associated(this%alpha_d)) then
       call device_free(this%alpha_d)
    end if
    if (c_associated(this%beta_d)) then
       call device_free(this%beta_d)
    end if
    if (allocated(this%u_d)) then
       do i = 1, DEVICE_PIPECG_P_SPACE
          if (c_associated(this%u_d(i))) then
             call device_free(this%u_d(i))
          end if
       end do
    end if

    nullify(this%M)

    if (c_associated(this%gs_event)) then
       call device_event_destroy(this%gs_event)
    end if

  end subroutine pipecg_device_free

  !> Pipelined PCG solve
  function pipecg_device_solve(this, Ax, x, f, n, coef, blst, gs_h, niter) result(ksp_results)
    class(pipecg_device_t), intent(inout) :: this
    class(ax_t), intent(inout) :: Ax
    type(field_t), intent(inout) :: x
    integer, intent(in) :: n
    real(kind=rp), dimension(n), intent(inout) :: f
    type(coef_t), intent(inout) :: coef
    type(bc_list_t), intent(inout) :: blst
    type(gs_t), intent(inout) :: gs_h
    type(ksp_monitor_t) :: ksp_results
    integer, optional, intent(in) :: niter
    integer :: iter, max_iter, ierr, p_cur, p_prev, u_prev
    real(kind=rp) :: rnorm, rtr, reduction(3), norm_fac
    real(kind=rp) :: gamma1, gamma2, delta
    real(kind=rp) :: tmp1, tmp2, tmp3
    type(MPI_Request) :: request
    type(MPI_Status) :: status
    type(c_ptr) :: f_d
    f_d = device_get_ptr(f)

    if (present(niter)) then
       max_iter = niter
    else
       max_iter = this%max_iter
    end if
    norm_fac = 1.0_rp / sqrt(coef%volume)

    associate(p => this%p, q => this%q, r => this%r, s => this%s, &
         u => this%u, w => this%w, z => this%z, mi => this%mi, ni => this%ni, &
         alpha => this%alpha, beta => this%beta,  &
         alpha_d => this%alpha_d, beta_d => this%beta_d, &
         p_d => this%p_d, q_d => this%q_d, r_d => this%r_d, &
         s_d => this%s_d, u_d => this%u_d, u_d_d => this%u_d_d, &
         w_d => this%w_d, z_d => this%z_d, mi_d => this%mi_d, ni_d => this%ni_d)

      p_prev = DEVICE_PIPECG_P_SPACE !this%p_space
      u_prev = DEVICE_PIPECG_P_SPACE + 1 !this%p_space+1
      p_cur = 1
      call device_rzero(x%x_d, n)
      call device_rzero(z_d, n)
      call device_rzero(q_d, n)
      call device_rzero(p_d, n)
      call device_rzero(s_d, n)
      call device_copy(r_d, f_d, n)
      !apply u=M^-1r
      !call device_copy(u_d(u_prev), r_d, n)
      call this%M%solve(u(1,u_prev), r, n)
      call Ax%compute(w, u(1,u_prev), coef, x%msh, x%Xh)
      call gs_h%op(w, n, GS_OP_ADD, this%gs_event)
      call device_event_sync(this%gs_event)
      call bc_list_apply(blst, w, n)

      rtr = device_glsc3(r_d, coef%mult_d, r_d, n)
      rnorm = sqrt(rtr)*norm_fac
      ksp_results%res_start = rnorm
      ksp_results%res_final = rnorm
      ksp_results%iter = 0
      if(rnorm .eq. 0.0_rp) return

      gamma1 = 0.0_rp
      tmp1 = 0.0_rp
      tmp2 = 0.0_rp
      tmp3 = 0.0_rp
      tmp1 = device_vlsc3(r_d, coef%mult_d, u_d(u_prev), n)
      tmp2 = device_vlsc3(w_d, coef%mult_d, u_d(u_prev), n)
      tmp3 = device_vlsc3(r_d, coef%mult_d, r_d, n)
      reduction(1) = tmp1
      reduction(2) = tmp2
      reduction(3) = tmp3

      do iter = 1, max_iter
         call MPI_Iallreduce(MPI_IN_PLACE, reduction, 3, &
              MPI_REAL_PRECISION, MPI_SUM, NEKO_COMM, request, ierr)

         call this%M%solve(mi, w, n)
         call Ax%compute(ni, mi, coef, x%msh, x%Xh)
         call gs_h%op(ni, n, GS_OP_ADD, this%gs_event)
         call device_event_sync(this%gs_event)
         call bc_list_apply(blst, ni, n)

         call MPI_Wait(request, status, ierr)
         gamma2 = gamma1
         gamma1 = reduction(1)
         delta = reduction(2)
         rtr = reduction(3)

         rnorm = sqrt(rtr)*norm_fac
         if (rnorm .lt. this%abs_tol) exit


         if (iter .gt. 1) then
            beta(p_cur) = gamma1 / gamma2
            alpha(p_cur) = gamma1 / (delta - (beta(p_cur) * gamma1/alpha(p_prev)))
         else
            beta(p_cur) = 0.0_rp
            alpha(p_cur) = gamma1/delta
         end if

         call device_pipecg_vecops(p_d, q_d, r_d,&
                                 s_d, u_d(u_prev), u_d(p_cur),&
                                 w_d, z_d, ni_d,&
                                 mi_d, alpha(p_cur), beta(p_cur),&
<<<<<<< HEAD
                                 coef%mult_d, reduction,n)
=======
                                 coef%mult_d, reduction, n)
>>>>>>> 28378fb1
         if (p_cur .eq. DEVICE_PIPECG_P_SPACE) then
            call device_memcpy(alpha, alpha_d, p_cur, &
                               HOST_TO_DEVICE, sync=.false.)
            call device_memcpy(beta, beta_d, p_cur, &
                               HOST_TO_DEVICE, sync=.false.)
            call device_cg_update_xp(x%x_d, p_d, u_d_d, alpha_d, beta_d, p_cur, &
                                     DEVICE_PIPECG_P_SPACE, n)
            p_prev = p_cur
            u_prev = DEVICE_PIPECG_P_SPACE + 1
            alpha(1) = alpha(p_cur)
            beta(1) = beta(p_cur)
            p_cur = 1
         else
            u_prev = p_cur
            p_prev = p_cur
            p_cur = p_cur + 1
         end if
      end do

      if ( p_cur .ne. 1) then
         call device_memcpy(alpha, alpha_d, p_cur, HOST_TO_DEVICE, sync=.false.)
         call device_memcpy(beta, beta_d, p_cur, HOST_TO_DEVICE, sync=.false.)
         call device_cg_update_xp(x%x_d, p_d, u_d_d, alpha_d, beta_d, p_cur, &
                                  DEVICE_PIPECG_P_SPACE, n)
      end if

      ksp_results%res_final = rnorm
      ksp_results%iter = iter

    end associate

  end function pipecg_device_solve

end module pipecg_device

<|MERGE_RESOLUTION|>--- conflicted
+++ resolved
@@ -426,11 +426,7 @@
                                  s_d, u_d(u_prev), u_d(p_cur),&
                                  w_d, z_d, ni_d,&
                                  mi_d, alpha(p_cur), beta(p_cur),&
-<<<<<<< HEAD
-                                 coef%mult_d, reduction,n)
-=======
                                  coef%mult_d, reduction, n)
->>>>>>> 28378fb1
          if (p_cur .eq. DEVICE_PIPECG_P_SPACE) then
             call device_memcpy(alpha, alpha_d, p_cur, &
                                HOST_TO_DEVICE, sync=.false.)
