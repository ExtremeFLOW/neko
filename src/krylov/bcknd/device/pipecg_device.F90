--- conflicted
+++ resolved
@@ -339,15 +339,9 @@
     real(kind=rp) :: rnorm, rtr, reduction(3), norm_fac
     real(kind=rp) :: gamma1, gamma2, delta
     real(kind=rp) :: tmp1, tmp2, tmp3
-<<<<<<< HEAD
     integer :: request
     integer :: status(MPI_STATUS_SIZE)
-    type(c_ptr) :: f_d, alpha_d, beta_d
-=======
-    type(MPI_Request) :: request
-    type(MPI_Status) :: status
     type(c_ptr) :: f_d
->>>>>>> aa72ad9b
     f_d = device_get_ptr(f)
 
     if (present(niter)) then
