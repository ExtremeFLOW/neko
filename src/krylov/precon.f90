--- conflicted
+++ resolved
@@ -34,10 +34,7 @@
 module precon
   use num_types, only : rp
   implicit none
-<<<<<<< HEAD
-=======
   private
->>>>>>> 28378fb1
 
   !> Defines a canonical Krylov preconditioner
   type, public, abstract :: pc_t
