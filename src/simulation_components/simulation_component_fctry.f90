! Copyright (c) 2024, The Neko Authors
! All rights reserved.
!
! Redistribution and use in source and binary forms, with or without
! modification, are permitted provided that the following conditions
! are met:
!
!   * Redistributions of source code must retain the above copyright
!     notice, this list of conditions and the following disclaimer.
!
!   * Redistributions in binary form must reproduce the above
!     copyright notice, this list of conditions and the following
!     disclaimer in the documentation and/or other materials provided
!     with the distribution.
!
!   * Neither the name of the authors nor the names of its
!     contributors may be used to endorse or promote products derived
!     from this software without specific prior written permission.
!
! THIS SOFTWARE IS PROVIDED BY THE COPYRIGHT HOLDERS AND CONTRIBUTORS
! "AS IS" AND ANY EXPRESS OR IMPLIED WARRANTIES, INCLUDING, BUT NOT
! LIMITED TO, THE IMPLIED WARRANTIES OF MERCHANTABILITY AND FITNESS
! FOR A PARTICULAR PURPOSE ARE DISCLAIMED. IN NO EVENT SHALL THE
! COPYRIGHT OWNER OR CONTRIBUTORS BE LIABLE FOR ANY DIRECT, INDIRECT,
! INCIDENTAL, SPECIAL, EXEMPLARY, OR CONSEQUENTIAL DAMAGES (INCLUDING,
! BUT NOT LIMITED TO, PROCUREMENT OF SUBSTITUTE GOODS OR SERVICES;
! LOSS OF USE, DATA, OR PROFITS; OR BUSINESS INTERRUPTION) HOWEVER
! CAUSED AND ON ANY THEORY OF LIABILITY, WHETHER IN CONTRACT, STRICT
! LIABILITY, OR TORT (INCLUDING NEGLIGENCE OR OTHERWISE) ARISING IN
! ANY WAY OUT OF THE USE OF THIS SOFTWARE, EVEN IF ADVISED OF THE
! POSSIBILITY OF SUCH DAMAGE.
!
!
!> Defines a factory subroutine for simulation components.
module simulation_component_fctry
  use simulation_component, only : simulation_component_t
  use vorticity, only : vorticity_t
  use lambda2, only : lambda2_t
  use probes, only : probes_t
  use user_stats, only : user_stats_t
  use les_simcomp, only : les_simcomp_t
  use json_module, only : json_file
  use case, only : case_t
  use json_utils, only : json_get, json_get_or_default
  use utils, only : concat_string_array, neko_error
  use field_writer, only : field_writer_t
  use weak_grad, only : weak_grad_t
  use derivative, only : derivative_t
  use fluid_stats_simcomp, only : fluid_stats_simcomp_t
  implicit none
  private

  public :: simulation_component_factory

  ! List of all possible types created by the factory routine
  character(len=20) :: KNOWN_TYPES(6) = [character(len=20) :: &
     "vorticity", &
     "lambda2", &
     "probes", &
     "les_model", &
<<<<<<< HEAD
     "field_writer", &
     "fluid_stats"]
=======
     "user_stats",&
     "field_writer"]
>>>>>>> 4103a1e6

contains

  !> Simulation component factory. Both constructs and initializes the object.
  !! @param object The object to be created and initialized.
  !! @param json JSON object initializing the simulation component.
  !! @param case The simulation case.
  subroutine simulation_component_factory(object, json, case)
    class(simulation_component_t), allocatable, intent(inout) :: object
    type(json_file), intent(inout) :: json
    class(case_t), intent(inout), target :: case
    character(len=:), allocatable :: type_name
    character(len=:), allocatable :: type_string
    logical :: is_user

    ! Check if this is a user-defined component
    call json_get_or_default(json, "is_user", is_user, .false.)
    if (is_user) return

    call json_get(json, "type", type_name)

    if (trim(type_name) .eq. "vorticity") then
       allocate(vorticity_t::object)
    else if (trim(type_name) .eq. "lambda2") then
       allocate(lambda2_t::object)
    else if (trim(type_name) .eq. "probes") then
       allocate(probes_t::object)
    else if (trim(type_name) .eq. "les_model") then
       allocate(les_simcomp_t::object)
    else if (trim(type_name) .eq. "field_writer") then
       allocate(field_writer_t::object)
    else if (trim(type_name) .eq. "weak_grad") then
       allocate(weak_grad_t::object)
    else if (trim(type_name) .eq. "user_stats") then
       allocate(user_stats_t::object)
    else if (trim(type_name) .eq. "derivative") then
       allocate(derivative_t::object)
    else if (trim(type_name) .eq. "fluid_stats") then
       allocate(fluid_stats_simcomp_t::object)
    else
       type_string =  concat_string_array(KNOWN_TYPES, NEW_LINE('A') // "-  ", &
                                          .true.)
       call neko_error("Unknown simulation component type: " &
                       // trim(type_name) // ".  Known types are: " &
                       // type_string)
       stop
    end if

    ! Initialize
    call object%init(json, case)

  end subroutine simulation_component_factory


end module simulation_component_fctry<|MERGE_RESOLUTION|>--- conflicted
+++ resolved
@@ -53,18 +53,14 @@
   public :: simulation_component_factory
 
   ! List of all possible types created by the factory routine
-  character(len=20) :: KNOWN_TYPES(6) = [character(len=20) :: &
+  character(len=20) :: KNOWN_TYPES(7) = [character(len=20) :: &
      "vorticity", &
      "lambda2", &
      "probes", &
      "les_model", &
-<<<<<<< HEAD
      "field_writer", &
+     "user_stats",&
      "fluid_stats"]
-=======
-     "user_stats",&
-     "field_writer"]
->>>>>>> 4103a1e6
 
 contains
 
