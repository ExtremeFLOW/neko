! Copyright (c) 2024, The Neko Authors
! All rights reserved.
!
! Redistribution and use in source and binary forms, with or without
! modification, are permitted provided that the following conditions
! are met:
!
!   * Redistributions of source code must retain the above copyright
!     notice, this list of conditions and the following disclaimer.
!
!   * Redistributions in binary form must reproduce the above
!     copyright notice, this list of conditions and the following
!     disclaimer in the documentation and/or other materials provided
!     with the distribution.
!
!   * Neither the name of the authors nor the names of its
!     contributors may be used to endorse or promote products derived
!     from this software without specific prior written permission.
!
! THIS SOFTWARE IS PROVIDED BY THE COPYRIGHT HOLDERS AND CONTRIBUTORS
! "AS IS" AND ANY EXPRESS OR IMPLIED WARRANTIES, INCLUDING, BUT NOT
! LIMITED TO, THE IMPLIED WARRANTIES OF MERCHANTABILITY AND FITNESS
! FOR A PARTICULAR PURPOSE ARE DISCLAIMED. IN NO EVENT SHALL THE
! COPYRIGHT OWNER OR CONTRIBUTORS BE LIABLE FOR ANY DIRECT, INDIRECT,
! INCIDENTAL, SPECIAL, EXEMPLARY, OR CONSEQUENTIAL DAMAGES (INCLUDING,
! BUT NOT LIMITED TO, PROCUREMENT OF SUBSTITUTE GOODS OR SERVICES;
! LOSS OF USE, DATA, OR PROFITS; OR BUSINESS INTERRUPTION) HOWEVER
! CAUSED AND ON ANY THEORY OF LIABILITY, WHETHER IN CONTRACT, STRICT
! LIABILITY, OR TORT (INCLUDING NEGLIGENCE OR OTHERWISE) ARISING IN
! ANY WAY OUT OF THE USE OF THIS SOFTWARE, EVEN IF ADVISED OF THE
! POSSIBILITY OF SUCH DAMAGE.
!
!
!> Defines a factory subroutine for simulation components.
submodule (simulation_component) simulation_component_fctry
  use vorticity, only : vorticity_t
  use force_torque, only : force_torque_t
  use fluid_stats_simcomp, only : fluid_stats_simcomp_t
  use lambda2, only : lambda2_t
  use probes, only : probes_t
  use les_simcomp, only : les_simcomp_t
  use utils, only : concat_string_array, neko_error
  use field_writer, only : field_writer_t
  use weak_grad, only : weak_grad_t
  use derivative, only : derivative_t
  use spectral_error, only: spectral_error_t
  use utils, only : neko_type_error

  ! List of all possible types created by the factory routine
<<<<<<< HEAD
  character(len=20) :: SIMCOMPS_KNOWN_TYPES(8) = [character(len=20) :: &
=======
  character(len=20) :: SIMCOMPS_KNOWN_TYPES(9) = [character(len=20) :: &
>>>>>>> 37ebb848
       "vorticity", &
       "lambda2", &
       "probes", &
       "les_model", &
       "field_writer", &
       "fluid_stats", &
<<<<<<< HEAD
=======
       "weak_grad", &
>>>>>>> 37ebb848
       "force_torque", &
       "spectral_error"]

contains

  !> Simulation component factory. Both constructs and initializes the object.
  !! @param object The object to be created and initialized.
  !! @param json JSON object initializing the simulation component.
  !! @param case The simulation case.
  module subroutine simulation_component_factory(object, json, case)
    class(simulation_component_t), allocatable, intent(inout) :: object
    type(json_file), intent(inout) :: json
    class(case_t), intent(inout), target :: case
    character(len=:), allocatable :: type_name
    character(len=:), allocatable :: type_string
    logical :: is_user

    ! Check if this is a user-defined component
    call json_get_or_default(json, "is_user", is_user, .false.)
    if (is_user) return

    ! Get the type name
    call json_get(json, "type", type_name)

    ! Allocate
    call simulation_component_allocator(object, type_name)

    ! Initialize
    call object%init(json, case)

  end subroutine simulation_component_factory

  !> Simulation component allocator.
  !! @param object The object to be allocated.
  !! @param type_name The name of the simcomp type.
  module subroutine simulation_component_allocator(object, type_name)
    class(simulation_component_t), allocatable, intent(inout) :: object
    character(len=*), intent(in):: type_name

    select case (trim(type_name))
    case ("vorticity")
       allocate(vorticity_t::object)
    case ("lambda2")
       allocate(lambda2_t::object)
    case ("probes")
       allocate(probes_t::object)
    case ("les_model")
       allocate(les_simcomp_t::object)
    case ("field_writer")
       allocate(field_writer_t::object)
    case ("weak_grad")
       allocate(weak_grad_t::object)
    case ("derivative")
       allocate(derivative_t::object)
    case ("force_torque")
       allocate(force_torque_t::object)
    case ("fluid_stats")
       allocate(fluid_stats_simcomp_t::object)
    case ("spectral_error")
       allocate(spectral_error_t::object)
<<<<<<< HEAD
    else
       type_string = concat_string_array(SIMCOMPS_KNOWN_TYPES, &
            NEW_LINE('A') // "-  ", .true.)
       call neko_error("Unknown simulation component type: " &
            // trim(type_name) // ".  Known types are: " &
            // type_string)
       stop
    end if

    ! Initialize
    call object%init(json, case)

  end subroutine simulation_component_factory
=======
    case default
       call neko_type_error("simulation component", trim(type_name), &
            SIMCOMPS_KNOWN_TYPES)
    end select
>>>>>>> 37ebb848

  end subroutine simulation_component_allocator

end submodule simulation_component_fctry<|MERGE_RESOLUTION|>--- conflicted
+++ resolved
@@ -47,21 +47,14 @@
   use utils, only : neko_type_error
 
   ! List of all possible types created by the factory routine
-<<<<<<< HEAD
-  character(len=20) :: SIMCOMPS_KNOWN_TYPES(8) = [character(len=20) :: &
-=======
   character(len=20) :: SIMCOMPS_KNOWN_TYPES(9) = [character(len=20) :: &
->>>>>>> 37ebb848
        "vorticity", &
        "lambda2", &
        "probes", &
        "les_model", &
        "field_writer", &
        "fluid_stats", &
-<<<<<<< HEAD
-=======
        "weak_grad", &
->>>>>>> 37ebb848
        "force_torque", &
        "spectral_error"]
 
@@ -122,26 +115,10 @@
        allocate(fluid_stats_simcomp_t::object)
     case ("spectral_error")
        allocate(spectral_error_t::object)
-<<<<<<< HEAD
-    else
-       type_string = concat_string_array(SIMCOMPS_KNOWN_TYPES, &
-            NEW_LINE('A') // "-  ", .true.)
-       call neko_error("Unknown simulation component type: " &
-            // trim(type_name) // ".  Known types are: " &
-            // type_string)
-       stop
-    end if
-
-    ! Initialize
-    call object%init(json, case)
-
-  end subroutine simulation_component_factory
-=======
     case default
        call neko_type_error("simulation component", trim(type_name), &
             SIMCOMPS_KNOWN_TYPES)
     end select
->>>>>>> 37ebb848
 
   end subroutine simulation_component_allocator
 
