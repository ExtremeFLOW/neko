--- conflicted
+++ resolved
@@ -51,18 +51,7 @@
   implicit none
 
   ! List of all possible types created by the factory routine
-<<<<<<< HEAD
-  character(len=20) :: SIMCOMPS_KNOWN_TYPES(8) = [character(len=20) :: &
-     "vorticity", &
-     "lambda2", &
-     "probes", &
-     "les_model", &
-     "field_writer", &
-     "fluid_stats", &
-     "user_stats", &
-     "force_torque"]
-=======
-  character(len=20) :: SIMCOMPS_KNOWN_TYPES(12) = [character(len=20) :: &
+  character(len=20) :: SIMCOMPS_KNOWN_TYPES(13) = [character(len=20) :: &
        "lambda2", &
        "probes", &
        "les_model", &
@@ -74,8 +63,8 @@
        "derivative", &
        "weak_grad", &
        "force_torque", &
+       "user_stats", &
        "spectral_error"]
->>>>>>> 3ca96bfa
 
 contains
 
@@ -137,18 +126,8 @@
        allocate(force_torque_t::object)
     case ("fluid_stats")
        allocate(fluid_stats_simcomp_t::object)
-<<<<<<< HEAD
-    else if (trim(type_name) .eq. "user_stats") then
+    case ("user_stats")
        allocate(user_stats_t::object)
-    else
-       type_string =  concat_string_array(SIMCOMPS_KNOWN_TYPES, &
-            NEW_LINE('A') // "-  ",  .true.)
-       call neko_error("Unknown simulation component type: " &
-                       // trim(type_name) // ".  Known types are: " &
-                       // type_string)
-       stop
-    end if
-=======
     case ("spectral_error")
        allocate(spectral_error_t::object)
     case default
@@ -162,7 +141,6 @@
        call neko_type_error("simulation component", trim(type_name), &
             SIMCOMPS_KNOWN_TYPES)
     end select
->>>>>>> 3ca96bfa
 
   end subroutine simulation_component_allocator
 
