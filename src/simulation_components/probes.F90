! Copyright (c) 2020-2023, The Neko Authors
! All rights reserved.
!
! Redistribution and use in source and binary forms, with or without
! modification, are permitted provided that the following conditions
! are met:
!
!   * Redistributions of source code must retain the above copyright
!     notice, this list of conditions and the following disclaimer.
!
!   * Redistributions in binary form must reproduce the above
!     copyright notice, this list of conditions and the following
!     disclaimer in the documentation and/or other materials provided
!     with the distribution.
!
!   * Neither the name of the authors nor the names of its
!     contributors may be used to endorse or promote products derived
!     from this software without specific prior written permission.
!
! THIS SOFTWARE IS PROVIDED BY THE COPYRIGHT HOLDERS AND CONTRIBUTORS
! "AS IS" AND ANY EXPRESS OR IMPLIED WARRANTIES, INCLUDING, BUT NOT
! LIMITED TO, THE IMPLIED WARRANTIES OF MERCHANTABILITY AND FITNESS
! FOR A PARTICULAR PURPOSE ARE DISCLAIMED. IN NO EVENT SHALL THE
! COPYRIGHT OWNER OR CONTRIBUTORS BE LIABLE FOR ANY DIRECT, INDIRECT,
! INCIDENTAL, SPECIAL, EXEMPLARY, OR CONSEQUENTIAL DAMAGES (INCLUDING,
! BUT NOT LIMITED TO, PROCUREMENT OF SUBSTITUTE GOODS OR SERVICES;
! LOSS OF USE, DATA, OR PROFITS; OR BUSINESS INTERRUPTION) HOWEVER
! CAUSED AND ON ANY THEORY OF LIABILITY, WHETHER IN CONTRACT, STRICT
! LIABILITY, OR TORT (INCLUDING NEGLIGENCE OR OTHERWISE) ARISING IN
! ANY WAY OUT OF THE USE OF THIS SOFTWARE, EVEN IF ADVISED OF THE
! POSSIBILITY OF SUCH DAMAGE.
!
!> Implements probes.
!! @note This modules uses functions from `gslib`, namely `findpts_setup`,
!! `findpts`, and `findpts_eval`. A full description of these subroutines can
!! be found at https://github.com/Nek5000/gslib/blob/master/src/findpts.c
module probes
  use num_types, only: rp
  use matrix, only: matrix_t
  use logger, only: neko_log, LOG_SIZE, NEKO_LOG_DEBUG
  use utils, only: neko_error, nonlinear_index
  use field_list, only: field_list_t
  use simulation_component
  use field_registry, only : neko_field_registry
  use dofmap, only: dofmap_t
  use json_module, only : json_file, json_value, json_core
  use json_utils, only : json_get, json_extract_item, json_get_or_default
  use global_interpolation, only: global_interpolation_t
  use tensor, only: trsp
  use point_zone, only: point_zone_t
  use space, only: space_t
  use point_zone_registry, only: neko_point_zone_registry
  use comm
  use device
  use file
  use csv_file
  use case, only: case_t
  use device
  use vector, only: vector_t, vector_ptr_t
  use, intrinsic :: iso_c_binding
  implicit none
  private

  type, public, extends(simulation_component_t) :: probes_t
     !> Number of output fields
     integer :: n_fields = 0
     type(global_interpolation_t) :: global_interp
     !> Global number of probes (needed for i/o)
     integer :: n_global_probes
     !> global offset for writing
     integer :: n_probes_offset
     !> x,y,z coordinates
     real(kind=rp), allocatable :: xyz(:,:)
     !> Interpolated values
     real(kind=rp), allocatable :: out_values(:,:)
     type(c_ptr), allocatable :: out_values_d(:)
     real(kind=rp), allocatable :: out_vals_trsp(:,:)
     !> Number of local elements per rank
     integer :: n_local_probes
     !> Fields to be probed
     type(field_list_t) :: sampled_fields

     type(vector_ptr_t), allocatable :: sampled_fld_data(:)
     character(len=20), allocatable :: which_fields(:)
     !> Allocated on rank 0
     integer, allocatable :: n_local_probes_tot_offset(:)
     integer, allocatable :: n_local_probes_tot(:)
     !>  For output on rank 0
     logical :: seq_io
     real(kind=rp), allocatable :: global_output_values(:,:)
     !> Output variables
     type(file_t) :: fout
     type(matrix_t) :: mat_out
   contains
     !> Initialize from json
     procedure, pass(this) :: init_post => probes_init_for_postprocessing
     !> Initialize from json
     procedure, pass(this) :: init => probes_init_from_json
     ! Actual constructor
     procedure, pass(this) :: init_from_attributes => &
          probes_init_from_attributes
     !> Destructor
     procedure, pass(this) :: free => probes_free
     !> Setup offset for I/O when using sequential write/read from rank 0
     procedure, pass(this) :: setup_offset => probes_setup_offset
     !> Interpolate each probe from its `r,s,t` coordinates.
     procedure, pass(this) :: compute_ => probes_evaluate_and_write

     ! ----------------------------------------------------------------------- !
     ! Private methods

     !> Reader for file type points
     procedure, private, pass(this) :: read_file
     !> Reader for point type points
     procedure, private, pass(this) :: read_point
     !> Reader for line type points
     procedure, private, pass(this) :: read_line
     !> Reader for circle type points
     procedure, private, pass(this) :: read_circle
     !> Reader for point zone type points
     procedure, private, pass(this) :: read_point_zone

     !> Append a new list of points to the exsiting list.
     procedure, private, pass(this) :: add_points
  end type probes_t

contains

 !> Constructor from json.
  subroutine probes_init_for_postprocessing(this, json, case, dof, Xh, u, v, w, &
       p, t)
    class(probes_t), intent(inout) :: this
    type(json_file), intent(inout) :: json
    class(case_t), intent(inout), target :: case
    type(dofmap_t), intent(in) :: dof
    type(space_t), intent(in) :: Xh
    type(vector_t), intent(in), target :: u,v,w,p,t
    character(len=:), allocatable :: output_file
    character(len=:), allocatable :: input_file
    integer :: i, ierr

    ! JSON variables
    character(len=:), allocatable :: point_type
    type(json_value), pointer :: json_point_list
    type(json_file) :: json_point
    type(json_core) :: core
    integer :: idx, n_point_children

    ! Initialize the base class
    call this%free()
    call this%init_base(json, case)

    !> Read from case file
    call json%info('fields', n_children=this%n_fields)
    call json_get(json, 'fields', this%which_fields)
    call json_get(json, 'output_file', output_file)

    allocate(this%sampled_fld_data(this%n_fields))
    do i = 1, this%n_fields

       select case (trim(this%which_fields(i)))
       case('u')
          this%sampled_fld_data(i)%ptr => u
       case('v')
          this%sampled_fld_data(i)%ptr => v
       case('w')
          this%sampled_fld_data(i)%ptr => w
       case('p')
          this%sampled_fld_data(i)%ptr => p
       case('t')
          this%sampled_fld_data(i)%ptr => t
       case default
          call neko_error(trim(this%which_fields(i)) // ": field unavailable.")
       end select
       end do

    ! Setup the required arrays and initialize variables.
    this%n_local_probes = 0
    this%n_global_probes = 0

    ! Read the legacy point specification from the points file.
    if (json%valid_path('points_file')) then

       ! Todo: We should add a deprecation notice here
       call json_get(json, 'points_file', input_file)

       ! This is distributed as to make it similar to parallel file
       ! formats later, Reads all into rank 0
       call read_probe_locations(this, this%xyz, this%n_local_probes, &
                                 this%n_global_probes, input_file)
    end if

    ! Go through the points list and construct the probe list
    call json%get('points', json_point_list)
    call json%info('points', n_children=n_point_children)

    do idx = 1, n_point_children
       call json_extract_item(core, json_point_list, idx, json_point)

       call json_get_or_default(json_point, 'type', point_type, 'none')
       select case (point_type)

         case ('file')
          call this%read_file(json_point)
         case ('point')
          call this%read_point(json_point)
         case ('line')
          call this%read_line(json_point)
         case ('plane')
          call neko_error('Plane probes not implemented yet.')
         case ('circle')
          call this%read_circle(json_point)

         case ('point_zone')
          call this%read_point_zone(json_point, dof)

         case ('none')
          call json_point%print()
          call neko_error('No point type specified.')
         case default
          call neko_error('Unknown region type ' // point_type)
       end select
    end do

    call mpi_allreduce(this%n_local_probes, this%n_global_probes, 1, &
                       MPI_INTEGER, MPI_SUM, NEKO_COMM, ierr)

    call probes_show(this)
    call this%init_from_attributes(dof, output_file)

  end subroutine probes_init_for_postprocessing


  !> Constructor from json.
  subroutine probes_init_from_json(this, json, case)
    class(probes_t), intent(inout) :: this
    type(json_file), intent(inout) :: json
    class(case_t), intent(inout), target :: case
    character(len=:), allocatable :: output_file
    character(len=:), allocatable :: input_file
    integer :: i, ierr

    ! JSON variables
    character(len=:), allocatable :: point_type
    type(json_value), pointer :: json_point_list
    type(json_file) :: json_point
    type(json_core) :: core
    integer :: idx, n_point_children

    ! Initialize the base class
    call this%free()
    call this%init_base(json, case)

    !> Read from case file
    call json%info('fields', n_children = this%n_fields)
    call json_get(json, 'fields', this%which_fields)
    call json_get(json, 'output_file', output_file)

    call this%sampled_fields%init(this%n_fields)
    do i = 1, this%n_fields

       call this%sampled_fields%assign(i, &
            & neko_field_registry%get_field(trim(this%which_fields(i))))
    end do

    ! Setup the required arrays and initialize variables.
    this%n_local_probes = 0
    this%n_global_probes = 0

    ! Read the legacy point specification from the points file.
    if (json%valid_path('points_file')) then

       ! Todo: We should add a deprecation notice here
       call json_get(json, 'points_file', input_file)

       ! This is distributed as to make it similar to parallel file
       ! formats later, Reads all into rank 0
       call read_probe_locations(this, this%xyz, this%n_local_probes, &
                                 this%n_global_probes, input_file)
    end if

    ! Go through the points list and construct the probe list
    call json%get('points', json_point_list)
    call json%info('points', n_children = n_point_children)

    do idx = 1, n_point_children
       call json_extract_item(core, json_point_list, idx, json_point)

       call json_get_or_default(json_point, 'type', point_type, 'none')
       select case (point_type)

         case ('file')
          call this%read_file(json_point)
         case ('point')
          call this%read_point(json_point)
         case ('line')
          call this%read_line(json_point)
         case ('plane')
          call neko_error('Plane probes not implemented yet.')
         case ('circle')
          call this%read_circle(json_point)

         case ('point_zone')
          call this%read_point_zone(json_point, case%fluid%dm_Xh)

         case ('none')
          call json_point%print()
          call neko_error('No point type specified.')
         case default
          call neko_error('Unknown region type ' // point_type)
       end select
    end do

    call mpi_allreduce(this%n_local_probes, this%n_global_probes, 1, &
                       MPI_INTEGER, MPI_SUM, NEKO_COMM, ierr)

    call probes_show(this)
    call this%init_from_attributes(case%fluid%dm_Xh, output_file)

  end subroutine probes_init_from_json

  ! ========================================================================== !
  ! Readers for different point types

  !> Read a list of points from a csv file.
  !! @note The points are expected to be in the form of a list of coordinates.
  !! @param[inout] this The probes object.
  !! @param[inout] json The json file object.
  subroutine read_file(this, json)
    class(probes_t), intent(inout) :: this
    type(json_file), intent(inout) :: json
    character(len=:), allocatable :: input_file
    real(kind=rp), dimension(:,:), allocatable :: point_list

    integer :: n_local, n_global

    if (pe_rank .ne. 0) return

    call json_get(json, 'file_name', input_file)

    call read_probe_locations(this, point_list, n_local, n_global, input_file)

    call this%add_points(point_list)
  end subroutine read_file

  !> Read a list of points from the json file.
  !! @note The points are expected to be in the form of a list of coordinates.
  !! @param[inout] this The probes object.
  !! @param[inout] json The json file object.
  subroutine read_point(this, json)
    class(probes_t), intent(inout) :: this
    type(json_file), intent(inout) :: json

    real(kind=rp), dimension(:,:), allocatable :: point_list
    real(kind=rp), dimension(:), allocatable :: rp_list_reader
    logical :: found

    ! Ensure only rank 0 reads the coordinates.
    if (pe_rank .ne. 0) return
    call json_get(json, 'coordinates', rp_list_reader)

    ! Check if the coordinates were found and were valid
    if (.not. found) then
       call neko_error('No coordinates found.')
    end if

    if (mod(size(rp_list_reader), 3) /= 0) then
       call neko_error('Invalid number of coordinates.')
    end if

    ! Allocate list of points and reshape the input array
    allocate(point_list(3, size(rp_list_reader)/3))
    point_list = reshape(rp_list_reader, [3, size(rp_list_reader)/3])

    call this%add_points(point_list)
  end subroutine read_point

  !> Construct a list of points from a line.
  !! @param[inout] this The probes object.
  !! @param[inout] json The json file object.
  subroutine read_line(this, json)
    class(probes_t), intent(inout) :: this
    type(json_file), intent(inout) :: json

    real(kind=rp), dimension(:,:), allocatable :: point_list
    real(kind=rp), dimension(:), allocatable :: start, end
    real(kind=rp), dimension(3) :: direction
    real(kind=rp) :: t

    integer :: n_points, i

    ! Ensure only rank 0 reads the coordinates.
    if (pe_rank .ne. 0) return
    call json_get(json, "start", start)
    call json_get(json, "end", end)
    call json_get(json, "amount", n_points)

    ! If either start or end is not of length 3, error out
    if (size(start) /= 3 .or. size(end) /= 3) then
       call neko_error('Invalid start or end coordinates.')
    end if

    ! Calculate the number of points
    allocate(point_list(3, n_points))

    ! Calculate the direction vector
    direction = end - start
    do i = 1, n_points
       t = real(i - 1, kind = rp) / real(n_points - 1, kind = rp)
       point_list(:, i) = start + direction * t
    end do

    call this%add_points(point_list)
  end subroutine read_line

  !> Construct a list of points from a circle.
  !! @details The general structure of the circle is defined by a center point,
  !! a radius and a normal to the plane it lies on. The circle is then
  !! discretized into a number of points, based on the `amount` parameter.
  !! The points are added clockwise starting from a chosen axis, which is
  !! defined by the `axis` parameter.
  !! @note The axis must be one of the following: `x`, `y`, or `z`.
  !! @param[inout] this The probes object.
  !! @param[inout] json The json file object.
  subroutine read_circle(this, json)
    class(probes_t), intent(inout) :: this
    type(json_file), intent(inout) :: json

    real(kind=rp), dimension(:,:), allocatable :: point_list
    real(kind=rp), dimension(:), allocatable :: center, normal
    real(kind=rp) :: radius
    real(kind=rp) :: angle
    integer :: n_points, i
    character(len=:), allocatable :: axis

    real(kind=rp), dimension(3) :: zero_line, cross_line, temp
    real(kind=rp) :: pi

    ! Ensure only rank 0 reads the coordinates.
    if (pe_rank .ne. 0) return
    call json_get(json, "center", center)
    call json_get(json, "normal", normal)
    call json_get(json, "radius", radius)
    call json_get(json, "amount", n_points)
    call json_get(json, "axis", axis)

    ! If either center or normal is not of length 3, error out
    if (size(center) /= 3 .or. size(normal) /= 3) then
       call neko_error('Invalid center or normal coordinates.')
    end if
    if (axis /= 'x' .and. axis /= 'y' .and. axis /= 'z') then
       call neko_error('Invalid axis.')
    end if
    if (radius <= 0) then
       call neko_error('Invalid radius.')
    end if
    if (n_points <= 0) then
       call neko_error('Invalid number of points.')
    end if

    ! Normalize the normal vector
    normal = normal / norm2(normal)

    ! Set the zero line
    if (axis .eq. 'x') zero_line = [1.0, 0.0, 0.0]
    if (axis .eq. 'y') zero_line = [0.0, 1.0, 0.0]
    if (axis .eq. 'z') zero_line = [0.0, 0.0, 1.0]

    if (1.0_rp - dot_product(zero_line, normal) .le. 1e-6) then
       call neko_error('Invalid axis and normal.')
    end if

    zero_line = zero_line - dot_product(zero_line, normal) * normal
    zero_line = zero_line / norm2(zero_line)

    cross_line(1) = normal(2) * zero_line(3) - normal(3) * zero_line(2)
    cross_line(2) = normal(3) * zero_line(1) - normal(1) * zero_line(3)
    cross_line(3) = normal(1) * zero_line(2) - normal(2) * zero_line(1)

    ! Calculate the number of points
    allocate(point_list(3, n_points))

    pi = 4.0_rp * atan(1.0_rp)

    ! Calculate the points
    do i = 1, n_points
       angle = 2.0_rp * pi * real(i - 1, kind = rp) / real(n_points, kind = rp)
       temp = cos(angle) * zero_line + sin(angle) * cross_line

       point_list(:, i) = center + radius * temp
    end do

    call this%add_points(point_list)
  end subroutine read_circle

  !> Construct a list of points from a point zone.
  !! @details The GLL points are read from the point zone and added to the
  !! probe list.
  !! @param[inout] this The probes object.
  !! @param[inout] json The json file object.
  subroutine read_point_zone(this, json, dof)
    class(probes_t), intent(inout) :: this
    type(json_file), intent(inout) :: json
    type(dofmap_t), intent(in) :: dof

    real(kind=rp), dimension(:,:), allocatable :: point_list
    character(len=:), allocatable :: point_zone_name
    class(point_zone_t), pointer :: zone
    integer :: i, idx, lx, nlindex(4)
    real(kind=rp) :: x, y, z

    ! Ensure only rank 0 reads the coordinates.
    if (pe_rank .ne. 0) return

    call json_get(json, "name", point_zone_name)
    zone => neko_point_zone_registry%get_point_zone(point_zone_name)

    ! Allocate list of points and reshape the input array
    allocate(point_list(3, zone%size))

    lx = dof%Xh%lx
    do i = 1, zone%size
       idx = zone%mask(i)

       nlindex = nonlinear_index(idx, lx, lx, lx)
       x = dof%x(nlindex(1), nlindex(2), nlindex(3), nlindex(4))
       y = dof%y(nlindex(1), nlindex(2), nlindex(3), nlindex(4))
       z = dof%z(nlindex(1), nlindex(2), nlindex(3), nlindex(4))

       point_list(:, i) = [x, y, z]
    end do

    call this%add_points(point_list)
  end subroutine read_point_zone

  ! ========================================================================== !
  ! Supporting routines

  !> Append a new list of points to the exsiting list.
  !! @param[inout] this The probes object.
  !! @param[in] new_points The new points to be appended.
  subroutine add_points(this, new_points)
    class(probes_t), intent(inout) :: this
    real(kind=rp), dimension(:,:), intent(in) :: new_points

    real(kind=rp), dimension(:,:), allocatable :: temp
    integer :: n_old, n_new

    ! Get the current number of points
    n_old = this%n_local_probes
    n_new = size(new_points, 2)

    ! Move current points to a temporary array
    if (allocated(this%xyz)) then
       call move_alloc(this%xyz, temp)
    end if

    ! Allocate the new array and copy the full list of points
    allocate(this%xyz(3, n_old + n_new))
    if (allocated(temp)) then
       this%xyz(:, 1:n_old) = temp
    end if
    this%xyz(:, n_old+1:n_old+n_new) = new_points

    this%n_local_probes = this%n_local_probes + n_new
  end subroutine add_points

  ! ========================================================================== !
  ! General initialization routine

  !> Initialize without json things
  !! @param dof Dofmap to probe
  !! @output_file Name of output file, current must be CSV
  subroutine probes_init_from_attributes(this, dof, output_file)
    class(probes_t), intent(inout) :: this
    type(dofmap_t), intent(in) :: dof
    character(len=:), allocatable, intent(inout) :: output_file
    character(len=1024) :: header_line
    real(kind=rp), allocatable :: global_output_coords(:,:)
    integer :: i, ierr
    type(matrix_t) :: mat_coords

    !> Init interpolator
    call this%global_interp%init(dof)

    !> find probes and redistribute them
    call this%global_interp%find_points_and_redist(this%xyz, &
                                                   this%n_local_probes)

    !> Allocate output array
    allocate(this%out_values(this%n_local_probes, this%n_fields))
    allocate(this%out_values_d(this%n_fields))
    allocate(this%out_vals_trsp(this%n_fields, this%n_local_probes))

    if (NEKO_BCKND_DEVICE .eq. 1) then
       do i = 1, this%n_fields
          this%out_values_d(i) = c_null_ptr
          call device_map(this%out_values(:,i), this%out_values_d(i), &
                          this%n_local_probes)
       end do
    end if

    !> Initialize the output file
    this%fout = file_t(trim(output_file))

    select type (ft => this%fout%file_type)
      type is (csv_file_t)

       this%seq_io = .true.

       ! Build the header
       write(header_line, '(I0,A,I0)') this%n_global_probes, ",", this%n_fields
       do i = 1, this%n_fields
          header_line = trim(header_line) // "," // trim(this%which_fields(i))
       end do
       call this%fout%set_header(header_line)

       !> Necessary for not-parallel csv format...
       !! offsets and n points per pe
       !! Needed at root for sequential csv i/o
       allocate(this%n_local_probes_tot(pe_size))
       allocate(this%n_local_probes_tot_offset(pe_size))
       call this%setup_offset()
       if (pe_rank .eq. 0) then
          allocate(global_output_coords(3, this%n_global_probes))
          call this%mat_out%init(this%n_global_probes, this%n_fields)
          allocate(this%global_output_values(this%n_fields, &
                                             this%n_global_probes))
          call mat_coords%init(this%n_global_probes,3)
       end if
       call MPI_Gatherv(this%xyz, 3*this%n_local_probes, &
                        MPI_DOUBLE_PRECISION, global_output_coords, &
                        3*this%n_local_probes_tot, &
                        3*this%n_local_probes_tot_offset, &
                        MPI_DOUBLE_PRECISION, 0, NEKO_COMM, ierr)
       if (pe_rank .eq. 0) then
          call trsp(mat_coords%x, this%n_global_probes, &
                    global_output_coords, 3)
          !! Write the data to the file
          call this%fout%write(mat_coords)
       end if
      class default
       call neko_error("Invalid data. Expected csv_file_t.")
    end select

  end subroutine probes_init_from_attributes

  !> Destructor
  subroutine probes_free(this)
    class(probes_t), intent(inout) :: this

    integer :: i

    if (allocated(this%xyz)) then
       deallocate(this%xyz)
    end if

    if (allocated(this%out_values)) then
       deallocate(this%out_values)
    end if

    if (allocated(this%out_vals_trsp)) then
       deallocate(this%out_vals_trsp)
    end if

    if (allocated(this%sampled_fields%items)) call this%sampled_fields%free()
    if (allocated(this%sampled_fld_data)) then
       do i = 1, this%n_fields
          nullify(this%sampled_fld_data(i)%ptr)
       end do
        deallocate(this%sampled_fld_data)
    end if

    if (allocated(this%n_local_probes_tot)) then
       deallocate(this%n_local_probes_tot)
    end if

    if (allocated(this%n_local_probes_tot_offset)) then
       deallocate(this%n_local_probes_tot_offset)
    end if

    if (allocated(this%global_output_values)) then
       deallocate(this%global_output_values)
    end if

    call this%global_interp%free()

  end subroutine probes_free

  !> Print current probe status, with number of probes and coordinates
  subroutine probes_show(this)
    class(probes_t), intent(in) :: this
    character(len=LOG_SIZE) :: log_buf ! For logging status
    integer :: i

    ! Probes summary
    call neko_log%section('Probes')
    write(log_buf, '(A,I6)') "Number of probes: ", this%n_global_probes
    call neko_log%message(log_buf)

    call neko_log%message("xyz-coordinates:", lvl = NEKO_LOG_DEBUG)
    do i = 1, this%n_local_probes
       write(log_buf, '("(",F10.6,",",F10.6,",",F10.6,")")') this%xyz(:,i)
       call neko_log%message(log_buf, lvl = NEKO_LOG_DEBUG)
    end do

    ! Field summary
    write(log_buf, '(A,I6)') "Number of fields: ", this%n_fields
    call neko_log%message(log_buf)
    do i = 1, this%n_fields
       write(log_buf, '(A,I6, A ,A)') &
            "Field: ", i, " ", trim(this%which_fields(i))
       call neko_log%message(log_buf, lvl = NEKO_LOG_DEBUG)
    end do
    call neko_log%end_section()
    call neko_log%newline()

  end subroutine probes_show

  !> Show the status of processor/element owner and error code for each point
  subroutine probes_debug(this)
    class(probes_t) :: this

    character(len=LOG_SIZE) :: log_buf ! For logging status
    integer :: i

    do i = 1, this%n_local_probes
       write (log_buf, *) pe_rank, "/", this%global_interp%proc_owner(i), &
            "/" , this%global_interp%el_owner(i), &
            "/", this%global_interp%error_code(i)
       call neko_log%message(log_buf)
       write(log_buf, '(A5,"(",F10.6,",",F10.6,",",F10.6,")")') &
            "rst: ", this%global_interp%rst(:,i)
       call neko_log%message(log_buf)
    end do
  end subroutine probes_debug

  !> Setup offset for rank 0
  subroutine probes_setup_offset(this)
    class(probes_t) :: this
    integer :: ierr
    this%n_local_probes_tot = 0
    this%n_local_probes_tot_offset = 0
    this%n_probes_offset = 0
    call MPI_Gather(this%n_local_probes, 1, MPI_INTEGER, &
                    this%n_local_probes_tot, 1, MPI_INTEGER, &
                    0, NEKO_COMM, ierr)

    call MPI_Exscan(this%n_local_probes, this%n_probes_offset, 1, &
                    MPI_INTEGER, MPI_SUM, NEKO_COMM, ierr)
    call MPI_Gather(this%n_probes_offset, 1, MPI_INTEGER, &
                    this%n_local_probes_tot_offset, 1, MPI_INTEGER, &
                    0, NEKO_COMM, ierr)



  end subroutine probes_setup_offset

  !> Interpolate each probe from its `r,s,t` coordinates.
  !! @note The final interpolated field is only available on rank 0.
  !! @param t Current simulation time.
  !! @param tstep Current time step.
  subroutine probes_evaluate_and_write(this, t, tstep)
    class(probes_t), intent(inout) :: this
    real(kind=rp), intent(in) :: t
    integer, intent(in) :: tstep
    integer :: i, ierr

<<<<<<< HEAD
    if (allocated(this%sampled_fields%items)) then

       do i = 1,this%n_fields
          call this%global_interp%evaluate(this%out_values(:,i), &
               this%sampled_fields%items(i)%ptr%x)
       end do

    else if (allocated(this%sampled_fld_data)) then

       do i = 1,this%n_fields
          call this%global_interp%evaluate(this%out_values(:,i), &
               this%sampled_fld_data(i)%ptr%x)
       end do

    else
       call neko_error("sampled_fields or sampled_fld_data must be initialized")
    end if
=======
    !> Check controller to determine if we must write
    do i = 1, this%n_fields
       call this%global_interp%evaluate(this%out_values(:,i), &
                                        this%sampled_fields%items(i)%ptr%x)
    end do
>>>>>>> b5a7bf0f

    if (NEKO_BCKND_DEVICE .eq. 1) then
       do i = 1, this%n_fields
          call device_memcpy(this%out_values(:,i), this%out_values_d(i), &
                             this%n_local_probes, DEVICE_TO_HOST, sync = .true.)
       end do
    end if

    if (this%output_controller%check(t, tstep)) then
       ! Gather all values to rank 0
       ! If io is only done at root
       if (this%seq_io) then
          call trsp(this%out_vals_trsp, this%n_fields, &
                    this%out_values, this%n_local_probes)
          call MPI_Gatherv(this%out_vals_trsp, &
                           this%n_fields*this%n_local_probes, &
                           MPI_DOUBLE_PRECISION, this%global_output_values, &
                           this%n_fields*this%n_local_probes_tot, &
                           this%n_fields*this%n_local_probes_tot_offset, &
                           MPI_DOUBLE_PRECISION, 0, NEKO_COMM, ierr)
          if (pe_rank .eq. 0) then
             call trsp(this%mat_out%x, this%n_global_probes, &
                       this%global_output_values, this%n_fields)
             call this%fout%write(this%mat_out, t)
          end if
       else
          call neko_error('probes sim comp, parallel io need implementation')
       end if

       !! Register the execution of the activity
       call this%output_controller%register_execution()
    end if

  end subroutine probes_evaluate_and_write

  !> Initialize the physical coordinates from a `csv` input file
  !! @param points_file A csv file containing probes.
  subroutine read_probe_locations(this, xyz, n_local_probes, n_global_probes, &
                                  points_file)
    class(probes_t), intent(inout) :: this
    character(len=:), allocatable :: points_file
    real(kind=rp), allocatable :: xyz(:,:)
    integer, intent(inout) :: n_local_probes, n_global_probes

    !> Supporting variables
    type(file_t) :: file_in

    file_in = file_t(trim(points_file))
    !> Reads on rank 0 and distributes the probes across the different ranks
    select type (ft => file_in%file_type)
      type is (csv_file_t)
       call read_xyz_from_csv(xyz, n_local_probes, n_global_probes, ft)
       this%seq_io = .true.
      class default
       call neko_error("Invalid data. Expected csv_file_t.")
    end select

    !> Close the file
    call file_free(file_in)

  end subroutine read_probe_locations

  !> Read and initialize the number of probes from a `csv` input file
  !! @param xyz xyz coordinates of the probes
  !! @param n_local_probes The number of probes local to this process
  !! @param n_global_probes The number of total probes on all processes
  !! @param f The csv file we read from
  subroutine read_xyz_from_csv(xyz, n_local_probes, n_global_probes, f)
    type(csv_file_t), intent(inout) :: f
    real(kind=rp), allocatable :: xyz(:,:)
    integer, intent(inout) :: n_local_probes, n_global_probes
    type(matrix_t) :: mat_in, mat_in2
    integer :: n_lines

    n_lines = f%count_lines()

    ! Update the number of probes
    n_global_probes = n_lines

    ! Initialize the temporal array
    if (pe_rank .eq. 0) then
       n_local_probes = n_global_probes
       allocate(xyz(3, n_local_probes))
       call mat_in%init(n_global_probes,3)
       call mat_in2%init(3, n_global_probes)
       call f%read(mat_in)
       call trsp(xyz, 3, mat_in%x, n_global_probes)
    else
       n_local_probes = 0
       allocate(xyz(3, n_local_probes))
    end if

  end subroutine read_xyz_from_csv
end module probes<|MERGE_RESOLUTION|>--- conflicted
+++ resolved
@@ -766,7 +766,6 @@
     integer, intent(in) :: tstep
     integer :: i, ierr
 
-<<<<<<< HEAD
     if (allocated(this%sampled_fields%items)) then
 
        do i = 1,this%n_fields
@@ -784,13 +783,6 @@
     else
        call neko_error("sampled_fields or sampled_fld_data must be initialized")
     end if
-=======
-    !> Check controller to determine if we must write
-    do i = 1, this%n_fields
-       call this%global_interp%evaluate(this%out_values(:,i), &
-                                        this%sampled_fields%items(i)%ptr%x)
-    end do
->>>>>>> b5a7bf0f
 
     if (NEKO_BCKND_DEVICE .eq. 1) then
        do i = 1, this%n_fields
