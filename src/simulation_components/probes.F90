! Copyright (c) 2020-2023, The Neko Authors
! All rights reserved.
!
! Redistribution and use in source and binary forms, with or without
! modification, are permitted provided that the following conditions
! are met:
!
!   * Redistributions of source code must retain the above copyright
!     notice, this list of conditions and the following disclaimer.
!
!   * Redistributions in binary form must reproduce the above
!     copyright notice, this list of conditions and the following
!     disclaimer in the documentation and/or other materials provided
!     with the distribution.
!
!   * Neither the name of the authors nor the names of its
!     contributors may be used to endorse or promote products derived
!     from this software without specific prior written permission.
!
! THIS SOFTWARE IS PROVIDED BY THE COPYRIGHT HOLDERS AND CONTRIBUTORS
! "AS IS" AND ANY EXPRESS OR IMPLIED WARRANTIES, INCLUDING, BUT NOT
! LIMITED TO, THE IMPLIED WARRANTIES OF MERCHANTABILITY AND FITNESS
! FOR A PARTICULAR PURPOSE ARE DISCLAIMED. IN NO EVENT SHALL THE
! COPYRIGHT OWNER OR CONTRIBUTORS BE LIABLE FOR ANY DIRECT, INDIRECT,
! INCIDENTAL, SPECIAL, EXEMPLARY, OR CONSEQUENTIAL DAMAGES (INCLUDING,
! BUT NOT LIMITED TO, PROCUREMENT OF SUBSTITUTE GOODS OR SERVICES;
! LOSS OF USE, DATA, OR PROFITS; OR BUSINESS INTERRUPTION) HOWEVER
! CAUSED AND ON ANY THEORY OF LIABILITY, WHETHER IN CONTRACT, STRICT
! LIABILITY, OR TORT (INCLUDING NEGLIGENCE OR OTHERWISE) ARISING IN
! ANY WAY OUT OF THE USE OF THIS SOFTWARE, EVEN IF ADVISED OF THE
! POSSIBILITY OF SUCH DAMAGE.
!
!> Implements probes.
!! @note This modules uses functions from `gslib`, namely `findpts_setup`,
!! `findpts`, and `findpts_eval`. A full description of these subroutines can
!! be found at https://github.com/Nek5000/gslib/blob/master/src/findpts.c
module probes
  use num_types, only: rp
  use matrix, only: matrix_t
  use logger, only: neko_log, LOG_SIZE, NEKO_LOG_DEBUG
  use utils, only: neko_error, nonlinear_index
  use field_list, only: field_list_t
  use time_state, only : time_state_t
  use simulation_component, only : simulation_component_t
  use field_registry, only : neko_field_registry
  use dofmap, only: dofmap_t
  use json_module, only : json_file, json_value, json_core
  use json_utils, only : json_get, json_extract_item, json_get_or_default
  use global_interpolation, only: global_interpolation_t
  use tensor, only: trsp
  use point_zone, only: point_zone_t
  use point_zone_registry, only: neko_point_zone_registry
  use comm
  use device
  use file, only : file_t, file_free
  use csv_file, only : csv_file_t
  use case, only : case_t
  use, intrinsic :: iso_c_binding
  implicit none
  private

  type, public, extends(simulation_component_t) :: probes_t
     !> Number of output fields
     integer :: n_fields = 0
     type(global_interpolation_t) :: global_interp
     !> Global number of probes (needed for i/o)
     integer :: n_global_probes
     !> global offset for writing
     integer :: n_probes_offset
     !> x,y,z coordinates
     real(kind=rp), allocatable :: xyz(:,:)
     !> Interpolated values
     real(kind=rp), allocatable :: out_values(:,:)
     type(c_ptr), allocatable :: out_values_d(:)
     real(kind=rp), allocatable :: out_vals_trsp(:,:)
     !> Number of local elements per rank
     integer :: n_local_probes
     !> Fields to be probed
     type(field_list_t) :: sampled_fields
     character(len=20), allocatable :: which_fields(:)
     !> Allocated on rank 0
     integer, allocatable :: n_local_probes_tot_offset(:)
     integer, allocatable :: n_local_probes_tot(:)
     !>  For output on rank 0
     logical :: seq_io
     real(kind=rp), allocatable :: global_output_values(:,:)
     !> Output variables
     type(file_t) :: fout
     type(matrix_t) :: mat_out
   contains
     !> Initialize from json
     procedure, pass(this) :: init => probes_init_from_json
     ! Actual constructor
     procedure, pass(this) :: init_from_components => &
          probes_init_from_components
     !> Destructor
     procedure, pass(this) :: free => probes_free
     !> Setup offset for I/O when using sequential write/read from rank 0
     procedure, pass(this) :: setup_offset => probes_setup_offset
     !> Interpolate each probe from its `r,s,t` coordinates.
     procedure, pass(this) :: compute_ => probes_evaluate_and_write

     ! ----------------------------------------------------------------------- !
     ! Private methods

     !> Reader for file type points
     procedure, private, pass(this) :: read_file
     !> Reader for point type points
     procedure, private, pass(this) :: read_point
     !> Reader for line type points
     procedure, private, pass(this) :: read_line
     !> Reader for circle type points
     procedure, private, pass(this) :: read_circle
     !> Reader for point zone type points
     procedure, private, pass(this) :: read_point_zone

     !> Append a new list of points to the exsiting list.
     procedure, private, pass(this) :: add_points
  end type probes_t

contains

  !> Constructor from json.
  subroutine probes_init_from_json(this, json, case)
    class(probes_t), intent(inout) :: this
    type(json_file), intent(inout) :: json
    class(case_t), intent(inout), target :: case
    character(len=:), allocatable :: output_file
    character(len=:), allocatable :: input_file
    integer :: i, ierr

    ! JSON variables
    character(len=:), allocatable :: point_type
    type(json_value), pointer :: json_point_list
    type(json_file) :: json_point
    type(json_core) :: core
    integer :: idx, n_point_children

    ! Initialize the base class
    call this%free()
    call this%init_base(json, case)

    !> Read from case file
    call json%info('fields', n_children = this%n_fields)
    call json_get(json, 'fields', this%which_fields)
    call json_get(json, 'output_file', output_file)

    call this%sampled_fields%init(this%n_fields)
    do i = 1, this%n_fields

       call this%sampled_fields%assign(i, &
       & neko_field_registry%get_field(trim(this%which_fields(i))))
    end do

    ! Setup the required arrays and initialize variables.
    this%n_local_probes = 0
    this%n_global_probes = 0

    ! Read the legacy point specification from the points file.
    if (json%valid_path('points_file')) then

       ! Todo: We should add a deprecation notice here
       call json_get(json, 'points_file', input_file)

       ! This is distributed as to make it similar to parallel file
       ! formats later, Reads all into rank 0
       call read_probe_locations(this, this%xyz, this%n_local_probes, &
            this%n_global_probes, input_file)
    end if

    ! Go through the points list and construct the probe list
    call json%get('points', json_point_list)
    call json%info('points', n_children = n_point_children)

    do idx = 1, n_point_children
       call json_extract_item(core, json_point_list, idx, json_point)

       call json_get_or_default(json_point, 'type', point_type, 'none')
       select case (point_type)

       case ('file')
          call this%read_file(json_point)
       case ('points')
          call this%read_point(json_point)
       case ('line')
          call this%read_line(json_point)
       case ('plane')
          call neko_error('Plane probes not implemented yet.')
       case ('circle')
          call this%read_circle(json_point)
       case ('point_zone')
          call this%read_point_zone(json_point, case%fluid%dm_Xh)
       case ('none')
          call json_point%print()
          call neko_error('No point type specified.')
       case default
          call neko_error('Unknown region type ' // point_type)
       end select
    end do

    call mpi_allreduce(this%n_local_probes, this%n_global_probes, 1, &
         MPI_INTEGER, MPI_SUM, NEKO_COMM, ierr)

    call probes_show(this)
    call this%init_from_components(case%fluid%dm_Xh, output_file)

  end subroutine probes_init_from_json

  ! ========================================================================== !
  ! Readers for different point types

  !> Read a list of points from a csv file.
  !! @note The points are expected to be in the form of a list of coordinates.
  !! @param[inout] this The probes object.
  !! @param[inout] json The json file object.
  subroutine read_file(this, json)
    class(probes_t), intent(inout) :: this
    type(json_file), intent(inout) :: json
    character(len=:), allocatable :: input_file
    real(kind=rp), dimension(:,:), allocatable :: point_list

    integer :: n_local, n_global

    if (pe_rank .ne. 0) return

    call json_get(json, 'file_name', input_file)

    call read_probe_locations(this, point_list, n_local, n_global, input_file)

    call this%add_points(point_list)
  end subroutine read_file

  !> Read a list of points from the json file.
  !! @note The points are expected to be in the form of a list of coordinates.
  !! @param[inout] this The probes object.
  !! @param[inout] json The json file object.
  subroutine read_point(this, json)
    class(probes_t), intent(inout) :: this
    type(json_file), intent(inout) :: json

    real(kind=rp), dimension(:,:), allocatable :: point_list
    real(kind=rp), dimension(:), allocatable :: rp_list_reader

    ! Ensure only rank 0 reads the coordinates.
    if (pe_rank .ne. 0) return
    call json_get(json, 'coordinates', rp_list_reader)

    if (mod(size(rp_list_reader), 3) /= 0) then
       call neko_error('Invalid number of coordinates.')
    end if

    ! Allocate list of points and reshape the input array
    allocate(point_list(3, size(rp_list_reader)/3))
    point_list = reshape(rp_list_reader, [3, size(rp_list_reader)/3])

    call this%add_points(point_list)
  end subroutine read_point

  !> Construct a list of points from a line.
  !! @param[inout] this The probes object.
  !! @param[inout] json The json file object.
  subroutine read_line(this, json)
    class(probes_t), intent(inout) :: this
    type(json_file), intent(inout) :: json

    real(kind=rp), dimension(:,:), allocatable :: point_list
    real(kind=rp), dimension(:), allocatable :: start, end
    real(kind=rp), dimension(3) :: direction
    real(kind=rp) :: t

    integer :: n_points, i

    ! Ensure only rank 0 reads the coordinates.
    if (pe_rank .ne. 0) return
    call json_get(json, "start", start)
    call json_get(json, "end", end)
    call json_get(json, "amount", n_points)

    ! If either start or end is not of length 3, error out
    if (size(start) /= 3 .or. size(end) /= 3) then
       call neko_error('Invalid start or end coordinates.')
    end if

    ! Calculate the number of points
    allocate(point_list(3, n_points))

    ! Calculate the direction vector
    direction = end - start
    do i = 1, n_points
       t = real(i - 1, kind = rp) / real(n_points - 1, kind = rp)
       point_list(:, i) = start + direction * t
    end do

    call this%add_points(point_list)
  end subroutine read_line

  !> Construct a list of points from a circle.
  !! @details The general structure of the circle is defined by a center point,
  !! a radius and a normal to the plane it lies on. The circle is then
  !! discretized into a number of points, based on the `amount` parameter.
  !! The points are added clockwise starting from a chosen axis, which is
  !! defined by the `axis` parameter.
  !! @note The axis must be one of the following: `x`, `y`, or `z`.
  !! @param[inout] this The probes object.
  !! @param[inout] json The json file object.
  subroutine read_circle(this, json)
    class(probes_t), intent(inout) :: this
    type(json_file), intent(inout) :: json

    real(kind=rp), dimension(:,:), allocatable :: point_list
    real(kind=rp), dimension(:), allocatable :: center, normal
    real(kind=rp) :: radius
    real(kind=rp) :: angle
    integer :: n_points, i
    character(len=:), allocatable :: axis

    real(kind=rp), dimension(3) :: zero_line, cross_line, temp
    real(kind=rp) :: pi

    ! Ensure only rank 0 reads the coordinates.
    if (pe_rank .ne. 0) return
    call json_get(json, "center", center)
    call json_get(json, "normal", normal)
    call json_get(json, "radius", radius)
    call json_get(json, "amount", n_points)
    call json_get(json, "axis", axis)

    ! If either center or normal is not of length 3, error out
    if (size(center) /= 3 .or. size(normal) /= 3) then
       call neko_error('Invalid center or normal coordinates.')
    end if
    if (axis /= 'x' .and. axis /= 'y' .and. axis /= 'z') then
       call neko_error('Invalid axis.')
    end if
    if (radius <= 0) then
       call neko_error('Invalid radius.')
    end if
    if (n_points <= 0) then
       call neko_error('Invalid number of points.')
    end if

    ! Normalize the normal vector
    normal = normal / norm2(normal)

    ! Set the zero line
    if (axis .eq. 'x') zero_line = [1.0, 0.0, 0.0]
    if (axis .eq. 'y') zero_line = [0.0, 1.0, 0.0]
    if (axis .eq. 'z') zero_line = [0.0, 0.0, 1.0]

    if (1.0_rp - dot_product(zero_line, normal) .le. 1e-6) then
       call neko_error('Invalid axis and normal.')
    end if

    zero_line = zero_line - dot_product(zero_line, normal) * normal
    zero_line = zero_line / norm2(zero_line)

    cross_line(1) = normal(2) * zero_line(3) - normal(3) * zero_line(2)
    cross_line(2) = normal(3) * zero_line(1) - normal(1) * zero_line(3)
    cross_line(3) = normal(1) * zero_line(2) - normal(2) * zero_line(1)

    ! Calculate the number of points
    allocate(point_list(3, n_points))

    pi = 4.0_rp * atan(1.0_rp)

    ! Calculate the points
    do i = 1, n_points
       angle = 2.0_rp * pi * real(i - 1, kind = rp) / real(n_points, kind = rp)
       temp = cos(angle) * zero_line + sin(angle) * cross_line

       point_list(:, i) = center + radius * temp
    end do

    call this%add_points(point_list)
  end subroutine read_circle

  !> Construct a list of points from a point zone.
  !! @details The GLL points are read from the point zone and added to the
  !! probe list.
  !! @param[inout] this The probes object.
  !! @param[inout] json The json file object.
  subroutine read_point_zone(this, json, dof)
    class(probes_t), intent(inout) :: this
    type(json_file), intent(inout) :: json
    type(dofmap_t), intent(in) :: dof

    real(kind=rp), dimension(:,:), allocatable :: point_list
    character(len=:), allocatable :: point_zone_name
    class(point_zone_t), pointer :: zone
    integer :: i, idx, lx, nlindex(4)
    real(kind=rp) :: x, y, z

    ! Ensure only rank 0 reads the coordinates.
    if (pe_rank .ne. 0) return

    call json_get(json, "name", point_zone_name)
    zone => neko_point_zone_registry%get_point_zone(point_zone_name)

    ! Allocate list of points and reshape the input array
    allocate(point_list(3, zone%size))

    lx = dof%Xh%lx
    do i = 1, zone%size
       idx = zone%mask(i)

       nlindex = nonlinear_index(idx, lx, lx, lx)
       x = dof%x(nlindex(1), nlindex(2), nlindex(3), nlindex(4))
       y = dof%y(nlindex(1), nlindex(2), nlindex(3), nlindex(4))
       z = dof%z(nlindex(1), nlindex(2), nlindex(3), nlindex(4))

       point_list(:, i) = [x, y, z]
    end do

    call this%add_points(point_list)
  end subroutine read_point_zone

  ! ========================================================================== !
  ! Supporting routines

  !> Append a new list of points to the exsiting list.
  !! @param[inout] this The probes object.
  !! @param[in] new_points The new points to be appended.
  subroutine add_points(this, new_points)
    class(probes_t), intent(inout) :: this
    real(kind=rp), dimension(:,:), intent(in) :: new_points

    real(kind=rp), dimension(:,:), allocatable :: temp
    integer :: n_old, n_new

    ! Get the current number of points
    n_old = this%n_local_probes
    n_new = size(new_points, 2)

    ! Move current points to a temporary array
    if (allocated(this%xyz)) then
       call move_alloc(this%xyz, temp)
    end if

    ! Allocate the new array and copy the full list of points
    allocate(this%xyz(3, n_old + n_new))
    if (allocated(temp)) then
       this%xyz(:, 1:n_old) = temp
    end if
    this%xyz(:, n_old+1:n_old+n_new) = new_points

    this%n_local_probes = this%n_local_probes + n_new
  end subroutine add_points

  ! ========================================================================== !
  ! General initialization routine

  !> Initialize without json things
  !! @param dof Dofmap to probe
  !! @output_file Name of output file, current must be CSV
  subroutine probes_init_from_components(this, dof, output_file)
    class(probes_t), intent(inout) :: this
    type(dofmap_t), intent(in) :: dof
    character(len=:), allocatable, intent(inout) :: output_file
    character(len=1024) :: header_line
    real(kind=rp), allocatable :: global_output_coords(:,:)
    integer :: i, ierr
    type(matrix_t) :: mat_coords

    !> Init interpolator
    call this%global_interp%init(dof)

    !> find probes and redistribute them
    call this%global_interp%find_points_and_redist(this%xyz, &
         this%n_local_probes)

    !> Allocate output array
    allocate(this%out_values(this%n_local_probes, this%n_fields))
    allocate(this%out_values_d(this%n_fields))
    allocate(this%out_vals_trsp(this%n_fields, this%n_local_probes))

    if (NEKO_BCKND_DEVICE .eq. 1) then
       do i = 1, this%n_fields
          this%out_values_d(i) = c_null_ptr
          call device_map(this%out_values(:,i), this%out_values_d(i), &
               this%n_local_probes)
       end do
    end if

    !> Initialize the output file
    this%fout = file_t(trim(output_file))

    select type (ft => this%fout%file_type)
    type is (csv_file_t)

       this%seq_io = .true.

       ! Build the header
       write(header_line, '(I0,A,I0)') this%n_global_probes, ",", this%n_fields
       do i = 1, this%n_fields
          header_line = trim(header_line) // "," // trim(this%which_fields(i))
       end do
       call this%fout%set_header(header_line)

       !> Necessary for not-parallel csv format...
       !! offsets and n points per pe
       !! Needed at root for sequential csv i/o
       allocate(this%n_local_probes_tot(pe_size))
       allocate(this%n_local_probes_tot_offset(pe_size))
       call this%setup_offset()
       if (pe_rank .eq. 0) then
          allocate(global_output_coords(3, this%n_global_probes))
          call this%mat_out%init(this%n_global_probes, this%n_fields)
          allocate(this%global_output_values(this%n_fields, &
               this%n_global_probes))
          call mat_coords%init(this%n_global_probes,3)
       end if
       call MPI_Gatherv(this%xyz, 3*this%n_local_probes, &
<<<<<<< HEAD
                        MPI_REAL_PRECISION, global_output_coords, &
                        3*this%n_local_probes_tot, &
                        3*this%n_local_probes_tot_offset, &
                        MPI_REAL_PRECISION, 0, NEKO_COMM, ierr)
=======
            MPI_DOUBLE_PRECISION, global_output_coords, &
            3*this%n_local_probes_tot, &
            3*this%n_local_probes_tot_offset, &
            MPI_DOUBLE_PRECISION, 0, NEKO_COMM, ierr)
>>>>>>> d9911eee
       if (pe_rank .eq. 0) then
          call trsp(mat_coords%x, this%n_global_probes, &
               global_output_coords, 3)
          !! Write the data to the file
          call this%fout%write(mat_coords)
       end if
    class default
       call neko_error("Invalid data. Expected csv_file_t.")
    end select

  end subroutine probes_init_from_components

  !> Destructor
  subroutine probes_free(this)
    class(probes_t), intent(inout) :: this

    if (allocated(this%xyz)) then
       deallocate(this%xyz)
    end if

    if (allocated(this%out_values)) then
       deallocate(this%out_values)
    end if

    if (allocated(this%out_vals_trsp)) then
       deallocate(this%out_vals_trsp)
    end if

    call this%sampled_fields%free()

    if (allocated(this%n_local_probes_tot)) then
       deallocate(this%n_local_probes_tot)
    end if

    if (allocated(this%n_local_probes_tot_offset)) then
       deallocate(this%n_local_probes_tot_offset)
    end if

    if (allocated(this%global_output_values)) then
       deallocate(this%global_output_values)
    end if

    call this%global_interp%free()

  end subroutine probes_free

  !> Print current probe status, with number of probes and coordinates
  subroutine probes_show(this)
    class(probes_t), intent(in) :: this
    character(len=LOG_SIZE) :: log_buf ! For logging status
    integer :: i

    ! Probes summary
    call neko_log%section('Probes')
    write(log_buf, '(A,I6)') "Number of probes: ", this%n_global_probes
    call neko_log%message(log_buf)

    call neko_log%message("xyz-coordinates:", lvl = NEKO_LOG_DEBUG)
    do i = 1, this%n_local_probes
       write(log_buf, '("(",F10.6,",",F10.6,",",F10.6,")")') this%xyz(:,i)
       call neko_log%message(log_buf, lvl = NEKO_LOG_DEBUG)
    end do

    ! Field summary
    write(log_buf, '(A,I6)') "Number of fields: ", this%n_fields
    call neko_log%message(log_buf)
    do i = 1, this%n_fields
       write(log_buf, '(A,I6,A,A)') &
            "Field: ", i, " ", trim(this%which_fields(i))
       call neko_log%message(log_buf, lvl = NEKO_LOG_DEBUG)
    end do
    call neko_log%end_section()
    call neko_log%newline()

  end subroutine probes_show

  !> Show the status of processor/element owner and error code for each point
  subroutine probes_debug(this)
    class(probes_t) :: this

    character(len=LOG_SIZE) :: log_buf ! For logging status
    integer :: i

    do i = 1, this%n_local_probes
       write (log_buf, *) pe_rank, "/", this%global_interp%pe_owner(i), &
            "/" , this%global_interp%el_owner0(i)
       call neko_log%message(log_buf)
       write(log_buf, '(A5,"(",F10.6,",",F10.6,",",F10.6,")")') &
            "rst: ", this%global_interp%rst(:,i)
       call neko_log%message(log_buf)
    end do
  end subroutine probes_debug

  !> Setup offset for rank 0
  subroutine probes_setup_offset(this)
    class(probes_t) :: this
    integer :: ierr
    this%n_local_probes_tot = 0
    this%n_local_probes_tot_offset = 0
    this%n_probes_offset = 0
    call MPI_Gather(this%n_local_probes, 1, MPI_INTEGER, &
         this%n_local_probes_tot, 1, MPI_INTEGER, &
         0, NEKO_COMM, ierr)

    call MPI_Exscan(this%n_local_probes, this%n_probes_offset, 1, &
         MPI_INTEGER, MPI_SUM, NEKO_COMM, ierr)
    call MPI_Gather(this%n_probes_offset, 1, MPI_INTEGER, &
         this%n_local_probes_tot_offset, 1, MPI_INTEGER, &
         0, NEKO_COMM, ierr)



  end subroutine probes_setup_offset

  !> Interpolate each probe from its `r,s,t` coordinates.
  !! @note The final interpolated field is only available on rank 0.
  !! @param t Current simulation time.
  !! @param tstep Current time step.
  subroutine probes_evaluate_and_write(this, time)
    class(probes_t), intent(inout) :: this
    type(time_state_t), intent(in) :: time
    integer :: i, ierr
    logical :: do_interp_on_host = .false.

    !> Check controller to determine if we must write
    do i = 1, this%n_fields
       call this%global_interp%evaluate(this%out_values(:,i), &
<<<<<<< HEAD
                                        this%sampled_fields%items(i)%ptr%x, &
                                        do_interp_on_host)
=======
            this%sampled_fields%items(i)%ptr%x)
>>>>>>> d9911eee
    end do

    if (NEKO_BCKND_DEVICE .eq. 1) then
       do i = 1, this%n_fields
          call device_memcpy(this%out_values(:,i), this%out_values_d(i), &
               this%n_local_probes, DEVICE_TO_HOST, sync = .true.)
       end do
    end if

    if (this%output_controller%check(time)) then
       ! Gather all values to rank 0
       ! If io is only done at root
       if (this%seq_io) then
          call trsp(this%out_vals_trsp, this%n_fields, &
               this%out_values, this%n_local_probes)
          call MPI_Gatherv(this%out_vals_trsp, &
<<<<<<< HEAD
                           this%n_fields*this%n_local_probes, &
                           MPI_REAL_PRECISION, this%global_output_values, &
                           this%n_fields*this%n_local_probes_tot, &
                           this%n_fields*this%n_local_probes_tot_offset, &
                           MPI_REAL_PRECISION, 0, NEKO_COMM, ierr)
=======
               this%n_fields*this%n_local_probes, &
               MPI_DOUBLE_PRECISION, this%global_output_values, &
               this%n_fields*this%n_local_probes_tot, &
               this%n_fields*this%n_local_probes_tot_offset, &
               MPI_DOUBLE_PRECISION, 0, NEKO_COMM, ierr)
>>>>>>> d9911eee
          if (pe_rank .eq. 0) then
             call trsp(this%mat_out%x, this%n_global_probes, &
                  this%global_output_values, this%n_fields)
             call this%fout%write(this%mat_out, time%t)
          end if
       else
          call neko_error('probes sim comp, parallel io need implementation')
       end if

       !! Register the execution of the activity
       call this%output_controller%register_execution()
    end if

  end subroutine probes_evaluate_and_write

  !> Initialize the physical coordinates from a `csv` input file
  !! @param points_file A csv file containing probes.
  subroutine read_probe_locations(this, xyz, n_local_probes, n_global_probes, &
       points_file)
    class(probes_t), intent(inout) :: this
    character(len=:), allocatable :: points_file
    real(kind=rp), allocatable :: xyz(:,:)
    integer, intent(inout) :: n_local_probes, n_global_probes

    !> Supporting variables
    type(file_t) :: file_in

    file_in = file_t(trim(points_file))
    !> Reads on rank 0 and distributes the probes across the different ranks
    select type (ft => file_in%file_type)
    type is (csv_file_t)
       call read_xyz_from_csv(xyz, n_local_probes, n_global_probes, ft)
       this%seq_io = .true.
    class default
       call neko_error("Invalid data. Expected csv_file_t.")
    end select

    !> Close the file
    call file_free(file_in)

  end subroutine read_probe_locations

  !> Read and initialize the number of probes from a `csv` input file
  !! @param xyz xyz coordinates of the probes
  !! @param n_local_probes The number of probes local to this process
  !! @param n_global_probes The number of total probes on all processes
  !! @param f The csv file we read from
  subroutine read_xyz_from_csv(xyz, n_local_probes, n_global_probes, f)
    type(csv_file_t), intent(inout) :: f
    real(kind=rp), allocatable :: xyz(:,:)
    integer, intent(inout) :: n_local_probes, n_global_probes
    type(matrix_t) :: mat_in, mat_in2
    integer :: n_lines

    n_lines = f%count_lines()

    ! Update the number of probes
    n_global_probes = n_lines

    ! Initialize the temporal array
    if (pe_rank .eq. 0) then
       n_local_probes = n_global_probes
       allocate(xyz(3, n_local_probes))
       call mat_in%init(n_global_probes,3)
       call mat_in2%init(3, n_global_probes)
       call f%read(mat_in)
       call trsp(xyz, 3, mat_in%x, n_global_probes)
    else
       n_local_probes = 0
       allocate(xyz(3, n_local_probes))
    end if

  end subroutine read_xyz_from_csv
end module probes<|MERGE_RESOLUTION|>--- conflicted
+++ resolved
@@ -510,17 +510,10 @@
           call mat_coords%init(this%n_global_probes,3)
        end if
        call MPI_Gatherv(this%xyz, 3*this%n_local_probes, &
-<<<<<<< HEAD
-                        MPI_REAL_PRECISION, global_output_coords, &
-                        3*this%n_local_probes_tot, &
-                        3*this%n_local_probes_tot_offset, &
-                        MPI_REAL_PRECISION, 0, NEKO_COMM, ierr)
-=======
             MPI_DOUBLE_PRECISION, global_output_coords, &
             3*this%n_local_probes_tot, &
             3*this%n_local_probes_tot_offset, &
             MPI_DOUBLE_PRECISION, 0, NEKO_COMM, ierr)
->>>>>>> d9911eee
        if (pe_rank .eq. 0) then
           call trsp(mat_coords%x, this%n_global_probes, &
                global_output_coords, 3)
@@ -648,12 +641,8 @@
     !> Check controller to determine if we must write
     do i = 1, this%n_fields
        call this%global_interp%evaluate(this%out_values(:,i), &
-<<<<<<< HEAD
                                         this%sampled_fields%items(i)%ptr%x, &
                                         do_interp_on_host)
-=======
-            this%sampled_fields%items(i)%ptr%x)
->>>>>>> d9911eee
     end do
 
     if (NEKO_BCKND_DEVICE .eq. 1) then
@@ -670,19 +659,11 @@
           call trsp(this%out_vals_trsp, this%n_fields, &
                this%out_values, this%n_local_probes)
           call MPI_Gatherv(this%out_vals_trsp, &
-<<<<<<< HEAD
                            this%n_fields*this%n_local_probes, &
                            MPI_REAL_PRECISION, this%global_output_values, &
                            this%n_fields*this%n_local_probes_tot, &
                            this%n_fields*this%n_local_probes_tot_offset, &
                            MPI_REAL_PRECISION, 0, NEKO_COMM, ierr)
-=======
-               this%n_fields*this%n_local_probes, &
-               MPI_DOUBLE_PRECISION, this%global_output_values, &
-               this%n_fields*this%n_local_probes_tot, &
-               this%n_fields*this%n_local_probes_tot_offset, &
-               MPI_DOUBLE_PRECISION, 0, NEKO_COMM, ierr)
->>>>>>> d9911eee
           if (pe_rank .eq. 0) then
              call trsp(this%mat_out%x, this%n_global_probes, &
                   this%global_output_values, this%n_fields)
