! Copyright (c) 2020-2023, The Neko Authors
! All rights reserved.
!
! Redistribution and use in source and binary forms, with or without
! modification, are permitted provided that the following conditions
! are met:
!
!   * Redistributions of source code must retain the above copyright
!     notice, this list of conditions and the following disclaimer.
!
!   * Redistributions in binary form must reproduce the above
!     copyright notice, this list of conditions and the following
!     disclaimer in the documentation and/or other materials provided
!     with the distribution.
!
!   * Neither the name of the authors nor the names of its
!     contributors may be used to endorse or promote products derived
!     from this software without specific prior written permission.
!
! THIS SOFTWARE IS PROVIDED BY THE COPYRIGHT HOLDERS AND CONTRIBUTORS
! "AS IS" AND ANY EXPRESS OR IMPLIED WARRANTIES, INCLUDING, BUT NOT
! LIMITED TO, THE IMPLIED WARRANTIES OF MERCHANTABILITY AND FITNESS
! FOR A PARTICULAR PURPOSE ARE DISCLAIMED. IN NO EVENT SHALL THE
! COPYRIGHT OWNER OR CONTRIBUTORS BE LIABLE FOR ANY DIRECT, INDIRECT,
! INCIDENTAL, SPECIAL, EXEMPLARY, OR CONSEQUENTIAL DAMAGES (INCLUDING,
! BUT NOT LIMITED TO, PROCUREMENT OF SUBSTITUTE GOODS OR SERVICES;
! LOSS OF USE, DATA, OR PROFITS; OR BUSINESS INTERRUPTION) HOWEVER
! CAUSED AND ON ANY THEORY OF LIABILITY, WHETHER IN CONTRACT, STRICT
! LIABILITY, OR TORT (INCLUDING NEGLIGENCE OR OTHERWISE) ARISING IN
! ANY WAY OUT OF THE USE OF THIS SOFTWARE, EVEN IF ADVISED OF THE
! POSSIBILITY OF SUCH DAMAGE.
!
!> Implements probes.
!! @note This modules uses functions from `gslib`, namely `findpts_setup`,
!! `findpts`, and `findpts_eval`. A full description of these subroutines can
!! be found at https://github.com/Nek5000/gslib/blob/master/src/findpts.c
module probes
  use num_types, only: rp
  use matrix, only: matrix_t
  use logger, only: neko_log, LOG_SIZE
  use utils, only: neko_error
  use field_list, only: field_list_t
  use simulation_component
  use field_registry, only : neko_field_registry
  use dofmap, only: dofmap_t
  use json_module, only : json_file
  use json_utils, only : json_get
  use global_interpolation, only: global_interpolation_t
  use tensor, only: trsp
  use comm
  use device
  use file
  use csv_file
  use case
  use device
  use, intrinsic :: iso_c_binding
  implicit none
  private

  type, public, extends(simulation_component_t) :: probes_t
     !> Number of output fields
     integer :: n_fields = 0
     type(global_interpolation_t) :: global_interp
     !> Global number of probes (needed for i/o)
     integer :: n_global_probes
     !> global offset for writing
     integer :: n_probes_offset
     !> x,y,z coordinates
     real(kind=rp), allocatable :: xyz(:,:)
     !> Interpolated values
     real(kind=rp), allocatable :: out_values(:,:)
     type(c_ptr), allocatable :: out_values_d(:)
     real(kind=rp), allocatable :: out_vals_trsp(:,:)
     !> Number of local elements per rank
     integer :: n_local_probes
     !> Fields to be probed
     type(field_list_t) :: sampled_fields
     character(len=20), allocatable  :: which_fields(:)
     !> Allocated on rank 0
     integer, allocatable :: n_local_probes_tot_offset(:)
     integer, allocatable :: n_local_probes_tot(:)
     !>  For output on rank 0
     logical :: seq_io
     real(kind=rp), allocatable :: global_output_values(:,:)
     !> Output variables
     type(file_t) :: fout
     type(matrix_t) :: mat_out
   contains
     !> Initialize from json
     procedure, pass(this) :: init => probes_init_from_json
     !> Initialize in stand alone mode
     procedure, pass(this) :: init_standalone => probes_init_standalone
     ! Actual constructor
     procedure, pass(this) :: init_from_attributes => &
          probes_init_from_attributes
     !> Destructor
     procedure, pass(this) :: free => probes_free
     !> Setup offset for I/O when using sequential write/read from rank 0
     procedure, pass(this) :: setup_offset => probes_setup_offset
     !> Interpolate each probe from its `r,s,t` coordinates.
     procedure, pass(this) :: compute_ => probes_evaluate_and_write

  end type probes_t

contains

  !> Constructor from json.
  subroutine probes_init_from_json(this, json, case)
    class(probes_t), intent(inout) :: this
    type(json_file), intent(inout) :: json
    class(case_t), intent(inout), target :: case
    real(kind=rp), allocatable :: xyz(:,:)
    character(len=:), allocatable  :: output_file
    character(len=:), allocatable  :: points_file
    integer :: i, n_local_probes, n_global_probes
    call this%free()

    call this%init_base(json, case)

    !> Read from case file
    call json%info('fields', n_children=this%n_fields)
    call json_get(json, 'fields', this%which_fields)
    !> Should be extended to not only csv
    !! but also be possible to define in userfile for example
    call json_get(json, 'points_file', points_file)
    call json_get(json, 'output_file', output_file)

    allocate(this%sampled_fields%fields(this%n_fields))
    do i = 1, this%n_fields
       this%sampled_fields%fields(i)%f => neko_field_registry%get_field(&
                                          trim(this%which_fields(i)))
    end do
    !> This is distributed as to make it similar to parallel file
    !! formats latera
    !! Reads all into rank 0
    call read_probe_locations(this, this%xyz, this%n_local_probes, &
         this%n_global_probes, points_file)
    call probes_show(this)
    call this%init_from_attributes(case%fluid%dm_Xh, output_file)
    if(allocated(xyz)) deallocate(xyz)

  end subroutine probes_init_from_json


  !> Constructor from json.
  subroutine probes_init_standalone(this, json, dm_Xh)
    class(probes_t), intent(inout) :: this
    type(json_file), intent(inout) :: json
    class(dofmap_t), intent(inout), target :: dm_Xh 
    real(kind=rp), allocatable :: xyz(:,:)
    character(len=:), allocatable  :: output_file
    character(len=:), allocatable  :: points_file
    integer :: i, n_local_probes, n_global_probes
    character(len=:), allocatable :: compute_control, output_control
    real(kind=rp) :: compute_value, output_value, end_time
    call this%free()


    if (pe_rank.eq.0) write(*,*) "Reading json in probe standalone"

    !> this%init_base(json, case) 
    call json_get_or_default(json, "compute_control", compute_control, &
                             "tsteps")
    call json_get_or_default(json, "compute_value", compute_value, 1.0_rp) 

    ! We default to output whenever we execute
    call json_get_or_default(json, "output_control", output_control, &
                             compute_control)
    call json_get_or_default(json, "output_value", output_value, &
                             compute_value)
    
    ! Get the end time
    call json_get_or_default(json, "end_time", end_time, &
                             1.0_rp)

    call this%compute_controller%init(end_time, compute_control, &
                                        compute_value)
    call this%output_controller%init(end_time, output_control, &
                                     output_value)

    if (pe_rank.eq.0) write(*,*) "Initialize counters"
    !> Read from case file
    call json%info('fields', n_children=this%n_fields)
    call json_get(json, 'fields', this%which_fields) 
    !> Should be extended to not only csv
    !! but also be possible to define in userfile for example
    call json_get(json, 'points_file', points_file)
    call json_get(json, 'output_file', output_file) 

    if (pe_rank.eq.0) write(*,*) "Taking sampled fields from registry"
    allocate(this%sampled_fields%fields(this%n_fields))
    do i = 1, this%n_fields
       this%sampled_fields%fields(i)%f => neko_field_registry%get_field(&
                                          trim(this%which_fields(i)))
    end do
    !> This is distributed as to make it similar to parallel file 
    !! formats latera
    !! Reads all into rank 0
    call read_probe_locations(this, this%xyz, this%n_local_probes, &
         this%n_global_probes, points_file)
    call probes_show(this)
    if (pe_rank.eq.0) write(*,*) "Calling init from attrinutes"
    call this%init_from_attributes(dm_Xh, output_file)
    if(allocated(xyz)) deallocate(xyz)

  end subroutine probes_init_standalone


  !> Initialize without json things
  !! @param dof Dofmap to probe
  !! @output_file Name of output file, current must be CSV
  subroutine probes_init_from_attributes(this, dof, output_file)
    class(probes_t), intent(inout) :: this
    type(dofmap_t), intent(in) :: dof
    character(len=:), allocatable, intent(inout)  :: output_file
    real(kind=rp), allocatable :: global_output_coords(:,:)
    integer :: i, ierr
    type(matrix_t) :: mat_coords


    if (pe_rank.eq.0) write(*,*) "Calling global interp init, gslib_setup"

    !> Init interpolator
    call this%global_interp%init(dof)
    
    
    if (pe_rank.eq.0) write(*,*) "Calling find points and redistributing them"

    !> find probes and redistribute them
    call this%global_interp%find_points_and_redist(this%xyz, this%n_local_probes)

    if (pe_rank.eq.0) write(*,*) "Allocating output array"
    !> Allocate output array
    allocate(this%out_values(this%n_local_probes,this%n_fields))
    allocate(this%out_values_d(this%n_fields))
    allocate(this%out_vals_trsp(this%n_fields,this%n_local_probes))

    if (NEKO_BCKND_DEVICE .eq. 1) then
       do i = 1, this%n_fields
          this%out_values_d(i) = c_null_ptr
          call device_map(this%out_values(:,i), this%out_values_d(i),&
                          this%n_local_probes)
       end do
    end if


    if (pe_rank.eq.0) write(*,*) "Set up output file"

    !> Initialize the output file
    this%fout = file_t(trim(output_file))

    select type(ft => this%fout%file_type)
    type is (csv_file_t)
       !> Necessary for not-parallel csv format...
       !! offsets and n points per pe
       !! Needed at root for sequential csv i/o
       allocate(this%n_local_probes_tot(pe_size))
       allocate(this%n_local_probes_tot_offset(pe_size))
       call this%setup_offset()
       if (pe_rank .eq. 0) then
          allocate(global_output_coords(3,&
                      this%n_global_probes))
          call this%mat_out%init(this%n_global_probes, this%n_fields)
          allocate(this%global_output_values(this%n_fields,&
                      this%n_global_probes))
          call mat_coords%init(this%n_global_probes,3)
       end if
       call MPI_Gatherv(this%xyz, 3*this%n_local_probes,&
                           MPI_DOUBLE_PRECISION, global_output_coords,&
                           3*this%n_local_probes_tot,&
                           3*this%n_local_probes_tot_offset,&
                           MPI_DOUBLE_PRECISION, 0, NEKO_COMM, ierr)
       if (pe_rank .eq. 0) then
          call trsp(mat_coords%x, this%n_global_probes,&
                       global_output_coords, 3)
          !! Write the data to the file
          call this%fout%write(mat_coords)
       end if
    class default
       call neko_error("Invalid data. Expected csv_file_t.")
    end select

  end subroutine probes_init_from_attributes

  !> Destructor
  subroutine probes_free(this)
    class(probes_t), intent(inout) :: this

    if (allocated(this%xyz)) then
       deallocate(this%xyz)
    end if

    if (allocated(this%out_values)) then
       deallocate(this%out_values)
    end if

    if (allocated(this%out_vals_trsp)) then
       deallocate(this%out_vals_trsp)
    end if

    if (allocated(this%sampled_fields%fields)) then
       deallocate(this%sampled_fields%fields)
    end if

    if (allocated(this%n_local_probes_tot)) then
       deallocate(this%n_local_probes_tot)
    end if

    if (allocated(this%n_local_probes_tot_offset)) then
       deallocate(this%n_local_probes_tot_offset)
    end if

    if (allocated(this%global_output_values)) then
       deallocate(this%global_output_values)
    end if

    call this%global_interp%free()

  end subroutine probes_free

  !> Print current probe status, with number of probes and coordinates
  subroutine probes_show(this)
    class(probes_t), intent(in) :: this
    character(len=LOG_SIZE) :: log_buf ! For logging status
    integer :: i

    ! Probes summary
    call neko_log%section('Probes')
    write(log_buf, '(A,I6)') "Number of probes: ", this%n_global_probes
    call neko_log%message(log_buf)
    call neko_log%message("xyz-coordinates:")
    do i=1,this%n_local_probes
       write(log_buf, '("(",F10.6,",",F10.6,",",F10.6,")")') this%xyz(:,i)
       call neko_log%message(log_buf)
    end do
    ! Field summary
    write(log_buf, '(A,I6)') "Number of fields: ", this%n_fields
    call neko_log%message(log_buf)
    do i=1,this%n_fields
       write(log_buf, '(A,I6, A ,A)') "Field: ", i, " ", trim(this%which_fields(i))
       call neko_log%message(log_buf)
    end do
    call neko_log%end_section()
    call neko_log%newline()

  end subroutine probes_show

  !> Show the status of processor/element owner and error code for each point
  subroutine probes_debug(this)
    class(probes_t) :: this

    character(len=LOG_SIZE) :: log_buf ! For logging status
    integer :: i

    do i = 1, this%n_local_probes
       write (log_buf, *) pe_rank, "/", this%global_interp%proc_owner(i), "/" ,&
        this%global_interp%el_owner(i), "/",this%global_interp%error_code(i)
       call neko_log%message(log_buf)
       write(log_buf, '(A5,"(",F10.6,",",F10.6,",",F10.6,")")') "rst: ", this%global_interp%rst(:,i)
       call neko_log%message(log_buf)
    end do
  end subroutine probes_debug

  !> Setup offset for rank 0
  subroutine probes_setup_offset(this)
    class(probes_t) :: this
    integer :: ierr
    this%n_local_probes_tot = 0
    this%n_local_probes_tot_offset = 0
    this%n_probes_offset = 0
    call MPI_Gather(this%n_local_probes, 1, MPI_INTEGER,&
                    this%n_local_probes_tot, 1, MPI_INTEGER,&
                    0, NEKO_COMM, ierr)

    call MPI_Exscan(this%n_local_probes, this%n_probes_offset, 1, &
         MPI_INTEGER, MPI_SUM, NEKO_COMM, ierr)
    call MPI_Gather(this%n_probes_offset, 1, MPI_INTEGER,&
                    this%n_local_probes_tot_offset, 1, MPI_INTEGER,&
                    0, NEKO_COMM, ierr)



  end subroutine probes_setup_offset

  !> Interpolate each probe from its `r,s,t` coordinates.
  !! @note The final interpolated field is only available on rank 0.
  !! @param t Current simulation time.
  !! @param tstep Current time step.
  subroutine probes_evaluate_and_write(this, t, tstep)
    class(probes_t), intent(inout) :: this
    real(kind=rp), intent(in) :: t
    integer, intent(in) :: tstep
    real(kind=rp), allocatable :: tmp(:,:)
    integer :: i, ierr, lx
    integer :: size_outfields

    !> Check controller to determine if we must write

<<<<<<< HEAD
       
    if (pe_rank.eq.0) write(*,*) "probes: call evaluate from global interp"
=======

>>>>>>> 2b6b66fc
    do i = 1,this%n_fields
       call this%global_interp%evaluate(this%out_values(:,i), &
                                        this%sampled_fields%fields(i)%f%x)
    end do

    if (pe_rank.eq.0) write(*,*) "probes: put the data on host"
    if (NEKO_BCKND_DEVICE .eq. 1) then
       write(*,*) "Rank: ", pe_rank, "outvalues:", size(this%out_values)
       write(*,*) "Rank: ", pe_rank, "local n_probes:", this%n_local_probes
       write(*,*) "Rank: ", pe_rank, "n_fields:", this%n_fields
       do i = 1, this%n_fields
          if (this%n_local_probes .ne. 0) then
             write(*,*) "Rank: ", pe_rank, "Field: ", i
             call device_memcpy(this%out_values(:,i),this%out_values_d(i),&
                  this%n_local_probes, DEVICE_TO_HOST, sync=.true.)
             write(*,*) "Rank: ", pe_rank, "Field: ", i , "copy done"
          end if
       end do
    end if

    if (pe_rank.eq.0) write(*,*) "probes: gather values and write out"
    if (this%output_controller%check(t, tstep)) then
       ! Gather all values to rank 0
       ! If io is only done at root
       if (this%seq_io) then
          call trsp(this%out_vals_trsp, this%n_fields, &
                    this%out_values,this%n_local_probes)
          call MPI_Gatherv(this%out_vals_trsp, this%n_fields*this%n_local_probes,&
                           MPI_DOUBLE_PRECISION, this%global_output_values,&
                           this%n_fields*this%n_local_probes_tot,&
                           this%n_fields*this%n_local_probes_tot_offset,&
                           MPI_DOUBLE_PRECISION, 0, NEKO_COMM, ierr)
          if (pe_rank .eq. 0) then
             call trsp(this%mat_out%x, this%n_global_probes, &
                       this%global_output_values, this%n_fields)
             call this%fout%write(this%mat_out, t)
          end if
       else
          call neko_error('probes sim comp, parallel io need implementation')
       end if

       !! Register the execution of the activity
       call this%output_controller%register_execution()
    end if

  end subroutine probes_evaluate_and_write

  !> Initialize the physical coordinates from a `csv` input file
  !! @param points_file A csv file containing probes.
  subroutine read_probe_locations(this, xyz, n_local_probes, n_global_probes, points_file)
    class(probes_t), intent(inout) :: this
    character(len=:), allocatable  :: points_file
    real(kind=rp), allocatable :: xyz(:,:)
    integer, intent(inout) :: n_local_probes, n_global_probes

    !> Supporting variables
    type(file_t) :: file_in
    integer :: ierr, file_unit, n_lines

    file_in = file_t(trim(points_file))
    !> Reads on rank 0 and distributes the probes across the different ranks
    select type(ft => file_in%file_type)
    type is (csv_file_t)
       call read_xyz_from_csv(this, xyz, n_local_probes, n_global_probes, ft)
       this%seq_io = .true.
    class default
       call neko_error("Invalid data. Expected csv_file_t.")
    end select

    !> Close the file
    call file_free(file_in)

  end subroutine read_probe_locations

  !> Read and initialize the number of probes from a `csv` input file
  !! @param xyz xyz coordinates of the probes
  !! @param n_local_probes The number of probes local to this process
  !! @param n_global_probes The number of total probes on all processes
  !! @param f The csv file we read from
  subroutine read_xyz_from_csv(this, xyz, n_local_probes, n_global_probes, f)
    class(probes_t), intent(inout) :: this
    type(csv_file_t), intent(inout) :: f
    real(kind=rp), allocatable :: xyz(:,:)
    integer, intent(inout) :: n_local_probes, n_global_probes
    type(matrix_t) :: mat_in, mat_in2
    integer :: ierr, file_unit, n_lines

    if (pe_rank .eq. 0) n_lines = f%count_lines()
    call MPI_Bcast(n_lines, 1, MPI_INTEGER, 0, NEKO_COMM, ierr)

    ! Update the number of probes
    n_global_probes = n_lines
    this%n_global_probes = n_lines

    ! Initialize the temporal array
    if (pe_rank .eq. 0) then
       this%n_local_probes = this%n_global_probes
       n_local_probes = n_global_probes
       allocate(xyz(3,this%n_local_probes))
       call mat_in%init(this%n_global_probes,3)
       call mat_in2%init(3,this%n_global_probes)
       call f%read(mat_in)
       call trsp(xyz, 3, mat_in%x, this%n_global_probes)
    else
       n_local_probes = 0
       this%n_local_probes = 0
       allocate(xyz(3,this%n_local_probes))
    end if

  end subroutine read_xyz_from_csv
end module probes<|MERGE_RESOLUTION|>--- conflicted
+++ resolved
@@ -396,12 +396,9 @@
 
     !> Check controller to determine if we must write
 
-<<<<<<< HEAD
        
     if (pe_rank.eq.0) write(*,*) "probes: call evaluate from global interp"
-=======
-
->>>>>>> 2b6b66fc
+    
     do i = 1,this%n_fields
        call this%global_interp%evaluate(this%out_values(:,i), &
                                         this%sampled_fields%fields(i)%f%x)
