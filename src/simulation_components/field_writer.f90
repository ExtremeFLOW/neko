! Copyright (c) 2024, The Neko Authors
! All rights reserved.
!
! Redistribution and use in source and binary forms, with or without
! modification, are permitted provided that the following conditions
! are met:
!
!   * Redistributions of source code must retain the above copyright
!     notice, this list of conditions and the following disclaimer.
!
!   * Redistributions in binary form must reproduce the above
!     copyright notice, this list of conditions and the following
!     disclaimer in the documentation and/or other materials provided
!     with the distribution.
!
!   * Neither the name of the authors nor the names of its
!     contributors may be used to endorse or promote products derived
!     from this software without specific prior written permission.
!
! THIS SOFTWARE IS PROVIDED BY THE COPYRIGHT HOLDERS AND CONTRIBUTORS
! "AS IS" AND ANY EXPRESS OR IMPLIED WARRANTIES, INCLUDING, BUT NOT
! LIMITED TO, THE IMPLIED WARRANTIES OF MERCHANTABILITY AND FITNESS
! FOR A PARTICULAR PURPOSE ARE DISCLAIMED. IN NO EVENT SHALL THE
! COPYRIGHT OWNER OR CONTRIBUTORS BE LIABLE FOR ANY DIRECT, INDIRECT,
! INCIDENTAL, SPECIAL, EXEMPLARY, OR CONSEQUENTIAL DAMAGES (INCLUDING,
! BUT NOT LIMITED TO, PROCUREMENT OF SUBSTITUTE GOODS OR SERVICES;
! LOSS OF USE, DATA, OR PROFITS; OR BUSINESS INTERRUPTION) HOWEVER
! CAUSED AND ON ANY THEORY OF LIABILITY, WHETHER IN CONTRACT, STRICT
! LIABILITY, OR TORT (INCLUDING NEGLIGENCE OR OTHERWISE) ARISING IN
! ANY WAY OUT OF THE USE OF THIS SOFTWARE, EVEN IF ADVISED OF THE
! POSSIBILITY OF SUCH DAMAGE.
!
!
!> Implements the `field_writer_t` type.

module field_writer
  use num_types, only : rp, dp, sp
  use json_module, only : json_file
  use simulation_component, only : simulation_component_t
  use field_registry, only : neko_field_registry
  use field, only : field_t
  use operators, only : curl
  use case, only : case_t
  use fld_file_output, only : fld_file_output_t
  use json_utils, only : json_get, json_get_or_default
  implicit none
  private

  !> A simulation component that writes a 3d field to a file.
  type, public, extends(simulation_component_t) :: field_writer_t
     !> Output writer.
     type(fld_file_output_t), private :: output

   contains
     !> Constructor from json, wrapping the actual constructor.
     procedure, pass(this) :: init => field_writer_init_from_json
     !> Actual constructor.
     procedure, pass(this) :: init_from_attributes => &
        field_writer_init_from_attributes
     !> Destructor.
     procedure, pass(this) :: free => field_writer_free
     !> Here to compy with the interface, does nothing.
     procedure, pass(this) :: compute_ => field_writer_compute
  end type field_writer_t

contains

  !> Constructor from json.
  !> @param json JSON object with the parameters.
  !! @param case The case object.
  subroutine field_writer_init_from_json(this, json, case)
    class(field_writer_t), intent(inout) :: this
    type(json_file), intent(inout) :: json
    class(case_t), intent(inout), target :: case
    character(len=:), allocatable :: filename
    character(len=:), allocatable :: precision
    character(len=20), allocatable :: fields(:)

    call this%init_base(json, case)
    call json_get(json, "fields", fields)

    if (json%valid_path("output_filename")) then
       call json_get(json, "output_filename", filename)
       if (json%valid_path("output_precision")) then
           call json_get(json, "output_precision", precision)
           if (precision == "double") then
              call field_writer_init_from_attributes(this, fields, filename, dp)
           else
              call field_writer_init_from_attributes(this, fields, filename, sp)
           end if
       else
           call field_writer_init_from_attributes(this, fields, filename)
       end if
    else
       call field_writer_init_from_attributes(this, fields)
    end if
  end subroutine field_writer_init_from_json

  !> Actual constructor.
  !! @param fields Array of field names to be sampled.
  !! @param filename The name of the file save the fields to. Optional, if not
  !! provided, fields are added to the main output file.
  !! @param precision The real precision of the output data. Optional, defaults
  !! to single precision.
  subroutine field_writer_init_from_attributes(this, fields, filename, precision)
    class(field_writer_t), intent(inout) :: this
    character(len=20), allocatable, intent(in) :: fields(:)
    character(len=*), intent(in), optional :: filename
    integer, intent(in), optional :: precision
    character(len=20) :: fieldi
    integer :: i

    ! Regsiter fields if they don't exist.
    do i=1, size(fields)
      fieldi = trim(fields(i))
      call neko_field_registry%add_field(this%case%fluid%dm_Xh, fieldi,&
                                         ignore_existing=.true.)
    end do

    if (present(filename)) then
       if (present(precision)) then
          call this%output%init(precision, filename, size(fields))
       else
          call this%output%init(sp, filename, size(fields))
       end if
       do i=1, size(fields)
          fieldi = trim(fields(i))
<<<<<<< HEAD
          call this%output%fields%set(i, neko_field_registry%get_field(fieldi))
=======
          call this%output%fields%assign(i, neko_field_registry%get_field(fieldi))
>>>>>>> 78380756
       end do

       call this%case%s%add(this%output, &
                            this%output_controller%control_value, &
                            this%output_controller%control_mode)
    else
      do i=1, size(fields)
         fieldi = trim(fields(i))
         call this%case%f_out%fluid%append(neko_field_registry%get_field(fieldi))
      end do
    end if

  end subroutine field_writer_init_from_attributes

  !> Destructor.
  subroutine field_writer_free(this)
    class(field_writer_t), intent(inout) :: this
    call this%free_base()
  end subroutine field_writer_free

  !> Here to comply with the interface, does nothing.
  !! @param t The time value.
  !! @param tstep The current time-step
  subroutine field_writer_compute(this, t, tstep)
    class(field_writer_t), intent(inout) :: this
    real(kind=rp), intent(in) :: t
    integer, intent(in) :: tstep

  end subroutine field_writer_compute

end module field_writer<|MERGE_RESOLUTION|>--- conflicted
+++ resolved
@@ -125,11 +125,7 @@
        end if
        do i=1, size(fields)
           fieldi = trim(fields(i))
-<<<<<<< HEAD
-          call this%output%fields%set(i, neko_field_registry%get_field(fieldi))
-=======
           call this%output%fields%assign(i, neko_field_registry%get_field(fieldi))
->>>>>>> 78380756
        end do
 
        call this%case%s%add(this%output, &
