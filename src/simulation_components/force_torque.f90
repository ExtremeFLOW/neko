! Copyright (c) 2023, The Neko Authors
! All rights reserved.
!
! Redistribution and use in source and binary forms, with or without
! modification, are permitted provided that the following conditions
! are met:
!
!   * Redistributions of source code must retain the above copyright
!     notice, this list of conditions and the following disclaimer.
!
!   * Redistributions in binary form must reproduce the above
!     copyright notice, this list of conditions and the following
!     disclaimer in the documentation and/or other materials provided
!     with the distribution.
!
!   * Neither the name of the authors nor the names of its
!     contributors may be used to endorse or promote products derived
!     from this software without specific prior written permission.
!
! THIS SOFTWARE IS PROVIDED BY THE COPYRIGHT HOLDERS AND CONTRIBUTORS
! "AS IS" AND ANY EXPRESS OR IMPLIED WARRANTIES, INCLUDING, BUT NOT
! LIMITED TO, THE IMPLIED WARRANTIES OF MERCHANTABILITY AND FITNESS
! FOR A PARTICULAR PURPOSE ARE DISCLAIMED. IN NO EVENT SHALL THE
! COPYRIGHT OWNER OR CONTRIBUTORS BE LIABLE FOR ANY DIRECT, INDIRECT,
! INCIDENTAL, SPECIAL, EXEMPLARY, OR CONSEQUENTIAL DAMAGES (INCLUDING,
! BUT NOT LIMITED TO, PROCUREMENT OF SUBSTITUTE GOODS OR SERVICES;
! LOSS OF USE, DATA, OR PROFITS; OR BUSINESS INTERRUPTION) HOWEVER
! CAUSED AND ON ANY THEORY OF LIABILITY, WHETHER IN CONTRACT, STRICT
! LIABILITY, OR TORT (INCLUDING NEGLIGENCE OR OTHERWISE) ARISING IN
! ANY WAY OUT OF THE USE OF THIS SOFTWARE, EVEN IF ADVISED OF THE
! POSSIBILITY OF SUCH DAMAGE.
!
!
!> Implements the `force_torque_t` type.

module force_torque
  use num_types, only : rp, dp, sp
  use json_module, only : json_file
  use simulation_component, only : simulation_component_t
  use field_registry, only : neko_field_registry
  use scratch_registry, only : neko_scratch_registry
  use field, only : field_t
  use operators, only : curl
  use case, only : case_t
  use fld_file_output, only : fld_file_output_t
  use json_utils, only : json_get, json_get_or_default
  use field_writer, only : field_writer_t
  use coefs, only : coef_t
  use operators, only : strain_rate
  use vector, only : vector_t
<<<<<<< HEAD
  use dirichlet, only: dirichlet_t
=======
  use dirichlet, only : dirichlet_t
>>>>>>> 5ea8e9e5
  use drag_torque
  use logger, only : LOG_SIZE, neko_log
  use comm
  use math, only : masked_red_copy, cadd, glsum, vcross
  use device_math, only : device_masked_red_copy, device_cadd, &
                          device_glsum, device_vcross
  use device
  
  implicit none
  private

  !> A simulation component that computes the force_torque field.
  !! Added to the field registry as `omega_x`, `omega_y``, and `omega_z`.
  type, public, extends(simulation_component_t) :: force_torque_t
     !> X velocity component.
     type(field_t), pointer :: u
     !> Y velocity component.
     type(field_t), pointer :: v
     !> Z velocity component.
     type(field_t), pointer :: w
     !> Pressure.
     type(field_t), pointer :: p

     !Masked working arrays
     type(vector_t) :: n1, n2, n3
     type(vector_t) :: r1, r2, r3
     type(vector_t) :: force1, force2, force3
     type(vector_t) :: force4, force5, force6
     type(vector_t) :: pmsk
     type(vector_t) :: s11msk, s22msk, s33msk, s12msk, s13msk, s23msk
     real(kind=rp) :: center(3) = 0.0_rp
     real(kind=rp) :: scale
     integer :: zone_id
     character(len=20) :: zone_name 
     type(coef_t), pointer :: coef
     type(dirichlet_t) :: bc
     character(len=80) :: print_format

   contains
     !> Constructor from json, wrapping the actual constructor.
     procedure, pass(this) :: init => force_torque_init_from_json
     !> Actual constructor.
     procedure, pass(this) :: init_from_attributes => &
        force_torque_init_from_attributes
     !> Destructor.
     procedure, pass(this) :: free => force_torque_free
     !> Compute the force_torque field.
     procedure, pass(this) :: compute_ => force_torque_compute
  end type force_torque_t

contains

  !> Constructor from json.
  subroutine force_torque_init_from_json(this, json, case)
    class(force_torque_t), intent(inout) :: this
    type(json_file), intent(inout) :: json
    class(case_t), intent(inout), target :: case
    integer :: zone_id
    real(kind=rp), allocatable :: center(:)
    character(len=:), allocatable :: zone_name
    real(kind=rp) :: scale
    logical :: long_print
    
    ! Add fields keyword to the json so that the field_writer picks it up.
    ! Will also add fields to the registry.

    call this%init_base(json, case)

    call json_get(json, 'zone_id', zone_id)
    call json_get_or_default(json, 'zone_name', zone_name, ' ')
    call json_get_or_default(json, 'scale', scale, 1.0_rp)
    call json_get_or_default(json, 'long_print', long_print, .false.)
    call json_get(json, 'center', center)
    call force_torque_init_from_attributes(this, zone_id, zone_name, &
                                           center, scale, case%fluid%c_xh, &
                                           long_print)
  end subroutine force_torque_init_from_json

  !> Actual constructor.
  subroutine force_torque_init_from_attributes(this, zone_id, zone_name, &
                                               center, scale, coef, long_print)
    class(force_torque_t), intent(inout) :: this
    real(kind=rp), intent(in) :: center(3)
    real(kind=rp), intent(in) :: scale
    character(len=*), intent(in) :: zone_name
    integer, intent(in) :: zone_id
    type(coef_t), target, intent(in) :: coef
    logical, intent(in) :: long_print
    integer :: n_pts, glb_n_pts, ierr
    character(len=1000) :: log_buf

    this%coef => coef
    this%zone_id = zone_id
    this%center = center
    this%scale = scale
    this%zone_name = zone_name
    if (long_print ) then
       this%print_format = '(I7,E20.10,E20.10,E20.10,E20.10,A)'    
    else
       this%print_format = '(I7,E13.5,E13.5,E13.5,E13.5,A)'    
    end if

    this%u => neko_field_registry%get_field_by_name("u")
    this%v => neko_field_registry%get_field_by_name("v")
    this%w => neko_field_registry%get_field_by_name("w")
    this%p => neko_field_registry%get_field_by_name("p")
    
    
    call this%bc%init_base(this%coef) 
    call this%bc%mark_zone(this%case%msh%labeled_zones(this%zone_id))
    call this%bc%finalize()
    n_pts = this%bc%msk(0)
    call this%n1%init(n_pts)
    call this%n2%init(n_pts)
    call this%n3%init(n_pts)
    call this%r1%init(n_pts)
    call this%r2%init(n_pts)
    call this%r3%init(n_pts)
    call this%force1%init(n_pts)
    call this%force2%init(n_pts)
    call this%force3%init(n_pts)
    call this%force4%init(n_pts)
    call this%force5%init(n_pts)
    call this%force6%init(n_pts)
    call this%s11msk%init(n_pts)
    call this%s22msk%init(n_pts)
    call this%s33msk%init(n_pts)
    call this%s12msk%init(n_pts)
    call this%s13msk%init(n_pts)
    call this%s23msk%init(n_pts)
    call this%pmsk%init(n_pts)
    call setup_normals(this%coef, this%bc%msk, this%bc%facet, &
<<<<<<< HEAD
                       this%n1%x, this%n2%x, this%n3%x, n_pts)
    call masked_red_copy(this%r1%x,this%coef%dof%x,this%bc%msk,this%u%size(),n_pts)
    call masked_red_copy(this%r2%x,this%coef%dof%y,this%bc%msk,this%u%size(),n_pts)
    call masked_red_copy(this%r3%x,this%coef%dof%z,this%bc%msk,this%u%size(),n_pts)
    call MPI_Allreduce(n_pts, glb_n_pts, 1, &
         MPI_INTEGER, MPI_SUM, NEKO_COMM, ierr)
    ! Print some information
    call neko_log%section('Force/torque calculation')
    write(log_buf, '(A,I4,A,A)') 'Zone ', zone_id, '   ', trim(zone_name)
    call neko_log%message(log_buf)
    write(log_buf, '(A,I6, I6)') 'Global number of GLL points in zone: ', glb_n_pts
    call neko_log%message(log_buf)
    write(log_buf, '(A,E15.7,E15.7,E15.7)') 'Average of zone''s coordinates: ', &
                                            glsum(this%r1%x, n_pts)/glb_n_pts, &
                                            glsum(this%r2%x, n_pts)/glb_n_pts, &
                                            glsum(this%r3%x, n_pts)/glb_n_pts
    call neko_log%message(log_buf)
    write(log_buf, '(A,E15.7,E15.7,E15.7)') 'Center for torque calculation: ', center
    call neko_log%message(log_buf)
    write(log_buf, '(A,E15.7)') 'Scale: ', scale
    call neko_log%message(log_buf)
    call neko_log%end_section()

    call cadd(this%r1%x,-center(1),n_pts)
    call cadd(this%r2%x,-center(2),n_pts)
    call cadd(this%r3%x,-center(3),n_pts)
    if (NEKO_BCKND_DEVICE .eq. 1 .and. n_pts .gt. 0) then
       call device_memcpy(this%n1%x,this%n1%x_d,n_pts,HOST_TO_DEVICE,.false.)   
       call device_memcpy(this%n2%x,this%n2%x_d,n_pts,HOST_TO_DEVICE,.false.)   
       call device_memcpy(this%n3%x,this%n3%x_d,n_pts,HOST_TO_DEVICE,.true.)   
       call device_memcpy(this%r1%x,this%r1%x_d,n_pts,HOST_TO_DEVICE,.false.)   
       call device_memcpy(this%r2%x,this%r2%x_d,n_pts,HOST_TO_DEVICE,.false.)   
       call device_memcpy(this%r3%x,this%r3%x_d,n_pts,HOST_TO_DEVICE,.true.)   
    end if 
=======
         this%n1%x, this%n2%x, this%n3%x, n_pts)
    call masked_red_copy(this%r1%x, this%coef%dof%x, this%bc%msk, &
         this%u%size(), n_pts)
    call masked_red_copy(this%r2%x, this%coef%dof%y, this%bc%msk, &
         this%u%size(), n_pts)
    call masked_red_copy(this%r3%x, this%coef%dof%z, this%bc%msk, & 
         this%u%size(), n_pts)
    call cadd(this%r1%x,-center(1), n_pts)
    call cadd(this%r2%x,-center(2), n_pts)
    call cadd(this%r3%x,-center(3), n_pts)
    if (NEKO_BCKND_DEVICE .eq. 1 .and. n_pts .gt. 0) then
       call device_memcpy(this%n1%x, this%n1%x_d, n_pts, HOST_TO_DEVICE, &
            .false.)   
       call device_memcpy(this%n2%x, this%n2%x_d, n_pts, HOST_TO_DEVICE, &
            .false.)   
       call device_memcpy(this%n3%x, this%n3%x_d, n_pts, HOST_TO_DEVICE, &
            .true.)   
       call device_memcpy(this%r1%x, this%r1%x_d, n_pts, HOST_TO_DEVICE, &
            .false.)   
       call device_memcpy(this%r2%x, this%r2%x_d, n_pts, HOST_TO_DEVICE, &
            .false.)   
       call device_memcpy(this%r3%x, this%r3%x_d, n_pts, HOST_TO_DEVICE, &
            .true.)   
    end if
>>>>>>> 5ea8e9e5

  end subroutine force_torque_init_from_attributes

  !> Destructor.
  subroutine force_torque_free(this)
    class(force_torque_t), intent(inout) :: this
    call this%free_base()

    nullify(this%u)
    nullify(this%v)
    nullify(this%w)
    nullify(this%p)
    nullify(this%coef)
  end subroutine force_torque_free

  !> Compute the force_torque field.
  !! @param t The time value.
  !! @param tstep The current time-step
  subroutine force_torque_compute(this, t, tstep)
    class(force_torque_t), intent(inout) :: this
    real(kind=rp), intent(in) :: t
    integer, intent(in) :: tstep
    real(kind=rp) :: dgtq(12) = 0.0_rp
    integer :: n_pts, temp_indices(6)
    type(field_t), pointer :: s11, s22, s33, s12, s13, s23
    character(len=1000) :: log_buf
    n_pts = this%bc%msk(0)
<<<<<<< HEAD
    call neko_scratch_registry%request_field(s11, temp_indices(1))
    call neko_scratch_registry%request_field(s12, temp_indices(2))
    call neko_scratch_registry%request_field(s13, temp_indices(3))
    call neko_scratch_registry%request_field(s22, temp_indices(4))
    call neko_scratch_registry%request_field(s23, temp_indices(5))
    call neko_scratch_registry%request_field(s33, temp_indices(6))
    call strain_rate(s11%x, s22%x, s33%x, s12%x, s13%x,&
                     s23%x, this%u, this%v, this%w, this%coef)
    ! On the CPU we can actually just use the original subroutines...
    if (NEKO_BCKND_DEVICE .eq. 0) then
       call masked_red_copy(this%s11msk%x,s11%x,this%bc%msk,this%u%size(),n_pts)
       call masked_red_copy(this%s22msk%x,s22%x,this%bc%msk,this%u%size(),n_pts)
       call masked_red_copy(this%s33msk%x,s33%x,this%bc%msk,this%u%size(),n_pts)
       call masked_red_copy(this%s12msk%x,s12%x,this%bc%msk,this%u%size(),n_pts)
       call masked_red_copy(this%s13msk%x,s13%x,this%bc%msk,this%u%size(),n_pts)
       call masked_red_copy(this%s23msk%x,s23%x,this%bc%msk,this%u%size(),n_pts)
       call masked_red_copy(this%pmsk%x,this%p%x,this%bc%msk,this%u%size(),n_pts)
       call calc_force_array(this%force1%x, this%force2%x, this%force3%x,&
                             this%force4%x, this%force5%x, this%force6%x,&
                             this%s11msk%x,&
                             this%s22msk%x,&
                             this%s33msk%x,&
                             this%s12msk%x,&
                             this%s13msk%x,&
                             this%s23msk%x,&
                             this%pmsk%x,&
                             this%n1%x,&
                             this%n2%x,&
                             this%n3%x,&
                             this%case%material_properties%mu,&
=======
    call strain_rate(this%s11%x, this%s22%x, this%s33%x, this%s12%x, &
         this%s13%x, this%s23%x, this%u, this%v, this%w, this%coef)
    ! On the CPU we can actually just use the original subroutines...
    if (NEKO_BCKND_DEVICE .eq. 0) then
       call masked_red_copy(this%s11msk%x, this%s11%x, this%bc%msk, &
            this%u%size(), n_pts)
       call masked_red_copy(this%s22msk%x, this%s22%x, this%bc%msk, &
            this%u%size(), n_pts)
       call masked_red_copy(this%s33msk%x, this%s33%x, this%bc%msk, &
            this%u%size(), n_pts)
       call masked_red_copy(this%s12msk%x, this%s12%x, this%bc%msk, &
            this%u%size(), n_pts)
       call masked_red_copy(this%s13msk%x, this%s13%x, this%bc%msk, &
            this%u%size(), n_pts)
       call masked_red_copy(this%s23msk%x, this%s23%x, this%bc%msk, &
            this%u%size(), n_pts)
       call masked_red_copy(this%pmsk%x, this%p%x, this%bc%msk, &
            this%u%size(), n_pts)
       call calc_force_array(this%force1%x, this%force2%x, this%force3%x, &
                             this%force4%x, this%force5%x, this%force6%x, &
                             this%s11msk%x, &
                             this%s22msk%x, &
                             this%s33msk%x, &
                             this%s12msk%x, &
                             this%s13msk%x, &
                             this%s23msk%x, &
                             this%pmsk%x, &
                             this%n1%x, &
                             this%n2%x, &
                             this%n3%x, &
                             this%case%fluid%mu, &
>>>>>>> 5ea8e9e5
                             n_pts)
       dgtq(1) = glsum(this%force1%x, n_pts)
       dgtq(2) = glsum(this%force2%x, n_pts)
       dgtq(3) = glsum(this%force3%x, n_pts)
       dgtq(4) = glsum(this%force4%x, n_pts)
       dgtq(5) = glsum(this%force5%x, n_pts)
       dgtq(6) = glsum(this%force6%x, n_pts)
       !Overwriting masked s11, s22, s33 as they are no longer needed
       this%s11msk = 0.0_rp
       this%s22msk = 0.0_rp
       this%s33msk = 0.0_rp
       call vcross(this%s11msk%x, this%s22msk%x, this%s33msk%x, &
                   this%r1%x, this%r2%x, this%r3%x, &
                   this%force1%x, this%force2%x, this%force3%x, n_pts)
       
       dgtq(7) = glsum(this%s11msk%x, n_pts)
       dgtq(8) = glsum(this%s22msk%x, n_pts)
       dgtq(9) = glsum(this%s33msk%x, n_pts)
       this%s11msk = 0.0_rp
       this%s22msk = 0.0_rp
       this%s33msk = 0.0_rp
       call vcross(this%s11msk%x, this%s22msk%x, this%s33msk%x, &
                    this%r1%x, this%r2%x, this%r3%x, &
                    this%force4%x, this%force5%x, this%force6%x, n_pts)
       dgtq(10) = glsum(this%s11msk%x, n_pts)
       dgtq(11) = glsum(this%s22msk%x, n_pts)
       dgtq(12) = glsum(this%s33msk%x, n_pts)
    else
       if (n_pts .gt. 0) then
<<<<<<< HEAD
          call device_masked_red_copy(this%s11msk%x_d, s11%x_d, &
                                      this%bc%msk_d, this%u%size(), n_pts)
          call device_masked_red_copy(this%s22msk%x_d, s22%x_d, &
                                      this%bc%msk_d, this%u%size(), n_pts)
          call device_masked_red_copy(this%s33msk%x_d, s33%x_d, &
                                      this%bc%msk_d, this%u%size(), n_pts)
          call device_masked_red_copy(this%s12msk%x_d, s12%x_d, &
                                      this%bc%msk_d, this%u%size(), n_pts)
          call device_masked_red_copy(this%s13msk%x_d, s13%x_d, &
                                      this%bc%msk_d, this%u%size(), n_pts)
          call device_masked_red_copy(this%s23msk%x_d, s23%x_d, &
                                      this%bc%msk_d, this%u%size(), n_pts)
          call device_masked_red_copy(this%pmsk%x_d, this%p%x_d,  &
                                      this%bc%msk_d, this%u%size(), n_pts)

          call device_calc_force_array(this%force1%x_d, this%force2%x_d, &
                             this%force3%x_d, &
                             this%force4%x_d, &
                             this%force5%x_d, &
                             this%force6%x_d, &
                             this%s11msk%x_d, &
                             this%s22msk%x_d, &
                             this%s33msk%x_d, &
                             this%s12msk%x_d, &
                             this%s13msk%x_d, &
                             this%s23msk%x_d, &
                             this%pmsk%x_d, &
                             this%n1%x_d, &
                             this%n2%x_d, &
                             this%n3%x_d, &
                             this%case%material_properties%mu, &
                             n_pts)    
          !Overwriting masked s11, s22, s33 as they are no longer needed
          call device_vcross(this%s11msk%x_d, this%s22msk%x_d, &
                             this%s33msk%x_d, &
                             this%r1%x_d, this%r2%x_d, this%r3%x_d, &
                             this%force1%x_d, this%force2%x_d, &
                             this%force3%x_d, n_pts)
          call device_vcross(this%s12msk%x_d,this%s13msk%x_d,this%s23msk%x_d, &
                      this%r1%x_d, this%r2%x_d, this%r3%x_d, &
                      this%force4%x_d, this%force5%x_d, this%force6%x_d, n_pts)
=======
       call device_masked_red_copy(this%s11msk%x_d, this%s11%x_d, &
            this%bc%msk_d, this%u%size(), n_pts)
       call device_masked_red_copy(this%s22msk%x_d, this%s22%x_d, &
            this%bc%msk_d, this%u%size(), n_pts)
       call device_masked_red_copy(this%s33msk%x_d, this%s33%x_d, &
            this%bc%msk_d, this%u%size(), n_pts)
       call device_masked_red_copy(this%s12msk%x_d, this%s12%x_d, &
            this%bc%msk_d, this%u%size(), n_pts)
       call device_masked_red_copy(this%s13msk%x_d, this%s13%x_d, &
            this%bc%msk_d, this%u%size(), n_pts)
       call device_masked_red_copy(this%s23msk%x_d, this%s23%x_d, &
            this%bc%msk_d, this%u%size(), n_pts)
       call device_masked_red_copy(this%pmsk%x_d, this%p%x_d, this%bc%msk_d, &
            this%u%size(), n_pts)

       call device_calc_force_array( &
            this%force1%x_d, this%force2%x_d, this%force3%x_d, &
            this%force4%x_d, this%force5%x_d, this%force6%x_d, &
            this%s11msk%x_d, &
            this%s22msk%x_d, &
            this%s33msk%x_d, &
            this%s12msk%x_d, &
            this%s13msk%x_d, &
            this%s23msk%x_d, &
            this%pmsk%x_d, &
            this%n1%x_d, &
            this%n2%x_d, &
            this%n3%x_d, &
            this%case%fluid%mu, &
            n_pts)    
       !Overwriting masked s11, s22, s33 as they are no longer needed
          call device_vcross(this%s11msk%x_d, this%s22msk%x_d, this%s33msk%x_d,&
               this%r1%x_d, this%r2%x_d, this%r3%x_d, &
               this%force1%x_d, this%force2%x_d, this%force3%x_d, n_pts)
          call device_vcross(this%s12msk%x_d, this%s13msk%x_d, this%s23msk%x_d,&
               this%r1%x_d, this%r2%x_d, this%r3%x_d, &
               this%force4%x_d, this%force5%x_d, this%force6%x_d, n_pts)      
  
>>>>>>> 5ea8e9e5
       end if   
       dgtq(1) = device_glsum(this%force1%x_d, n_pts)
       dgtq(2) = device_glsum(this%force2%x_d, n_pts)
       dgtq(3) = device_glsum(this%force3%x_d, n_pts)
       dgtq(4) = device_glsum(this%force4%x_d, n_pts)
       dgtq(5) = device_glsum(this%force5%x_d, n_pts)
       dgtq(6) = device_glsum(this%force6%x_d, n_pts)
       dgtq(7) = device_glsum(this%s11msk%x_d, n_pts)
       dgtq(8) = device_glsum(this%s22msk%x_d, n_pts)
       dgtq(9) = device_glsum(this%s33msk%x_d, n_pts)
       dgtq(10) = device_glsum(this%s12msk%x_d, n_pts)
       dgtq(11) = device_glsum(this%s13msk%x_d, n_pts)
       dgtq(12) = device_glsum(this%s23msk%x_d, n_pts)
    end if
<<<<<<< HEAD
    dgtq = this%scale*dgtq
    write(log_buf,'(A, I4, A, A)') 'Force and torque on zone ', this%zone_id,'  ', this%zone_name
    call neko_log%message(log_buf)
    write(log_buf,'(A)') 'Time step, time, total force/torque, pressure, viscous, direction'
    call neko_log%message(log_buf)
    write(log_buf, this%print_format) tstep,t,dgtq(1)+dgtq(4),dgtq(1),dgtq(4),', forcex'
    call neko_log%message(log_buf)
    write(log_buf, this%print_format) tstep,t,dgtq(2)+dgtq(5),dgtq(2),dgtq(5),', forcey'
    call neko_log%message(log_buf)
    write(log_buf, this%print_format) tstep,t,dgtq(3)+dgtq(6),dgtq(3),dgtq(6),', forcez'
    call neko_log%message(log_buf)
    write(log_buf, this%print_format) tstep,t,dgtq(7)+dgtq(10),dgtq(7),dgtq(10),', torquex'
    call neko_log%message(log_buf)
    write(log_buf, this%print_format) tstep,t,dgtq(8)+dgtq(11),dgtq(8),dgtq(11),', torquey'
    call neko_log%message(log_buf)
    write(log_buf, this%print_format) tstep,t,dgtq(9)+dgtq(12),dgtq(9),dgtq(12),', torquez'
    call neko_log%message(log_buf)
    call neko_scratch_registry%relinquish_field(temp_indices)
=======
    if (pe_rank .eq. 0) then
       dgtq = this%scale*dgtq
       write(*,*) 'Calculate force and torque'
       write(*,*) 'Zone id', this%zone_id, this%zone_name
       write(*,*) 'Center:', this%center
       write(*,*) 'Scale:', this%scale
       write(*,*) 'Time step, time, total force/torque, pressure, viscous, direction'
       write(*,*) tstep, t, dgtq(1) + dgtq(4), dgtq(1), dgtq(4), ', forcex'
       write(*,*) tstep, t, dgtq(2) + dgtq(5), dgtq(2), dgtq(5), ', forcey'
       write(*,*) tstep, t, dgtq(3) + dgtq(6), dgtq(3), dgtq(6), ', forcez'
       write(*,*) tstep, t, dgtq(7) + dgtq(10), dgtq(7), dgtq(10), ', torquex'
       write(*,*) tstep, t, dgtq(8) + dgtq(11), dgtq(8), dgtq(11), ', torquey'
       write(*,*) tstep, t, dgtq(9) + dgtq(12), dgtq(9), dgtq(12), ', torquez'
    end if
>>>>>>> 5ea8e9e5
  end subroutine force_torque_compute

end module force_torque<|MERGE_RESOLUTION|>--- conflicted
+++ resolved
@@ -48,11 +48,7 @@
   use coefs, only : coef_t
   use operators, only : strain_rate
   use vector, only : vector_t
-<<<<<<< HEAD
-  use dirichlet, only: dirichlet_t
-=======
   use dirichlet, only : dirichlet_t
->>>>>>> 5ea8e9e5
   use drag_torque
   use logger, only : LOG_SIZE, neko_log
   use comm
@@ -185,42 +181,6 @@
     call this%s23msk%init(n_pts)
     call this%pmsk%init(n_pts)
     call setup_normals(this%coef, this%bc%msk, this%bc%facet, &
-<<<<<<< HEAD
-                       this%n1%x, this%n2%x, this%n3%x, n_pts)
-    call masked_red_copy(this%r1%x,this%coef%dof%x,this%bc%msk,this%u%size(),n_pts)
-    call masked_red_copy(this%r2%x,this%coef%dof%y,this%bc%msk,this%u%size(),n_pts)
-    call masked_red_copy(this%r3%x,this%coef%dof%z,this%bc%msk,this%u%size(),n_pts)
-    call MPI_Allreduce(n_pts, glb_n_pts, 1, &
-         MPI_INTEGER, MPI_SUM, NEKO_COMM, ierr)
-    ! Print some information
-    call neko_log%section('Force/torque calculation')
-    write(log_buf, '(A,I4,A,A)') 'Zone ', zone_id, '   ', trim(zone_name)
-    call neko_log%message(log_buf)
-    write(log_buf, '(A,I6, I6)') 'Global number of GLL points in zone: ', glb_n_pts
-    call neko_log%message(log_buf)
-    write(log_buf, '(A,E15.7,E15.7,E15.7)') 'Average of zone''s coordinates: ', &
-                                            glsum(this%r1%x, n_pts)/glb_n_pts, &
-                                            glsum(this%r2%x, n_pts)/glb_n_pts, &
-                                            glsum(this%r3%x, n_pts)/glb_n_pts
-    call neko_log%message(log_buf)
-    write(log_buf, '(A,E15.7,E15.7,E15.7)') 'Center for torque calculation: ', center
-    call neko_log%message(log_buf)
-    write(log_buf, '(A,E15.7)') 'Scale: ', scale
-    call neko_log%message(log_buf)
-    call neko_log%end_section()
-
-    call cadd(this%r1%x,-center(1),n_pts)
-    call cadd(this%r2%x,-center(2),n_pts)
-    call cadd(this%r3%x,-center(3),n_pts)
-    if (NEKO_BCKND_DEVICE .eq. 1 .and. n_pts .gt. 0) then
-       call device_memcpy(this%n1%x,this%n1%x_d,n_pts,HOST_TO_DEVICE,.false.)   
-       call device_memcpy(this%n2%x,this%n2%x_d,n_pts,HOST_TO_DEVICE,.false.)   
-       call device_memcpy(this%n3%x,this%n3%x_d,n_pts,HOST_TO_DEVICE,.true.)   
-       call device_memcpy(this%r1%x,this%r1%x_d,n_pts,HOST_TO_DEVICE,.false.)   
-       call device_memcpy(this%r2%x,this%r2%x_d,n_pts,HOST_TO_DEVICE,.false.)   
-       call device_memcpy(this%r3%x,this%r3%x_d,n_pts,HOST_TO_DEVICE,.true.)   
-    end if 
-=======
          this%n1%x, this%n2%x, this%n3%x, n_pts)
     call masked_red_copy(this%r1%x, this%coef%dof%x, this%bc%msk, &
          this%u%size(), n_pts)
@@ -228,6 +188,26 @@
          this%u%size(), n_pts)
     call masked_red_copy(this%r3%x, this%coef%dof%z, this%bc%msk, & 
          this%u%size(), n_pts)
+
+    call MPI_Allreduce(n_pts, glb_n_pts, 1, &
+         MPI_INTEGER, MPI_SUM, NEKO_COMM, ierr)
+    ! Print some information
+    call neko_log%section('Force/torque calculation')
+    write(log_buf, '(A,I4,A,A)') 'Zone ', zone_id, '   ', trim(zone_name)
+    call neko_log%message(log_buf)
+    write(log_buf, '(A,I6, I6)') 'Global number of GLL points in zone: ', glb_n_pts
+    call neko_log%message(log_buf)
+    write(log_buf, '(A,E15.7,E15.7,E15.7)') 'Average of zone''s coordinates: ', &
+                                            glsum(this%r1%x, n_pts)/glb_n_pts, &
+                                            glsum(this%r2%x, n_pts)/glb_n_pts, &
+                                            glsum(this%r3%x, n_pts)/glb_n_pts
+    call neko_log%message(log_buf)
+    write(log_buf, '(A,E15.7,E15.7,E15.7)') 'Center for torque calculation: ', center
+    call neko_log%message(log_buf)
+    write(log_buf, '(A,E15.7)') 'Scale: ', scale
+    call neko_log%message(log_buf)
+    call neko_log%end_section()
+
     call cadd(this%r1%x,-center(1), n_pts)
     call cadd(this%r2%x,-center(2), n_pts)
     call cadd(this%r3%x,-center(3), n_pts)
@@ -245,7 +225,6 @@
        call device_memcpy(this%r3%x, this%r3%x_d, n_pts, HOST_TO_DEVICE, &
             .true.)   
     end if
->>>>>>> 5ea8e9e5
 
   end subroutine force_torque_init_from_attributes
 
@@ -272,54 +251,32 @@
     integer :: n_pts, temp_indices(6)
     type(field_t), pointer :: s11, s22, s33, s12, s13, s23
     character(len=1000) :: log_buf
+
     n_pts = this%bc%msk(0)
-<<<<<<< HEAD
+
     call neko_scratch_registry%request_field(s11, temp_indices(1))
     call neko_scratch_registry%request_field(s12, temp_indices(2))
     call neko_scratch_registry%request_field(s13, temp_indices(3))
     call neko_scratch_registry%request_field(s22, temp_indices(4))
     call neko_scratch_registry%request_field(s23, temp_indices(5))
     call neko_scratch_registry%request_field(s33, temp_indices(6))
-    call strain_rate(s11%x, s22%x, s33%x, s12%x, s13%x,&
-                     s23%x, this%u, this%v, this%w, this%coef)
+
+    call strain_rate(s11%x, s22%x, s33%x, s12%x, &
+         s13%x, s23%x, this%u, this%v, this%w, this%coef)
+
     ! On the CPU we can actually just use the original subroutines...
     if (NEKO_BCKND_DEVICE .eq. 0) then
-       call masked_red_copy(this%s11msk%x,s11%x,this%bc%msk,this%u%size(),n_pts)
-       call masked_red_copy(this%s22msk%x,s22%x,this%bc%msk,this%u%size(),n_pts)
-       call masked_red_copy(this%s33msk%x,s33%x,this%bc%msk,this%u%size(),n_pts)
-       call masked_red_copy(this%s12msk%x,s12%x,this%bc%msk,this%u%size(),n_pts)
-       call masked_red_copy(this%s13msk%x,s13%x,this%bc%msk,this%u%size(),n_pts)
-       call masked_red_copy(this%s23msk%x,s23%x,this%bc%msk,this%u%size(),n_pts)
-       call masked_red_copy(this%pmsk%x,this%p%x,this%bc%msk,this%u%size(),n_pts)
-       call calc_force_array(this%force1%x, this%force2%x, this%force3%x,&
-                             this%force4%x, this%force5%x, this%force6%x,&
-                             this%s11msk%x,&
-                             this%s22msk%x,&
-                             this%s33msk%x,&
-                             this%s12msk%x,&
-                             this%s13msk%x,&
-                             this%s23msk%x,&
-                             this%pmsk%x,&
-                             this%n1%x,&
-                             this%n2%x,&
-                             this%n3%x,&
-                             this%case%material_properties%mu,&
-=======
-    call strain_rate(this%s11%x, this%s22%x, this%s33%x, this%s12%x, &
-         this%s13%x, this%s23%x, this%u, this%v, this%w, this%coef)
-    ! On the CPU we can actually just use the original subroutines...
-    if (NEKO_BCKND_DEVICE .eq. 0) then
-       call masked_red_copy(this%s11msk%x, this%s11%x, this%bc%msk, &
-            this%u%size(), n_pts)
-       call masked_red_copy(this%s22msk%x, this%s22%x, this%bc%msk, &
-            this%u%size(), n_pts)
-       call masked_red_copy(this%s33msk%x, this%s33%x, this%bc%msk, &
-            this%u%size(), n_pts)
-       call masked_red_copy(this%s12msk%x, this%s12%x, this%bc%msk, &
-            this%u%size(), n_pts)
-       call masked_red_copy(this%s13msk%x, this%s13%x, this%bc%msk, &
-            this%u%size(), n_pts)
-       call masked_red_copy(this%s23msk%x, this%s23%x, this%bc%msk, &
+       call masked_red_copy(this%s11msk%x, s11%x, this%bc%msk, &
+            this%u%size(), n_pts)
+       call masked_red_copy(this%s22msk%x, s22%x, this%bc%msk, &
+            this%u%size(), n_pts)
+       call masked_red_copy(this%s33msk%x, s33%x, this%bc%msk, &
+            this%u%size(), n_pts)
+       call masked_red_copy(this%s12msk%x, s12%x, this%bc%msk, &
+            this%u%size(), n_pts)
+       call masked_red_copy(this%s13msk%x, s13%x, this%bc%msk, &
+            this%u%size(), n_pts)
+       call masked_red_copy(this%s23msk%x, s23%x, this%bc%msk, &
             this%u%size(), n_pts)
        call masked_red_copy(this%pmsk%x, this%p%x, this%bc%msk, &
             this%u%size(), n_pts)
@@ -336,7 +293,6 @@
                              this%n2%x, &
                              this%n3%x, &
                              this%case%fluid%mu, &
->>>>>>> 5ea8e9e5
                              n_pts)
        dgtq(1) = glsum(this%force1%x, n_pts)
        dgtq(2) = glsum(this%force2%x, n_pts)
@@ -366,7 +322,6 @@
        dgtq(12) = glsum(this%s33msk%x, n_pts)
     else
        if (n_pts .gt. 0) then
-<<<<<<< HEAD
           call device_masked_red_copy(this%s11msk%x_d, s11%x_d, &
                                       this%bc%msk_d, this%u%size(), n_pts)
           call device_masked_red_copy(this%s22msk%x_d, s22%x_d, &
@@ -397,7 +352,7 @@
                              this%n1%x_d, &
                              this%n2%x_d, &
                              this%n3%x_d, &
-                             this%case%material_properties%mu, &
+                             this%case%fluid%mu, &
                              n_pts)    
           !Overwriting masked s11, s22, s33 as they are no longer needed
           call device_vcross(this%s11msk%x_d, this%s22msk%x_d, &
@@ -408,46 +363,6 @@
           call device_vcross(this%s12msk%x_d,this%s13msk%x_d,this%s23msk%x_d, &
                       this%r1%x_d, this%r2%x_d, this%r3%x_d, &
                       this%force4%x_d, this%force5%x_d, this%force6%x_d, n_pts)
-=======
-       call device_masked_red_copy(this%s11msk%x_d, this%s11%x_d, &
-            this%bc%msk_d, this%u%size(), n_pts)
-       call device_masked_red_copy(this%s22msk%x_d, this%s22%x_d, &
-            this%bc%msk_d, this%u%size(), n_pts)
-       call device_masked_red_copy(this%s33msk%x_d, this%s33%x_d, &
-            this%bc%msk_d, this%u%size(), n_pts)
-       call device_masked_red_copy(this%s12msk%x_d, this%s12%x_d, &
-            this%bc%msk_d, this%u%size(), n_pts)
-       call device_masked_red_copy(this%s13msk%x_d, this%s13%x_d, &
-            this%bc%msk_d, this%u%size(), n_pts)
-       call device_masked_red_copy(this%s23msk%x_d, this%s23%x_d, &
-            this%bc%msk_d, this%u%size(), n_pts)
-       call device_masked_red_copy(this%pmsk%x_d, this%p%x_d, this%bc%msk_d, &
-            this%u%size(), n_pts)
-
-       call device_calc_force_array( &
-            this%force1%x_d, this%force2%x_d, this%force3%x_d, &
-            this%force4%x_d, this%force5%x_d, this%force6%x_d, &
-            this%s11msk%x_d, &
-            this%s22msk%x_d, &
-            this%s33msk%x_d, &
-            this%s12msk%x_d, &
-            this%s13msk%x_d, &
-            this%s23msk%x_d, &
-            this%pmsk%x_d, &
-            this%n1%x_d, &
-            this%n2%x_d, &
-            this%n3%x_d, &
-            this%case%fluid%mu, &
-            n_pts)    
-       !Overwriting masked s11, s22, s33 as they are no longer needed
-          call device_vcross(this%s11msk%x_d, this%s22msk%x_d, this%s33msk%x_d,&
-               this%r1%x_d, this%r2%x_d, this%r3%x_d, &
-               this%force1%x_d, this%force2%x_d, this%force3%x_d, n_pts)
-          call device_vcross(this%s12msk%x_d, this%s13msk%x_d, this%s23msk%x_d,&
-               this%r1%x_d, this%r2%x_d, this%r3%x_d, &
-               this%force4%x_d, this%force5%x_d, this%force6%x_d, n_pts)      
-  
->>>>>>> 5ea8e9e5
        end if   
        dgtq(1) = device_glsum(this%force1%x_d, n_pts)
        dgtq(2) = device_glsum(this%force2%x_d, n_pts)
@@ -462,41 +377,33 @@
        dgtq(11) = device_glsum(this%s13msk%x_d, n_pts)
        dgtq(12) = device_glsum(this%s23msk%x_d, n_pts)
     end if
-<<<<<<< HEAD
     dgtq = this%scale*dgtq
-    write(log_buf,'(A, I4, A, A)') 'Force and torque on zone ', this%zone_id,'  ', this%zone_name
-    call neko_log%message(log_buf)
-    write(log_buf,'(A)') 'Time step, time, total force/torque, pressure, viscous, direction'
-    call neko_log%message(log_buf)
-    write(log_buf, this%print_format) tstep,t,dgtq(1)+dgtq(4),dgtq(1),dgtq(4),', forcex'
-    call neko_log%message(log_buf)
-    write(log_buf, this%print_format) tstep,t,dgtq(2)+dgtq(5),dgtq(2),dgtq(5),', forcey'
-    call neko_log%message(log_buf)
-    write(log_buf, this%print_format) tstep,t,dgtq(3)+dgtq(6),dgtq(3),dgtq(6),', forcez'
-    call neko_log%message(log_buf)
-    write(log_buf, this%print_format) tstep,t,dgtq(7)+dgtq(10),dgtq(7),dgtq(10),', torquex'
-    call neko_log%message(log_buf)
-    write(log_buf, this%print_format) tstep,t,dgtq(8)+dgtq(11),dgtq(8),dgtq(11),', torquey'
-    call neko_log%message(log_buf)
-    write(log_buf, this%print_format) tstep,t,dgtq(9)+dgtq(12),dgtq(9),dgtq(12),', torquez'
+    write(log_buf,'(A, I4, A, A)') 'Force and torque on zone ', &
+          this%zone_id,'  ', this%zone_name
+    call neko_log%message(log_buf)
+    write(log_buf,'(A)') &
+          'Time step, time, total force/torque, pressure, viscous, direction'
+    call neko_log%message(log_buf)
+    write(log_buf, this%print_format) &
+          tstep,t,dgtq(1)+dgtq(4),dgtq(1),dgtq(4),', forcex'
+    call neko_log%message(log_buf)
+    write(log_buf, this%print_format) &
+         tstep,t,dgtq(2)+dgtq(5),dgtq(2),dgtq(5),', forcey'
+    call neko_log%message(log_buf)
+    write(log_buf, this%print_format) &
+         tstep,t,dgtq(3)+dgtq(6),dgtq(3),dgtq(6),', forcez'
+    call neko_log%message(log_buf)
+    write(log_buf, this%print_format) &
+         tstep,t,dgtq(7)+dgtq(10),dgtq(7),dgtq(10),', torquex'
+    call neko_log%message(log_buf)
+    write(log_buf, this%print_format) &
+         tstep,t,dgtq(8)+dgtq(11),dgtq(8),dgtq(11),', torquey'
+    call neko_log%message(log_buf)
+    write(log_buf, this%print_format) &
+         tstep,t,dgtq(9)+dgtq(12),dgtq(9),dgtq(12),', torquez'
     call neko_log%message(log_buf)
     call neko_scratch_registry%relinquish_field(temp_indices)
-=======
-    if (pe_rank .eq. 0) then
-       dgtq = this%scale*dgtq
-       write(*,*) 'Calculate force and torque'
-       write(*,*) 'Zone id', this%zone_id, this%zone_name
-       write(*,*) 'Center:', this%center
-       write(*,*) 'Scale:', this%scale
-       write(*,*) 'Time step, time, total force/torque, pressure, viscous, direction'
-       write(*,*) tstep, t, dgtq(1) + dgtq(4), dgtq(1), dgtq(4), ', forcex'
-       write(*,*) tstep, t, dgtq(2) + dgtq(5), dgtq(2), dgtq(5), ', forcey'
-       write(*,*) tstep, t, dgtq(3) + dgtq(6), dgtq(3), dgtq(6), ', forcez'
-       write(*,*) tstep, t, dgtq(7) + dgtq(10), dgtq(7), dgtq(10), ', torquex'
-       write(*,*) tstep, t, dgtq(8) + dgtq(11), dgtq(8), dgtq(11), ', torquey'
-       write(*,*) tstep, t, dgtq(9) + dgtq(12), dgtq(9), dgtq(12), ', torquez'
-    end if
->>>>>>> 5ea8e9e5
+
   end subroutine force_torque_compute
 
 end module force_torque