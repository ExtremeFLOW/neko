--- conflicted
+++ resolved
@@ -292,12 +292,8 @@
             this%n1%x, &
             this%n2%x, &
             this%n3%x, &
-<<<<<<< HEAD
        ! Horrible mu hack
             this%case%fluid%mu_field%x(1,1,1,1), &
-=======
-            this%case%fluid%mu, &
->>>>>>> fec36b91
             n_pts)
        dgtq(1) = glsum(this%force1%x, n_pts)
        dgtq(2) = glsum(this%force2%x, n_pts)
@@ -357,12 +353,8 @@
                this%n1%x_d, &
                this%n2%x_d, &
                this%n3%x_d, &
-<<<<<<< HEAD
           ! Horrible mu hack
                this%case%fluid%mu_field%x(1,1,1,1), &
-=======
-               this%case%fluid%mu, &
->>>>>>> fec36b91
                n_pts)
           !Overwriting masked s11, s22, s33 as they are no longer needed
           call device_vcross(this%s11msk%x_d, this%s22msk%x_d, &
@@ -395,11 +387,7 @@
          'Time step, time, total force/torque, pressure, viscous, direction'
     call neko_log%message(log_buf)
     write(log_buf, this%print_format) &
-<<<<<<< HEAD
-         tstep,t,dgtq(1)+dgtq(4),dgtq(1),dgtq(4),', forcex'
-=======
          time%tstep,time%t,dgtq(1)+dgtq(4),dgtq(1),dgtq(4),', forcex'
->>>>>>> fec36b91
     call neko_log%message(log_buf)
     write(log_buf, this%print_format) &
          time%tstep,time%t,dgtq(2)+dgtq(5),dgtq(2),dgtq(5),', forcey'
