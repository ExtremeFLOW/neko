--- conflicted
+++ resolved
@@ -55,11 +55,7 @@
   use comm
   use math, only : masked_gather_copy, cadd, glsum, vcross
   use device_math, only : device_masked_gather_copy, device_cadd, &
-<<<<<<< HEAD
-                          device_glsum, device_vcross
-=======
        device_glsum, device_vcross
->>>>>>> 5b751c3a
   use device
 
   implicit none
@@ -191,11 +187,7 @@
          this%u%size(), n_pts)
     call masked_gather_copy(this%r2%x, this%coef%dof%y, this%bc%msk, &
          this%u%size(), n_pts)
-<<<<<<< HEAD
-    call masked_gather_copy(this%r3%x, this%coef%dof%z, this%bc%msk, & 
-=======
     call masked_gather_copy(this%r3%x, this%coef%dof%z, this%bc%msk, &
->>>>>>> 5b751c3a
          this%u%size(), n_pts)
 
     call MPI_Allreduce(n_pts, glb_n_pts, 1, &
