! Copyright (c) 2023, The Neko Authors
! All rights reserved.
!
! Redistribution and use in source and binary forms, with or without
! modification, are permitted provided that the following conditions
! are met:
!
!   * Redistributions of source code must retain the above copyright
!     notice, this list of conditions and the following disclaimer.
!
!   * Redistributions in binary form must reproduce the above
!     copyright notice, this list of conditions and the following
!     disclaimer in the documentation and/or other materials provided
!     with the distribution.
!
!   * Neither the name of the authors nor the names of its
!     contributors may be used to endorse or promote products derived
!     from this software without specific prior written permission.
!
! THIS SOFTWARE IS PROVIDED BY THE COPYRIGHT HOLDERS AND CONTRIBUTORS
! "AS IS" AND ANY EXPRESS OR IMPLIED WARRANTIES, INCLUDING, BUT NOT
! LIMITED TO, THE IMPLIED WARRANTIES OF MERCHANTABILITY AND FITNESS
! FOR A PARTICULAR PURPOSE ARE DISCLAIMED. IN NO EVENT SHALL THE
! COPYRIGHT OWNER OR CONTRIBUTORS BE LIABLE FOR ANY DIRECT, INDIRECT,
! INCIDENTAL, SPECIAL, EXEMPLARY, OR CONSEQUENTIAL DAMAGES (INCLUDING,
! BUT NOT LIMITED TO, PROCUREMENT OF SUBSTITUTE GOODS OR SERVICES;
! LOSS OF USE, DATA, OR PROFITS; OR BUSINESS INTERRUPTION) HOWEVER
! CAUSED AND ON ANY THEORY OF LIABILITY, WHETHER IN CONTRACT, STRICT
! LIABILITY, OR TORT (INCLUDING NEGLIGENCE OR OTHERWISE) ARISING IN
! ANY WAY OUT OF THE USE OF THIS SOFTWARE, EVEN IF ADVISED OF THE
! POSSIBILITY OF SUCH DAMAGE.
!
!
!> Implements the `force_torque_t` type.

module force_torque
  use num_types, only : rp, dp, sp
  use json_module, only : json_file
  use simulation_component, only : simulation_component_t
  use field_registry, only : neko_field_registry
  use scratch_registry, only : neko_scratch_registry
  use time_state, only : time_state_t
  use field, only : field_t
  use operators, only : curl
  use case, only : case_t
  use fld_file_output, only : fld_file_output_t
  use json_utils, only : json_get, json_get_or_default
  use field_writer, only : field_writer_t
  use coefs, only : coef_t
  use operators, only : strain_rate
  use vector, only : vector_t
  use dirichlet, only : dirichlet_t
  use drag_torque
  use logger, only : LOG_SIZE, neko_log
  use comm
<<<<<<< HEAD
  use math, only : masked_gather_copy, cadd, glsum, vcross
  use device_math, only : device_masked_gather_copy, device_cadd, &
                          device_glsum, device_vcross
=======
  use math, only : masked_red_copy, cadd, glsum, vcross
  use device_math, only : device_masked_red_copy, device_cadd, &
       device_glsum, device_vcross
>>>>>>> d9911eee
  use device

  implicit none
  private

  !> A simulation component that computes the force_torque field.
  !! Added to the field registry as `omega_x`, `omega_y``, and `omega_z`.
  type, public, extends(simulation_component_t) :: force_torque_t
     !> X velocity component.
     type(field_t), pointer :: u
     !> Y velocity component.
     type(field_t), pointer :: v
     !> Z velocity component.
     type(field_t), pointer :: w
     !> Pressure.
     type(field_t), pointer :: p

     !Masked working arrays
     type(vector_t) :: n1, n2, n3
     type(vector_t) :: r1, r2, r3
     type(vector_t) :: force1, force2, force3
     type(vector_t) :: force4, force5, force6
     type(vector_t) :: pmsk
     type(vector_t) :: s11msk, s22msk, s33msk, s12msk, s13msk, s23msk
     real(kind=rp) :: center(3) = 0.0_rp
     real(kind=rp) :: scale
     integer :: zone_id
     character(len=20) :: zone_name
     type(coef_t), pointer :: coef
     type(dirichlet_t) :: bc
     character(len=80) :: print_format

   contains
     !> Constructor from json, wrapping the actual constructor.
     procedure, pass(this) :: init => force_torque_init_from_json
     !> Actual constructor.
     procedure, pass(this) :: init_from_components => &
          force_torque_init_from_components
     !> Destructor.
     procedure, pass(this) :: free => force_torque_free
     !> Compute the force_torque field.
     procedure, pass(this) :: compute_ => force_torque_compute
  end type force_torque_t

contains

  !> Constructor from json.
  subroutine force_torque_init_from_json(this, json, case)
    class(force_torque_t), intent(inout) :: this
    type(json_file), intent(inout) :: json
    class(case_t), intent(inout), target :: case
    integer :: zone_id
    real(kind=rp), allocatable :: center(:)
    character(len=:), allocatable :: zone_name
    real(kind=rp) :: scale
    logical :: long_print

    ! Add fields keyword to the json so that the field_writer picks it up.
    ! Will also add fields to the registry.

    call this%init_base(json, case)

    call json_get(json, 'zone_id', zone_id)
    call json_get_or_default(json, 'zone_name', zone_name, ' ')
    call json_get_or_default(json, 'scale', scale, 1.0_rp)
    call json_get_or_default(json, 'long_print', long_print, .false.)
    call json_get(json, 'center', center)
    call force_torque_init_from_components(this, zone_id, zone_name, &
         center, scale, case%fluid%c_xh, &
         long_print)
  end subroutine force_torque_init_from_json

  !> Actual constructor.
  subroutine force_torque_init_from_components(this, zone_id, zone_name, &
       center, scale, coef, long_print)
    class(force_torque_t), intent(inout) :: this
    real(kind=rp), intent(in) :: center(3)
    real(kind=rp), intent(in) :: scale
    character(len=*), intent(in) :: zone_name
    integer, intent(in) :: zone_id
    type(coef_t), target, intent(in) :: coef
    logical, intent(in) :: long_print
    integer :: n_pts, glb_n_pts, ierr
    character(len=1000) :: log_buf

    this%coef => coef
    this%zone_id = zone_id
    this%center = center
    this%scale = scale
    this%zone_name = zone_name
    if (long_print ) then
       this%print_format = '(I7,E20.10,E20.10,E20.10,E20.10,A)'
    else
       this%print_format = '(I7,E13.5,E13.5,E13.5,E13.5,A)'
    end if

    this%u => neko_field_registry%get_field_by_name("u")
    this%v => neko_field_registry%get_field_by_name("v")
    this%w => neko_field_registry%get_field_by_name("w")
    this%p => neko_field_registry%get_field_by_name("p")


    call this%bc%init_base(this%coef)
    call this%bc%mark_zone(this%case%msh%labeled_zones(this%zone_id))
    call this%bc%finalize()
    n_pts = this%bc%msk(0)
    call this%n1%init(n_pts)
    call this%n2%init(n_pts)
    call this%n3%init(n_pts)
    call this%r1%init(n_pts)
    call this%r2%init(n_pts)
    call this%r3%init(n_pts)
    call this%force1%init(n_pts)
    call this%force2%init(n_pts)
    call this%force3%init(n_pts)
    call this%force4%init(n_pts)
    call this%force5%init(n_pts)
    call this%force6%init(n_pts)
    call this%s11msk%init(n_pts)
    call this%s22msk%init(n_pts)
    call this%s33msk%init(n_pts)
    call this%s12msk%init(n_pts)
    call this%s13msk%init(n_pts)
    call this%s23msk%init(n_pts)
    call this%pmsk%init(n_pts)
    call setup_normals(this%coef, this%bc%msk, this%bc%facet, &
         this%n1%x, this%n2%x, this%n3%x, n_pts)
    call masked_gather_copy(this%r1%x, this%coef%dof%x, this%bc%msk, &
         this%u%size(), n_pts)
    call masked_gather_copy(this%r2%x, this%coef%dof%y, this%bc%msk, &
         this%u%size(), n_pts)
<<<<<<< HEAD
    call masked_gather_copy(this%r3%x, this%coef%dof%z, this%bc%msk, & 
=======
    call masked_red_copy(this%r3%x, this%coef%dof%z, this%bc%msk, &
>>>>>>> d9911eee
         this%u%size(), n_pts)

    call MPI_Allreduce(n_pts, glb_n_pts, 1, &
         MPI_INTEGER, MPI_SUM, NEKO_COMM, ierr)
    ! Print some information
    call neko_log%section('Force/torque calculation')
    write(log_buf, '(A,I4,A,A)') 'Zone ', zone_id, '   ', trim(zone_name)
    call neko_log%message(log_buf)
    write(log_buf, '(A,I6, I6)') 'Global number of GLL points in zone: ', glb_n_pts
    call neko_log%message(log_buf)
    write(log_buf, '(A,E15.7,E15.7,E15.7)') 'Average of zone''s coordinates: ', &
         glsum(this%r1%x, n_pts)/glb_n_pts, &
         glsum(this%r2%x, n_pts)/glb_n_pts, &
         glsum(this%r3%x, n_pts)/glb_n_pts
    call neko_log%message(log_buf)
    write(log_buf, '(A,E15.7,E15.7,E15.7)') 'Center for torque calculation: ', center
    call neko_log%message(log_buf)
    write(log_buf, '(A,E15.7)') 'Scale: ', scale
    call neko_log%message(log_buf)
    call neko_log%end_section()

    call cadd(this%r1%x,-center(1), n_pts)
    call cadd(this%r2%x,-center(2), n_pts)
    call cadd(this%r3%x,-center(3), n_pts)
    if (NEKO_BCKND_DEVICE .eq. 1 .and. n_pts .gt. 0) then
       call device_memcpy(this%n1%x, this%n1%x_d, n_pts, HOST_TO_DEVICE, &
            .false.)
       call device_memcpy(this%n2%x, this%n2%x_d, n_pts, HOST_TO_DEVICE, &
            .false.)
       call device_memcpy(this%n3%x, this%n3%x_d, n_pts, HOST_TO_DEVICE, &
            .true.)
       call device_memcpy(this%r1%x, this%r1%x_d, n_pts, HOST_TO_DEVICE, &
            .false.)
       call device_memcpy(this%r2%x, this%r2%x_d, n_pts, HOST_TO_DEVICE, &
            .false.)
       call device_memcpy(this%r3%x, this%r3%x_d, n_pts, HOST_TO_DEVICE, &
            .true.)
    end if

  end subroutine force_torque_init_from_components

  !> Destructor.
  subroutine force_torque_free(this)
    class(force_torque_t), intent(inout) :: this
    call this%free_base()

    nullify(this%u)
    nullify(this%v)
    nullify(this%w)
    nullify(this%p)
    nullify(this%coef)
  end subroutine force_torque_free

  !> Compute the force_torque field.
  !! @param t The time value.
  !! @param tstep The current time-step
  subroutine force_torque_compute(this, time)
    class(force_torque_t), intent(inout) :: this
    type(time_state_t), intent(in) :: time
    real(kind=rp) :: dgtq(12) = 0.0_rp
    integer :: n_pts, temp_indices(6)
    type(field_t), pointer :: s11, s22, s33, s12, s13, s23
    character(len=1000) :: log_buf

    n_pts = this%bc%msk(0)

    call neko_scratch_registry%request_field(s11, temp_indices(1))
    call neko_scratch_registry%request_field(s12, temp_indices(2))
    call neko_scratch_registry%request_field(s13, temp_indices(3))
    call neko_scratch_registry%request_field(s22, temp_indices(4))
    call neko_scratch_registry%request_field(s23, temp_indices(5))
    call neko_scratch_registry%request_field(s33, temp_indices(6))

    call strain_rate(s11%x, s22%x, s33%x, s12%x, &
         s13%x, s23%x, this%u, this%v, this%w, this%coef)

    ! On the CPU we can actually just use the original subroutines...
    if (NEKO_BCKND_DEVICE .eq. 0) then
       call masked_gather_copy(this%s11msk%x, s11%x, this%bc%msk, &
            this%u%size(), n_pts)
       call masked_gather_copy(this%s22msk%x, s22%x, this%bc%msk, &
            this%u%size(), n_pts)
       call masked_gather_copy(this%s33msk%x, s33%x, this%bc%msk, &
            this%u%size(), n_pts)
       call masked_gather_copy(this%s12msk%x, s12%x, this%bc%msk, &
            this%u%size(), n_pts)
       call masked_gather_copy(this%s13msk%x, s13%x, this%bc%msk, &
            this%u%size(), n_pts)
       call masked_gather_copy(this%s23msk%x, s23%x, this%bc%msk, &
            this%u%size(), n_pts)
       call masked_gather_copy(this%pmsk%x, this%p%x, this%bc%msk, &
            this%u%size(), n_pts)
       call calc_force_array(this%force1%x, this%force2%x, this%force3%x, &
            this%force4%x, this%force5%x, this%force6%x, &
            this%s11msk%x, &
            this%s22msk%x, &
            this%s33msk%x, &
            this%s12msk%x, &
            this%s13msk%x, &
            this%s23msk%x, &
            this%pmsk%x, &
            this%n1%x, &
            this%n2%x, &
            this%n3%x, &
            this%case%fluid%mu, &
            n_pts)
       dgtq(1) = glsum(this%force1%x, n_pts)
       dgtq(2) = glsum(this%force2%x, n_pts)
       dgtq(3) = glsum(this%force3%x, n_pts)
       dgtq(4) = glsum(this%force4%x, n_pts)
       dgtq(5) = glsum(this%force5%x, n_pts)
       dgtq(6) = glsum(this%force6%x, n_pts)
       !Overwriting masked s11, s22, s33 as they are no longer needed
       this%s11msk = 0.0_rp
       this%s22msk = 0.0_rp
       this%s33msk = 0.0_rp
       call vcross(this%s11msk%x, this%s22msk%x, this%s33msk%x, &
            this%r1%x, this%r2%x, this%r3%x, &
            this%force1%x, this%force2%x, this%force3%x, n_pts)

       dgtq(7) = glsum(this%s11msk%x, n_pts)
       dgtq(8) = glsum(this%s22msk%x, n_pts)
       dgtq(9) = glsum(this%s33msk%x, n_pts)
       this%s11msk = 0.0_rp
       this%s22msk = 0.0_rp
       this%s33msk = 0.0_rp
       call vcross(this%s11msk%x, this%s22msk%x, this%s33msk%x, &
            this%r1%x, this%r2%x, this%r3%x, &
            this%force4%x, this%force5%x, this%force6%x, n_pts)
       dgtq(10) = glsum(this%s11msk%x, n_pts)
       dgtq(11) = glsum(this%s22msk%x, n_pts)
       dgtq(12) = glsum(this%s33msk%x, n_pts)
    else
       if (n_pts .gt. 0) then
<<<<<<< HEAD
          call device_masked_gather_copy(this%s11msk%x_d, s11%x_d, &
                                      this%bc%msk_d, this%u%size(), n_pts)
          call device_masked_gather_copy(this%s22msk%x_d, s22%x_d, &
                                      this%bc%msk_d, this%u%size(), n_pts)
          call device_masked_gather_copy(this%s33msk%x_d, s33%x_d, &
                                      this%bc%msk_d, this%u%size(), n_pts)
          call device_masked_gather_copy(this%s12msk%x_d, s12%x_d, &
                                      this%bc%msk_d, this%u%size(), n_pts)
          call device_masked_gather_copy(this%s13msk%x_d, s13%x_d, &
                                      this%bc%msk_d, this%u%size(), n_pts)
          call device_masked_gather_copy(this%s23msk%x_d, s23%x_d, &
                                      this%bc%msk_d, this%u%size(), n_pts)
          call device_masked_gather_copy(this%pmsk%x_d, this%p%x_d,  &
                                      this%bc%msk_d, this%u%size(), n_pts)
=======
          call device_masked_red_copy(this%s11msk%x_d, s11%x_d, &
               this%bc%msk_d, this%u%size(), n_pts)
          call device_masked_red_copy(this%s22msk%x_d, s22%x_d, &
               this%bc%msk_d, this%u%size(), n_pts)
          call device_masked_red_copy(this%s33msk%x_d, s33%x_d, &
               this%bc%msk_d, this%u%size(), n_pts)
          call device_masked_red_copy(this%s12msk%x_d, s12%x_d, &
               this%bc%msk_d, this%u%size(), n_pts)
          call device_masked_red_copy(this%s13msk%x_d, s13%x_d, &
               this%bc%msk_d, this%u%size(), n_pts)
          call device_masked_red_copy(this%s23msk%x_d, s23%x_d, &
               this%bc%msk_d, this%u%size(), n_pts)
          call device_masked_red_copy(this%pmsk%x_d, this%p%x_d, &
               this%bc%msk_d, this%u%size(), n_pts)
>>>>>>> d9911eee

          call device_calc_force_array(this%force1%x_d, this%force2%x_d, &
               this%force3%x_d, &
               this%force4%x_d, &
               this%force5%x_d, &
               this%force6%x_d, &
               this%s11msk%x_d, &
               this%s22msk%x_d, &
               this%s33msk%x_d, &
               this%s12msk%x_d, &
               this%s13msk%x_d, &
               this%s23msk%x_d, &
               this%pmsk%x_d, &
               this%n1%x_d, &
               this%n2%x_d, &
               this%n3%x_d, &
               this%case%fluid%mu, &
               n_pts)
          !Overwriting masked s11, s22, s33 as they are no longer needed
          call device_vcross(this%s11msk%x_d, this%s22msk%x_d, &
               this%s33msk%x_d, &
               this%r1%x_d, this%r2%x_d, this%r3%x_d, &
               this%force1%x_d, this%force2%x_d, &
               this%force3%x_d, n_pts)
          call device_vcross(this%s12msk%x_d,this%s13msk%x_d,this%s23msk%x_d, &
               this%r1%x_d, this%r2%x_d, this%r3%x_d, &
               this%force4%x_d, this%force5%x_d, this%force6%x_d, n_pts)
       end if
       dgtq(1) = device_glsum(this%force1%x_d, n_pts)
       dgtq(2) = device_glsum(this%force2%x_d, n_pts)
       dgtq(3) = device_glsum(this%force3%x_d, n_pts)
       dgtq(4) = device_glsum(this%force4%x_d, n_pts)
       dgtq(5) = device_glsum(this%force5%x_d, n_pts)
       dgtq(6) = device_glsum(this%force6%x_d, n_pts)
       dgtq(7) = device_glsum(this%s11msk%x_d, n_pts)
       dgtq(8) = device_glsum(this%s22msk%x_d, n_pts)
       dgtq(9) = device_glsum(this%s33msk%x_d, n_pts)
       dgtq(10) = device_glsum(this%s12msk%x_d, n_pts)
       dgtq(11) = device_glsum(this%s13msk%x_d, n_pts)
       dgtq(12) = device_glsum(this%s23msk%x_d, n_pts)
    end if
    dgtq = this%scale*dgtq
    write(log_buf,'(A, I4, A, A)') 'Force and torque on zone ', &
         this%zone_id,'  ', this%zone_name
    call neko_log%message(log_buf)
    write(log_buf,'(A)') &
         'Time step, time, total force/torque, pressure, viscous, direction'
    call neko_log%message(log_buf)
    write(log_buf, this%print_format) &
         time%tstep,time%t,dgtq(1)+dgtq(4),dgtq(1),dgtq(4),', forcex'
    call neko_log%message(log_buf)
    write(log_buf, this%print_format) &
         time%tstep,time%t,dgtq(2)+dgtq(5),dgtq(2),dgtq(5),', forcey'
    call neko_log%message(log_buf)
    write(log_buf, this%print_format) &
         time%tstep,time%t,dgtq(3)+dgtq(6),dgtq(3),dgtq(6),', forcez'
    call neko_log%message(log_buf)
    write(log_buf, this%print_format) &
         time%tstep,time%t,dgtq(7)+dgtq(10),dgtq(7),dgtq(10),', torquex'
    call neko_log%message(log_buf)
    write(log_buf, this%print_format) &
         time%tstep,time%t,dgtq(8)+dgtq(11),dgtq(8),dgtq(11),', torquey'
    call neko_log%message(log_buf)
    write(log_buf, this%print_format) &
         time%tstep,time%t,dgtq(9)+dgtq(12),dgtq(9),dgtq(12),', torquez'
    call neko_log%message(log_buf)
    call neko_scratch_registry%relinquish_field(temp_indices)

  end subroutine force_torque_compute

end module force_torque<|MERGE_RESOLUTION|>--- conflicted
+++ resolved
@@ -53,15 +53,9 @@
   use drag_torque
   use logger, only : LOG_SIZE, neko_log
   use comm
-<<<<<<< HEAD
   use math, only : masked_gather_copy, cadd, glsum, vcross
   use device_math, only : device_masked_gather_copy, device_cadd, &
                           device_glsum, device_vcross
-=======
-  use math, only : masked_red_copy, cadd, glsum, vcross
-  use device_math, only : device_masked_red_copy, device_cadd, &
-       device_glsum, device_vcross
->>>>>>> d9911eee
   use device
 
   implicit none
@@ -193,11 +187,7 @@
          this%u%size(), n_pts)
     call masked_gather_copy(this%r2%x, this%coef%dof%y, this%bc%msk, &
          this%u%size(), n_pts)
-<<<<<<< HEAD
-    call masked_gather_copy(this%r3%x, this%coef%dof%z, this%bc%msk, & 
-=======
-    call masked_red_copy(this%r3%x, this%coef%dof%z, this%bc%msk, &
->>>>>>> d9911eee
+    call masked_gather_copy(this%r3%x, this%coef%dof%z, this%bc%msk, &
          this%u%size(), n_pts)
 
     call MPI_Allreduce(n_pts, glb_n_pts, 1, &
@@ -332,7 +322,6 @@
        dgtq(12) = glsum(this%s33msk%x, n_pts)
     else
        if (n_pts .gt. 0) then
-<<<<<<< HEAD
           call device_masked_gather_copy(this%s11msk%x_d, s11%x_d, &
                                       this%bc%msk_d, this%u%size(), n_pts)
           call device_masked_gather_copy(this%s22msk%x_d, s22%x_d, &
@@ -347,22 +336,6 @@
                                       this%bc%msk_d, this%u%size(), n_pts)
           call device_masked_gather_copy(this%pmsk%x_d, this%p%x_d,  &
                                       this%bc%msk_d, this%u%size(), n_pts)
-=======
-          call device_masked_red_copy(this%s11msk%x_d, s11%x_d, &
-               this%bc%msk_d, this%u%size(), n_pts)
-          call device_masked_red_copy(this%s22msk%x_d, s22%x_d, &
-               this%bc%msk_d, this%u%size(), n_pts)
-          call device_masked_red_copy(this%s33msk%x_d, s33%x_d, &
-               this%bc%msk_d, this%u%size(), n_pts)
-          call device_masked_red_copy(this%s12msk%x_d, s12%x_d, &
-               this%bc%msk_d, this%u%size(), n_pts)
-          call device_masked_red_copy(this%s13msk%x_d, s13%x_d, &
-               this%bc%msk_d, this%u%size(), n_pts)
-          call device_masked_red_copy(this%s23msk%x_d, s23%x_d, &
-               this%bc%msk_d, this%u%size(), n_pts)
-          call device_masked_red_copy(this%pmsk%x_d, this%p%x_d, &
-               this%bc%msk_d, this%u%size(), n_pts)
->>>>>>> d9911eee
 
           call device_calc_force_array(this%force1%x_d, this%force2%x_d, &
                this%force3%x_d, &
