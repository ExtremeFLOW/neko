--- conflicted
+++ resolved
@@ -151,12 +151,8 @@
     real(kind=rp), intent(in) :: dt
 
     call curl(this%omega_x, this%omega_y, this%omega_z, this%u, this%v, &
-<<<<<<< HEAD
-         this%w, this%temp1, this%temp2, this%case%fluid%c_Xh)
-=======
          this%w, this%temp1, this%temp2, this%case%fluid%c_Xh, &
          glb_cmd_event)
->>>>>>> 37ebb848
   end subroutine vorticity_compute
 
 end module vorticity