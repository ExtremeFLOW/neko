! Copyright (c) 2023, The Neko Authors
! All rights reserved.
!
! Redistribution and use in source and binary forms, with or without
! modification, are permitted provided that the following conditions
! are met:
!
!   * Redistributions of source code must retain the above copyright
!     notice, this list of conditions and the following disclaimer.
!
!   * Redistributions in binary form must reproduce the above
!     copyright notice, this list of conditions and the following
!     disclaimer in the documentation and/or other materials provided
!     with the distribution.
!
!   * Neither the name of the authors nor the names of its
!     contributors may be used to endorse or promote products derived
!     from this software without specific prior written permission.
!
! THIS SOFTWARE IS PROVIDED BY THE COPYRIGHT HOLDERS AND CONTRIBUTORS
! "AS IS" AND ANY EXPRESS OR IMPLIED WARRANTIES, INCLUDING, BUT NOT
! LIMITED TO, THE IMPLIED WARRANTIES OF MERCHANTABILITY AND FITNESS
! FOR A PARTICULAR PURPOSE ARE DISCLAIMED. IN NO EVENT SHALL THE
! COPYRIGHT OWNER OR CONTRIBUTORS BE LIABLE FOR ANY DIRECT, INDIRECT,
! INCIDENTAL, SPECIAL, EXEMPLARY, OR CONSEQUENTIAL DAMAGES (INCLUDING,
! BUT NOT LIMITED TO, PROCUREMENT OF SUBSTITUTE GOODS OR SERVICES;
! LOSS OF USE, DATA, OR PROFITS; OR BUSINESS INTERRUPTION) HOWEVER
! CAUSED AND ON ANY THEORY OF LIABILITY, WHETHER IN CONTRACT, STRICT
! LIABILITY, OR TORT (INCLUDING NEGLIGENCE OR OTHERWISE) ARISING IN
! ANY WAY OUT OF THE USE OF THIS SOFTWARE, EVEN IF ADVISED OF THE
! POSSIBILITY OF SUCH DAMAGE.
!
!
!> A simulation component that computes lambda2
!! The values are stored in the field registry under the name 'lambda2'

module lambda2
  use num_types, only : rp
  use json_module, only : json_file
  use simulation_component, only : simulation_component_t
  use field_registry, only : neko_field_registry
  use field, only : field_t
  use operators, only : lambda2op
  use case, only : case_t
<<<<<<< HEAD
  use neko_config
=======
  use field_writer, only : field_writer_t
  use device
>>>>>>> 9c13e3e2
  implicit none
  private

  type, public, extends(simulation_component_t) :: lambda2_t
     !> X velocity component.
     type(field_t), pointer :: u
     !> Y velocity component.
     type(field_t), pointer :: v
     !> Z velocity component.
     type(field_t), pointer :: w

     !> X lambda2 component.
     type(field_t), pointer :: lambda2

     !> Work arrays.
     type(field_t) :: temp1
     type(field_t) :: temp2

     !> Output writer.
     type(field_writer_t) :: writer

   contains
     !> Constructor from json.
     procedure, pass(this) :: init => lambda2_init_from_json
     !> Actual constructor.
     procedure, pass(this) :: init_from_attributes => &
          lambda2_init_from_attributes
     !> Destructor.
     procedure, pass(this) :: free => lambda2_free
     !> Compute the lambda2 field
     procedure, pass(this) :: compute_ => lambda2_compute
  end type lambda2_t

contains

  !> Constructor from json.
  subroutine lambda2_init_from_json(this, json, case)
    class(lambda2_t), intent(inout) :: this
    type(json_file), intent(inout) :: json
    class(case_t), intent(inout), target ::case
    character(len=20) :: fields(1)

    ! Add fields keyword to the json so that the field_writer picks it up.
    ! Will also add fields to the registry.
    fields(1) = "lambda2"
    call json%add("fields", fields)

    call this%init_base(json, case)
    call this%writer%init(json, case)

    call lambda2_init_from_attributes(this)
  end subroutine lambda2_init_from_json

  !> Actual constructor.
  subroutine lambda2_init_from_attributes(this)
    class(lambda2_t), intent(inout) :: this

    this%u => neko_field_registry%get_field("u")
    this%v => neko_field_registry%get_field("v")
    this%w => neko_field_registry%get_field("w")
    this%lambda2 => neko_field_registry%get_field("lambda2")
  end subroutine lambda2_init_from_attributes

  !> Destructor.
  subroutine lambda2_free(this)
    class(lambda2_t), intent(inout) :: this
    call this%free_base()
  end subroutine lambda2_free

  !> Compute the lambda2 field.
  !! @param t The time value.
  !! @param tstep The current time-step
  subroutine lambda2_compute(this, t, tstep)
    class(lambda2_t), intent(inout) :: this
    real(kind=rp), intent(in) :: t
    integer, intent(in) :: tstep
    !$omp parallel if((NEKO_BCKND_DEVICE .eq. 0) .and. (NEKO_BCKND_SX .eq. 0))
    call lambda2op(this%lambda2, this%u, this%v, this%w, this%case%fluid%c_Xh)
    !$omp end parallel
  end subroutine lambda2_compute

end module lambda2<|MERGE_RESOLUTION|>--- conflicted
+++ resolved
@@ -42,12 +42,9 @@
   use field, only : field_t
   use operators, only : lambda2op
   use case, only : case_t
-<<<<<<< HEAD
   use neko_config
-=======
   use field_writer, only : field_writer_t
   use device
->>>>>>> 9c13e3e2
   implicit none
   private
 
