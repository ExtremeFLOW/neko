--- conflicted
+++ resolved
@@ -172,8 +172,6 @@
     end if
   end subroutine simulation_component_compute_wrapper
 
-<<<<<<< HEAD
-=======
   !> Wrapper for calling `set_counter_` based for the controllers.
   !! Serves as the public interface.
   !! @param t The time value.
@@ -185,6 +183,5 @@
     call this%output_controller%set_counter(t)
 
   end subroutine simulation_component_restart_wrapper
->>>>>>> 28378fb1
 
 end module simulation_component