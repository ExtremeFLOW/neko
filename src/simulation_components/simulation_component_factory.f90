--- conflicted
+++ resolved
@@ -61,11 +61,6 @@
 
     if (trim(simcomp_type) .eq. "vorticity") then
        allocate(vorticity_t::simcomp)
-<<<<<<< HEAD
-    end if
-    if (trim(simcomp_type) .eq. "lambda2") then
-       allocate(lambda2_t::simcomp)
-=======
     else if (trim(simcomp_type) .eq. "lambda2") then
        allocate(lambda2_t::simcomp)
     else if (trim(simcomp_type) .eq. "probes") then
@@ -76,7 +71,6 @@
        call neko_log%error("Unknown simulation component type: " &
                            // trim(simcomp_type))
        stop
->>>>>>> 28378fb1
     end if
 
     ! Initialize
