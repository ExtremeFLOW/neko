--- conflicted
+++ resolved
@@ -133,14 +133,11 @@
     character(len=*), intent(in) :: hom_dir
     character(len=*), intent(in) :: stat_set
     real(kind=rp), intent(in) :: start_time
-    type(field_t), intent(inout) :: u, v, w, p !>Should really be intent in I think
+    type(field_t), intent(in) :: u, v, w, p
     type(coef_t), intent(in) :: coef
     character(len=LOG_SIZE) :: log_buf
-<<<<<<< HEAD
-=======
     character(len=NEKO_FNAME_LEN) :: fname
     character(len=5) :: prefix
->>>>>>> 1e36dbc8
 
     call neko_log%section('Fluid stats')
     write(log_buf, '(A,E15.7)') 'Start time: ', start_time
