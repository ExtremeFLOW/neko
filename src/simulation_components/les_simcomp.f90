! Copyright (c) 2023, The Neko Authors
! All rights reserved.
!
! Redistribution and use in source and binary forms, with or without
! modification, are permitted provided that the following conditions
! are met:
!
!   * Redistributions of source code must retain the above copyright
!     notice, this list of conditions and the following disclaimer.
!
!   * Redistributions in binary form must reproduce the above
!     copyright notice, this list of conditions and the following
!     disclaimer in the documentation and/or other materials provided
!     with the distribution.
!
!   * Neither the name of the authors nor the names of its
!     contributors may be used to endorse or promote products derived
!     from this software without specific prior written permission.
!
! THIS SOFTWARE IS PROVIDED BY THE COPYRIGHT HOLDERS AND CONTRIBUTORS
! "AS IS" AND ANY EXPRESS OR IMPLIED WARRANTIES, INCLUDING, BUT NOT
! LIMITED TO, THE IMPLIED WARRANTIES OF MERCHANTABILITY AND FITNESS
! FOR A PARTICULAR PURPOSE ARE DISCLAIMED. IN NO EVENT SHALL THE
! COPYRIGHT OWNER OR CONTRIBUTORS BE LIABLE FOR ANY DIRECT, INDIRECT,
! INCIDENTAL, SPECIAL, EXEMPLARY, OR CONSEQUENTIAL DAMAGES (INCLUDING,
! BUT NOT LIMITED TO, PROCUREMENT OF SUBSTITUTE GOODS OR SERVICES;
! LOSS OF USE, DATA, OR PROFITS; OR BUSINESS INTERRUPTION) HOWEVER
! CAUSED AND ON ANY THEORY OF LIABILITY, WHETHER IN CONTRACT, STRICT
! LIABILITY, OR TORT (INCLUDING NEGLIGENCE OR OTHERWISE) ARISING IN
! ANY WAY OUT OF THE USE OF THIS SOFTWARE, EVEN IF ADVISED OF THE
! POSSIBILITY OF SUCH DAMAGE.
!
!
!> Implements the `les_simcomp_t` type.

module les_simcomp
  use num_types, only : rp
  use json_module, only : json_file
  use simulation_component, only : simulation_component_t
  use case, only : case_t
  use les_model, only : les_model_t, les_model_factory
  use json_utils, only : json_get, json_get_or_default
  use field_writer, only : field_writer_t
  use utils, only : neko_error
  implicit none
  private

  !> A simulation component that drives the computation of the SGS
  !! viscosity.
  type, public, extends(simulation_component_t) :: les_simcomp_t
     !> The LES model.
     class(les_model_t), allocatable :: les_model
     !> Output writer.
     type(field_writer_t) :: writer
   contains
     !> Constructor from json, wrapping the actual constructor.
     procedure, pass(this) :: init => les_simcomp_init_from_json
     !> Destructor.
     procedure, pass(this) :: free => les_simcomp_free
     !> Compute the les_simcomp field.
     procedure, pass(this) :: preprocess_ => les_simcomp_compute
     !> Compute the les_simcomp field when restart.
     procedure, pass(this) :: restart_ => les_simcomp_restart
  end type les_simcomp_t

contains

  !> Constructor from json.
  subroutine les_simcomp_init_from_json(this, json, case)
    class(les_simcomp_t), intent(inout) :: this
    type(json_file), intent(inout) :: json
    class(case_t), intent(inout), target :: case
    character(len=:), allocatable :: name
    character(len=:), allocatable :: nut_field
    character(len=20) :: fields(2)

    call this%free()

    ! Check for whether eddy viscosity is enabled in fluid_scheme_incompressible
    if (case%fluid%variable_material_properties .eqv. .false.) then
       call neko_error("Eddy viscosity is not acting &
            &on the equations. &
            &Please set up a nut_field option &
            &in the fluid solver")
    end if

    ! Add fields keyword to the json so that the field_writer picks it up.
    ! Will also add fields to the registry if missing.
    call json_get_or_default(json, "nut_field", nut_field, "nut")
    fields(1) = "les_delta"
    fields(2) = nut_field

    call json%add("fields", fields)

    call this%init_base(json, case)
    call this%writer%init(json, case)

    call json_get(json, "model", name)

    call les_model_factory(this%les_model, name, case%fluid%dm_Xh,&
<<<<<<< HEAD
                           case%fluid%c_Xh, json)
    call this%les_model%init(case, json)
=======
         case%fluid%c_Xh, json)
>>>>>>> 98b9737f

  end subroutine les_simcomp_init_from_json

  !> Destructor.
  subroutine les_simcomp_free(this)
    class(les_simcomp_t), intent(inout) :: this
    call this%free_base()
    call this%writer%free()

    if (allocated(this%les_model)) then
       call this%les_model%free()
       deallocate(this%les_model)
    end if
  end subroutine les_simcomp_free

  !> Compute the les_simcomp field.
  !! @param t The time value.
  !! @param tstep The current time-step.
  subroutine les_simcomp_compute(this, t, tstep)
    class(les_simcomp_t), intent(inout) :: this
    real(kind=rp), intent(in) :: t
    integer, intent(in) :: tstep

    call this%les_model%compute(t, tstep)
  end subroutine les_simcomp_compute

  !> Compute the les_simcomp field when restart.
  !! @param t The time value.
  !! @param tstep The current time-step.
  subroutine les_simcomp_restart(this, t)
    class(les_simcomp_t), intent(inout) :: this
    real(kind=rp), intent(in) :: t

    call this%les_model%compute(t, 0)
  end subroutine les_simcomp_restart

end module les_simcomp<|MERGE_RESOLUTION|>--- conflicted
+++ resolved
@@ -98,12 +98,8 @@
     call json_get(json, "model", name)
 
     call les_model_factory(this%les_model, name, case%fluid%dm_Xh,&
-<<<<<<< HEAD
                            case%fluid%c_Xh, json)
     call this%les_model%init(case, json)
-=======
-         case%fluid%c_Xh, json)
->>>>>>> 98b9737f
 
   end subroutine les_simcomp_init_from_json
 
