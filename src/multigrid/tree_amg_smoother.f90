--- conflicted
+++ resolved
@@ -96,12 +96,8 @@
     this%lvl = lvl
     this%max_iter = max_iter
     this%recompute_eigs = .true.
-<<<<<<< HEAD
 
     call amg_smoo_monitor(lvl,this)
-=======
-!    print *, "INIT SMOO ON LVL", lvl
->>>>>>> 0affa9a7
 
   end subroutine amg_cheby_init
 
@@ -121,10 +117,6 @@
     associate(w => this%w, d => this%d, coef => amg%coef, gs_h => amg%gs_h, &
          msh=>amg%msh, Xh=>amg%Xh, blst=>amg%blst)
 
-<<<<<<< HEAD
-=======
-!      print *, "COMP EIGS on lvl", this%lvl, "n", n
->>>>>>> 0affa9a7
       do i = 1, n
         !TODO: replace with a better way to initialize power method
         !call random_number(rn)
@@ -169,10 +161,6 @@
         dtd = glsc2(d, d, n)
       end if
       lam = dtw / dtd
-<<<<<<< HEAD
-=======
-!      print *, "LAM:", lam
->>>>>>> 0affa9a7
       b = lam * boost
       a = lam / lam_factor
       this%tha = (b+a)/2.0_rp
