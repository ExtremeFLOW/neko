! Copyright (c) 2024, The Neko Authors
! All rights reserved.
!
! Redistribution and use in source and binary forms, with or without
! modification, are permitted provided that the following conditions
! are met:
!
!   * Redistributions of source code must retain the above copyright
!     notice, this list of conditions and the following disclaimer.
!
!   * Redistributions in binary form must reproduce the above
!     copyright notice, this list of conditions and the following
!     disclaimer in the documentation and/or other materials provided
!     with the distribution.
!
!   * Neither the name of the authors nor the names of its
!     contributors may be used to endorse or promote products derived
!     from this software without specific prior written permission.
!
! THIS SOFTWARE IS PROVIDED BY THE COPYRIGHT HOLDERS AND CONTRIBUTORS
! "AS IS" AND ANY EXPRESS OR IMPLIED WARRANTIES, INCLUDING, BUT NOT
! LIMITED TO, THE IMPLIED WARRANTIES OF MERCHANTABILITY AND FITNESS
! FOR A PARTICULAR PURPOSE ARE DISCLAIMED. IN NO EVENT SHALL THE
! COPYRIGHT OWNER OR CONTRIBUTORS BE LIABLE FOR ANY DIRECT, INDIRECT,
! INCIDENTAL, SPECIAL, EXEMPLARY, OR CONSEQUENTIAL DAMAGES (INCLUDING,
! BUT NOT LIMITED TO, PROCUREMENT OF SUBSTITUTE GOODS OR SERVICES;
! LOSS OF USE, DATA, OR PROFITS; OR BUSINESS INTERRUPTION) HOWEVER
! CAUSED AND ON ANY THEORY OF LIABILITY, WHETHER IN CONTRACT, STRICT
! LIABILITY, OR TORT (INCLUDING NEGLIGENCE OR OTHERWISE) ARISING IN
! ANY WAY OUT OF THE USE OF THIS SOFTWARE, EVEN IF ADVISED OF THE
! POSSIBILITY OF SUCH DAMAGE.
!
!> Implements multigrid using the TreeAMG hierarchy structure.
!> USE:
!>
!>  type(tamg_hierarchy_t) :: amg
!>  type(tamg_solver_t) :: amg_solver
!>
!>  call amg%init(ax, Xh, coef, msh, gs_h, 3)
!>  call amg_solver%init(amg, niter)
!>
!>  call amg_solver%solve(x%x, f, n)
!>
module tree_amg_multigrid
  use num_types
  use utils
  use math
  use comm
  use coefs, only : coef_t
  use mesh, only : mesh_t
  use space, only : space_t
  use ax_product, only: ax_t
<<<<<<< HEAD
  use bc_list, only: bc_list_t
=======
  use bc_list, only : bc_list_t
>>>>>>> c5d24f62
  use gather_scatter, only : gs_t, GS_OP_ADD
  use tree_amg, only : tamg_hierarchy_t, tamg_lvl_init, tamg_node_init
  use tree_amg_aggregate
  use tree_amg_smoother
  use logger, only : neko_log, LOG_SIZE
  implicit none
  private

  !> Type for the TreeAMG solver
  type, public :: tamg_solver_t
    type(tamg_hierarchy_t), allocatable :: amg
    type(amg_cheby_t), allocatable :: smoo(:)
    !type(amg_jacobi_t), allocatable :: jsmoo(:)
    integer :: nlvls
    integer :: max_iter
  contains
    procedure, pass(this) :: init => tamg_mg_init
    procedure, pass(this) :: solve => tamg_mg_solve
  end type tamg_solver_t

contains

  !> Initialization of the TreeAMG multigrid solver
  !! @param ax Finest level matvec operator
  !! @param Xh Finest level field
  !! @param coef Finest level coeff thing
  !! @param msh Finest level mesh information
  !! @param gs_h Finest level gather scatter operator
  !! @param nlvls_in Number of levels for the TreeAMG hierarchy
  !! @param blst Finest level BC list
  !! @param max_iter Number of AMG iterations
  subroutine tamg_mg_init(this, ax, Xh, coef, msh, gs_h, nlvls_in, blst, max_iter)
    class(tamg_solver_t), intent(inout), target :: this
    class(ax_t), target, intent(in) :: ax
    type(space_t),target, intent(in) :: Xh
    type(coef_t), target, intent(in) :: coef
    type(mesh_t), target, intent(in) :: msh
    type(gs_t), target, intent(in) :: gs_h
    type(bc_list_t), target, intent(in) :: blst
    integer, intent(in) :: nlvls_in
    integer, intent(in) :: max_iter
    integer :: nlvls, lvl, n, cheby_degree, env_len, mlvl
    integer, allocatable :: agg_nhbr(:,:), asdf(:,:)
    character(len=255) :: env_cheby_degree, env_mlvl
    character(len=LOG_SIZE) :: log_buf

    call neko_log%section('AMG')
    
    call get_environment_variable("NEKO_TAMG_MAX_LVL", &
         env_mlvl, env_len)
    if (env_len .eq. 0) then
       !yeah...
       nlvls = nlvls_in
    else
       read(env_mlvl(1:env_len), *) mlvl
       nlvls = mlvl
    end if
    write(log_buf, '(A27,I2,A7)') "Creating AMG hierarchy with", nlvls, " levels"
    call neko_log%message(log_buf)
    if (nlvls .gt. 4) then
      call neko_error("Can not do more than four levels right now. I recommend two or three.")
    end if

    allocate( this%amg )
    call this%amg%init(ax, Xh, coef, msh, gs_h, nlvls, blst)

    !> Create level 1 (neko elements are level 0)
    call aggregate_finest_level(this%amg, Xh%lx, Xh%ly, Xh%lz, msh%nelv)

    if (nlvls .gt. 2) then
      call print_preagg_info(2,(msh%nelv/8))
      call aggregate_greedy(this%amg, 2, (msh%nelv/8), msh%facet_neigh, agg_nhbr)
      !call aggregate_elm(this%amg, (msh%nelv/8), agg_nhbr)
      !---!print *, "-- Aggregation done. Aggregates:", this%amg%lvl(2)%nnodes
    end if

    if (nlvls .gt. 3) then
      call print_preagg_info(3,(this%amg%lvl(2)%nnodes/8))
      call aggregate_greedy(this%amg, 3, (this%amg%lvl(2)%nnodes/8), agg_nhbr, asdf)
      !call aggregate_general(this%amg, (this%amg%lvl(2)%nnodes/8), 3, agg_nhbr)
      !---!print *, "-- Aggregation done. Aggregates:", this%amg%lvl(3)%nnodes
    end if

    call aggregate_end(this%amg, nlvls)

    this%max_iter = max_iter

    this%nlvls = this%amg%nlvls!TODO: read from parameter
    if (this%nlvls .gt. this%amg%nlvls) then
      call neko_error("Requested number multigrid levels is greater than the initialized AMG levels")
    end if

    call get_environment_variable("NEKO_TAMG_CHEBY_DEGREE", &
         env_cheby_degree, env_len)
    if (env_len .eq. 0) then
       cheby_degree = 10
    else
       read(env_cheby_degree(1:env_len), *) cheby_degree
    end if
    
    allocate(this%smoo(0:(nlvls)))
    do lvl = 0, nlvls-1
      n = this%amg%lvl(lvl+1)%fine_lvl_dofs
      call this%smoo(lvl)%init(n ,lvl, cheby_degree)
    end do

    !allocate(this%jsmoo(0:(nlvls)))
    !do lvl = 0, nlvls-1
    !  n = this%amg%lvl(lvl+1)%fine_lvl_dofs
    !  call this%jsmoo(lvl)%init(n ,lvl, cheby_degree)
    !end do

    call fill_lvl_map(this%amg)

    call neko_log%end_section()
    
  end subroutine tamg_mg_init
 

  !> Solver function for the TreeAMG solver object
  !! @param z The solution to be returned
  !! @param r The right-hand side
  !! @param n Number of dofs
  subroutine tamg_mg_solve(this, z, r, n)
    integer, intent(in) :: n
    class(tamg_solver_t), intent(inout) :: this
    real(kind=rp), dimension(n), intent(inout) :: z
    real(kind=rp), dimension(n), intent(inout) :: r
    integer :: iter, max_iter

    max_iter = this%max_iter

    ! Zero out the initial guess becuase we do not handle null spaces very well...
    z = 0d0

    ! Call the amg cycle
    do iter = 1, max_iter
      call tamg_mg_cycle(z, r, n, 0, this%amg, this)
    end do
  end subroutine tamg_mg_solve

  !> Recrsive multigrid cycle for the TreeAMG solver object
  !! @param x The solution to be returned
  !! @param b The right-hand side
  !! @param n Number of dofs
  !! @param lvl Current level of the cycle
  !! @param amg The TreeAMG object
  !! @param mgstuff The Solver object. TODO: rename this
  recursive subroutine tamg_mg_cycle(x, b, n, lvl, amg, mgstuff)
    integer, intent(in) :: n
    real(kind=rp), intent(inout) :: x(n)
    real(kind=rp), intent(inout) :: b(n)
    type(tamg_hierarchy_t), intent(inout) :: amg
    type(tamg_solver_t), intent(inout) :: mgstuff
    integer, intent(in) :: lvl
    real(kind=rp) :: r(n)
    real(kind=rp) :: rc(n)
    real(kind=rp) :: tmp(n)
    integer :: iter, num_iter
    integer :: max_lvl
    integer :: i, cyt

    r = 0d0
    rc = 0d0
    tmp = 0d0

    max_lvl = mgstuff%nlvls-1

    !call calc_resid(r,x,b,amg,lvl,n)!> TODO: for debug
    !print *, "LVL:",lvl, "PRE RESID:", sqrt(glsc2(r, r, n))
    !>----------<!
    !> SMOOTH   <!
    !>----------<!
    call mgstuff%smoo(lvl)%solve(x,b, n, amg)
    !call mgstuff%jsmoo(lvl)%solve(x,b, n, amg)
    if (lvl .eq. max_lvl) then !> Is coarsest grid.
      return
    end if

    !>----------<!
    !> Residual <!
    !>----------<!
    call calc_resid(r,x,b,amg,lvl,n)

    !>----------<!
    !> Restrict <!
    !>----------<!
    if (lvl .eq. 0) then
      call average_duplicates(r,amg,lvl,n)
    end if
    call amg%interp_f2c(rc, r, lvl+1)

    !>-------------------<!
    !> Call Coarse solve <!
    !>-------------------<!
    tmp = 0d0
    call tamg_mg_cycle(tmp, rc, amg%lvl(lvl+1)%nnodes, lvl+1, amg, mgstuff)

    !>----------<!
    !> Project  <!
    !>----------<!
    call amg%interp_c2f(r, tmp, lvl+1)
    if (lvl .eq. 0) then
      call average_duplicates(r,amg,lvl,n)
    end if

    !>----------<!
    !> Correct  <!
    !>----------<!
    call add2(x, r, n)

    !>----------<!
    !> SMOOTH   <!
    !>----------<!
    call mgstuff%smoo(lvl)%solve(x,b, n, amg)
    !call mgstuff%jsmoo(lvl)%solve(x,b, n, amg)

    !>----------<!
    !> Residual <!
    !>----------<!
    !call calc_resid(r,x,b,amg,lvl,n)!> TODO: for debug
    !print *, "LVL:",lvl, "POST RESID:", sqrt(glsc2(r, r, n))
  end subroutine tamg_mg_cycle


  !> Wrapper function to calculate residyal
  !! @param r The residual to be returned
  !! @param x The current solution
  !! @param b The right-hand side
  !! @param amg The TreeAMG object
  !! @param lvl Current level of the cycle
  !! @param n Number of dofs
  subroutine calc_resid(r, x, b, amg, lvl, n)
    integer, intent(in) :: n
    real(kind=rp), intent(inout) :: r(n)
    real(kind=rp), intent(inout) :: x(n)
    real(kind=rp), intent(inout) :: b(n)
    type(tamg_hierarchy_t), intent(inout) :: amg
    integer, intent(in) :: lvl
    integer :: i
    r = 0d0
    !call my_matvec(r, x, n, lvl, amg)
    call amg%matvec(r, x, lvl)
    do  i = 1, n
      r(i) = b(i) - r(i)
    end do
  end subroutine calc_resid

  !> Wrapper function to gather scatter and average the duplicates
  !! @param U The target array
  !! @param amg The TreeAMG object
  !! @param lvl Current level of the cycle
  !! @param n Number of dofs
  subroutine average_duplicates(U, amg, lvl, n)
    integer, intent(in) :: n
    real(kind=rp), intent(inout) :: U(n)
    type(tamg_hierarchy_t), intent(inout) :: amg
    integer, intent(in) :: lvl
    integer :: i
    call amg%gs_h%op(U, n, GS_OP_ADD)
    do  i = 1, n
      U(i) = U(i) * amg%coef%mult(i,1,1,1)
    end do
  end subroutine average_duplicates

  subroutine print_preagg_info(lvl,nagg)
    integer, intent(in) :: lvl,nagg
    character(len=LOG_SIZE) :: log_buf
    !TODO: calculate min and max agg size
    write(log_buf, '(A8,I2,A31)') '-- level',lvl,'-- Calling Greedy Aggregation'
    call neko_log%message(log_buf)
    write(log_buf, '(A8,I2,A23,I6)') '-- level',lvl,'-- Target Aggregates:',nagg
    call neko_log%message(log_buf)
  end subroutine print_preagg_info

  subroutine fill_lvl_map(amg)
    type(tamg_hierarchy_t), intent(inout) :: amg
    integer :: i, j, k, l, nid, n
    do j = 1, amg%lvl(1)%nnodes
      do k = 1, amg%lvl(1)%nodes(j)%ndofs
        nid = amg%lvl(1)%nodes(j)%dofs(k)
        amg%lvl(1)%map_f2c_dof(nid) = amg%lvl(1)%nodes(j)%gid
      end do
    end do
    n = size(amg%lvl(1)%map_f2c_dof)
    do l = 2, amg%nlvls
      do i = 1, n
        nid = amg%lvl(l-1)%map_f2c_dof(i)
        do j = 1, amg%lvl(l)%nnodes
          do k = 1, amg%lvl(l)%nodes(j)%ndofs
            if (nid .eq. amg%lvl(l)%nodes(j)%dofs(k)) then
              amg%lvl(l)%map_f2c_dof(i) = amg%lvl(l)%nodes(j)%gid
            end if
          end do
        end do
      end do
    end do
  end subroutine
end module tree_amg_multigrid<|MERGE_RESOLUTION|>--- conflicted
+++ resolved
@@ -50,11 +50,7 @@
   use mesh, only : mesh_t
   use space, only : space_t
   use ax_product, only: ax_t
-<<<<<<< HEAD
-  use bc_list, only: bc_list_t
-=======
   use bc_list, only : bc_list_t
->>>>>>> c5d24f62
   use gather_scatter, only : gs_t, GS_OP_ADD
   use tree_amg, only : tamg_hierarchy_t, tamg_lvl_init, tamg_node_init
   use tree_amg_aggregate
