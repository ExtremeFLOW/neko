! Copyright (c) 2024, The Neko Authors
! All rights reserved.
!
! Redistribution and use in source and binary forms, with or without
! modification, are permitted provided that the following conditions
! are met:
!
!   * Redistributions of source code must retain the above copyright
!     notice, this list of conditions and the following disclaimer.
!
!   * Redistributions in binary form must reproduce the above
!     copyright notice, this list of conditions and the following
!     disclaimer in the documentation and/or other materials provided
!     with the distribution.
!
!   * Neither the name of the authors nor the names of its
!     contributors may be used to endorse or promote products derived
!     from this software without specific prior written permission.
!
! THIS SOFTWARE IS PROVIDED BY THE COPYRIGHT HOLDERS AND CONTRIBUTORS
! "AS IS" AND ANY EXPRESS OR IMPLIED WARRANTIES, INCLUDING, BUT NOT
! LIMITED TO, THE IMPLIED WARRANTIES OF MERCHANTABILITY AND FITNESS
! FOR A PARTICULAR PURPOSE ARE DISCLAIMED. IN NO EVENT SHALL THE
! COPYRIGHT OWNER OR CONTRIBUTORS BE LIABLE FOR ANY DIRECT, INDIRECT,
! INCIDENTAL, SPECIAL, EXEMPLARY, OR CONSEQUENTIAL DAMAGES (INCLUDING,
! BUT NOT LIMITED TO, PROCUREMENT OF SUBSTITUTE GOODS OR SERVICES;
! LOSS OF USE, DATA, OR PROFITS; OR BUSINESS INTERRUPTION) HOWEVER
! CAUSED AND ON ANY THEORY OF LIABILITY, WHETHER IN CONTRACT, STRICT
! LIABILITY, OR TORT (INCLUDING NEGLIGENCE OR OTHERWISE) ARISING IN
! ANY WAY OUT OF THE USE OF THIS SOFTWARE, EVEN IF ADVISED OF THE
! POSSIBILITY OF SUCH DAMAGE.
!
!> Implements the base type for TreeAMG hierarchy structure.
module tree_amg
  use num_types, only : rp
  use utils, only : neko_error
  use math, only : rzero, col2
  use device_math , only : device_rzero, device_col2, device_masked_atomic_reduction, &
       device_masked_gather_copy, device_cfill
  use coefs, only : coef_t
  use mesh, only : mesh_t
  use space, only : space_t
  use ax_product, only: ax_t
  use bc_list, only: bc_list_t
  use gather_scatter, only : gs_t, GS_OP_ADD
  use device, only: device_map, device_free, device_stream_wait_event, glb_cmd_queue, glb_cmd_event
  use neko_config, only: NEKO_BCKND_DEVICE
  use, intrinsic :: iso_c_binding
  implicit none
  private

  !> Type for storing TreeAMG tree node information
  type, private :: tamg_node_t
     logical :: isleaf = .true. !< Is the node a leaf node
     integer :: gid = -1 !< The gid of the node TODO: relative to what? MPI or true global
     integer :: lvl = -1 !< The hierarchy level on which the node lives
     integer :: ndofs = 0 !< The number of dofs on the node
     integer, allocatable :: dofs(:) !< The dofs on the node
     real(kind=rp) :: xyz(3) !< Coordinates of the node
     real(kind=rp), allocatable :: interp_r(:) !< Resriciton factors from dofs to node gid
     real(kind=rp), allocatable :: interp_p(:) !< Prolongation factors from node gid to dofs
  end type tamg_node_t

  !> Type for storing TreeAMG level information
  type, private :: tamg_lvl_t
     integer :: lvl = -1 !< The level id
     integer :: nnodes = 0 !< number of nodes on the level
     type(tamg_node_t), allocatable :: nodes(:) !< TreeAMG tree nodes on the level
     integer :: fine_lvl_dofs = 0 !< Number of dofs on the level(TODO:sum of dofs on each node?)
     real(kind=rp), allocatable :: wrk_in(:) !< Work vector for data coming into the level
     type(c_ptr) :: wrk_in_d = C_NULL_PTR
     real(kind=rp), allocatable :: wrk_out(:) !< Work vector for data leaving the level
     type(c_ptr) :: wrk_out_d = C_NULL_PTR
     integer, allocatable :: map_finest2lvl(:)
     type(c_ptr) :: map_finest2lvl_d = C_NULL_PTR
     !--!
     integer, allocatable :: nodes_ptr(:)
     type(c_ptr) :: nodes_ptr_d = C_NULL_PTR
     integer, allocatable :: nodes_gid(:)
     type(c_ptr) :: nodes_gid_d = C_NULL_PTR
     integer, allocatable :: nodes_dofs(:)
     type(c_ptr) :: nodes_dofs_d = C_NULL_PTR
     integer, allocatable :: map_f2c(:)
     type(c_ptr) :: map_f2c_d = C_NULL_PTR
     ! could make another array of the same size of nodes_dofs
     ! that stores the parent node gid information
     ! (similar to nodes_gid that stores the gid of each node)
     ! then some loops can be simplified to a single loop
     ! of len(nodes_dofs) instead of going through each node
     ! and looping through nodes_ptr(i) to nodes_ptr(i+1)-1
  end type tamg_lvl_t

  !> Type for a TreeAMG hierarchy
  type, public :: tamg_hierarchy_t
     !> Number of AMG levels in the hierarchy
     integer :: nlvls
     !> Levels of the hierarchy
     type(tamg_lvl_t), allocatable :: lvl(:)

     !> Things needed to do finest level matvec
     class(ax_t), pointer :: ax
     type(mesh_t), pointer :: msh
     type(space_t), pointer :: Xh
     type(coef_t), pointer :: coef
     type(gs_t), pointer :: gs_h
     type(bc_list_t), pointer :: blst

   contains
     procedure, pass(this) :: init => tamg_init
     procedure, pass(this) :: matvec => tamg_matvec
     procedure, pass(this) :: matvec_impl => tamg_matvec_impl
     procedure, pass(this) :: interp_f2c => tamg_restriction_operator
     procedure, pass(this) :: interp_c2f => tamg_prolongation_operator
     procedure, pass(this) :: interp_f2c_d => tamg_device_restriction_operator
     procedure, pass(this) :: interp_c2f_d => tamg_device_prolongation_operator
     procedure, pass(this) :: device_matvec => tamg_device_matvec_flat_impl
  end type tamg_hierarchy_t

  public tamg_lvl_init, tamg_node_init

contains

  !> Initialization of TreeAMG hierarchy
  !! @param ax Finest level matvec operator
  !! @param Xh Finest level field
  !! @param coef Finest level coeff thing
  !! @param msh Finest level mesh information
  !! @param gs_h Finest level gather scatter operator
  !! @param nlvls Number of levels for the TreeAMG hierarchy
  !! @param blst Finest level BC list
  subroutine tamg_init(this, ax, Xh, coef, msh, gs_h, nlvls, blst)
    class(tamg_hierarchy_t), target, intent(inout) :: this
    class(ax_t), target, intent(in) :: ax
    type(space_t),target, intent(in) :: Xh
    type(coef_t), target, intent(in) :: coef
    type(mesh_t), target, intent(in) :: msh
    type(gs_t), target, intent(in) :: gs_h
    integer, intent(in) :: nlvls
    type(bc_list_t), target, intent(in) :: blst
    integer :: i, n

    this%ax => ax
    this%msh => msh
    this%Xh => Xh
    this%coef => coef
    this%gs_h => gs_h
    this%blst => blst

    if (nlvls .lt. 2) then
       call neko_error("Need to request at least two multigrid levels.")
    end if

    this%nlvls = nlvls
    allocate( this%lvl(this%nlvls) )

    do i = 1, nlvls
       allocate( this%lvl(i)%map_finest2lvl( 0:coef%dof%size() ))
       if (NEKO_BCKND_DEVICE .eq. 1) then
          call device_map(this%lvl(i)%map_finest2lvl, this%lvl(i)%map_finest2lvl_d, coef%dof%size()+1)
       end if
    end do

  end subroutine tamg_init

  !> Initialization of a TreeAMG level
  !! @param tamg_lvl The TreeAMG level
  !! @param lvl The level id
  !! @param nnodes Number of nodes on the level (number of aggregates)
  !! @param ndofs  Number of dofs on the level
  subroutine tamg_lvl_init(tamg_lvl, lvl, nnodes, ndofs)
    type(tamg_lvl_t), intent(inout) :: tamg_lvl
    integer, intent(in) :: lvl
    integer, intent(in) :: nnodes
    integer, intent(in) :: ndofs

    tamg_lvl%lvl = lvl
    tamg_lvl%nnodes = nnodes
    allocate( tamg_lvl%nodes(tamg_lvl%nnodes) )
    allocate( tamg_lvl%nodes_ptr(tamg_lvl%nnodes+1) )
    allocate( tamg_lvl%nodes_gid(tamg_lvl%nnodes) )
    allocate( tamg_lvl%nodes_dofs(ndofs) )
    allocate( tamg_lvl%map_f2c(0:ndofs) )
    if (NEKO_BCKND_DEVICE .eq. 1) then
       call device_map(tamg_lvl%map_f2c, tamg_lvl%map_f2c_d, ndofs+1)
    end if

    tamg_lvl%fine_lvl_dofs = ndofs
    allocate( tamg_lvl%wrk_in( ndofs ) )
    allocate( tamg_lvl%wrk_out( ndofs ) )
    if (NEKO_BCKND_DEVICE .eq. 1) then
       call device_map(tamg_lvl%wrk_in, tamg_lvl%wrk_in_d, ndofs)
       call device_cfill(tamg_lvl%wrk_in_d, 0.0_rp, ndofs)
       call device_map(tamg_lvl%wrk_out, tamg_lvl%wrk_out_d, ndofs)
       call device_cfill(tamg_lvl%wrk_out_d, 0.0_rp, ndofs)
    end if
  end subroutine tamg_lvl_init

  !> Initialization of a TreeAMG tree node
  !! @param node The TreeAMG tree node
  !! @param gid The gid for the node
  !! @param ndofs Number of dofs in the node
  subroutine tamg_node_init(node, gid, ndofs)
    type(tamg_node_t), intent(inout) :: node
    integer, intent(in) :: gid
    integer, intent(in) :: ndofs

    node%gid = gid
    node%ndofs = ndofs
    allocate( node%dofs( node%ndofs) )
    node%dofs = -1
    allocate( node%interp_r( node%ndofs) )
    allocate( node%interp_p( node%ndofs) )
    node%interp_r = 1.0_rp
    node%interp_p = 1.0_rp
  end subroutine tamg_node_init

  !> Wrapper for matrix vector product using the TreeAMG hierarchy structure
  !> b=Ax done as vec_out = A * vec_in
  !! @param vec_out Result of Ax
  !! @param vec_in Vector to be multiplied by linear system. A * vec_in
  !! @param lvl_out Level of the TreeAMG hierarchy on which the matvec is done. This
  !!                also specifies the hieararchy level of the incoming vector
  recursive subroutine tamg_matvec(this, vec_out, vec_in, lvl_out)
    class(tamg_hierarchy_t), intent(inout) :: this
    real(kind=rp), intent(inout) :: vec_out(:)
    real(kind=rp), intent(inout) :: vec_in(:)
    integer, intent(in) :: lvl_out
    integer :: i, n, e
    call this%matvec_impl(vec_out, vec_in, this%nlvls, lvl_out)
    !call tamg_matvec_flat_impl(this, vec_out, vec_in, this%nlvls, lvl_out)
  end subroutine tamg_matvec

  !> Matrix vector product using the TreeAMG hierarchy structure
  !> b=Ax done as vec_out = A * vec_in
  !> This is done on a level by level basis
  !! @param vec_out The vector to be returned by level lvl
  !! @param vec_in The vector pased to level lvl
  !! @param lvl The current level of the matvec (wrt tree traversal)
  !! @param lvl_out Level of the TreeAMG hierarchy on which the matvec is output.
  recursive subroutine tamg_matvec_impl(this, vec_out, vec_in, lvl, lvl_out)
    class(tamg_hierarchy_t), intent(inout) :: this
    real(kind=rp), intent(inout) :: vec_out(:)
    real(kind=rp), intent(inout) :: vec_in(:)
    integer, intent(in) :: lvl
    integer, intent(in) :: lvl_out
    integer :: i, n, e

    if (lvl .eq. 0) then !> isleaf true
       !> If on finest level, pass to neko ax_t matvec operator
       n = size(vec_in)
       !> Call local finite element assembly
       call this%gs_h%op(vec_in, n, GS_OP_ADD)
       call col2( vec_in, this%coef%mult, n)

       call this%ax%compute(vec_out, vec_in, this%coef, this%msh, this%Xh)
       call this%gs_h%op(vec_out, n, GS_OP_ADD)
       call this%blst%apply(vec_out, n)

       if (lvl_out .ne. 0) then
          call col2(vec_out, this%coef%mult, n)
       end if
       !>
    else !> pass down through hierarchy
       if (lvl_out .ge. lvl) then
          !> lvl is finer than desired output
          !> project input vector to finer grid
          associate( wrk_in => this%lvl(lvl)%wrk_in, wrk_out => this%lvl(lvl)%wrk_out)
            n = this%lvl(lvl)%fine_lvl_dofs
            call rzero(wrk_in, n)
            call rzero(vec_out, this%lvl(lvl)%nnodes)
            do n = 1, this%lvl(lvl)%nnodes
               associate (node => this%lvl(lvl)%nodes(n))
                 do i = 1, node%ndofs
                    wrk_in( node%dofs(i) ) = wrk_in( node%dofs(i) ) + vec_in( node%gid ) * node%interp_p( i )
                 end do
               end associate
            end do

            call this%matvec_impl(wrk_out, wrk_in, lvl-1, lvl_out)

            !> restrict to coarser grid
            do n = 1, this%lvl(lvl)%nnodes
               associate (node => this%lvl(lvl)%nodes(n))
                 do i = 1, node%ndofs
                    vec_out( node%gid ) = vec_out(node%gid ) + wrk_out( node%dofs(i) ) * node%interp_r( i )
                 end do
               end associate
            end do
          end associate
       else if (lvl_out .lt. lvl) then
          !> lvl is coarser then desired output. Continue down tree
          call this%matvec_impl(vec_out, vec_in, lvl-1, lvl_out)
       else
          call neko_error("TAMG: matvec level numbering problem.")
       end if
    end if
  end subroutine tamg_matvec_impl


  !> Ignore this. For piecewise constant, can create index map directly to finest level
  recursive subroutine tamg_matvec_flat_impl(this, vec_out, vec_in, lvl_blah, lvl_out)
    class(tamg_hierarchy_t), intent(inout) :: this
    real(kind=rp), intent(inout) :: vec_out(:)
    real(kind=rp), intent(inout) :: vec_in(:)
    integer, intent(in) :: lvl_blah
    integer, intent(in) :: lvl_out
    integer :: i, n, cdof, lvl

    lvl = lvl_out
    n = this%lvl(1)%fine_lvl_dofs
    if (lvl .eq. 0) then !> isleaf true
       call this%ax%compute(vec_out, vec_in, this%coef, this%msh, this%Xh)
       call this%gs_h%op(vec_out, n, GS_OP_ADD)
       call this%blst%apply(vec_out, n)
    else !> pass down through hierarchy
       associate( wrk_in => this%lvl(1)%wrk_in, wrk_out => this%lvl(1)%wrk_out)
         !> Map input level to finest level
         do i = 1, n
            cdof = this%lvl(lvl)%map_finest2lvl(i)
            wrk_in(i) = vec_in( cdof )
         end do

         !> Average on overlapping dofs
         call this%gs_h%op(wrk_in, n, GS_OP_ADD)
         call col2( wrk_in, this%coef%mult, n)

         !> Finest level matvec (Call local finite element assembly)
         call this%ax%compute(wrk_out, wrk_in, this%coef, this%msh, this%Xh)
         call this%gs_h%op(wrk_out, n, GS_OP_ADD)
         call this%blst%apply(wrk_out, n)

         call col2(wrk_out, this%coef%mult, n)

         !> Map finest level matvec back to output level
         call rzero(vec_out, this%lvl(lvl)%nnodes)
         do i = 1, n
            cdof = this%lvl(lvl)%map_finest2lvl(i)
            vec_out(cdof) = vec_out(cdof) + wrk_out( i )
         end do
       end associate
    end if
  end subroutine tamg_matvec_flat_impl



  !> Restriction operator for TreeAMG. vec_out = R * vec_in
  !! @param vec_out The vector to be returned. On level lvl
  !! @param vec_in The vector pased into operator. On level lvl-1
  !! @param lvl The target level of the returned vector after restrction (wrt tree traversal)
  subroutine tamg_restriction_operator(this, vec_out, vec_in, lvl)
    class(tamg_hierarchy_t), intent(inout) :: this
    real(kind=rp), intent(inout) :: vec_out(:)
    real(kind=rp), intent(inout) :: vec_in(:)
    integer, intent(in) :: lvl
    integer :: i, n, node_start, node_end, node_id

    vec_out = 0d0
    if (lvl-1 .eq. 0) then
       call col2(vec_in, this%coef%mult, this%lvl(lvl)%fine_lvl_dofs)
    end if
    do n = 1, this%lvl(lvl)%nnodes
       associate (node => this%lvl(lvl)%nodes(n))
         do i = 1, node%ndofs
            vec_out( node%gid ) = vec_out( node%gid ) + vec_in( node%dofs(i) ) * node%interp_r( i )
         end do
       end associate
    end do
  end subroutine tamg_restriction_operator

  !> Prolongation operator for TreeAMG. vec_out = P * vec_in
  !! @param vec_out The vector to be returned. On level lvl
  !! @param vec_in The vector pased into operator. On level lvl-1
  !! @param lvl The target level of the returned vector after prolongation (wrt tree traversal)
  subroutine tamg_prolongation_operator(this, vec_out, vec_in, lvl)
    class(tamg_hierarchy_t), intent(inout) :: this
    real(kind=rp), intent(inout) :: vec_out(:)
    real(kind=rp), intent(inout) :: vec_in(:)
    integer, intent(in) :: lvl
    integer :: i, n, node_start, node_end, node_id

    vec_out = 0d0
    do n = 1, this%lvl(lvl)%nnodes
       associate (node => this%lvl(lvl)%nodes(n))
         do i = 1, node%ndofs
            vec_out( node%dofs(i) ) = vec_out( node%dofs(i) ) + vec_in( node%gid ) * node%interp_p( i )
         end do
       end associate
    end do
    if (lvl-1 .eq. 0) then
       call this%gs_h%op(vec_out, this%lvl(lvl)%fine_lvl_dofs, GS_OP_ADD)
       call col2(vec_out, this%coef%mult, this%lvl(lvl)%fine_lvl_dofs)
    end if
  end subroutine tamg_prolongation_operator


  subroutine tamg_device_matvec_flat_impl(this, vec_out, vec_in, vec_out_d, vec_in_d, lvl_out)
    class(tamg_hierarchy_t), intent(inout) :: this
    real(kind=rp), intent(inout) :: vec_out(:)
    real(kind=rp), intent(inout) :: vec_in(:)
    type(c_ptr) :: vec_out_d
    type(c_ptr) :: vec_in_d
    integer, intent(in) :: lvl_out
    integer :: i, n, cdof, lvl

    lvl = lvl_out
    n = this%lvl(1)%fine_lvl_dofs
    if (lvl .eq. 0) then !> isleaf true
       call this%ax%compute(vec_out, vec_in, this%coef, this%msh, this%Xh)
       call this%gs_h%op(vec_out, n, GS_OP_ADD, glb_cmd_event)
       call device_stream_wait_event(glb_cmd_queue, glb_cmd_event, 0)
       call this%blst%apply(vec_out, n)
    else !> pass down through hierarchy

       associate( wrk_in_d => this%lvl(1)%wrk_in_d, wrk_out_d => this%lvl(1)%wrk_out_d)
         !> Map input level to finest level
<<<<<<< HEAD
         call device_masked_gather_copy(wrk_in_d, vec_in_d, this%lvl(lvl)%map_finest2lvl_d, this%lvl(lvl)%nnodes, n)
=======
         call device_masked_red_copy(wrk_in_d, vec_in_d, this%lvl(lvl)%map_finest2lvl_d, this%lvl(lvl)%nnodes, n)

>>>>>>> 983e8c4a
         !> Average on overlapping dofs
         call this%gs_h%op(this%lvl(1)%wrk_in, n, GS_OP_ADD, glb_cmd_event)
         call device_stream_wait_event(glb_cmd_queue, glb_cmd_event, 0)
         call device_col2( wrk_in_d, this%coef%mult_d, n)

         !> Finest level matvec (Call local finite element assembly)
         call this%ax%compute(this%lvl(1)%wrk_out, this%lvl(1)%wrk_in, this%coef, this%msh, this%Xh)
         call this%gs_h%op(this%lvl(1)%wrk_out, n, GS_OP_ADD, glb_cmd_event)
         call device_stream_wait_event(glb_cmd_queue, glb_cmd_event, 0)
         call this%blst%apply(this%lvl(1)%wrk_out, n)

         call device_col2( wrk_out_d, this%coef%mult_d, n)

         !> Map finest level matvec back to output level
         call device_rzero(vec_out_d, this%lvl(lvl)%nnodes)
         call device_masked_atomic_reduction(vec_out_d, wrk_out_d, this%lvl(lvl)%map_finest2lvl_d, this%lvl(lvl)%nnodes, n)
       end associate

    end if
  end subroutine tamg_device_matvec_flat_impl

  subroutine tamg_device_restriction_operator(this, vec_out_d, vec_in_d, lvl)
    class(tamg_hierarchy_t), intent(inout) :: this
    type(c_ptr) :: vec_out_d
    type(c_ptr) :: vec_in_d
    integer, intent(in) :: lvl
    integer :: i, n, m
    n = this%lvl(lvl)%nnodes
    m = this%lvl(lvl)%fine_lvl_dofs
    if (lvl-1 .eq. 0) then
       call device_col2(vec_in_d, this%coef%mult_d, m)
    end if
    call device_rzero(vec_out_d, n)
    call device_masked_atomic_reduction(vec_out_d, vec_in_d, this%lvl(lvl)%map_f2c_d, n, m)
  end subroutine tamg_device_restriction_operator

  subroutine tamg_device_prolongation_operator(this, vec_out_d, vec_in_d, lvl, vec_out)
    class(tamg_hierarchy_t), intent(inout) :: this
    real(kind=rp), intent(inout) :: vec_out(:)
    type(c_ptr) :: vec_out_d
    type(c_ptr) :: vec_in_d
    integer, intent(in) :: lvl
    integer :: i, n, m
    n = this%lvl(lvl)%nnodes
    m = this%lvl(lvl)%fine_lvl_dofs
<<<<<<< HEAD
    call device_masked_gather_copy(vec_out_d, vec_in_d, this%lvl(lvl)%map_f2c_d, n, m)
=======
    call device_masked_red_copy(vec_out_d, vec_in_d, this%lvl(lvl)%map_f2c_d, n, m)
    if (lvl-1 .eq. 0) then
       call this%gs_h%op(vec_out, m, GS_OP_ADD, glb_cmd_event)
       call device_stream_wait_event(glb_cmd_queue, glb_cmd_event, 0)
       call device_col2( vec_out_d, this%coef%mult_d, m)
    end if
>>>>>>> 983e8c4a
  end subroutine tamg_device_prolongation_operator

end module tree_amg<|MERGE_RESOLUTION|>--- conflicted
+++ resolved
@@ -413,12 +413,7 @@
 
        associate( wrk_in_d => this%lvl(1)%wrk_in_d, wrk_out_d => this%lvl(1)%wrk_out_d)
          !> Map input level to finest level
-<<<<<<< HEAD
          call device_masked_gather_copy(wrk_in_d, vec_in_d, this%lvl(lvl)%map_finest2lvl_d, this%lvl(lvl)%nnodes, n)
-=======
-         call device_masked_red_copy(wrk_in_d, vec_in_d, this%lvl(lvl)%map_finest2lvl_d, this%lvl(lvl)%nnodes, n)
-
->>>>>>> 983e8c4a
          !> Average on overlapping dofs
          call this%gs_h%op(this%lvl(1)%wrk_in, n, GS_OP_ADD, glb_cmd_event)
          call device_stream_wait_event(glb_cmd_queue, glb_cmd_event, 0)
@@ -464,16 +459,12 @@
     integer :: i, n, m
     n = this%lvl(lvl)%nnodes
     m = this%lvl(lvl)%fine_lvl_dofs
-<<<<<<< HEAD
     call device_masked_gather_copy(vec_out_d, vec_in_d, this%lvl(lvl)%map_f2c_d, n, m)
-=======
-    call device_masked_red_copy(vec_out_d, vec_in_d, this%lvl(lvl)%map_f2c_d, n, m)
     if (lvl-1 .eq. 0) then
        call this%gs_h%op(vec_out, m, GS_OP_ADD, glb_cmd_event)
        call device_stream_wait_event(glb_cmd_queue, glb_cmd_event, 0)
        call device_col2( vec_out_d, this%coef%mult_d, m)
     end if
->>>>>>> 983e8c4a
   end subroutine tamg_device_prolongation_operator
 
 end module tree_amg