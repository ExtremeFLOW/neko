--- conflicted
+++ resolved
@@ -312,6 +312,7 @@
       call this%ax%compute(wrk_out, wrk_in, this%coef, this%msh, this%Xh)
       !>
       call this%gs_h%op(wrk_out, n, GS_OP_ADD)
+      call this%blst%apply(wrk_out, n)
       call bc_list_apply(this%blst, wrk_out, n)
       !>
 
@@ -322,27 +323,6 @@
       end do
       end associate
 
-<<<<<<< HEAD
-=======
-    !> Average on overlapping dofs
-    call this%gs_h%op(wrk_in, n, GS_OP_ADD)
-    do i = 1, n
-      wrk_in(i) = wrk_in(i) * this%coef%mult(i,1,1,1)
-    end do
-    !> Finest level matvec (Call local finite element assembly)
-    call this%ax%compute(wrk_out, wrk_in, this%coef, this%msh, this%Xh)
-    !>
-    call this%gs_h%op(wrk_out, n, GS_OP_ADD)
-    call this%blst%apply(wrk_out, n)
-    !>
-
-    !> Map finest level matvec back to output level
-    do i = 1, n
-      cdof = this%lvl(lvl)%map_f2c_dof(i)
-      vec_out(cdof) = vec_out(cdof) + wrk_out( i )
-    end do
-    end associate
->>>>>>> 0affa9a7
     end if
   end subroutine tamg_matvec_flat_impl
 
