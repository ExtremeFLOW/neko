! Copyright (c) 2019-2025, The Neko Authors
! All rights reserved.
!
! Redistribution and use in source and binary forms, with or without
! modification, are permitted provided that the following conditions
! are met:
!
!   * Redistributions of source code must retain the above copyright
!     notice, this list of conditions and the following disclaimer.
!
!   * Redistributions in binary form must reproduce the above
!     copyright notice, this list of conditions and the following
!     disclaimer in the documentation and/or other materials provided
!     with the distribution.
!
!   * Neither the name of the authors nor the names of its
!     contributors may be used to endorse or promote products derived
!     from this software without specific prior written permission.
!
! THIS SOFTWARE IS PROVIDED BY THE COPYRIGHT HOLDERS AND CONTRIBUTORS
! "AS IS" AND ANY EXPRESS OR IMPLIED WARRANTIES, INCLUDING, BUT NOT
! LIMITED TO, THE IMPLIED WARRANTIES OF MERCHANTABILITY AND FITNESS
! FOR A PARTICULAR PURPOSE ARE DISCLAIMED. IN NO EVENT SHALL THE
! COPYRIGHT OWNER OR CONTRIBUTORS BE LIABLE FOR ANY DIRECT, INDIRECT,
! INCIDENTAL, SPECIAL, EXEMPLARY, OR CONSEQUENTIAL DAMAGES (INCLUDING,
! BUT NOT LIMITED TO, PROCUREMENT OF SUBSTITUTE GOODS OR SERVICES;
! LOSS OF USE, DATA, OR PROFITS; OR BUSINESS INTERRUPTION) HOWEVER
! CAUSED AND ON ANY THEORY OF LIABILITY, WHETHER IN CONTRACT, STRICT
! LIABILITY, OR TORT (INCLUDING NEGLIGENCE OR OTHERWISE) ARISING IN
! ANY WAY OUT OF THE USE OF THIS SOFTWARE, EVEN IF ADVISED OF THE
! POSSIBILITY OF SUCH DAMAGE.
!
!> Master module
module neko
  use num_types, only : rp, sp, dp, qp
  use comm
  use utils
  use logger
  use math, only : abscmp, rzero, izero, row_zero, rone, copy, cmult, cadd, &
       cfill, glsum, glmax, glmin, chsign, vlmax, vlmin, invcol1, invcol3, &
       invers2, vcross, vdot2, vdot3, vlsc3, vlsc2, add2, add3, add4, sub2, &
       sub3, add2s1, add2s2, addsqr2s2, cmult2, invcol2, col2, col3, subcol3, &
       add3s2, subcol4, addcol3, addcol4, ascol5, p_update, x_update, glsc2, &
       glsc3, glsc4, sort, masked_copy, cfill_mask, relcmp, glimax, glimin, &
       swap, reord, flipv, cadd2, pi, absval
  use speclib
  use dofmap, only : dofmap_t
  use space, only : space_t, GL, GLL, GJ
  use htable
  use uset
  use stack
  use tuple
  use mesh, only : mesh_t
  use point, only : point_t
  use mesh_field, only : mesh_fld_t
  use map
  use mxm_wrapper, only : mxm
  use global_interpolation
  use file
  use field, only : field_t, field_ptr_t
  use field_math
  use neko_mpi_types
  use gather_scatter
  use krylov
  use coefs, only : coef_t
  use bc, only : bc_t
  use zero_dirichlet, only : zero_dirichlet_t
  use bc_list, only : bc_list_t
  use dirichlet, only : dirichlet_t
  use ax_product, only : ax_t, ax_helm_factory
  use parmetis, only : parmetis_partgeom, parmetis_partmeshkway
  use neko_config
  use case, only : case_t, case_init, case_free
  use output_controller, only : output_controller_t
  use output, only : output_t
  use simulation, only : simulation_step, simulation_init, simulation_finalize
  use operators, only : dudxyz, opgrad, ortho, cdtp, conv1, curl, cfl,&
       lambda2op, strain_rate, div, grad
  use mathops, only : opchsign, opcolv, opcolv3c, opadd2cm, opadd2col
  use projection
  use user_intf
  use signal
  use time_state
  use jobctrl, only : jobctrl_init, jobctrl_set_time_limit, &
       jobctrl_time_limit, jobctrl_jobtime
  use device
  use device_math, only : device_copy, device_rzero, device_rone, &
       device_cmult, device_cmult2, device_cadd, device_cfill, device_add2, &
       device_add2s1, device_add2s2, device_addsqr2s2, device_add3s2, &
       device_invcol1, device_invcol2, device_col2, device_col3, &
       device_subcol3, device_sub2, device_sub3, device_addcol3, &
       device_addcol4, device_vdot3, device_vlsc3, device_glsc3, &
       device_glsc3_many, device_add2s2_many, device_glsc2, device_glsum, &
       device_masked_copy, device_cfill_mask, device_add3, device_cadd2, &
       device_absval
  use map_1d, only : map_1d_t
  use map_2d, only : map_2d_t
  use cpr, only : cpr_t, cpr_init, cpr_free
  use fluid_stats, only : fluid_stats_t
  use field_list, only : field_list_t
  use fluid_user_source_term
  use scalar_user_source_term
  use vector, only : vector_t, vector_ptr_t
  use matrix, only : matrix_t
  use tensor
  use simulation_component, only : simulation_component_t, &
       simulation_component_wrapper_t, simulation_component_factory, &
       simulation_component_allocator, simulation_component_allocate, &
       register_simulation_component
  use probes, only : probes_t
  use spectral_error
  use profiler, only : profiler_start, profiler_stop, &
       profiler_start_region, profiler_end_region
  use system, only : system_cpu_name, system_cpuid
  use drag_torque, only : drag_torque_zone, drag_torque_facet, drag_torque_pt
  use field_registry, only : neko_field_registry
  use scratch_registry, only : neko_scratch_registry
  use simcomp_executor, only : neko_simcomps
  use data_streamer, only : data_streamer_t
  use time_interpolator, only : time_interpolator_t
  use point_interpolator, only : point_interpolator_t
  use point_zone, only: point_zone_t
  use box_point_zone, only: box_point_zone_t
  use sphere_point_zone, only: sphere_point_zone_t
  use point_zone_registry, only: neko_point_zone_registry
  use field_dirichlet, only : field_dirichlet_t
  use field_dirichlet_vector, only : field_dirichlet_vector_t
  use runtime_stats, only : neko_rt_stats
  use json_module, only : json_file
  use json_utils, only : json_get, json_get_or_default, json_extract_item
  use bc_list, only : bc_list_t
  use les_model, only : les_model_t, les_model_allocate, register_les_model, &
       les_model_factory, les_model_allocator
  use field_writer, only : field_writer_t
  use derivative_simcomp, only : derivative_t
  use divergence_simcomp, only : divergence_t
  use curl_simcomp, only : curl_t
  use gradient_simcomp, only : gradient_t
  use weak_gradient_simcomp, only : weak_gradient_t
  use lambda2, only : lambda2_t
  use time_based_controller, only : time_based_controller_t
  use time_step_controller, only : time_step_controller_t
  use source_term, only : source_term_t, source_term_allocate, &
       register_source_term, source_term_factory, source_term_allocator
  use user_access_singleton, only : neko_user_access
  use, intrinsic :: iso_fortran_env
  !$ use omp_lib
  implicit none

contains

  !> Initialise Neko
  subroutine neko_init(C)
    type(case_t), target, intent(inout), optional :: C
    character(len=NEKO_FNAME_LEN) :: case_file, args
    character(len=LOG_SIZE) :: log_buf
    character(len=10) :: suffix
    character(10) :: time
    character(8) :: date
    integer :: argc, i

    call date_and_time(time = time, date = date)

    call comm_init
    call neko_mpi_types_init
    call jobctrl_init
    call device_init

    call neko_log%init()
    call neko_field_registry%init()

    call neko_log%header(NEKO_VERSION, NEKO_BUILD_INFO)

    if (present(C)) then

       !
       ! Command line arguments
       !
       argc = command_argument_count()

       if (argc .lt. 1) then
          if (pe_rank .eq. 0) write(*,*) 'Usage: ./neko <case file>'
          stop
       end if

       call get_command_argument(1, case_file)

       call filename_suffix(case_file, suffix)

       if (trim(suffix) .ne. 'case' .and. trim(suffix) .ne. 'json') then
          call neko_error('Invalid case file')
       end if

       if (argc .gt. 1) then
          write(log_buf, '(a)') 'Running with command line arguments: '
          call neko_log%message(log_buf, NEKO_LOG_QUIET)
          do i = 2, argc
             call get_command_argument(i, args)
             call neko_log%message(args, NEKO_LOG_QUIET)
          end do
       end if

       !
       ! Job information
       !
       call neko_job_info(date, time)

       !
       ! Create case
       !
       call case_init(C, case_file)

       !
       ! Setup runtime statistics
       !
       call neko_rt_stats%init(C%params)


       !
       ! Create simulation components
       !
       call neko_simcomps%init(C)

    end if

  end subroutine neko_init

  !> Main driver to solve a case @a C
  subroutine neko_solve(C)
    type(case_t), target, intent(inout) :: C
    type(time_step_controller_t) :: dt_controller
    real(kind=dp) :: tstep_loop_start_time
    character(len=LOG_SIZE) :: log_buf
    real(kind=rp) :: cfl
    logical :: output_at_end

    call dt_controller%init(C%params)

    call simulation_init(C, dt_controller)

    call profiler_start
    cfl = C%fluid%compute_cfl(C%time%dt)
    tstep_loop_start_time = MPI_WTIME()

    do while (C%time%t .lt. C%time%end_time .and. (.not. jobctrl_time_limit()))
       call simulation_step(C, dt_controller, cfl, tstep_loop_start_time)
    end do
    call profiler_stop

    call simulation_finalize(C)

  end subroutine neko_solve

  !> Finalize Neko
  subroutine neko_finalize(C)
    type(case_t), intent(inout), optional :: C

    call neko_rt_stats%report()
    call neko_rt_stats%free()

    call neko_scratch_registry%free()

    if (present(C)) then
       call case_free(C)
    end if

    call neko_field_registry%free()
<<<<<<< HEAD
    call neko_log%free()

=======
    call neko_user_access%free()
>>>>>>> 86ebddd0
    call device_finalize
    call neko_mpi_types_free
    call comm_free
  end subroutine neko_finalize


  !> Display job information, number of MPI ranks,
  !! CPU type and selected hardware backend
  subroutine neko_job_info(date, time)
    character(10), optional, intent(in) :: time
    character(8), optional, intent(in) :: date
    character(len=LOG_SIZE) :: log_buf
    integer :: nthrds, rw, sw

    call neko_log%section("Job Information")

    if (present(time) .and. present(date)) then
       write(log_buf, '(A,A,A,A,1x,A,1x,A,A,A,A,A)') 'Start time: ', &
            time(1:2), ':', time(3:4), &
            '/', date(1:4), '-', date(5:6), '-', date(7:8)
       call neko_log%message(log_buf, NEKO_LOG_QUIET)
    end if
    write(log_buf, '(a)') 'Running on: '
    sw = 10
    if (pe_size .lt. 1e1) then
       write(log_buf(13:), '(i1,a)') pe_size, ' MPI '
       if (pe_size .eq. 1) then
          write(log_buf(19:), '(a)') 'rank'
          sw = 9
       else
          write(log_buf(19:), '(a)') 'ranks'
       end if
       rw = 1
    else if (pe_size .lt. 1e2) then
       write(log_buf(13:), '(i2,a)') pe_size, ' MPI ranks'
       rw = 2
    else if (pe_size .lt. 1e3) then
       write(log_buf(13:), '(i3,a)') pe_size, ' MPI ranks'
       rw = 3
    else if (pe_size .lt. 1e4) then
       write(log_buf(13:), '(i4,a)') pe_size, ' MPI ranks'
       rw = 4
    else if (pe_size .lt. 1e5) then
       write(log_buf(13:), '(i5,a)') pe_size, ' MPI ranks'
       rw = 5
    else
       write(log_buf(13:), '(i6,a)') pe_size, ' MPI ranks'
       rw = 6
    end if
    nthrds = 1
    !$omp parallel
    !$omp master
    !$ nthrds = omp_get_num_threads()
    !$omp end master
    !$omp end parallel
    if (nthrds .gt. 1) then
       if (nthrds .lt. 1e1) then
          write(log_buf(13 + rw + sw:), '(a,i1,a)') ', using ', &
               nthrds, ' thrds each'
       else if (nthrds .lt. 1e2) then
          write(log_buf(13 + rw + sw:), '(a,i2,a)') ', using ', &
               nthrds, ' thrds each'
       else if (nthrds .lt. 1e3) then
          write(log_buf(13 + rw + sw:), '(a,i3,a)') ', using ', &
               nthrds, ' thrds each'
       else if (nthrds .lt. 1e4) then
          write(log_buf(13 + rw + sw:), '(a,i4,a)') ', using ', &
               nthrds, ' thrds each'
       end if
    end if
    call neko_log%message(log_buf, NEKO_LOG_QUIET)

    write(log_buf, '(a)') 'CPU type  : '
    call system_cpu_name(log_buf(13:))
    call neko_log%message(log_buf, NEKO_LOG_QUIET)

    write(log_buf, '(a)') 'Bcknd type: '
    if (NEKO_BCKND_SX .eq. 1) then
       write(log_buf(13:), '(a)') 'SX-Aurora'
    else if (NEKO_BCKND_XSMM .eq. 1) then
       write(log_buf(13:), '(a)') 'CPU (libxsmm)'
    else if (NEKO_BCKND_CUDA .eq. 1) then
       write(log_buf(13:), '(a)') 'Accelerator (CUDA)'
    else if (NEKO_BCKND_HIP .eq. 1) then
       write(log_buf(13:), '(a)') 'Accelerator (HIP)'
    else if (NEKO_BCKND_OPENCL .eq. 1) then
       write(log_buf(13:), '(a)') 'Accelerator (OpenCL)'
    else
       write(log_buf(13:), '(a)') 'CPU'
    end if
    call neko_log%message(log_buf, NEKO_LOG_QUIET)

    if (NEKO_BCKND_HIP .eq. 1 .or. NEKO_BCKND_CUDA .eq. 1 .or. &
         NEKO_BCKND_OPENCL .eq. 1) then
       write(log_buf, '(a)') 'Dev. name : '
       call device_name(log_buf(13:))
       call neko_log%message(log_buf, NEKO_LOG_QUIET)
    end if
    write(log_buf, '(a)') 'Real type : '
    select case (rp)
    case (real32)
       write(log_buf(13:), '(a)') 'single precision'
    case (real64)
       write(log_buf(13:), '(a)') 'double precision'
    case (real128)
       write(log_buf(13:), '(a)') 'quad precision'
    end select
    call neko_log%message(log_buf, NEKO_LOG_QUIET)
    call neko_log%end()
  end subroutine neko_job_info
end module neko<|MERGE_RESOLUTION|>--- conflicted
+++ resolved
@@ -265,12 +265,7 @@
     end if
 
     call neko_field_registry%free()
-<<<<<<< HEAD
-    call neko_log%free()
-
-=======
     call neko_user_access%free()
->>>>>>> 86ebddd0
     call device_finalize
     call neko_mpi_types_free
     call comm_free
