--- conflicted
+++ resolved
@@ -127,18 +127,12 @@
   use json_module, only : json_file
   use json_utils, only : json_get, json_get_or_default, json_extract_item
   use bc_list, only : bc_list_t
-<<<<<<< HEAD
-  use les_model, only : les_model_t
-  use field_writer, only : field_writer_t
-  use time_based_controller, only : time_based_controller_t
-=======
   use les_model, only : les_model_t, les_model_allocate, register_les_model, &
        les_model_factory, les_model_allocator
   use field_writer, only : field_writer_t
   use time_based_controller, only : time_based_controller_t
   use source_term, only : source_term_t, source_term_allocate, &
        register_source_term, source_term_factory, source_term_allocator
->>>>>>> 06534e0f
   use, intrinsic :: iso_fortran_env
   !$ use omp_lib
   implicit none
