--- conflicted
+++ resolved
@@ -259,20 +259,17 @@
        ! Create case
        !
        call case_init(C, case_file)
-<<<<<<< HEAD
        
-       if (C%usr%user_extended .eq. .true.) then
+       if (C%usr%user_extended) then
           write(log_buf, '(a)') 'Running neko in user extended mode.'
           call neko_log%message(log_buf)
        end if
-=======
 
        !
        ! Create simulation components
        !
        call neko_simcomps%init(C)
 
->>>>>>> d552eeaf
     end if
 
   end subroutine neko_init
