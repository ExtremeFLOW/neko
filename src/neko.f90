--- conflicted
+++ resolved
@@ -36,10 +36,6 @@
   use comm
   use utils
   use logger
-<<<<<<< HEAD
-  use math
-  use field_math
-=======
   use math, only : abscmp, rzero, izero, row_zero, rone, copy, cmult, cadd, &
        cfill, glsum, glmax, glmin, chsign, vlmax, vlmin, invcol1, invcol3, &
        invers2, vcross, vdot2, vdot3, vlsc3, vlsc2, add2, add3, add4, sub2, &
@@ -47,7 +43,6 @@
        add3s2, subcol4, addcol3, addcol4, ascol5, p_update, x_update, glsc2, &
        glsc3, glsc4, sort, masked_copy_0, cfill_mask, relcmp, glimax, glimin, &
        swap, reord, flipv, cadd2, pi, absval
->>>>>>> f7878481
   use speclib
   use dofmap, only : dofmap_t
   use space, only : space_t, GL, GLL, GJ
@@ -89,9 +84,6 @@
   use jobctrl, only : jobctrl_init, jobctrl_set_time_limit, &
        jobctrl_time_limit, jobctrl_jobtime
   use device
-<<<<<<< HEAD
-  use device_math
-=======
   use device_math, only : device_copy, device_rzero, device_rone, &
        device_cmult, device_cmult2, device_cadd, device_cfill, device_add2, &
        device_add2s1, device_add2s2, device_addsqr2s2, device_add3s2, &
@@ -101,7 +93,6 @@
        device_glsc3_many, device_add2s2_many, device_glsc2, device_glsum, &
        device_masked_copy_0, device_cfill_mask, device_add3, device_cadd2, &
        device_absval
->>>>>>> f7878481
   use map_1d, only : map_1d_t
   use map_2d, only : map_2d_t
   use cpr, only : cpr_t, cpr_init, cpr_free
