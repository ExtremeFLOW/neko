! Copyright (c) 2024, The Neko Authors
! All rights reserved.
!
! Redistribution and use in source and binary forms, with or without
! modification, are permitted provided that the following conditions
! are met:
!
!   * Redistributions of source code must retain the above copyright
!     notice, this list of conditions and the following disclaimer.
!
!   * Redistributions in binary form must reproduce the above
!     copyright notice, this list of conditions and the following
!     disclaimer in the documentation and/or other materials provided
!     with the distribution.
!
!   * Neither the name of the authors nor the names of its
!     contributors may be used to endorse or promote products derived
!     from this software without specific prior written permission.
!
! THIS SOFTWARE IS PROVIDED BY THE COPYRIGHT HOLDERS AND CONTRIBUTORS
! "AS IS" AND ANY EXPRESS OR IMPLIED WARRANTIES, INCLUDING, BUT NOT
! LIMITED TO, THE IMPLIED WARRANTIES OF MERCHANTABILITY AND FITNESS
! FOR A PARTICULAR PURPOSE ARE DISCLAIMED. IN NO EVENT SHALL THE
! COPYRIGHT OWNER OR CONTRIBUTORS BE LIABLE FOR ANY DIRECT, INDIRECT,
! INCIDENTAL, SPECIAL, EXEMPLARY, OR CONSEQUENTIAL DAMAGES (INCLUDING,
! BUT NOT LIMITED TO, PROCUREMENT OF SUBSTITUTE GOODS OR SERVICES;
! LOSS OF USE, DATA, OR PROFITS; OR BUSINESS INTERRUPTION) HOWEVER
! CAUSED AND ON ANY THEORY OF LIABILITY, WHETHER IN CONTRACT, STRICT
! LIABILITY, OR TORT (INCLUDING NEGLIGENCE OR OTHERWISE) ARISING IN
! ANY WAY OUT OF THE USE OF THIS SOFTWARE, EVEN IF ADVISED OF THE
! POSSIBILITY OF SUCH DAMAGE.
!
!> Defines a list of `bc_t`.
module bc_list
  use neko_config, only : NEKO_BCKND_DEVICE
  use num_types, only : rp
  use field, only : field_t
  use device, only : device_get_ptr
  use utils, only : neko_error
  use, intrinsic :: iso_c_binding, only : c_ptr
  use bc, only : bc_t, bc_ptr_t
  implicit none
  private

  !> A list of allocatable @ref `bc_t`.
  !! Follows the standard interface of lists.
  type, public :: bc_list_t
     ! The items of the list.
     class(bc_ptr_t), allocatable, private :: items(:)
     !> Number of items in the list that are themselves allocated.
     integer, private :: size_
     !> Capacity, i.e. the size of the items list. Some items may themselves be
     !! unallocated.
     integer, private :: capacity
   contains
     !> Constructor.
     procedure, pass(this) :: init => bc_list_init
     !> Destructor.
     procedure, pass(this) :: free => bc_list_free

     !> Append an item to the end of the list.
     procedure, pass(this) :: append => bc_list_append
     !> Get the item at the given index.
     procedure, pass(this) :: get => bc_list_get

     !> Check whether the list is empty
     procedure, pass(this) :: is_empty => bc_list_is_empty
     !> Return wether a given item is a strong bc
     procedure, pass(this) :: strong => bc_list_strong
     !> Return the number of items in the list.
     procedure :: size => bc_list_size

     !> Apply all boundary conditions in the list.
     generic :: apply => apply_scalar, apply_vector, &
          apply_scalar_field, apply_vector_field
     !> Apply the boundary conditions to a scalar array.
     procedure, pass(this) :: apply_scalar => bc_list_apply_scalar_array
     !> Apply the boundary conditions to a vector array.
     procedure, pass(this) :: apply_vector => bc_list_apply_vector_array
     !> Apply the boundary conditions to a scalar field.
     procedure, pass(this) :: apply_scalar_field => bc_list_apply_scalar_field
     !> Apply the boundary conditions to a vector field.
     procedure, pass(this) :: apply_vector_field => bc_list_apply_vector_field
  end type bc_list_t

contains

  !> Constructor.
  !! @param size The size of the list to allocate.
  subroutine bc_list_init(this, capacity)
    class(bc_list_t), intent(inout), target :: this
    integer, optional :: capacity
    integer :: n

    call this%free()

    n = 1
    if (present(capacity)) n = capacity

    allocate(this%items(n))

    this%size_ = 0
    this%capacity = n

  end subroutine bc_list_init

  !> Destructor.
  !! @note This will only nullify all pointers, not deallocate any
  !! conditions pointed to by the list
  subroutine bc_list_free(this)
    class(bc_list_t), intent(inout) :: this
    integer :: i

    if (allocated(this%items)) then
       do i = 1, this%size_
          this%items(i)%ptr => null()
       end do

       deallocate(this%items)
    end if

    this%size_ = 0
    this%capacity = 0
  end subroutine bc_list_free

  !> Append a condition to the end of the list.
  !! @param bc The boundary condition to add.
  !! @details Will add the object to the list, even if the mask has zero size.
  subroutine bc_list_append(this, bc)
    class(bc_list_t), intent(inout) :: this
    class(bc_t), intent(inout), target :: bc
    type(bc_ptr_t), allocatable :: tmp(:)

<<<<<<< HEAD

    if (this%size .ge. this%capacity) then
=======
    if (this%size_ .ge. this%capacity) then
>>>>>>> 0311e618
       this%capacity = this%capacity * 2
       allocate(tmp(this%capacity))
       tmp(1:this%size_) = this%items
       call move_alloc(tmp, this%items)
    end if

    this%size_ = this%size_ + 1
    this%items(this%size_)%ptr => bc

  end subroutine bc_list_append

  !> Get the item at the given index.
  !! @param i The index of the item to get.
  !! @return The item at the given index.
  function bc_list_get(this, i) result(bc)
    class(bc_list_t), intent(in) :: this
    class(bc_t), pointer :: bc
    integer, intent(in) :: i

    if (i .lt. 1 .or. i .gt. this%size_) then
       call neko_error("Index out of bounds in bc_list_get")
    end if

    bc => this%items(i)%ptr

  end function bc_list_get

  !> Apply a list of boundary conditions to a scalar field
  !! @param x The field to apply the boundary conditions to.
  !! @param n The size of x.
  !! @param t Current time.
  !! @param tstep Current time-step.
  !! @param strong Filter for strong or weak boundary conditions. Default is to
  !! apply the whole list.
  subroutine bc_list_apply_scalar_array(this, x, n, t, tstep, strong)
    class(bc_list_t), intent(inout) :: this
    integer, intent(in) :: n
    real(kind=rp), intent(inout), dimension(n) :: x
    real(kind=rp), intent(in), optional :: t
    integer, intent(in), optional :: tstep
    logical, intent(in), optional :: strong
    type(c_ptr) :: x_d
    integer :: i

    if (NEKO_BCKND_DEVICE .eq. 1) then
       x_d = device_get_ptr(x)
<<<<<<< HEAD
       do i = 1, this%size
          !Make check if it is an empty bc 
          if (this%items(i)%ptr%msk(0) .gt. 0) then
             call this%items(i)%ptr%apply_scalar_dev(x_d, t, tstep)
          end if
       end do
    else
       do i = 1, this%size
          if (this%items(i)%ptr%msk(0) .gt. 0) then
             call this%items(i)%ptr%apply_scalar(x, n, t, tstep)
          end if
=======
       do i = 1, this%size_
          call this%items(i)%ptr%apply_scalar_dev(x_d, t = t, tstep = tstep)
       end do
    else
       do i = 1, this%size_
          call this%items(i)%ptr%apply_scalar(x, n, t, tstep, strong)
>>>>>>> 0311e618
       end do
    end if
  end subroutine bc_list_apply_scalar_array

  !> Apply a list of boundary conditions to a vector field.
  !! @param x The x comp of the field for which to apply the bcs.
  !! @param y The y comp of the field for which to apply the bcs.
  !! @param z The z comp of the field for which to apply the bcs.
  !! @param n The size of x, y, z.
  !! @param t Current time.
  !! @param tstep Current time-step.
  !! @param strong Filter for strong or weak boundary conditions. Default is to
  !! apply the whole list.
  subroutine bc_list_apply_vector_array(this, x, y, z, n, t, tstep, strong)
    class(bc_list_t), intent(inout) :: this
    integer, intent(in) :: n
    real(kind=rp), intent(inout), dimension(n) :: x
    real(kind=rp), intent(inout), dimension(n) :: y
    real(kind=rp), intent(inout), dimension(n) :: z
    real(kind=rp), intent(in), optional :: t
    integer, intent(in), optional :: tstep
    logical, intent(in), optional :: strong

    type(c_ptr) :: x_d
    type(c_ptr) :: y_d
    type(c_ptr) :: z_d
    integer :: i

    if (NEKO_BCKND_DEVICE .eq. 1) then
       x_d = device_get_ptr(x)
       y_d = device_get_ptr(y)
       z_d = device_get_ptr(z)
<<<<<<< HEAD
       do i = 1, this%size
          if (this%items(i)%ptr%msk(0) .gt. 0) then
             call this%items(i)%ptr%apply_vector_dev(x_d, y_d, z_d, t, tstep)
          end if
       end do
    else
       do i = 1, this%size
          if (this%items(i)%ptr%msk(0) .gt. 0) then
             call this%items(i)%ptr%apply_vector(x, y, z, n, t, tstep)
          end if
=======
       do i = 1, this%size_
          call this%items(i)%ptr%apply_vector_dev(x_d, y_d, z_d, t, tstep)
       end do
    else
       do i = 1, this%size_
          call this%items(i)%ptr%apply_vector(x, y, z, n, t, tstep, strong)
>>>>>>> 0311e618
       end do
    end if

  end subroutine bc_list_apply_vector_array

  !> Apply a list of boundary conditions to a scalar field
  !! @param x The field to apply the boundary conditions to.
  !! @param t Current time.
  !! @param tstep Current time-step.
  !! @param strong Filter for strong or weak boundary conditions. Default is to
  !! apply the whole list.
  subroutine bc_list_apply_scalar_field(this, x, t, tstep, strong)
    class(bc_list_t), intent(inout) :: this
    type(field_t), intent(inout) :: x
    real(kind=rp), intent(in), optional :: t
    integer, intent(in), optional :: tstep
    logical, intent(in), optional :: strong
    integer :: i, n

    n = x%size()
    if (NEKO_BCKND_DEVICE .eq. 1) then
       do i = 1, this%size_
          call this%items(i)%ptr%apply_scalar_dev(x%x_d, t, tstep)
       end do
    else
       do i = 1, this%size_
          call this%items(i)%ptr%apply_scalar(x%x, n, t, tstep, strong)
       end do
    end if
  end subroutine bc_list_apply_scalar_field

  !> Apply a list of boundary conditions to a vector field.
  !! @param x The x comp of the field for which to apply the bcs.
  !! @param y The y comp of the field for which to apply the bcs.
  !! @param z The z comp of the field for which to apply the bcs.
  !! @param t Current time.
  !! @param tstep Current time-step.
  !! @param strong Filter for strong or weak boundary conditions. Default is to
  !! apply the whole list.
  subroutine bc_list_apply_vector_field(this, x, y, z, t, tstep, strong)
    class(bc_list_t), intent(inout) :: this
    type(field_t), intent(inout) :: x
    type(field_t), intent(inout) :: y
    type(field_t), intent(inout) :: z
    real(kind=rp), intent(in), optional :: t
    integer, intent(in), optional :: tstep
    logical, intent(in), optional :: strong
    integer :: i, n
    character(len=256) :: msg

    n = x%size()

    ! Ensure all fields are the same size
    if (y%size() .ne. n .or. z%size() .ne. n) then
       msg = "Fields x, y, z must have the same size in " // &
            "bc_list_apply_vector_field"
       call neko_error(trim(msg))
    end if

    if (NEKO_BCKND_DEVICE .eq. 1) then
       do i = 1, this%size_
          call this%items(i)%ptr%apply_vector_dev(x%x_d, y%x_d, z%x_d, t, tstep)
       end do
    else
       do i = 1, this%size_
          call this%items(i)%ptr%apply_vector(x%x, y%x, z%x, n, t, tstep, &
               strong)
       end do
    end if

  end subroutine bc_list_apply_vector_field

  !> Return whether the bc is strong or not.
  pure function bc_list_strong(this, i) result(strong)
    class(bc_list_t), intent(in), target :: this
    integer, intent(in) :: i
    logical :: strong

    strong = this%items(i)%ptr%strong
  end function bc_list_strong

  !> Return whether the list is empty.
  function bc_list_is_empty(this) result(is_empty)
    class(bc_list_t), intent(in), target :: this
    logical :: is_empty
    integer :: i

    is_empty = .true.
    do i = 1, this%size_

       if (.not. allocated(this%items(i)%ptr%msk)) then
          call neko_error("bc not finalized, error in bc_list%is_empty")
       end if

       if (this%items(i)%ptr%msk(0) > 0) is_empty = .false.

    end do
  end function bc_list_is_empty

  !> Return the number of items in the list.
  pure function bc_list_size(this) result(size)
    class(bc_list_t), intent(in), target :: this
    integer :: size

    size = this%size_
  end function bc_list_size

end module bc_list<|MERGE_RESOLUTION|>--- conflicted
+++ resolved
@@ -131,12 +131,7 @@
     class(bc_t), intent(inout), target :: bc
     type(bc_ptr_t), allocatable :: tmp(:)
 
-<<<<<<< HEAD
-
-    if (this%size .ge. this%capacity) then
-=======
     if (this%size_ .ge. this%capacity) then
->>>>>>> 0311e618
        this%capacity = this%capacity * 2
        allocate(tmp(this%capacity))
        tmp(1:this%size_) = this%items
@@ -183,26 +178,12 @@
 
     if (NEKO_BCKND_DEVICE .eq. 1) then
        x_d = device_get_ptr(x)
-<<<<<<< HEAD
-       do i = 1, this%size
-          !Make check if it is an empty bc 
-          if (this%items(i)%ptr%msk(0) .gt. 0) then
-             call this%items(i)%ptr%apply_scalar_dev(x_d, t, tstep)
-          end if
+       do i = 1, this%size_
+          call this%items(i)%ptr%apply_scalar_dev(x_d, t = t, tstep = tstep)
        end do
     else
-       do i = 1, this%size
-          if (this%items(i)%ptr%msk(0) .gt. 0) then
-             call this%items(i)%ptr%apply_scalar(x, n, t, tstep)
-          end if
-=======
-       do i = 1, this%size_
-          call this%items(i)%ptr%apply_scalar_dev(x_d, t = t, tstep = tstep)
-       end do
-    else
        do i = 1, this%size_
           call this%items(i)%ptr%apply_scalar(x, n, t, tstep, strong)
->>>>>>> 0311e618
        end do
     end if
   end subroutine bc_list_apply_scalar_array
@@ -235,25 +216,12 @@
        x_d = device_get_ptr(x)
        y_d = device_get_ptr(y)
        z_d = device_get_ptr(z)
-<<<<<<< HEAD
-       do i = 1, this%size
-          if (this%items(i)%ptr%msk(0) .gt. 0) then
-             call this%items(i)%ptr%apply_vector_dev(x_d, y_d, z_d, t, tstep)
-          end if
+       do i = 1, this%size_
+          call this%items(i)%ptr%apply_vector_dev(x_d, y_d, z_d, t, tstep)
        end do
     else
-       do i = 1, this%size
-          if (this%items(i)%ptr%msk(0) .gt. 0) then
-             call this%items(i)%ptr%apply_vector(x, y, z, n, t, tstep)
-          end if
-=======
-       do i = 1, this%size_
-          call this%items(i)%ptr%apply_vector_dev(x_d, y_d, z_d, t, tstep)
-       end do
-    else
        do i = 1, this%size_
           call this%items(i)%ptr%apply_vector(x, y, z, n, t, tstep, strong)
->>>>>>> 0311e618
        end do
     end if
 
