--- conflicted
+++ resolved
@@ -103,19 +103,10 @@
   !! @param which_solver Indicates wether the fields provided come from "fluid"
   !! or "scalar".
   abstract interface
-<<<<<<< HEAD
      subroutine field_dirichlet_update(fields, bc, time)
        import rp, field_list_t, bc_t, field_dirichlet_t, time_state_t
        type(field_list_t), intent(inout) :: fields
        type(field_dirichlet_t), intent(in) :: bc
-=======
-     subroutine field_dirichlet_update(fields, bc, &
-          coef, time)
-       import rp, field_list_t, bc_t, coef_t, field_dirichlet_t, time_state_t
-       type(field_list_t), intent(inout) :: fields
-       type(field_dirichlet_t), intent(in) :: bc
-       type(coef_t), intent(inout) :: coef
->>>>>>> 6a0e1565
        type(time_state_t), intent(in) :: time
      end subroutine field_dirichlet_update
   end interface
@@ -187,11 +178,7 @@
     if (strong_) then
 
        if (.not. this%updated) then
-<<<<<<< HEAD
           call this%update(this%field_list, this, time)
-=======
-          call this%update(this%field_list, this, this%coef, time)
->>>>>>> 6a0e1565
           this%updated = .true.
        end if
 
@@ -220,11 +207,7 @@
 
     if (strong_) then
        if (.not. this%updated) then
-<<<<<<< HEAD
           call this%update(this%field_list, this, time)
-=======
-          call this%update(this%field_list, this, this%coef, time)
->>>>>>> 6a0e1565
           this%updated = .true.
        end if
 
