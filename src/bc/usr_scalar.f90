--- conflicted
+++ resolved
@@ -256,14 +256,8 @@
                     t_, tstep_)
             end select
          end do
-<<<<<<< HEAD
-
-
-         call device_memcpy(x, this%usr_x_d, m, HOST_TO_DEVICE)
-=======
         
          call device_memcpy(x, this%usr_x_d, m, HOST_TO_DEVICE, sync=.true.)
->>>>>>> 28378fb1
 
          deallocate(x)
       end if
