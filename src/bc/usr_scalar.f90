--- conflicted
+++ resolved
@@ -254,15 +254,8 @@
                     t_, tstep_)
             end select
          end do
-<<<<<<< HEAD
- 
         
          call device_memcpy(x, this%usr_x_d, m, HOST_TO_DEVICE, sync=.true.)
-=======
-
-
-         call device_memcpy(x, this%usr_x_d, m, HOST_TO_DEVICE, sync=.false.)
->>>>>>> 04c286d0
 
          deallocate(x)
       end if
