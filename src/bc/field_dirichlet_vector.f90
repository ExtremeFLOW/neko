! Copyright (c) 2020-2024, The Neko Authors
! All rights reserved.
!
! Redistribution and use in source and binary forms, with or without
! modification, are permitted provided that the following conditions
! are met:
!
!   * Redistributions of source code must retain the above copyright
!     notice, this list of conditions and the following disclaimer.
!
!   * Redistributions in binary form must reproduce the above
!     copyright notice, this list of conditions and the following
!     disclaimer in the documentation and/or other materials provided
!     with the distribution.
!
!   * Neither the name of the authors nor the names of its
!     contributors may be used to endorse or promote products derived
!     from this software without specific prior written permission.
!
! THIS SOFTWARE IS PROVIDED BY THE COPYRIGHT HOLDERS AND CONTRIBUTORS
! "AS IS" AND ANY EXPRESS OR IMPLIED WARRANTIES, INCLUDING, BUT NOT
! LIMITED TO, THE IMPLIED WARRANTIES OF MERCHANTABILITY AND FITNESS
! FOR A PARTICULAR PURPOSE ARE DISCLAIMED. IN NO EVENT SHALL THE
! COPYRIGHT OWNER OR CONTRIBUTORS BE LIABLE FOR ANY DIRECT, INDIRECT,
! INCIDENTAL, SPECIAL, EXEMPLARY, OR CONSEQUENTIAL DAMAGES (INCLUDING,
! BUT NOT LIMITED TO, PROCUREMENT OF SUBSTITUTE GOODS OR SERVICES;
! LOSS OF USE, DATA, OR PROFITS; OR BUSINESS INTERRUPTION) HOWEVER
! CAUSED AND ON ANY THEORY OF LIABILITY, WHETHER IN CONTRACT, STRICT
! LIABILITY, OR TORT (INCLUDING NEGLIGENCE OR OTHERWISE) ARISING IN
! ANY WAY OUT OF THE USE OF THIS SOFTWARE, EVEN IF ADVISED OF THE
! POSSIBILITY OF SUCH DAMAGE.
!
!> Defines inflow dirichlet conditions
module field_dirichlet_vector
  use num_types, only: rp
  use coefs, only: coef_t
  use dirichlet, only: dirichlet_t
  use bc, only: bc_t
<<<<<<< HEAD
  use bc_list, only: bc_list_t
=======
  use bc_list, only : bc_list_t
>>>>>>> c5d24f62
  use device, only: c_ptr, c_size_t
  use utils, only: split_string
  use field, only : field_t
  use field_list, only : field_list_t
  use math, only: masked_copy
  use device_math, only: device_masked_copy
  use dofmap, only : dofmap_t
  use field_dirichlet, only: field_dirichlet_t, field_dirichlet_update
  use utils, only: neko_error
  use json_module, only : json_file
  use field_list, only : field_list_t
  implicit none
  private

  !> Extension of the user defined dirichlet condition `field_dirichlet`
  ! for the application on a vector field.
  type, public, extends(bc_t) :: field_dirichlet_vector_t
     ! The bc for the first compoent.
     type(field_dirichlet_t) :: bc_u
     ! The bc for the second compoent.
     type(field_dirichlet_t) :: bc_v
     ! The bc for the third compoent.
     type(field_dirichlet_t) :: bc_w
     !> A field list to store the bcs for passing to various subroutines.
     type(field_list_t) :: field_list
     !> Function pointer to the user routine performing the update of the values
     !! of the boundary fields.
     procedure(field_dirichlet_update), nopass, pointer :: update => null()
   contains
     !> Constructor.
     procedure, pass(this) :: init => field_dirichlet_vector_init
     !> Constructor from components.
     procedure, pass(this) :: init_from_components => &
          field_dirichlet_vector_init_from_components
     !> Destructor.
     procedure, pass(this) :: free => field_dirichlet_vector_free
     !> Finalize.
     procedure, pass(this) :: finalize => field_dirichlet_vector_finalize
     !> Apply scalar by performing a masked copy.
     procedure, pass(this) :: apply_scalar => &
          field_dirichlet_vector_apply_scalar
     !> (No-op) Apply vector.
     procedure, pass(this) :: apply_vector => &
          field_dirichlet_vector_apply_vector
     !> (No-op) Apply vector (device).
     procedure, pass(this) :: apply_vector_dev => &
          field_dirichlet_vector_apply_vector_dev
     !> Apply scalar (device).
     procedure, pass(this) :: apply_scalar_dev => &
          field_dirichlet_vector_apply_scalar_dev
  end type field_dirichlet_vector_t

contains

  !> Constructor
  !! @param[in] coef The SEM coefficients.
  !! @param[inout] json The JSON object configuring the boundary condition.
  subroutine field_dirichlet_vector_init(this, coef, json)
    class(field_dirichlet_vector_t), intent(inout), target :: this
    type(coef_t), intent(in) :: coef
    type(json_file), intent(inout) ::json

    call this%init_from_components(coef)

  end subroutine field_dirichlet_vector_init

  !> Constructor from components
  !! @param[in] coef The SEM coefficients.
  subroutine field_dirichlet_vector_init_from_components(this, coef)
    class(field_dirichlet_vector_t), intent(inout), target :: this
    type(coef_t), intent(in) :: coef

    call this%init_base(coef)

    call this%bc_u%init_from_components(coef, "u")
    call this%bc_v%init_from_components(coef, "v")
    call this%bc_w%init_from_components(coef, "w")

    call this%field_list%init(3)
    call this%field_list%assign_to_field(1, this%bc_u%field_bc)
    call this%field_list%assign_to_field(2, this%bc_v%field_bc)
    call this%field_list%assign_to_field(3, this%bc_w%field_bc)

  end subroutine field_dirichlet_vector_init_from_components

  !> Destructor. Currently unused as is, all field_dirichlet attributes
  !! are freed in `fluid_scheme::free`.
  subroutine field_dirichlet_vector_free(this)
    class(field_dirichlet_vector_t), target, intent(inout) :: this

    call this%bc_u%free()
    call this%bc_v%free()
    call this%bc_w%free()

    call this%field_list%free()
<<<<<<< HEAD
=======
    call this%bc_list%free()
>>>>>>> c5d24f62

    if (associated(this%update)) then
       nullify(this%update)
    end if
  end subroutine field_dirichlet_vector_free

  !> No-op apply scalar.
  !! @param x Field onto which to copy the values (e.g. u,v,w,p or s).
  !! @param n Size of the array `x`.
  !! @param t Time.
  !! @param tstep Time step.
  subroutine field_dirichlet_vector_apply_scalar(this, x, n, t, tstep, strong)
    class(field_dirichlet_vector_t), intent(inout) :: this
    integer, intent(in) :: n
    real(kind=rp), intent(inout),  dimension(n) :: x
    real(kind=rp), intent(in), optional :: t
    integer, intent(in), optional :: tstep
    logical, intent(in), optional :: strong

    call neko_error("field_dirichlet_vector cannot apply scalar BCs.&
&Use field_dirichlet instead!")

  end subroutine field_dirichlet_vector_apply_scalar

  !> No-op apply scalar (device).
  !! @param x_d Device pointer to the field onto which to copy the values.
  !! @param t Time.
  !! @param tstep Time step.
  subroutine field_dirichlet_vector_apply_scalar_dev(this, x_d, t, tstep, &
       strong)
    class(field_dirichlet_vector_t), intent(inout), target :: this
    type(c_ptr) :: x_d
    real(kind=rp), intent(in), optional :: t
    integer, intent(in), optional :: tstep
    logical, intent(in), optional :: strong

    call neko_error("field_dirichlet_vector cannot apply scalar BCs.&
&Use field_dirichlet instead!")

  end subroutine field_dirichlet_vector_apply_scalar_dev

  !> Apply the boundary condition to a vector field.
  !! @param x x-component of the field onto which to apply the values.
  !! @param y y-component of the field onto which to apply the values.
  !! @param z z-component of the field onto which to apply the values.
  !! @param n Size of the `x`, `y` and `z` arrays.
  !! @param t Time.
  !! @param tstep Time step.
  subroutine field_dirichlet_vector_apply_vector(this, x, y, z, n, t, tstep, &
       strong)
    class(field_dirichlet_vector_t), intent(inout) :: this
    integer, intent(in) :: n
    real(kind=rp), intent(inout),  dimension(n) :: x
    real(kind=rp), intent(inout),  dimension(n) :: y
    real(kind=rp), intent(inout),  dimension(n) :: z
    real(kind=rp), intent(in), optional :: t
    integer, intent(in), optional :: tstep
    logical, intent(in), optional :: strong
    logical :: strong_ = .true.

    if (present(strong)) strong_ = strong

    if (strong_) then

       ! We can send any of the 3 bcs we have as argument, since they are all
       ! the same boundary.
       call this%update(this%field_list, this%bc_u, this%coef, t, tstep)

       call masked_copy(x, this%bc_u%field_bc%x, this%msk, n, this%msk(0))
       call masked_copy(y, this%bc_v%field_bc%x, this%msk, n, this%msk(0))
       call masked_copy(z, this%bc_w%field_bc%x, this%msk, n, this%msk(0))
    end if

  end subroutine field_dirichlet_vector_apply_vector

  !> Apply the boundary condition to a vector field on the device.
  !! @param x x-component of the field onto which to apply the values.
  !! @param y y-component of the field onto which to apply the values.
  !! @param z z-component of the field onto which to apply the values.
  !! @param t Time.
  !! @param tstep Time step.
  subroutine field_dirichlet_vector_apply_vector_dev(this, x_d, y_d, z_d, t, &
       tstep, strong)
    class(field_dirichlet_vector_t), intent(inout), target :: this
    type(c_ptr) :: x_d
    type(c_ptr) :: y_d
    type(c_ptr) :: z_d
    real(kind=rp), intent(in), optional :: t
    integer, intent(in), optional :: tstep
    logical, intent(in), optional :: strong
    logical :: strong_ = .true.

    if (present(strong)) strong_ = strong

    if (strong_) then
       call this%update(this%field_list, this%bc_u, this%coef, t, tstep)

       call device_masked_copy(x_d, this%bc_u%field_bc%x_d, this%bc_u%msk_d, &
            this%bc_u%dof%size(), this%msk(0))
       call device_masked_copy(y_d, this%bc_v%field_bc%x_d, this%bc_v%msk_d, &
            this%bc_v%dof%size(), this%msk(0))
       call device_masked_copy(z_d, this%bc_w%field_bc%x_d, this%bc_w%msk_d, &
            this%bc_w%dof%size(), this%msk(0))
    end if

   end subroutine field_dirichlet_vector_apply_vector_dev

  !> Finalize by building the mask arrays and propagating to underlying bcs.
  subroutine field_dirichlet_vector_finalize(this)
    class(field_dirichlet_vector_t), target, intent(inout) :: this

    call this%finalize_base()

    call this%bc_u%mark_facets(this%marked_facet)
    call this%bc_v%mark_facets(this%marked_facet)
    call this%bc_w%mark_facets(this%marked_facet)

    call this%bc_u%finalize()
    call this%bc_v%finalize()
    call this%bc_w%finalize()

  end subroutine field_dirichlet_vector_finalize

end module field_dirichlet_vector<|MERGE_RESOLUTION|>--- conflicted
+++ resolved
@@ -36,11 +36,7 @@
   use coefs, only: coef_t
   use dirichlet, only: dirichlet_t
   use bc, only: bc_t
-<<<<<<< HEAD
-  use bc_list, only: bc_list_t
-=======
   use bc_list, only : bc_list_t
->>>>>>> c5d24f62
   use device, only: c_ptr, c_size_t
   use utils, only: split_string
   use field, only : field_t
@@ -136,10 +132,6 @@
     call this%bc_w%free()
 
     call this%field_list%free()
-<<<<<<< HEAD
-=======
-    call this%bc_list%free()
->>>>>>> c5d24f62
 
     if (associated(this%update)) then
        nullify(this%update)
