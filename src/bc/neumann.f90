--- conflicted
+++ resolved
@@ -37,12 +37,9 @@
   use, intrinsic :: iso_c_binding, only : c_ptr
   use utils, only : neko_error, nonlinear_index
   use coefs, only : coef_t
-<<<<<<< HEAD
   use json_module, only : json_file
   use json_utils, only : json_get
-=======
   use math, only : cfill
->>>>>>> 73ed6d5e
   implicit none
   private
 
@@ -163,6 +160,18 @@
 
   end subroutine neumann_free
 
+  !> Finalize by setting the flux.
+  !> @param flux The desired flux.
+  subroutine neumann_finalize(this, flux)
+    class(neumann_t), target, intent(inout) :: this
+    real(kind=rp), intent(in) :: flux
+
+    call this%finalize_base()
+    allocate(this%flux_(this%msk(0)))
+
+    call cfill(this%flux_, flux, this%msk(0))
+  end subroutine neumann_finalize
+
   !> Get the flux.
   pure function neumann_flux(this) result(flux)
     class(neumann_t), intent(in) :: this
@@ -171,23 +180,4 @@
     flux = this%flux_
   end function neumann_flux
 
-  !> Finalize by setting the flux
-  !> @param flux The desired flux.
-  subroutine neumann_finalize_neumann(this, flux)
-    class(neumann_t), intent(inout) :: this
-    real(kind=rp), intent(in) :: flux
-
-    call this%finalize()
-    allocate(this%flux_(this%msk(0)))
-
-    call cfill(this%flux_, flux, this%msk(0))
-  end subroutine neumann_finalize_neumann
-
-  !> Finalize
-  subroutine neumann_finalize(this)
-    class(neumann_t), target, intent(inout) :: this
-
-    call this%finalize_base()
-  end subroutine neumann_finalize
-
 end module neumann