! Copyright (c) 2022, The Neko Authors
! All rights reserved.
!
! Redistribution and use in source and binary forms, with or without
! modification, are permitted provided that the following conditions
! are met:
!
!   * Redistributions of source code must retain the above copyright
!     notice, this list of conditions and the following disclaimer.
!
!   * Redistributions in binary form must reproduce the above
!     copyright notice, this list of conditions and the following
!     disclaimer in the documentation and/or other materials provided
!     with the distribution.
!
!   * Neither the name of the authors nor the names of its
!     contributors may be used to endorse or promote products derived
!     from this software without specific prior written permission.
!
! THIS SOFTWARE IS PROVIDED BY THE COPYRIGHT HOLDERS AND CONTRIBUTORS
! "AS IS" AND ANY EXPRESS OR IMPLIED WARRANTIES, INCLUDING, BUT NOT
! LIMITED TO, THE IMPLIED WARRANTIES OF MERCHANTABILITY AND FITNESS
! FOR A PARTICULAR PURPOSE ARE DISCLAIMED. IN NO EVENT SHALL THE
! COPYRIGHT OWNER OR CONTRIBUTORS BE LIABLE FOR ANY DIRECT, INDIRECT,
! INCIDENTAL, SPECIAL, EXEMPLARY, OR CONSEQUENTIAL DAMAGES (INCLUDING,
! BUT NOT LIMITED TO, PROCUREMENT OF SUBSTITUTE GOODS OR SERVICES;
! LOSS OF USE, DATA, OR PROFITS; OR BUSINESS INTERRUPTION) HOWEVER
! CAUSED AND ON ANY THEORY OF LIABILITY, WHETHER IN CONTRACT, STRICT
! LIABILITY, OR TORT (INCLUDING NEGLIGENCE OR OTHERWISE) ARISING IN
! ANY WAY OUT OF THE USE OF THIS SOFTWARE, EVEN IF ADVISED OF THE
! POSSIBILITY OF SUCH DAMAGE.
!
!> Defines a dong outflow condition
module dong_outflow
  use neko_config
  use dirichlet
  use device
  use num_types
  use bc
  use field
  use dofmap
  use coefs
  use utils
  use device_dong_outflow
  use, intrinsic :: iso_c_binding, only : c_ptr, c_sizeof
  implicit none
  private

  !> Dong outflow condition
  !! Follows
  !! "A Convective-like Energy-Stable Open Boundary Condition for
  !! Simulations of Incompressible Flows"
  !! by S. Dong
  type, public, extends(dirichlet_t) :: dong_outflow_t
     type(field_t), pointer :: u
     type(field_t), pointer :: v
     type(field_t), pointer :: w
     type(coef_t), pointer :: c_Xh
     real(kind=rp) :: delta
     real(kind=rp) :: uinf
     type(c_ptr) :: normal_x_d
     type(c_ptr) :: normal_y_d
     type(c_ptr) :: normal_z_d
   contains
     procedure, pass(this) :: apply_scalar => dong_outflow_apply_scalar
     procedure, pass(this) :: apply_vector => dong_outflow_apply_vector
     procedure, pass(this) :: apply_scalar_dev => dong_outflow_apply_scalar_dev
     procedure, pass(this) :: apply_vector_dev => dong_outflow_apply_vector_dev
     procedure, pass(this) :: set_vars => dong_outflow_set_vars
  end type dong_outflow_t

contains
  subroutine dong_outflow_set_vars(this, c_Xh, u, v, w, uinf, delta)
    class(dong_outflow_t), intent(inout) :: this
    type(coef_t), target, intent(in) :: c_Xh
    type(field_t), target, intent(in) :: u, v, w
    real(kind=rp), intent(in) :: uinf
    real(kind=rp), optional, intent(in) :: delta
    real(kind=rp), allocatable :: temp_x(:)
    real(kind=rp), allocatable :: temp_y(:)
    real(kind=rp), allocatable :: temp_z(:)
    real(c_rp) :: dummy
    integer :: i, m, k, facet, idx(4)
    real(kind=rp) :: normal_xyz(3)


    if (present(delta)) then
       this%delta = delta
    else
       this%delta = 0.01_rp
    end if
    this%uinf = uinf
    this%u => u
    this%v => v
    this%c_Xh=> c_Xh
    this%w => w
    if ((NEKO_BCKND_DEVICE .eq. 1) .and. (this%msk(0) .gt. 0)) then
       call device_alloc(this%normal_x_d,c_sizeof(dummy)*this%msk(0))
       call device_alloc(this%normal_y_d,c_sizeof(dummy)*this%msk(0))
       call device_alloc(this%normal_z_d,c_sizeof(dummy)*this%msk(0))
       m = this%msk(0)
       allocate(temp_x(m))
       allocate(temp_y(m))
       allocate(temp_z(m))
       do i = 1, m
          k = this%msk(i)
          facet = this%facet(i)
          idx = nonlinear_index(k,this%Xh%lx, this%Xh%lx,this%Xh%lx)
          normal_xyz = &
                 this%c_Xh%get_normal(idx(1), idx(2), idx(3), idx(4),facet)
<<<<<<< HEAD
          temp_x(i) = normal_xyz(1)
          temp_y(i) = normal_xyz(2)
          temp_z(i) = normal_xyz(3)
       end do
       call device_memcpy(temp_x, this%normal_x_d, m, HOST_TO_DEVICE)
       call device_memcpy(temp_y, this%normal_y_d, m, HOST_TO_DEVICE)
       call device_memcpy(temp_z, this%normal_z_d, m, HOST_TO_DEVICE)
       deallocate( temp_x, temp_y, temp_z)
    end if
=======
            temp_x(i) = normal_xyz(1)
            temp_y(i) = normal_xyz(2)
            temp_z(i) = normal_xyz(3)
         end do
         call device_memcpy(temp_x, this%normal_x_d, m, &
                            HOST_TO_DEVICE, sync=.false.)
         call device_memcpy(temp_y, this%normal_y_d, m, &
                            HOST_TO_DEVICE, sync=.false.)
         call device_memcpy(temp_z, this%normal_z_d, m, &
                            HOST_TO_DEVICE, sync=.false.)
         deallocate( temp_x, temp_y, temp_z)
      end if
>>>>>>> b4758a32

  end subroutine dong_outflow_set_vars

  !> Boundary condition apply for a generic Dirichlet condition
  !! to a vector @a x
  subroutine dong_outflow_apply_scalar(this, x, n, t, tstep)
    class(dong_outflow_t), intent(inout) :: this
    integer, intent(in) :: n
    real(kind=rp), intent(inout),  dimension(n) :: x
    real(kind=rp), intent(in), optional :: t
    integer, intent(in), optional :: tstep
    integer :: i, m, k, facet, idx(4)
    real(kind=rp) :: vn, S0, ux, uy, uz, normal_xyz(3)

    m = this%msk(0)
    do i = 1, m
       k = this%msk(i)
       facet = this%facet(i)
       ux = this%u%x(k,1,1,1)
       uy = this%v%x(k,1,1,1)
       uz = this%w%x(k,1,1,1)
       idx = nonlinear_index(k,this%Xh%lx, this%Xh%lx,this%Xh%lx)
       normal_xyz = this%c_Xh%get_normal(idx(1), idx(2), idx(3), idx(4),facet)
       vn = ux*normal_xyz(1) + uy*normal_xyz(2) + uz*normal_xyz(3)
       S0 = 0.5_rp*(1.0_rp - tanh(vn / (this%uinf * this%delta)))

       x(k)=-0.5*(ux*ux+uy*uy+uz*uz)*S0
    end do
  end subroutine dong_outflow_apply_scalar

  !> Boundary condition apply for a generic Dirichlet condition
  !! to vectors @a x, @a y and @a z
  subroutine dong_outflow_apply_vector(this, x, y, z, n, t, tstep)
    class(dong_outflow_t), intent(inout) :: this
    integer, intent(in) :: n
    real(kind=rp), intent(inout),  dimension(n) :: x
    real(kind=rp), intent(inout),  dimension(n) :: y
    real(kind=rp), intent(inout),  dimension(n) :: z
    real(kind=rp), intent(in), optional :: t
    integer, intent(in), optional :: tstep

  end subroutine dong_outflow_apply_vector

  !> Boundary condition apply for a generic Dirichlet condition
  !! to a vector @a x (device version)
  subroutine dong_outflow_apply_scalar_dev(this, x_d, t, tstep)
    class(dong_outflow_t), intent(inout), target :: this
    type(c_ptr) :: x_d
    real(kind=rp), intent(in), optional :: t
    integer, intent(in), optional :: tstep

    call device_dong_outflow_apply_scalar(this%msk_d,x_d, this%normal_x_d, &
                                          this%normal_y_d, this%normal_z_d,&
                                          this%u%x_d, this%v%x_d, this%w%x_d,&
                                          this%uinf, this%delta,&
                                          this%msk(0))

  end subroutine dong_outflow_apply_scalar_dev

  !> Boundary condition apply for a generic Dirichlet condition
  !! to vectors @a x, @a y and @a z (device version)
  subroutine dong_outflow_apply_vector_dev(this, x_d, y_d, z_d, t, tstep)
    class(dong_outflow_t), intent(inout), target :: this
    type(c_ptr) :: x_d
    type(c_ptr) :: y_d
    type(c_ptr) :: z_d
    real(kind=rp), intent(in), optional :: t
    integer, intent(in), optional :: tstep

    !call device_dong_outflow_apply_vector(this%msk_d, x_d, y_d, z_d, &
    !                                   this%g, size(this%msk))

  end subroutine dong_outflow_apply_vector_dev

end module dong_outflow<|MERGE_RESOLUTION|>--- conflicted
+++ resolved
@@ -108,30 +108,18 @@
           idx = nonlinear_index(k,this%Xh%lx, this%Xh%lx,this%Xh%lx)
           normal_xyz = &
                  this%c_Xh%get_normal(idx(1), idx(2), idx(3), idx(4),facet)
-<<<<<<< HEAD
           temp_x(i) = normal_xyz(1)
           temp_y(i) = normal_xyz(2)
           temp_z(i) = normal_xyz(3)
        end do
-       call device_memcpy(temp_x, this%normal_x_d, m, HOST_TO_DEVICE)
-       call device_memcpy(temp_y, this%normal_y_d, m, HOST_TO_DEVICE)
-       call device_memcpy(temp_z, this%normal_z_d, m, HOST_TO_DEVICE)
+       call device_memcpy(temp_x, this%normal_x_d, m, &
+                            HOST_TO_DEVICE, sync=.false.)
+       call device_memcpy(temp_y, this%normal_y_d, m, &
+                            HOST_TO_DEVICE, sync=.false.)
+       call device_memcpy(temp_z, this%normal_z_d, m, &
+                            HOST_TO_DEVICE, sync=.false.)
        deallocate( temp_x, temp_y, temp_z)
     end if
-=======
-            temp_x(i) = normal_xyz(1)
-            temp_y(i) = normal_xyz(2)
-            temp_z(i) = normal_xyz(3)
-         end do
-         call device_memcpy(temp_x, this%normal_x_d, m, &
-                            HOST_TO_DEVICE, sync=.false.)
-         call device_memcpy(temp_y, this%normal_y_d, m, &
-                            HOST_TO_DEVICE, sync=.false.)
-         call device_memcpy(temp_z, this%normal_z_d, m, &
-                            HOST_TO_DEVICE, sync=.false.)
-         deallocate( temp_x, temp_y, temp_z)
-      end if
->>>>>>> b4758a32
 
   end subroutine dong_outflow_set_vars
 
