--- conflicted
+++ resolved
@@ -63,11 +63,8 @@
 	opr_cpu.f90\
 	opr_sx.f90\
 	opr_xsmm.F90\
-<<<<<<< HEAD
 	opr_device.F90\
-=======
 	checkpoint.f90\
->>>>>>> 83541ecf
 	generic_file.f90\
 	map_file.f90\
 	re2_file.f90\
