!> Defines a function space
module space
  use neko_config
  use num_types
  use speclib
  use device
  use utils
  use math
  use, intrinsic :: iso_c_binding
  implicit none

  integer, parameter :: GL = 0, GLL = 1, GJ = 2

  type space_t
     integer :: lx              !< Polynomial dimension in x-direction
     integer :: ly              !< Polynomial dimension in y-direction
     integer :: lz              !< Polynomial dimension in z-direction
     integer :: lxy             !< Number of points in xy-plane
     integer :: lyz             !< Number of points in yz-plane
     integer :: lxz             !< Number of points in xz-plane
     integer :: lxyz            !< Number of points in xyz-block
     
     real(kind=rp), allocatable :: zg(:,:) !< Quadrature points
     
     real(kind=rp), allocatable :: dr_inv(:) !< 1/dist quadrature points
     real(kind=rp), allocatable :: ds_inv(:) !< 1/dist quadrature points
     real(kind=rp), allocatable :: dt_inv(:) !< 1/dist quadrature points

     real(kind=rp), allocatable :: wx(:)   !< Quadrature weights
     real(kind=rp), allocatable :: wy(:)   !< Quadrature weights
     real(kind=rp), allocatable :: wz(:)   !< Quadrature weights

     real(kind=rp), allocatable :: w3(:,:,:)

     real(kind=rp), allocatable :: dx(:,:) !< Derivative operator
     real(kind=rp), allocatable :: dy(:,:) !< Derivative operator
     real(kind=rp), allocatable :: dz(:,:) !< Derivative operator

     real(kind=rp), allocatable :: dxt(:,:) !< Derivative operator
     real(kind=rp), allocatable :: dyt(:,:) !< Derivative operator
     real(kind=rp), allocatable :: dzt(:,:) !< Derivative operator
<<<<<<< HEAD

     !
     ! Device pointers (if present)
     !
     type(c_ptr) :: dr_inv_d, ds_inv_d, dt_inv_d
     type(c_ptr) :: dxt_d, dyt_d, dzt_d
     type(c_ptr) :: dx_d, dy_d, dz_d
     type(c_ptr) :: wx_d, wy_d, wz_d
     type(c_ptr) :: zg_d, w3_d

=======
>>>>>>> 83541ecf
  end type space_t

  interface operator(.eq.)
     module procedure space_eq
  end interface operator(.eq.)

  interface operator(.ne.)
     module procedure space_ne
  end interface operator(.ne.)
  
contains

  !> Initialize a function space @a s with given polynomial dimensions
  subroutine space_init(s, t, lx, ly, lz)
    type(space_t), intent(inout) :: s
    integer, intent(in) :: t            !< Quadrature type
    integer, intent(in) :: lx           !< Polynomial dimension in x-direction
    integer, intent(in) :: ly           !< Polynomial dimension in y-direction
    integer, optional, intent(in) :: lz !< Polynomial dimension in z-direction
    integer :: ix, iy, iz
 
    call space_free(s)

    s%lx = lx
    s%ly = ly
    if (present(lz)) then
       s%lz = lz
       if (lx .ne. ly .or. lx .ne. lz) then
          call neko_error("Unsupported polynomial dimension")
       end if
    else
       if (lx .ne. ly) then
          call neko_error("Unsupported polynomial dimension")
       end if
       s%lz = 1
    end if
    s%lxy = s%ly*s%lx
    s%lyz = s%ly*s%lz
    s%lxz = s%lx*s%lz
    s%lxyz = s%lx*s%ly*s%lz

    allocate(s%zg(lx, 3))

    allocate(s%wx(s%lx))
    allocate(s%wy(s%ly))
    allocate(s%wz(s%lz))
    
    allocate(s%dr_inv(s%lx))
    allocate(s%ds_inv(s%ly))
    allocate(s%dt_inv(s%lz))

    allocate(s%w3(s%lx, s%ly, s%lz))

    allocate(s%dx(s%lx, s%lx))
    allocate(s%dy(s%ly, s%ly))
    allocate(s%dz(s%lz, s%lz))

    allocate(s%dxt(s%lx, s%lx))
    allocate(s%dyt(s%ly, s%ly))
    allocate(s%dzt(s%lz, s%lz))
    
    if (t .eq. GLL) then
       call zwgll(s%zg(1,1), s%wx, s%lx)
       call zwgll(s%zg(1,2), s%wy, s%ly)
       if (s%lz .gt. 1) then
          call zwgll(s%zg(1,3), s%wz, s%lz)
       else
          s%zg(:,3) = 0d0
          s%wz = 1d0
       end if
    else if (t .eq. GL) then
       call zwgl(s%zg(1,1), s%wx, s%lx)
       call zwgl(s%zg(1,2), s%wy, s%ly)
       if (s%lz .gt. 1) then
          call zwgl(s%zg(1,3), s%wz, s%lz)
       else
          s%zg(:,3) = 0d0
          s%wz = 1d0
       end if
    else
       call neko_error("Invalid quadrature rule")
    end if

    do iz = 1, s%lz
       do iy = 1, s%ly
          do ix = 1, s%lx
             s%w3(ix, iy, iz) = s%wx(ix) * s%wy(iy) * s%wz(iz)
          end do
       end do
    end do

    call dgll(s%dx, s%dxt, s%zg(1,1), s%lx, s%lx)
    call dgll(s%dy, s%dyt, s%zg(1,2), s%ly, s%ly)
    if (s%lz .gt. 1) then
       call dgll(s%dz, s%dzt, s%zg(1,3), s%lz, s%lz)
    else
       s%dz = 0d0
       s%dzt = 0d0
    end if
    
<<<<<<< HEAD
    call space_compute_dist(s%dr_inv, s%zg(1,1), lx)
    call space_compute_dist(s%ds_inv, s%zg(1,2), ly)
    call space_compute_dist(s%dt_inv, s%zg(1,3), lz)

    if ((NEKO_BCKND_HIP .eq. 1) .or. (NEKO_BCKND_CUDA .eq. 1)) then
       call device_map(s%dr_inv, s%dr_inv_d, s%lx)
       call device_map(s%dr_inv, s%ds_inv_d, s%lx)
       call device_map(s%dt_inv, s%dt_inv_d, s%lx)
       call device_map(s%wx, s%wx_d, s%lx)
       call device_map(s%wy, s%wy_d, s%lx)
       call device_map(s%wz, s%wz_d, s%lx)
       call device_map(s%dx, s%dx_d, s%lxy)
       call device_map(s%dy, s%dy_d, s%lxy)
       call device_map(s%dz, s%dz_d, s%lxy)
       call device_map(s%dxt, s%dxt_d, s%lxy)
       call device_map(s%dyt, s%dyt_d, s%lxy)
       call device_map(s%dzt, s%dzt_d, s%lxy)
       call device_map(s%w3, s%w3_d, s%lxyz)

       call device_memcpy(s%dr_inv, s%dr_inv_d, s%lx, HOST_TO_DEVICE)
       call device_memcpy(s%dr_inv, s%ds_inv_d, s%lx, HOST_TO_DEVICE)
       call device_memcpy(s%dt_inv, s%dt_inv_d, s%lx, HOST_TO_DEVICE)
       call device_memcpy(s%wx, s%wx_d, s%lx, HOST_TO_DEVICE)
       call device_memcpy(s%wy, s%wy_d, s%lx, HOST_TO_DEVICE)
       call device_memcpy(s%wz, s%wz_d, s%lx, HOST_TO_DEVICE)
       call device_memcpy(s%dx, s%dx_d, s%lxy, HOST_TO_DEVICE)
       call device_memcpy(s%dy, s%dy_d, s%lxy, HOST_TO_DEVICE)
       call device_memcpy(s%dz, s%dz_d, s%lxy, HOST_TO_DEVICE)
       call device_memcpy(s%dxt, s%dxt_d, s%lxy, HOST_TO_DEVICE)
       call device_memcpy(s%dyt, s%dyt_d, s%lxy, HOST_TO_DEVICE)
       call device_memcpy(s%dzt, s%dzt_d, s%lxy, HOST_TO_DEVICE)
       call device_memcpy(s%w3, s%w3_d, s%lxyz, HOST_TO_DEVICE)

       ix = s%lx * 3
       call device_map(s%zg, s%zg_d, ix)
       call device_memcpy(s%zg, s%zg_d, ix, HOST_TO_DEVICE)
    end if
=======
    call space_compute_dist(s%dr_inv, s%zg(1,1), s%lx)
    call space_compute_dist(s%ds_inv, s%zg(1,2), s%ly)
    if (s%lz .gt. 1) then
       call space_compute_dist(s%dt_inv, s%zg(1,3), s%lz)
    else
       s%dt_inv = 0d0
    end if
    
>>>>>>> 83541ecf
  end subroutine space_init
   
  !> Deallocate a space @a s
  subroutine space_free(s)
    type(space_t), intent(inout) :: s
    
    if (allocated(s%zg)) then
       deallocate(s%zg)
    end if

    if (allocated(s%wx)) then
       deallocate(s%wx)
    end if

    if (allocated(s%wy)) then
       deallocate(s%wy)
    end if

    if (allocated(s%wz)) then
       deallocate(s%wz)
    end if

    if (allocated(s%w3)) then
       deallocate(s%w3)
    end if

    if (allocated(s%dx)) then
       deallocate(s%dx)
    end if

    if (allocated(s%dy)) then
       deallocate(s%dy)
    end if

    if (allocated(s%dz)) then
       deallocate(s%dz)
    end if

    if (allocated(s%dxt)) then
       deallocate(s%dxt)
    end if

    if (allocated(s%dyt)) then
       deallocate(s%dyt)
    end if

    if (allocated(s%dzt)) then
       deallocate(s%dzt)
    end if
    
    if (allocated(s%dr_inv)) then
       deallocate(s%dr_inv)
    end if
    
    if (allocated(s%ds_inv)) then
       deallocate(s%ds_inv)
    end if
    
    if (allocated(s%dt_inv)) then
       deallocate(s%dt_inv)
    end if
<<<<<<< HEAD

    !
    ! Cleanup the device (if present)
    !
    
    if (c_associated(s%dr_inv_d)) then
       call device_free(s%dr_inv_d)
    end if

    if (c_associated(s%ds_inv_d)) then
       call device_free(s%ds_inv_d)
    end if

    if (c_associated(s%dt_inv_d)) then
       call device_free(s%dt_inv_d)
    end if

    if (c_associated(s%dxt_d)) then
       call device_free(s%dxt_d)
    end if

    if (c_associated(s%dyt_d)) then
       call device_free(s%dyt_d)
    end if

    if (c_associated(s%dzt_d)) then
       call device_free(s%dzt_d)
    end if
    
    if (c_associated(s%dx_d)) then
       call device_free(s%dx_d)
    end if

    if (c_associated(s%dy_d)) then
       call device_free(s%dy_d)
    end if

    if (c_associated(s%dz_d)) then
       call device_free(s%dz_d)
    end if

    if (c_associated(s%wx_d)) then
       call device_free(s%wx_d)
    end if

    if (c_associated(s%wy_d)) then
       call device_free(s%wy_d)
    end if

    if (c_associated(s%wz_d)) then
       call device_free(s%wz_d)
    end if

    if (c_associated(s%w3_d)) then
       call device_free(s%w3_d)
    end if

    if (c_associated(s%zg_d)) then
       call device_free(s%zg_d)
    end if
=======
>>>>>>> 83541ecf

  end subroutine space_free

  !> Check if \f$ X_h = Y_H \f$
  !! @note this only checks the polynomial dimensions
  pure function space_eq(Xh, Yh) result(res)
    type(space_t), intent(in) :: Xh
    type(space_t), intent(in) :: Yh
    logical :: res

    if ( (Xh%lx .eq. Yh%lx) .and. &
         (Xh%ly .eq. Yh%ly) .and. &
         (Xh%lz .eq. Yh%lz) ) then
       res = .true.
    else
       res = .false.
    end if
    
  end function space_eq

  !> Check if \f$ X_h \ne Y_H \f$
  !! @note this only checks the polynomial dimensions
  pure function space_ne(Xh, Yh) result(res)
    type(space_t), intent(in) :: Xh
    type(space_t), intent(in) :: Yh
    logical :: res

    if ( (Xh%lx .eq. Yh%lx) .and. &
         (Xh%ly .eq. Yh%ly) .and. &
         (Xh%lz .eq. Yh%lz) ) then
       res = .false.
    else
       res = .true.
    end if
    
  end function space_ne
  
  subroutine space_compute_dist(dx, x, lx)
    integer, intent(in) :: lx
    real(kind=rp), intent(inout) :: dx(lx), x(lx)
    integer :: i
    dx(1) = x(2) - x(1)
    do i = 2, lx - 1
       dx(i) = 0.5*(x(i+1) - x(i-1))
    enddo
    dx(lx) = x(lx) - x(lx-1)
    call invcol1(dx, lx)
  end subroutine space_compute_dist

end module space<|MERGE_RESOLUTION|>--- conflicted
+++ resolved
@@ -39,7 +39,6 @@
      real(kind=rp), allocatable :: dxt(:,:) !< Derivative operator
      real(kind=rp), allocatable :: dyt(:,:) !< Derivative operator
      real(kind=rp), allocatable :: dzt(:,:) !< Derivative operator
-<<<<<<< HEAD
 
      !
      ! Device pointers (if present)
@@ -50,8 +49,6 @@
      type(c_ptr) :: wx_d, wy_d, wz_d
      type(c_ptr) :: zg_d, w3_d
 
-=======
->>>>>>> 83541ecf
   end type space_t
 
   interface operator(.eq.)
@@ -152,10 +149,13 @@
        s%dzt = 0d0
     end if
     
-<<<<<<< HEAD
-    call space_compute_dist(s%dr_inv, s%zg(1,1), lx)
-    call space_compute_dist(s%ds_inv, s%zg(1,2), ly)
-    call space_compute_dist(s%dt_inv, s%zg(1,3), lz)
+    call space_compute_dist(s%dr_inv, s%zg(1,1), s%lx)
+    call space_compute_dist(s%ds_inv, s%zg(1,2), s%ly)
+    if (s%lz .gt. 1) then
+       call space_compute_dist(s%dt_inv, s%zg(1,3), s%lz)
+    else
+       s%dt_inv = 0d0
+    end if
 
     if ((NEKO_BCKND_HIP .eq. 1) .or. (NEKO_BCKND_CUDA .eq. 1)) then
        call device_map(s%dr_inv, s%dr_inv_d, s%lx)
@@ -190,16 +190,7 @@
        call device_map(s%zg, s%zg_d, ix)
        call device_memcpy(s%zg, s%zg_d, ix, HOST_TO_DEVICE)
     end if
-=======
-    call space_compute_dist(s%dr_inv, s%zg(1,1), s%lx)
-    call space_compute_dist(s%ds_inv, s%zg(1,2), s%ly)
-    if (s%lz .gt. 1) then
-       call space_compute_dist(s%dt_inv, s%zg(1,3), s%lz)
-    else
-       s%dt_inv = 0d0
-    end if
-    
->>>>>>> 83541ecf
+
   end subroutine space_init
    
   !> Deallocate a space @a s
@@ -261,7 +252,6 @@
     if (allocated(s%dt_inv)) then
        deallocate(s%dt_inv)
     end if
-<<<<<<< HEAD
 
     !
     ! Cleanup the device (if present)
@@ -322,8 +312,6 @@
     if (c_associated(s%zg_d)) then
        call device_free(s%zg_d)
     end if
-=======
->>>>>>> 83541ecf
 
   end subroutine space_free
 
