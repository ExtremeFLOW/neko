--- conflicted
+++ resolved
@@ -219,7 +219,6 @@
   !! unesccssary
   subroutine cdtp (dtx, x, dr, ds, dt, coef, es, ee)
     type(coef_t), intent(in) :: coef
-<<<<<<< HEAD
     real(kind=rp), dimension(coef%Xh%lxyz,coef%msh%nelv), intent(inout) :: dtx
     real(kind=rp), dimension(coef%Xh%lxyz,coef%msh%nelv), intent(inout) :: x
     real(kind=rp), dimension(coef%Xh%lxyz,coef%msh%nelv), intent(in) :: dr
@@ -240,13 +239,6 @@
      else
         eblk_end = coef%msh%nelv
      end if
-=======
-    real(kind=rp), dimension(coef%Xh%lxyz, coef%msh%nelv), intent(inout) :: dtx
-    real(kind=rp), dimension(coef%Xh%lxyz, coef%msh%nelv), intent(inout) :: x
-    real(kind=rp), dimension(coef%Xh%lxyz, coef%msh%nelv), intent(in) :: dr
-    real(kind=rp), dimension(coef%Xh%lxyz, coef%msh%nelv), intent(in) :: ds
-    real(kind=rp), dimension(coef%Xh%lxyz, coef%msh%nelv), intent(in) :: dt
->>>>>>> 7303212b
 
     if (NEKO_BCKND_SX .eq. 1) then
        call opr_sx_cdtp(dtx, x, dr, ds, dt, coef)
