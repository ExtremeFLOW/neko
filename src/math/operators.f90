--- conflicted
+++ resolved
@@ -33,17 +33,17 @@
 !> Operators
 module operators
   use neko_config, only : NEKO_BCKND_SX, NEKO_BCKND_DEVICE, NEKO_BCKND_XSMM,&
-                          NEKO_DEVICE_MPI
+       NEKO_DEVICE_MPI
   use num_types, only : rp
   use opr_cpu, only : opr_cpu_cfl, opr_cpu_curl, opr_cpu_opgrad, opr_cpu_conv1,&
-                      opr_cpu_cdtp, opr_cpu_dudxyz, opr_cpu_lambda2
+       opr_cpu_cdtp, opr_cpu_dudxyz, opr_cpu_lambda2
   use opr_sx, only : opr_sx_cfl, opr_sx_curl, opr_sx_dudxyz, opr_sx_opgrad, &
-                     opr_sx_cdtp, opr_sx_conv1, opr_sx_lambda2
+       opr_sx_cdtp, opr_sx_conv1, opr_sx_lambda2
   use opr_xsmm, only : opr_xsmm_cdtp, opr_xsmm_conv1, opr_xsmm_curl, &
-                       opr_xsmm_dudxyz, opr_xsmm_opgrad
+       opr_xsmm_dudxyz, opr_xsmm_opgrad
   use opr_device, only : opr_device_cdtp, opr_device_cfl, opr_device_curl, &
-                         opr_device_conv1, opr_device_dudxyz, &
-                         opr_device_lambda2, opr_device_opgrad
+       opr_device_conv1, opr_device_dudxyz, &
+       opr_device_lambda2, opr_device_opgrad
   use space, only : space_t
   use coefs, only : coef_t
   use field, only : field_t
@@ -56,7 +56,7 @@
   private
 
   public :: dudxyz, opgrad, ortho, cdtp, conv1, curl, cfl,&
-            lambda2op, strain_rate, div, grad
+       lambda2op, strain_rate, div, grad
 
 contains
 
@@ -229,21 +229,17 @@
     integer, optional :: es, ee
     integer :: eblk_start, eblk_end
 
-<<<<<<< HEAD
-
-=======
->>>>>>> d7b98e7d
-     if (present(es)) then
-        eblk_start = es
-     else
-        eblk_start = 1
-     end if
-
-     if (present(ee)) then
-        eblk_end = ee
-     else
-        eblk_end = coef%msh%nelv
-     end if
+    if (present(es)) then
+       eblk_start = es
+    else
+       eblk_start = 1
+    end if
+
+    if (present(ee)) then
+       eblk_end = ee
+    else
+       eblk_end = coef%msh%nelv
+    end if
 
     if (NEKO_BCKND_SX .eq. 1) then
        call opr_sx_cdtp(dtx, x, dr, ds, dt, coef)
