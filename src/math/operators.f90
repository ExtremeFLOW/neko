! Copyright (c) 2020-2023, The Neko Authors
! All rights reserved.
!
! Redistribution and use in source and binary forms, with or without
! modification, are permitted provided that the following conditions
! are met:
!
!   * Redistributions of source code must retain the above copyright
!     notice, this list of conditions and the following disclaimer.
!
!   * Redistributions in binary form must reproduce the above
!     copyright notice, this list of conditions and the following
!     disclaimer in the documentation and/or other materials provided
!     with the distribution.
!
!   * Neither the name of the authors nor the names of its
!     contributors may be used to endorse or promote products derived
!     from this software without specific prior written permission.
!
! THIS SOFTWARE IS PROVIDED BY THE COPYRIGHT HOLDERS AND CONTRIBUTORS
! "AS IS" AND ANY EXPRESS OR IMPLIED WARRANTIES, INCLUDING, BUT NOT
! LIMITED TO, THE IMPLIED WARRANTIES OF MERCHANTABILITY AND FITNESS
! FOR A PARTICULAR PURPOSE ARE DISCLAIMED. IN NO EVENT SHALL THE
! COPYRIGHT OWNER OR CONTRIBUTORS BE LIABLE FOR ANY DIRECT, INDIRECT,
! INCIDENTAL, SPECIAL, EXEMPLARY, OR CONSEQUENTIAL DAMAGES (INCLUDING,
! BUT NOT LIMITED TO, PROCUREMENT OF SUBSTITUTE GOODS OR SERVICES;
! LOSS OF USE, DATA, OR PROFITS; OR BUSINESS INTERRUPTION) HOWEVER
! CAUSED AND ON ANY THEORY OF LIABILITY, WHETHER IN CONTRACT, STRICT
! LIABILITY, OR TORT (INCLUDING NEGLIGENCE OR OTHERWISE) ARISING IN
! ANY WAY OUT OF THE USE OF THIS SOFTWARE, EVEN IF ADVISED OF THE
! POSSIBILITY OF SUCH DAMAGE.
!
!> Operators
module operators
  use neko_config
  use num_types, only : rp
  use opr_cpu
  use opr_sx
  use opr_xsmm
  use opr_device
  use space, only : space_t
  use coefs, only : coef_t
  use field, only: field_t
  use math
  use comm
  use device
  use device_math
  implicit none
  private

  public :: dudxyz, opgrad, ortho, cdtp, conv1, curl, cfl, lambda2op

contains

  !> Compute dU/dx or dU/dy or dU/dz
  subroutine dudxyz (du,u,dr,ds,dt,coef)
    type(coef_t), intent(in), target :: coef
    real(kind=rp), dimension(coef%Xh%lx,coef%Xh%ly,coef%Xh%lz,coef%msh%nelv), &
         intent(inout) ::  du
    real(kind=rp), dimension(coef%Xh%lx,coef%Xh%ly,coef%Xh%lz,coef%msh%nelv), &
         intent(in) ::  u, dr, ds, dt

    if (NEKO_BCKND_SX .eq. 1) then
       call opr_sx_dudxyz(du, u, dr, ds, dt, coef)
    else if (NEKO_BCKND_XSMM .eq. 1) then
       call opr_xsmm_dudxyz(du, u, dr, ds, dt, coef)
    else if (NEKO_BCKND_DEVICE .eq. 1) then
       call opr_device_dudxyz(du, u, dr, ds, dt, coef)
    else
       call opr_cpu_dudxyz(du, u, dr, ds, dt, coef)
    end if

  end subroutine dudxyz

  !> Equals wgradm1 in nek5000. Gradient of velocity vectors.
  subroutine opgrad(ux,uy,uz,u,coef, es, ee) ! weak form of grad
    type(coef_t), intent(in) :: coef
    real(kind=rp), dimension(coef%Xh%lxyz,coef%msh%nelv), intent(inout) :: ux
    real(kind=rp), dimension(coef%Xh%lxyz,coef%msh%nelv), intent(inout) :: uy
    real(kind=rp), dimension(coef%Xh%lxyz,coef%msh%nelv), intent(inout) :: uz
    real(kind=rp), dimension(coef%Xh%lxyz,coef%msh%nelv), intent(in) :: u
    integer, optional :: es, ee
    integer :: eblk_start, eblk_end

    if (present(es)) then
       eblk_start = es
    else
       eblk_start = 1
    end if

    if (present(ee)) then
       eblk_end = ee
    else
       eblk_end = coef%msh%nelv
    end if

    if (NEKO_BCKND_SX .eq. 1) then
       call opr_sx_opgrad(ux, uy, uz, u, coef)
    else if (NEKO_BCKND_XSMM .eq. 1) then
       call opr_xsmm_opgrad(ux, uy, uz, u, coef)
    else if (NEKO_BCKND_DEVICE .eq. 1) then
       call opr_device_opgrad(ux, uy, uz, u, coef)
    else
       call opr_cpu_opgrad(ux, uy, uz, u, coef, eblk_start, eblk_end)
    end if

  end subroutine opgrad

  !> Othogonalize with regard to vector (1,1,1,1,1,1...,1)^T.
  subroutine ortho(x,n ,glb_n)
    integer, intent(in) :: n
    integer, intent(in) :: glb_n
    real(kind=rp), dimension(n), intent(inout) :: x
    real(kind=rp) :: rlam

    rlam = glsum(x,n)/glb_n
    call cadd(x,-rlam,n)

  end subroutine ortho

  !> Compute DT*X (entire field)
  !> This needs to be revised... the loop over n1,n2 is probably unesccssary
  subroutine cdtp (dtx,x,dr,ds,dt, coef)
    type(coef_t), intent(in) :: coef
    real(kind=rp), dimension(coef%Xh%lxyz,coef%msh%nelv), intent(inout) :: dtx
    real(kind=rp), dimension(coef%Xh%lxyz,coef%msh%nelv), intent(inout) :: x
    real(kind=rp), dimension(coef%Xh%lxyz,coef%msh%nelv), intent(in) :: dr
    real(kind=rp), dimension(coef%Xh%lxyz,coef%msh%nelv), intent(in) :: ds
    real(kind=rp), dimension(coef%Xh%lxyz,coef%msh%nelv), intent(in) :: dt

    if (NEKO_BCKND_SX .eq. 1) then
       call opr_sx_cdtp(dtx, x, dr, ds, dt, coef)
    else if (NEKO_BCKND_XSMM .eq. 1) then
       call opr_xsmm_cdtp(dtx, x, dr, ds, dt, coef)
    else if (NEKO_BCKND_DEVICE .eq. 1) then
       call opr_device_cdtp(dtx, x, dr, ds, dt, coef)
    else
       call opr_cpu_cdtp(dtx, x, dr, ds, dt, coef)
    end if

  end subroutine cdtp

  !> Compute the advection term.
  !! @param du Holds the result.
  !! @param u The advected field.
  !! @param vx The x component of the advecting velocity.
  !! @param vy The y component of the advecting velocity.
  !! @param vz The z component of the advecting velocity.
  !! @param Xh The function space for the fields involved.
  !! @param coeff The coeffients of the (Xh, mesh) pair.
  !! @param es Starting element index, defaults to 1.
  !! @param ee Last element index, defaults to mesh size.
  subroutine conv1(du, u, vx, vy, vz, Xh, coef, es, ee)
    type(space_t), intent(inout) :: Xh
    type(coef_t), intent(inout) :: coef
    real(kind=rp), intent(inout) :: du(Xh%lxyz,coef%msh%nelv)
    real(kind=rp), intent(inout) :: u(Xh%lx,Xh%ly,Xh%lz,coef%msh%nelv)
    real(kind=rp), intent(inout) :: vx(Xh%lx,Xh%ly,Xh%lz,coef%msh%nelv)
    real(kind=rp), intent(inout) :: vy(Xh%lx,Xh%ly,Xh%lz,coef%msh%nelv)
    real(kind=rp), intent(inout) :: vz(Xh%lx,Xh%ly,Xh%lz,coef%msh%nelv)
    integer, optional :: es, ee
    integer :: eblk_end, eblk_start

    associate(nelv => coef%msh%nelv, gdim => coef%msh%gdim)
      if (present(es)) then
         eblk_start = es
      else
         eblk_start = 1
      end if

      if (present(ee)) then
         eblk_end = ee
      else
         eblk_end = coef%msh%nelv
      end if

      if (NEKO_BCKND_SX .eq. 1) then
         call opr_sx_conv1(du, u, vx, vy, vz, Xh, coef, nelv, gdim)
      else if (NEKO_BCKND_XSMM .eq. 1) then
         call opr_xsmm_conv1(du, u, vx, vy, vz, Xh, coef, nelv, gdim)
      else if (NEKO_BCKND_DEVICE .eq. 1) then
         call opr_device_conv1(du, u, vx, vy, vz, Xh, coef, nelv, gdim)
      else
         call opr_cpu_conv1(du, u, vx, vy, vz, Xh, coef, eblk_start, eblk_end)
      end if
    end associate

  end subroutine conv1

  subroutine curl(w1, w2, w3, u1, u2, u3, work1, work2, c_Xh)
    type(field_t), intent(inout) :: w1
    type(field_t), intent(inout) :: w2
    type(field_t), intent(inout) :: w3
    type(field_t), intent(inout) :: u1
    type(field_t), intent(inout) :: u2
    type(field_t), intent(inout) :: u3
    type(field_t), intent(inout) :: work1
    type(field_t), intent(inout) :: work2
    type(coef_t), intent(in)  :: c_Xh

    if (NEKO_BCKND_SX .eq. 1) then
       call opr_sx_curl(w1, w2, w3, u1, u2, u3, work1, work2, c_Xh)
    else if (NEKO_BCKND_XSMM .eq. 1) then
       call opr_xsmm_curl(w1, w2, w3, u1, u2, u3, work1, work2, c_Xh)
    else if (NEKO_BCKND_DEVICE .eq. 1) then
       call opr_device_curl(w1, w2, w3, u1, u2, u3, work1, work2, c_Xh)
    else
       call opr_cpu_curl(w1, w2, w3, u1, u2, u3, work1, work2, c_Xh)
    end if

  end subroutine curl

  function cfl(dt, u, v, w, Xh, coef, nelv, gdim)
    type(space_t) :: Xh
    type(coef_t) :: coef
    integer :: nelv, gdim
    real(kind=rp) :: dt
    real(kind=rp), dimension(Xh%lx,Xh%ly,Xh%lz,nelv) ::  u, v, w
    real(kind=rp) :: cfl
    integer :: ierr

    if (NEKO_BCKND_SX .eq. 1) then
       cfl = opr_sx_cfl(dt, u, v, w, Xh, coef, nelv, gdim)
    else if (NEKO_BCKND_DEVICE .eq. 1) then
       cfl = opr_device_cfl(dt, u, v, w, Xh, coef, nelv, gdim)
    else
       cfl = opr_cpu_cfl(dt, u, v, w, Xh, coef, nelv, gdim)
    end if

    if (.not. NEKO_DEVICE_MPI) then
       call MPI_Allreduce(MPI_IN_PLACE, cfl, 1, &
            MPI_REAL_PRECISION, MPI_MAX, NEKO_COMM, ierr)
    end if

  end function cfl
<<<<<<< HEAD
  
  !> Compute double the strain rate tensor, i.e du_i/dx_j + du_j/dx_i.
=======

  !> Compute double the strain rate tensor, i.e du_i/dx_j + du_j/dx_i
>>>>>>> 04c286d0
  !! Similar to comp_sij in Nek5000.
  !! @param s11 The xx component of the strain rate.
  !! @param s22 The yy component of the strain rate.
  !! @param s33 The zz component of the strain rate.
  !! @param s12 The xy component of the strain rate.
  !! @param s13 The xz component of the strain rate.
  !! @param s23 The yz component of the strain rate.
  !! @param u The x component of the velocity field.
  !! @param v The y component of the velocity field.
  !! @param w The z component of the velocity field.
  !! @param coef The SEM coefficients.
  subroutine strain_rate(s11, s22, s33, s12, s13, s23, u, v, w, coef)
    type(field_t), intent(in) :: u, v, w
    type(coef_t), intent(in) :: coef
    real(kind=rp), intent(inout) :: s11(u%Xh%lx, u%Xh%ly, u%Xh%lz, u%msh%nelv)
    real(kind=rp), intent(inout) :: s22(u%Xh%lx, u%Xh%ly, u%Xh%lz, u%msh%nelv)
    real(kind=rp), intent(inout) :: s33(u%Xh%lx, u%Xh%ly, u%Xh%lz, u%msh%nelv)
    real(kind=rp), intent(inout) :: s12(u%Xh%lx, u%Xh%ly, u%Xh%lz, u%msh%nelv)
    real(kind=rp), intent(inout) :: s13(u%Xh%lx, u%Xh%ly, u%Xh%lz, u%msh%nelv)
<<<<<<< HEAD
    real(kind=rp), intent(inout) :: s23(u%Xh%lx, u%Xh%ly, u%Xh%lz, u%msh%nelv)
    
=======

>>>>>>> 04c286d0
    type(c_ptr) :: s11_d, s22_d, s33_d, s12_d, s23_d, s13_d

    integer :: nelv, lxyz

    if (NEKO_BCKND_DEVICE .eq. 1) then
       s11_d = device_get_ptr(s11)
       s22_d = device_get_ptr(s22)
       s33_d = device_get_ptr(s33)
       s12_d = device_get_ptr(s12)
       s23_d = device_get_ptr(s23)
       s13_d = device_get_ptr(s13)
    endif

    nelv = u%msh%nelv
    lxyz = u%Xh%lxyz

    ! we use s11 as a work array here
    call dudxyz (s12, u%x, coef%drdy, coef%dsdy, coef%dtdy, coef)
    call dudxyz (s11, v%x, coef%drdx, coef%dsdx, coef%dtdx, coef)
    if (NEKO_BCKND_DEVICE .eq. 1) then
       call device_add2(s12_d, s11_d, nelv*lxyz)
    else
       call add2(s12, s11, nelv*lxyz)
    endif

    call dudxyz (s13, u%x, coef%drdz, coef%dsdz, coef%dtdz, coef)
    call dudxyz (s11, w%x, coef%drdx, coef%dsdx, coef%dtdx, coef)
    if (NEKO_BCKND_DEVICE .eq. 1) then
       call device_add2(s13_d, s11_d, nelv*lxyz)
    else
       call add2(s13, s11, nelv*lxyz)
    endif

    call dudxyz (s23, v%x, coef%drdz, coef%dsdz, coef%dtdz, coef)
    call dudxyz (s11, w%x, coef%drdy, coef%dsdy, coef%dtdy, coef)
    if (NEKO_BCKND_DEVICE .eq. 1) then
       call device_add2(s23_d, s11_d, nelv*lxyz)
    else
       call add2(s23, s11, nelv*lxyz)
    endif

    call dudxyz (s11, u%x, coef%drdx, coef%dsdx, coef%dtdx, coef)
    call dudxyz (s22, v%x, coef%drdy, coef%dsdy, coef%dtdy, coef)
    call dudxyz (s33, w%x, coef%drdz, coef%dsdz, coef%dtdz, coef)

    if (NEKO_BCKND_DEVICE .eq. 1) then
       call device_cmult(s11_d, 2.0_rp, nelv*lxyz)
       call device_cmult(s22_d, 2.0_rp, nelv*lxyz)
       call device_cmult(s33_d, 2.0_rp, nelv*lxyz)
    else
       call cmult(s11, 2.0_rp, nelv*lxyz)
       call cmult(s22, 2.0_rp, nelv*lxyz)
       call cmult(s33, 2.0_rp, nelv*lxyz)
    endif

  end subroutine strain_rate

  !> Lambda2 calcuation.
  !! @param lambda2 holds the second eigen values.
  !! @param u, the x-velocity
  !! @param v, the y-velocity
  !! @param w, the z-velocity
  !! @param coef, the field coefficients
  subroutine lambda2op(lambda2, u, v, w,coef)
    type(coef_t), intent(in) :: coef
    type(field_t), intent(inout) :: lambda2
    type(field_t), intent(in) :: u, v, w
    real(kind=rp) :: grad(coef%Xh%lxyz,3,3)
    integer :: temp_indices(9), e, i, ind_sort(3)
    real(kind=rp) :: eigen(3), B, C, D, q, r, theta, l2
    real(kind=rp) :: s11, s22, s33, s12, s13, s23, o12, o13, o23
    real(kind=rp) :: a11, a22, a33, a12, a13, a23

    if (NEKO_BCKND_DEVICE .eq. 1) then
       call opr_device_lambda2(lambda2, u, v, w, coef)
    else
       do e = 1, coef%msh%nelv
          call opgrad(grad(1,1,1), grad(1,1,2), grad(1,1,3), &
                              u%x(1,1,1,e),coef,e,e)
          call opgrad(grad(1,2,1), grad(1,2,2), grad(1,2,3), &
                              v%x(1,1,1,e),coef,e,e)
          call opgrad(grad(1,3,1), grad(1,3,2), grad(1,3,3), &
                              w%x(1,1,1,e),coef,e,e)

          do i = 1, coef%Xh%lxyz
             s11 = grad(i,1,1)
             s22 = grad(i,2,2)
             s33 = grad(i,3,3)


             s12 = 0.5*(grad(i,1,2) + grad(i,2,1))
             s13 = 0.5*(grad(i,1,3) + grad(i,3,1))
             s23 = 0.5*(grad(i,2,3) + grad(i,3,2))

             o12 = 0.5*(grad(i,1,2) - grad(i,2,1))
             o13 = 0.5*(grad(i,1,3) - grad(i,3,1))
             o23 = 0.5*(grad(i,2,3) - grad(i,3,2))

             a11 = s11*s11 + s12*s12 + s13*s13 - o12*o12 - o13*o13
             a12 = s11 * s12  +  s12 * s22  +  s13 * s23 - o13 * o23
             a13 = s11 * s13  +  s12 * s23  +  s13 * s33 + o12 * o23

             a22 = s12*s12 + s22*s22 + s23*s23 - o12*o12 - o23*o23
             a23 = s12 * s13 + s22 * s23 + s23 * s33 - o12 * o13
             a33 = s13*s13 + s23*s23 + s33*s33 - o13*o13 - o23*o23


             B = -(a11 + a22 + a33)
             C = -(a12*a12 + a13*a13 + a23*a23 &
                  - a11 * a22 - a11 * a33 - a22 * a33)
             D = -(2.0 * a12 * a13 * a23 - a11 * a23*a23 &
                  - a22 * a13*a13 - a33 * a12*a12  +  a11 * a22 * a33)


             q = (3.0 * C - B*B) / 9.0
             r = (9.0 * C * B - 27.0 * D - 2.0 * B*B*B) / 54.0
             theta = acos( r / sqrt(-q*q*q) )

             eigen(1) = 2.0 * sqrt(-q) * cos(theta / 3.0) - B / 3.0
             eigen(2) = 2.0 * sqrt(-q) * cos((theta + 2.0 * pi) / 3.0) - B / 3.0
             eigen(3) = 2.0 * sqrt(-q) * cos((theta + 4.0 * pi) / 3.0) - B / 3.0

             if (eigen(1) .le. eigen(2) .and. eigen(2) .le. eigen(3)) then
                l2 = eigen(2)
             else if (eigen(3) .le. eigen(2) .and. eigen(2) .le. eigen(1)) then
                l2 = eigen(2)
             else if (eigen(1) .le. eigen(3) .and. eigen(3) .le. eigen(2)) then
                l2 = eigen(3)
             else if (eigen(2) .le. eigen(3) .and. eigen(3) .le. eigen(1)) then
                l2 = eigen(3)
             else if (eigen(2) .le. eigen(1) .and. eigen(1) .le. eigen(3)) then
                l2 = eigen(1)
             else if (eigen(3) .le. eigen(1) .and. eigen(1) .le. eigen(2)) then
                l2 = eigen(1)
             else
                l2 = 0.0
             end if
             lambda2%x(i,1,1,e) = l2/(coef%B(i,1,1,e)**2)
          end do
       end do
    end if

  end subroutine lambda2op

end module operators<|MERGE_RESOLUTION|>--- conflicted
+++ resolved
@@ -233,13 +233,8 @@
     end if
 
   end function cfl
-<<<<<<< HEAD
-  
+
   !> Compute double the strain rate tensor, i.e du_i/dx_j + du_j/dx_i.
-=======
-
-  !> Compute double the strain rate tensor, i.e du_i/dx_j + du_j/dx_i
->>>>>>> 04c286d0
   !! Similar to comp_sij in Nek5000.
   !! @param s11 The xx component of the strain rate.
   !! @param s22 The yy component of the strain rate.
@@ -259,12 +254,8 @@
     real(kind=rp), intent(inout) :: s33(u%Xh%lx, u%Xh%ly, u%Xh%lz, u%msh%nelv)
     real(kind=rp), intent(inout) :: s12(u%Xh%lx, u%Xh%ly, u%Xh%lz, u%msh%nelv)
     real(kind=rp), intent(inout) :: s13(u%Xh%lx, u%Xh%ly, u%Xh%lz, u%msh%nelv)
-<<<<<<< HEAD
     real(kind=rp), intent(inout) :: s23(u%Xh%lx, u%Xh%ly, u%Xh%lz, u%msh%nelv)
-    
-=======
-
->>>>>>> 04c286d0
+
     type(c_ptr) :: s11_d, s22_d, s33_d, s12_d, s23_d, s13_d
 
     integer :: nelv, lxyz
