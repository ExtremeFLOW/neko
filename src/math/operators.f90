! Copyright (c) 2020-2024, The Neko Authors
! All rights reserved.
!
! Redistribution and use in source and binary forms, with or without
! modification, are permitted provided that the following conditions
! are met:
!
!   * Redistributions of source code must retain the above copyright
!     notice, this list of conditions and the following disclaimer.
!
!   * Redistributions in binary form must reproduce the above
!     copyright notice, this list of conditions and the following
!     disclaimer in the documentation and/or other materials provided
!     with the distribution.
!
!   * Neither the name of the authors nor the names of its
!     contributors may be used to endorse or promote products derived
!     from this software without specific prior written permission.
!
! THIS SOFTWARE IS PROVIDED BY THE COPYRIGHT HOLDERS AND CONTRIBUTORS
! "AS IS" AND ANY EXPRESS OR IMPLIED WARRANTIES, INCLUDING, BUT NOT
! LIMITED TO, THE IMPLIED WARRANTIES OF MERCHANTABILITY AND FITNESS
! FOR A PARTICULAR PURPOSE ARE DISCLAIMED. IN NO EVENT SHALL THE
! COPYRIGHT OWNER OR CONTRIBUTORS BE LIABLE FOR ANY DIRECT, INDIRECT,
! INCIDENTAL, SPECIAL, EXEMPLARY, OR CONSEQUENTIAL DAMAGES (INCLUDING,
! BUT NOT LIMITED TO, PROCUREMENT OF SUBSTITUTE GOODS OR SERVICES;
! LOSS OF USE, DATA, OR PROFITS; OR BUSINESS INTERRUPTION) HOWEVER
! CAUSED AND ON ANY THEORY OF LIABILITY, WHETHER IN CONTRACT, STRICT
! LIABILITY, OR TORT (INCLUDING NEGLIGENCE OR OTHERWISE) ARISING IN
! ANY WAY OUT OF THE USE OF THIS SOFTWARE, EVEN IF ADVISED OF THE
! POSSIBILITY OF SUCH DAMAGE.
!
!> Operators
module operators
  use neko_config, only : NEKO_BCKND_SX, NEKO_BCKND_DEVICE, NEKO_BCKND_XSMM,&
                          NEKO_DEVICE_MPI
  use num_types, only : rp
  use opr_cpu, only : opr_cpu_cfl, opr_cpu_curl, opr_cpu_opgrad, opr_cpu_conv1,&
                      opr_cpu_cdtp, opr_cpu_dudxyz
  use opr_sx, only : opr_sx_cfl, opr_sx_curl, opr_sx_dudxyz, opr_sx_opgrad, &
                     opr_sx_cdtp, opr_sx_conv1
  use opr_xsmm, only : opr_xsmm_cdtp, opr_xsmm_conv1, opr_xsmm_curl, &
                       opr_xsmm_dudxyz, opr_xsmm_opgrad
  use opr_device, only : opr_device_cdtp, opr_device_cfl, opr_device_curl, &
                         opr_device_conv1, opr_device_dudxyz, &
                         opr_device_lambda2, opr_device_opgrad
  use space, only : space_t
  use coefs, only : coef_t
<<<<<<< HEAD
  use field, only: field_t
  use math
  use comm
  use device
  use device_math
  implicit none
  private

  public :: dudxyz, opgrad, ortho, cdtp, conv1, curl, cfl, lambda2op

contains

  !> Compute dU/dx or dU/dy or dU/dz
  subroutine dudxyz (du,u,dr,ds,dt,coef)
=======
  use field, only : field_t
  use math, only : glsum, pi, cmult, add2, cadd
  use comm, only : NEKO_COMM, MPI_REAL_PRECISION, MPI_MAX, MPI_IN_PLACE
  use device, only : c_ptr, device_get_ptr
  use device_math, only : device_add2, device_cmult
  implicit none
  private

  public :: dudxyz, opgrad, ortho, cdtp, conv1, curl, cfl,&
            lambda2op, strain_rate
  
contains

  !> Compute derivative of a scalar field along a single direction.
  !! @param du Holds the resulting derivative values.
  !! @param u The values of the field.
  !! @param dr The derivative of r with respect to the chosen direction.
  !! @param ds The derivative of s with respect to the chosen direction.
  !! @param dt The derivative of t with respect to the chosen direction.
  !! @param coef The SEM coefficients.
  subroutine dudxyz (du, u, dr, ds, dt, coef)
>>>>>>> 28378fb1
    type(coef_t), intent(in), target :: coef
    real(kind=rp), dimension(coef%Xh%lx,coef%Xh%ly,coef%Xh%lz,coef%msh%nelv), &
         intent(inout) ::  du
    real(kind=rp), dimension(coef%Xh%lx,coef%Xh%ly,coef%Xh%lz,coef%msh%nelv), &
         intent(in) ::  u, dr, ds, dt

    if (NEKO_BCKND_SX .eq. 1) then
       call opr_sx_dudxyz(du, u, dr, ds, dt, coef)
    else if (NEKO_BCKND_XSMM .eq. 1) then
       call opr_xsmm_dudxyz(du, u, dr, ds, dt, coef)
    else if (NEKO_BCKND_DEVICE .eq. 1) then
       call opr_device_dudxyz(du, u, dr, ds, dt, coef)
    else
       call opr_cpu_dudxyz(du, u, dr, ds, dt, coef)
    end if

  end subroutine dudxyz

<<<<<<< HEAD
  !> Equals wgradm1 in nek5000. Gradient of velocity vectors.
  subroutine opgrad(ux,uy,uz,u,coef, es, ee) ! weak form of grad
=======
  !> Compute the gradient of a scalar field.
  !! @details By providing `es` and `ee`, it is possible to compute only for a
  !! range of element indices.
  !! @param ux Will store the x component of the gradient.
  !! @param uy Will store the y component of the gradient.
  !! @param uz Will store the z component of the gradient.
  !! @param u The values of the field.
  !! @param coef The SEM coefficients.
  !! @param es Starting element index, optional, defaults to 1.
  !! @param ee Ending element index, optional, defaults to `nelv`.
  !! @note Equals wgradm1 in Nek5000, the weak form of the gradient.
  subroutine opgrad(ux, uy, uz, u, coef, es, ee)
>>>>>>> 28378fb1
    type(coef_t), intent(in) :: coef
    real(kind=rp), dimension(coef%Xh%lxyz,coef%msh%nelv), intent(inout) :: ux
    real(kind=rp), dimension(coef%Xh%lxyz,coef%msh%nelv), intent(inout) :: uy
    real(kind=rp), dimension(coef%Xh%lxyz,coef%msh%nelv), intent(inout) :: uz
    real(kind=rp), dimension(coef%Xh%lxyz,coef%msh%nelv), intent(in) :: u
    integer, optional :: es, ee
    integer :: eblk_start, eblk_end

    if (present(es)) then
       eblk_start = es
    else
       eblk_start = 1
    end if

    if (present(ee)) then
       eblk_end = ee
    else
       eblk_end = coef%msh%nelv
    end if

    if (NEKO_BCKND_SX .eq. 1) then
       call opr_sx_opgrad(ux, uy, uz, u, coef)
    else if (NEKO_BCKND_XSMM .eq. 1) then
       call opr_xsmm_opgrad(ux, uy, uz, u, coef)
    else if (NEKO_BCKND_DEVICE .eq. 1) then
       call opr_device_opgrad(ux, uy, uz, u, coef)
    else
       call opr_cpu_opgrad(ux, uy, uz, u, coef, eblk_start, eblk_end)
    end if

  end subroutine opgrad

  !> Othogonalize with regard to vector (1,1,1,1,1,1...,1)^T.
  !! @param x The vector to orthogonolize.
  !! @param n The size of `x`.
  !! @param glb_n The global number of elements of `x` across all MPI ranks. Be careful with overflow!
  subroutine ortho(x, n, glb_n)
    integer, intent(in) :: n
    integer, intent(in) :: glb_n
    real(kind=rp), dimension(n), intent(inout) :: x
    real(kind=rp) :: rlam

    rlam = glsum(x, n)/glb_n
    call cadd(x, -rlam, n)

  end subroutine ortho

<<<<<<< HEAD
  !> Compute DT*X (entire field)
  !> This needs to be revised... the loop over n1,n2 is probably unesccssary
  subroutine cdtp (dtx,x,dr,ds,dt, coef)
=======
  !> Apply D^T to a scalar field, where D is the derivative matrix.
  !! @param dtx Will store the result.
  !! @param x The values of the field.
  !! @param dr The derivative of r with respect to the chosen direction.
  !! @param ds The derivative of s with respect to the chosen direction.
  !! @param dt The derivative of t with respect to the chosen direction.
  !! @param coef The SEM coefficients.
  !> @note This needs to be revised... the loop over n1,n2 is probably
  !! unesccssary
  subroutine cdtp (dtx, x, dr, ds, dt, coef)
>>>>>>> 28378fb1
    type(coef_t), intent(in) :: coef
    real(kind=rp), dimension(coef%Xh%lxyz,coef%msh%nelv), intent(inout) :: dtx
    real(kind=rp), dimension(coef%Xh%lxyz,coef%msh%nelv), intent(inout) :: x
    real(kind=rp), dimension(coef%Xh%lxyz,coef%msh%nelv), intent(in) :: dr
    real(kind=rp), dimension(coef%Xh%lxyz,coef%msh%nelv), intent(in) :: ds
    real(kind=rp), dimension(coef%Xh%lxyz,coef%msh%nelv), intent(in) :: dt

    if (NEKO_BCKND_SX .eq. 1) then
       call opr_sx_cdtp(dtx, x, dr, ds, dt, coef)
    else if (NEKO_BCKND_XSMM .eq. 1) then
       call opr_xsmm_cdtp(dtx, x, dr, ds, dt, coef)
    else if (NEKO_BCKND_DEVICE .eq. 1) then
       call opr_device_cdtp(dtx, x, dr, ds, dt, coef)
    else
       call opr_cpu_cdtp(dtx, x, dr, ds, dt, coef)
    end if

  end subroutine cdtp

  !> Compute the advection term.
  !! @param du Holds the result.
  !! @param u The advected field.
  !! @param vx The x component of the advecting velocity.
  !! @param vy The y component of the advecting velocity.
  !! @param vz The z component of the advecting velocity.
  !! @param Xh The function space for the fields involved.
  !! @param coef The SEM coefficients.
  !! @param es Starting element index, defaults to 1.
  !! @param ee Last element index, defaults to mesh size.
  subroutine conv1(du, u, vx, vy, vz, Xh, coef, es, ee)
    type(space_t), intent(inout) :: Xh
    type(coef_t), intent(inout) :: coef
    real(kind=rp), intent(inout) :: du(Xh%lxyz,coef%msh%nelv)
    real(kind=rp), intent(inout) :: u(Xh%lx,Xh%ly,Xh%lz,coef%msh%nelv)
    real(kind=rp), intent(inout) :: vx(Xh%lx,Xh%ly,Xh%lz,coef%msh%nelv)
    real(kind=rp), intent(inout) :: vy(Xh%lx,Xh%ly,Xh%lz,coef%msh%nelv)
    real(kind=rp), intent(inout) :: vz(Xh%lx,Xh%ly,Xh%lz,coef%msh%nelv)
    integer, optional :: es, ee
    integer :: eblk_end, eblk_start

    associate(nelv => coef%msh%nelv, gdim => coef%msh%gdim)
      if (present(es)) then
         eblk_start = es
      else
         eblk_start = 1
      end if

      if (present(ee)) then
         eblk_end = ee
      else
         eblk_end = coef%msh%nelv
      end if

      if (NEKO_BCKND_SX .eq. 1) then
         call opr_sx_conv1(du, u, vx, vy, vz, Xh, coef, nelv, gdim)
      else if (NEKO_BCKND_XSMM .eq. 1) then
         call opr_xsmm_conv1(du, u, vx, vy, vz, Xh, coef, nelv, gdim)
      else if (NEKO_BCKND_DEVICE .eq. 1) then
         call opr_device_conv1(du, u, vx, vy, vz, Xh, coef, nelv, gdim)
      else
         call opr_cpu_conv1(du, u, vx, vy, vz, Xh, coef, eblk_start, eblk_end)
      end if
    end associate

  end subroutine conv1

  !! Compute the curl fo a vector field.
  !! @param w1 Will store the x component of the curl.
  !! @param w2 Will store the y component of the curl.
  !! @param w3 Will store the z component of the curl.
  !! @param u1 The x component of the vector field.
  !! @param u2 The y component of the vector field.
  !! @param u3 The z component of the vector field.
  !! @param work1 A temporary array for computations.
  !! @param work2 A temporary array for computations.
  !! @param coef The SEM coefficients.
  subroutine curl(w1, w2, w3, u1, u2, u3, work1, work2, coef)
    type(field_t), intent(inout) :: w1
    type(field_t), intent(inout) :: w2
    type(field_t), intent(inout) :: w3
    type(field_t), intent(inout) :: u1
    type(field_t), intent(inout) :: u2
    type(field_t), intent(inout) :: u3
    type(field_t), intent(inout) :: work1
    type(field_t), intent(inout) :: work2
    type(coef_t), intent(in)  :: coef

    if (NEKO_BCKND_SX .eq. 1) then
       call opr_sx_curl(w1, w2, w3, u1, u2, u3, work1, work2, coef)
    else if (NEKO_BCKND_XSMM .eq. 1) then
       call opr_xsmm_curl(w1, w2, w3, u1, u2, u3, work1, work2, coef)
    else if (NEKO_BCKND_DEVICE .eq. 1) then
       call opr_device_curl(w1, w2, w3, u1, u2, u3, work1, work2, coef)
    else
       call opr_cpu_curl(w1, w2, w3, u1, u2, u3, work1, work2, coef)
    end if

  end subroutine curl

  !! Compute the CFL number
  !! @param dt The timestep.
  !! @param u The x component of velocity.
  !! @param v The y component of velocity.
  !! @param w The z component of velocity.
  !! @param Xh The SEM function space.
  !! @param coef The SEM coefficients.
  !! @param nelv The total number of elements.
  !! @param gdim Number of geometric dimensions.
  function cfl(dt, u, v, w, Xh, coef, nelv, gdim)
    type(space_t), intent(in) :: Xh
    type(coef_t), intent(in) :: coef
    integer, intent(in) :: nelv, gdim
    real(kind=rp), intent(in) :: dt
    real(kind=rp), dimension(Xh%lx,Xh%ly,Xh%lz,nelv), intent(in) ::  u, v, w
    real(kind=rp) :: cfl
    integer :: ierr

    if (NEKO_BCKND_SX .eq. 1) then
       cfl = opr_sx_cfl(dt, u, v, w, Xh, coef, nelv, gdim)
    else if (NEKO_BCKND_DEVICE .eq. 1) then
       cfl = opr_device_cfl(dt, u, v, w, Xh, coef, nelv, gdim)
    else
       cfl = opr_cpu_cfl(dt, u, v, w, Xh, coef, nelv, gdim)
    end if

    if (.not. NEKO_DEVICE_MPI) then
       call MPI_Allreduce(MPI_IN_PLACE, cfl, 1, &
            MPI_REAL_PRECISION, MPI_MAX, NEKO_COMM, ierr)
    end if

  end function cfl

  !> Compute double the strain rate tensor, i.e du_i/dx_j + du_j/dx_i
  !! @param s11 Will hold the 1,1 component of the strain rate tensor.
  !! @param s22 Will hold the 2,2 component of the strain rate tensor.
  !! @param s33 Will hold the 3,3 component of the strain rate tensor.
  !! @param s12 Will hold the 1,2 component of the strain rate tensor.
  !! @param s13 Will hold the 1,3 component of the strain rate tensor.
  !! @param s23 Will hold the 2,3 component of the strain rate tensor.
  !! @param u The x component of velocity.
  !! @param v The y component of velocity.
  !! @param w The z component of velocity.
  !! @param coef The SEM coefficients.
  !! @note Similar to comp_sij in Nek5000.
  subroutine strain_rate(s11, s22, s33, s12, s13, s23, u, v, w, coef)
    type(field_t), intent(in) :: u, v, w !< velocity components
    type(coef_t), intent(in) :: coef
    real(kind=rp), intent(inout) :: s11(u%Xh%lx, u%Xh%ly, u%Xh%lz, u%msh%nelv)
    real(kind=rp), intent(inout) :: s22(u%Xh%lx, u%Xh%ly, u%Xh%lz, u%msh%nelv)
    real(kind=rp), intent(inout) :: s33(u%Xh%lx, u%Xh%ly, u%Xh%lz, u%msh%nelv)
    real(kind=rp), intent(inout) :: s12(u%Xh%lx, u%Xh%ly, u%Xh%lz, u%msh%nelv)
    real(kind=rp), intent(inout) :: s23(u%Xh%lx, u%Xh%ly, u%Xh%lz, u%msh%nelv)
    real(kind=rp), intent(inout) :: s13(u%Xh%lx, u%Xh%ly, u%Xh%lz, u%msh%nelv)

    type(c_ptr) :: s11_d, s22_d, s33_d, s12_d, s23_d, s13_d

    integer :: nelv, lxyz

    if (NEKO_BCKND_DEVICE .eq. 1) then
       s11_d = device_get_ptr(s11)
       s22_d = device_get_ptr(s22)
       s33_d = device_get_ptr(s33)
       s12_d = device_get_ptr(s12)
       s23_d = device_get_ptr(s23)
       s13_d = device_get_ptr(s13)
    endif

    nelv = u%msh%nelv
    lxyz = u%Xh%lxyz

    ! we use s11 as a work array here
    call dudxyz (s12, u%x, coef%drdy, coef%dsdy, coef%dtdy, coef)
    call dudxyz (s11, v%x, coef%drdx, coef%dsdx, coef%dtdx, coef)
    if (NEKO_BCKND_DEVICE .eq. 1) then
       call device_add2(s12_d, s11_d, nelv*lxyz)
    else
       call add2(s12, s11, nelv*lxyz)
    endif

    call dudxyz (s13, u%x, coef%drdz, coef%dsdz, coef%dtdz, coef)
    call dudxyz (s11, w%x, coef%drdx, coef%dsdx, coef%dtdx, coef)
    if (NEKO_BCKND_DEVICE .eq. 1) then
       call device_add2(s13_d, s11_d, nelv*lxyz)
    else
       call add2(s13, s11, nelv*lxyz)
    endif

    call dudxyz (s23, v%x, coef%drdz, coef%dsdz, coef%dtdz, coef)
    call dudxyz (s11, w%x, coef%drdy, coef%dsdy, coef%dtdy, coef)
    if (NEKO_BCKND_DEVICE .eq. 1) then
       call device_add2(s23_d, s11_d, nelv*lxyz)
    else
       call add2(s23, s11, nelv*lxyz)
    endif

    call dudxyz (s11, u%x, coef%drdx, coef%dsdx, coef%dtdx, coef)
    call dudxyz (s22, v%x, coef%drdy, coef%dsdy, coef%dtdy, coef)
    call dudxyz (s33, w%x, coef%drdz, coef%dsdz, coef%dtdz, coef)

    if (NEKO_BCKND_DEVICE .eq. 1) then
       call device_cmult(s11_d, 2.0_rp, nelv*lxyz)
       call device_cmult(s22_d, 2.0_rp, nelv*lxyz)
       call device_cmult(s33_d, 2.0_rp, nelv*lxyz)
    else
       call cmult(s11, 2.0_rp, nelv*lxyz)
       call cmult(s22, 2.0_rp, nelv*lxyz)
       call cmult(s33, 2.0_rp, nelv*lxyz)
    endif

  end subroutine strain_rate

<<<<<<< HEAD
  !> Lambda2 calcuation.
  !! @param lambda2 holds the second eigen values.
  !! @param u, the x-velocity
  !! @param v, the y-velocity
  !! @param w, the z-velocity
  !! @param coef, the field coefficients
  subroutine lambda2op(lambda2, u, v, w,coef)
=======
  !> Compute the Lambda2 field for a given velocity field.
  !! @param lambda2 Holds the computed Lambda2 field.
  !! @param u The x-velocity.
  !! @param v The y-velocity.
  !! @param w the z-velocity.
  !! @param coef The SEM coefficients.
  subroutine lambda2op(lambda2, u, v, w, coef)
>>>>>>> 28378fb1
    type(coef_t), intent(in) :: coef
    type(field_t), intent(inout) :: lambda2
    type(field_t), intent(in) :: u, v, w
    real(kind=rp) :: grad(coef%Xh%lxyz,3,3)
    integer :: temp_indices(9), e, i, ind_sort(3)
    real(kind=rp) :: eigen(3), B, C, D, q, r, theta, l2
    real(kind=rp) :: s11, s22, s33, s12, s13, s23, o12, o13, o23
    real(kind=rp) :: a11, a22, a33, a12, a13, a23
    real(kind=rp) :: msk1, msk2, msk3

    if (NEKO_BCKND_DEVICE .eq. 1) then
       call opr_device_lambda2(lambda2, u, v, w, coef)
    else
       do e = 1, coef%msh%nelv
          call opgrad(grad(1,1,1), grad(1,1,2), grad(1,1,3), &
                              u%x(1,1,1,e),coef,e,e)
          call opgrad(grad(1,2,1), grad(1,2,2), grad(1,2,3), &
                              v%x(1,1,1,e),coef,e,e)
          call opgrad(grad(1,3,1), grad(1,3,2), grad(1,3,3), &
                              w%x(1,1,1,e),coef,e,e)

          do i = 1, coef%Xh%lxyz
             s11 = grad(i,1,1)
             s22 = grad(i,2,2)
             s33 = grad(i,3,3)


             s12 = 0.5*(grad(i,1,2) + grad(i,2,1))
             s13 = 0.5*(grad(i,1,3) + grad(i,3,1))
             s23 = 0.5*(grad(i,2,3) + grad(i,3,2))

             o12 = 0.5*(grad(i,1,2) - grad(i,2,1))
             o13 = 0.5*(grad(i,1,3) - grad(i,3,1))
             o23 = 0.5*(grad(i,2,3) - grad(i,3,2))

             a11 = s11*s11 + s12*s12 + s13*s13 - o12*o12 - o13*o13
             a12 = s11 * s12  +  s12 * s22  +  s13 * s23 - o13 * o23
             a13 = s11 * s13  +  s12 * s23  +  s13 * s33 + o12 * o23

             a22 = s12*s12 + s22*s22 + s23*s23 - o12*o12 - o23*o23
             a23 = s12 * s13 + s22 * s23 + s23 * s33 - o12 * o13
             a33 = s13*s13 + s23*s23 + s33*s33 - o13*o13 - o23*o23


             B = -(a11 + a22 + a33)
             C = -(a12*a12 + a13*a13 + a23*a23 &
                  - a11 * a22 - a11 * a33 - a22 * a33)
             D = -(2.0 * a12 * a13 * a23 - a11 * a23*a23 &
                  - a22 * a13*a13 - a33 * a12*a12  +  a11 * a22 * a33)


             q = (3.0 * C - B*B) / 9.0
             r = (9.0 * C * B - 27.0 * D - 2.0 * B*B*B) / 54.0
             theta = acos( r / sqrt(-q*q*q) )

             eigen(1) = 2.0 * sqrt(-q) * cos(theta / 3.0) - B / 3.0
             eigen(2) = 2.0 * sqrt(-q) * cos((theta + 2.0 * pi) / 3.0) - B / 3.0
             eigen(3) = 2.0 * sqrt(-q) * cos((theta + 4.0 * pi) / 3.0) - B / 3.0

<<<<<<< HEAD
             if (eigen(1) .le. eigen(2) .and. eigen(2) .le. eigen(3)) then
                l2 = eigen(2)
             else if (eigen(3) .le. eigen(2) .and. eigen(2) .le. eigen(1)) then
                l2 = eigen(2)
             else if (eigen(1) .le. eigen(3) .and. eigen(3) .le. eigen(2)) then
                l2 = eigen(3)
             else if (eigen(2) .le. eigen(3) .and. eigen(3) .le. eigen(1)) then
                l2 = eigen(3)
             else if (eigen(2) .le. eigen(1) .and. eigen(1) .le. eigen(3)) then
                l2 = eigen(1)
             else if (eigen(3) .le. eigen(1) .and. eigen(1) .le. eigen(2)) then
                l2 = eigen(1)
             else
                l2 = 0.0
             end if
=======
             msk1 = merge(1.0_rp, 0.0_rp, eigen(2) .le. eigen(1) &
                          .and. eigen(1) .le. eigen(3) .or.  eigen(3) &
                          .le. eigen(1) .and. eigen(1) .le. eigen(2) )
             msk2 = merge(1.0_rp, 0.0_rp, eigen(1) .le. eigen(2) &
                          .and. eigen(2) .le. eigen(3) .or. eigen(3) &
                          .le. eigen(2) .and. eigen(2) .le. eigen(1))
             msk3 = merge(1.0_rp, 0.0_rp, eigen(1) .le. eigen(3) &
                          .and. eigen(3) .le. eigen(2) .or. eigen(2) &
                          .le. eigen(3) .and. eigen(3) .le. eigen(1))

             l2 = msk1 * eigen(1) + msk2 * eigen(2) + msk3 * eigen(3)

>>>>>>> 28378fb1
             lambda2%x(i,1,1,e) = l2/(coef%B(i,1,1,e)**2)
          end do
       end do
    end if

  end subroutine lambda2op

end module operators<|MERGE_RESOLUTION|>--- conflicted
+++ resolved
@@ -46,22 +46,6 @@
                          opr_device_lambda2, opr_device_opgrad
   use space, only : space_t
   use coefs, only : coef_t
-<<<<<<< HEAD
-  use field, only: field_t
-  use math
-  use comm
-  use device
-  use device_math
-  implicit none
-  private
-
-  public :: dudxyz, opgrad, ortho, cdtp, conv1, curl, cfl, lambda2op
-
-contains
-
-  !> Compute dU/dx or dU/dy or dU/dz
-  subroutine dudxyz (du,u,dr,ds,dt,coef)
-=======
   use field, only : field_t
   use math, only : glsum, pi, cmult, add2, cadd
   use comm, only : NEKO_COMM, MPI_REAL_PRECISION, MPI_MAX, MPI_IN_PLACE
@@ -83,7 +67,6 @@
   !! @param dt The derivative of t with respect to the chosen direction.
   !! @param coef The SEM coefficients.
   subroutine dudxyz (du, u, dr, ds, dt, coef)
->>>>>>> 28378fb1
     type(coef_t), intent(in), target :: coef
     real(kind=rp), dimension(coef%Xh%lx,coef%Xh%ly,coef%Xh%lz,coef%msh%nelv), &
          intent(inout) ::  du
@@ -102,10 +85,6 @@
 
   end subroutine dudxyz
 
-<<<<<<< HEAD
-  !> Equals wgradm1 in nek5000. Gradient of velocity vectors.
-  subroutine opgrad(ux,uy,uz,u,coef, es, ee) ! weak form of grad
-=======
   !> Compute the gradient of a scalar field.
   !! @details By providing `es` and `ee`, it is possible to compute only for a
   !! range of element indices.
@@ -118,7 +97,6 @@
   !! @param ee Ending element index, optional, defaults to `nelv`.
   !! @note Equals wgradm1 in Nek5000, the weak form of the gradient.
   subroutine opgrad(ux, uy, uz, u, coef, es, ee)
->>>>>>> 28378fb1
     type(coef_t), intent(in) :: coef
     real(kind=rp), dimension(coef%Xh%lxyz,coef%msh%nelv), intent(inout) :: ux
     real(kind=rp), dimension(coef%Xh%lxyz,coef%msh%nelv), intent(inout) :: uy
@@ -166,11 +144,6 @@
 
   end subroutine ortho
 
-<<<<<<< HEAD
-  !> Compute DT*X (entire field)
-  !> This needs to be revised... the loop over n1,n2 is probably unesccssary
-  subroutine cdtp (dtx,x,dr,ds,dt, coef)
-=======
   !> Apply D^T to a scalar field, where D is the derivative matrix.
   !! @param dtx Will store the result.
   !! @param x The values of the field.
@@ -181,7 +154,6 @@
   !> @note This needs to be revised... the loop over n1,n2 is probably
   !! unesccssary
   subroutine cdtp (dtx, x, dr, ds, dt, coef)
->>>>>>> 28378fb1
     type(coef_t), intent(in) :: coef
     real(kind=rp), dimension(coef%Xh%lxyz,coef%msh%nelv), intent(inout) :: dtx
     real(kind=rp), dimension(coef%Xh%lxyz,coef%msh%nelv), intent(inout) :: x
@@ -393,15 +365,6 @@
 
   end subroutine strain_rate
 
-<<<<<<< HEAD
-  !> Lambda2 calcuation.
-  !! @param lambda2 holds the second eigen values.
-  !! @param u, the x-velocity
-  !! @param v, the y-velocity
-  !! @param w, the z-velocity
-  !! @param coef, the field coefficients
-  subroutine lambda2op(lambda2, u, v, w,coef)
-=======
   !> Compute the Lambda2 field for a given velocity field.
   !! @param lambda2 Holds the computed Lambda2 field.
   !! @param u The x-velocity.
@@ -409,7 +372,6 @@
   !! @param w the z-velocity.
   !! @param coef The SEM coefficients.
   subroutine lambda2op(lambda2, u, v, w, coef)
->>>>>>> 28378fb1
     type(coef_t), intent(in) :: coef
     type(field_t), intent(inout) :: lambda2
     type(field_t), intent(in) :: u, v, w
@@ -469,23 +431,6 @@
              eigen(2) = 2.0 * sqrt(-q) * cos((theta + 2.0 * pi) / 3.0) - B / 3.0
              eigen(3) = 2.0 * sqrt(-q) * cos((theta + 4.0 * pi) / 3.0) - B / 3.0
 
-<<<<<<< HEAD
-             if (eigen(1) .le. eigen(2) .and. eigen(2) .le. eigen(3)) then
-                l2 = eigen(2)
-             else if (eigen(3) .le. eigen(2) .and. eigen(2) .le. eigen(1)) then
-                l2 = eigen(2)
-             else if (eigen(1) .le. eigen(3) .and. eigen(3) .le. eigen(2)) then
-                l2 = eigen(3)
-             else if (eigen(2) .le. eigen(3) .and. eigen(3) .le. eigen(1)) then
-                l2 = eigen(3)
-             else if (eigen(2) .le. eigen(1) .and. eigen(1) .le. eigen(3)) then
-                l2 = eigen(1)
-             else if (eigen(3) .le. eigen(1) .and. eigen(1) .le. eigen(2)) then
-                l2 = eigen(1)
-             else
-                l2 = 0.0
-             end if
-=======
              msk1 = merge(1.0_rp, 0.0_rp, eigen(2) .le. eigen(1) &
                           .and. eigen(1) .le. eigen(3) .or.  eigen(3) &
                           .le. eigen(1) .and. eigen(1) .le. eigen(2) )
@@ -498,7 +443,6 @@
 
              l2 = msk1 * eigen(1) + msk2 * eigen(2) + msk3 * eigen(3)
 
->>>>>>> 28378fb1
              lambda2%x(i,1,1,e) = l2/(coef%B(i,1,1,e)**2)
           end do
        end do
