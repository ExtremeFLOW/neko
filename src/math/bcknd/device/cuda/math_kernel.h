#ifndef __MATH_MATH_KERNEL_H__
#define __MATH_MATH_KERNEL_H__
/*
 Copyright (c) 2021-2025, The Neko Authors
 All rights reserved.

 Redistribution and use in source and binary forms, with or without
 modification, are permitted provided that the following conditions
 are met:

   * Redistributions of source code must retain the above copyright
     notice, this list of conditions and the following disclaimer.

   * Redistributions in binary form must reproduce the above
     copyright notice, this list of conditions and the following
     disclaimer in the documentation and/or other materials provided
     with the distribution.

   * Neither the name of the authors nor the names of its
     contributors may be used to endorse or promote products derived
     from this software without specific prior written permission.

 THIS SOFTWARE IS PROVIDED BY THE COPYRIGHT HOLDERS AND CONTRIBUTORS
 "AS IS" AND ANY EXPRESS OR IMPLIED WARRANTIES, INCLUDING, BUT NOT
 LIMITED TO, THE IMPLIED WARRANTIES OF MERCHANTABILITY AND FITNESS
 FOR A PARTICULAR PURPOSE ARE DISCLAIMED. IN NO EVENT SHALL THE
 COPYRIGHT OWNER OR CONTRIBUTORS BE LIABLE FOR ANY DIRECT, INDIRECT,
 INCIDENTAL, SPECIAL, EXEMPLARY, OR CONSEQUENTIAL DAMAGES (INCLUDING,
 BUT NOT LIMITED TO, PROCUREMENT OF SUBSTITUTE GOODS OR SERVICES;
 LOSS OF USE, DATA, OR PROFITS; OR BUSINESS INTERRUPTION) HOWEVER
 CAUSED AND ON ANY THEORY OF LIABILITY, WHETHER IN CONTRACT, STRICT
 LIABILITY, OR TORT (INCLUDING NEGLIGENCE OR OTHERWISE) ARISING IN
 ANY WAY OUT OF THE USE OF THIS SOFTWARE, EVEN IF ADVISED OF THE
 POSSIBILITY OF SUCH DAMAGE.
*/

/**
 * Device kernel for cmult
 */
template< typename T >
__global__ void cmult_kernel(T * __restrict__ a,
                             const T c,
                             const int n) {

  const int idx = blockIdx.x * blockDim.x + threadIdx.x;
  const int str = blockDim.x * gridDim.x;

  for (int i = idx; i < n; i += str) {
    a[i] = c * a[i];
  }
}

/**
 * Device kernel for masked red copy
 */
template< typename T >
__global__ void masked_gather_copy_kernel(T * __restrict__ a,
                                   T * __restrict__ b,
                                   int * __restrict__ mask,
                                   const int n,
                                   const int m) {

  const int idx = blockIdx.x * blockDim.x + threadIdx.x;
  const int str = blockDim.x * gridDim.x;

  for (int i = idx; i < m; i += str) {
    a[i] = b[mask[i+1]-1];
  }
}


/**
 * Device kernel for masked red copy
 */
template< typename T >
__global__ void masked_scatter_copy_kernel(T * __restrict__ a,
                                   T * __restrict__ b,
                                   int * __restrict__ mask,
                                   const int n,
                                   const int m) {

  const int idx = blockIdx.x * blockDim.x + threadIdx.x;
  const int str = blockDim.x * gridDim.x;

  for (int i = idx; i < m; i += str) {
    a[mask[i+1]-1] = b[i];
  }
}

<<<<<<< HEAD
=======

>>>>>>> 5b751c3a
/**
 * Device kernel for masked atomic update
 */
template< typename T >
__global__ void masked_atomic_reduction_kernel(T * __restrict__ a,
                                               T * __restrict__ b,
                                               int * __restrict__ mask,
                                               const int n,
                                               const int m) {

  const int idx = blockIdx.x * blockDim.x + threadIdx.x;
  const int str = blockDim.x * gridDim.x;

  for (int i = idx; i < m; i += str) {
#if __CUDA_ARCH__ >= 600
    atomicAdd( &(a[mask[i+1]-1]), b[i]);
#endif
  }
}

/**
 * Device kernel for masked copy
 */
template< typename T >
__global__ void masked_copy_kernel(T * __restrict__ a,
                                   T * __restrict__ b,
                                   int * __restrict__ mask,
                                   const int n,
                                   const int m) {

  const int idx = blockIdx.x * blockDim.x + threadIdx.x;
  const int str = blockDim.x * gridDim.x;

  for (int i = idx; i < m; i += str) {
    a[mask[i+1]-1] = b[mask[i+1]-1];
  }
}

/**
 * Device kernel for cfill_mask
 */
template <typename T>
__global__ void cfill_mask_kernel(T* __restrict__ a,
                                  const T c,
                                  const int size,
                                  int* __restrict__ mask,
                                  const int mask_size) {

    const int idx = blockIdx.x * blockDim.x + threadIdx.x;
    const int str = blockDim.x * gridDim.x;

    for (int i = idx; i < mask_size; i += str) { a[mask[i]-1] = c; }
}

/**
 * Device kernel for cmult2
 */
template< typename T >
__global__ void cmult2_kernel(T * __restrict__ a,
                 T * __restrict__ b,
                             const T c,
                             const int n) {

  const int idx = blockIdx.x * blockDim.x + threadIdx.x;
  const int str = blockDim.x * gridDim.x;

  for (int i = idx; i < n; i += str) {
    a[i] = c * b[i];
  }
}

/**
 * Device kernel for cadd
 */
template< typename T >
__global__ void cadd_kernel(T * __restrict__ a,
                            const T c,
                            const int n) {

  const int idx = blockIdx.x * blockDim.x + threadIdx.x;
  const int str = blockDim.x * gridDim.x;

  for (int i = idx; i < n; i += str) {
    a[i] = a[i] + c;
  }
}

/**
 * Device kernel for cadd2
 */
template< typename T >
__global__ void cadd2_kernel(T * __restrict__ a,
                             T * __restrict__ b,
                             const T c,
                             const int n) {

  const int idx = blockIdx.x * blockDim.x + threadIdx.x;
  const int str = blockDim.x * gridDim.x;

  for (int i = idx; i < n; i += str) {
    a[i] = b[i] + c;
  }
}

/**
 * Device kernel for cfill
 */
template< typename T >
__global__ void cfill_kernel(T * __restrict__ a,
                             const T c,
                             const int n) {

  const int idx = blockIdx.x * blockDim.x + threadIdx.x;
  const int str = blockDim.x * gridDim.x;

  for (int i = idx; i < n; i += str) {
    a[i] = c;
  }
}

/**
 * Device kernel for add2
 */
template< typename T >
__global__ void add2_kernel(T * __restrict__ a,
                            const T * __restrict__ b,
                            const int n) {

  const int idx = blockIdx.x * blockDim.x + threadIdx.x;
  const int str = blockDim.x * gridDim.x;

  for (int i = idx; i < n; i += str) {
    a[i] = a[i] + b[i];
  }
}

/**
 * Device kernel for add3
 */
template< typename T >
__global__ void add3_kernel(T * __restrict__ a,
                            const T * __restrict__ b,
                            const T * __restrict__ c,
                            const int n) {

  const int idx = blockIdx.x * blockDim.x + threadIdx.x;
  const int str = blockDim.x * gridDim.x;

  for (int i = idx; i < n; i += str) {
    a[i] = b[i] + c[i];
  }
}

/**
 * Device kernel for add4
 */
template< typename T >
__global__ void add4_kernel(T * __restrict__ a,
                            const T * __restrict__ b,
                            const T * __restrict__ c,
                            const T * __restrict__ d,
                            const int n) {

  const int idx = blockIdx.x * blockDim.x + threadIdx.x;
  const int str = blockDim.x * gridDim.x;

  for (int i = idx; i < n; i += str) {
    a[i] = b[i] + c[i] + d[i];
  }
}

/**
 * Device kernel for add2s1
 */
template< typename T >
__global__ void add2s1_kernel(T * __restrict__ a,
                              const T * __restrict__ b,
                              const T c1,
                              const int n) {

  const int idx = blockIdx.x * blockDim.x + threadIdx.x;
  const int str = blockDim.x * gridDim.x;

  for (int i = idx; i < n; i += str) {
    a[i] = c1 * a[i] + b[i];
  }
}

/**
 * Device kernel for add2s2 many
 */
template< typename T >
__global__ void add2s2_many_kernel(T  * __restrict__  x,
                                   const T ** p,
                                   const T * alpha,
                                   const int p_cur,
                                   const int n) {

  const int idx = blockIdx.x * blockDim.x + threadIdx.x;
  const int str = blockDim.x * gridDim.x;


  for (int i = idx; i < n; i+= str) {
    T tmp = 0.0;
    for (int j = 0; j < p_cur; j ++) {
      tmp += p[j][i]*alpha[j];
    }
    x[i] += tmp;
  }
}

/**
 * Device kernel for add2s2
 */
template< typename T >
__global__ void add2s2_kernel(T * __restrict__ a,
                              const T * __restrict__ b,
                              const T c1,
                              const int n) {

  const int idx = blockIdx.x * blockDim.x + threadIdx.x;
  const int str = blockDim.x * gridDim.x;

  for (int i = idx; i < n; i += str) {
    a[i] = a[i] + c1 * b[i];
  }
}

/**
 * Device kernel for addsqr2s2
 */
template< typename T >
__global__ void addsqr2s2_kernel(T * __restrict__ a,
                                 const T * __restrict__ b,
                                 const T c1,
                                 const int n) {

  const int idx = blockIdx.x * blockDim.x + threadIdx.x;
  const int str = blockDim.x * gridDim.x;

  for (int i = idx; i < n; i += str) {
    a[i] = a[i] + c1 * (b[i] * b[i]);
  }
}

/**
 * Device kernel for add3s2
 */
template< typename T >
__global__ void add3s2_kernel(T * __restrict__ a,
                              const T * __restrict__ b,
                              const T * __restrict__ c,
                              const T c1,
                              const T c2,
                              const int n) {

  const int idx = blockIdx.x * blockDim.x + threadIdx.x;
  const int str = blockDim.x * gridDim.x;

  for (int i = idx; i < n; i += str) {
    a[i] = c1 * b[i] + c2 * c[i];
  }
}

/**
 * Device kernel for invcol1
 */
template< typename T >
__global__ void invcol1_kernel(T * __restrict__ a,
                               const int n) {

  const int idx = blockIdx.x * blockDim.x + threadIdx.x;
  const int str = blockDim.x * gridDim.x;
  const T one = 1.0;

  for (int i = idx; i < n; i += str) {
    a[i] = one / a[i];
  }
}

/**
 * Device kernel for invcol2
 */
template< typename T >
__global__ void invcol2_kernel(T * __restrict__ a,
                               const T * __restrict__ b,
                               const int n) {

  const int idx = blockIdx.x * blockDim.x + threadIdx.x;
  const int str = blockDim.x * gridDim.x;

  for (int i = idx; i < n; i += str) {
    a[i] = a[i] / b[i];
  }
}

/**
 * Device kernel for col2
 */
template< typename T >
__global__ void col2_kernel(T * __restrict__ a,
                            const T * __restrict__ b,
                            const int n) {

  const int idx = blockIdx.x * blockDim.x + threadIdx.x;
  const int str = blockDim.x * gridDim.x;

  for (int i = idx; i < n; i += str) {
    a[i] = a[i] * b[i];
  }
}

/**
 * Device kernel for col3
 */
template< typename T >
__global__ void col3_kernel(T * __restrict__ a,
                            const T * __restrict__ b,
                            const T * __restrict__ c,
                            const int n) {

  const int idx = blockIdx.x * blockDim.x + threadIdx.x;
  const int str = blockDim.x * gridDim.x;

  for (int i = idx; i < n; i += str) {
    a[i] = b[i] * c[i];
  }
}

/**
 * Device kernel for subcol3
 */
template< typename T >
__global__ void subcol3_kernel(T * __restrict__ a,
                               const T * __restrict__ b,
                               const T * __restrict__ c,
                               const int n) {

  const int idx = blockIdx.x * blockDim.x + threadIdx.x;
  const int str = blockDim.x * gridDim.x;

  for (int i = idx; i < n; i += str) {
    a[i] = a[i] - b[i] * c[i];
  }
}

/**
 * Device kernel for sub2
 */
template< typename T >
__global__ void sub2_kernel(T * __restrict__ a,
                            const T * __restrict__ b,
                            const int n) {

  const int idx = blockIdx.x * blockDim.x + threadIdx.x;
  const int str = blockDim.x * gridDim.x;

  for (int i = idx; i < n; i += str) {
    a[i] = a[i] - b[i];
  }
}

/**
 * Device kernel for sub3
 */
template< typename T >
__global__ void sub3_kernel(T * __restrict__ a,
                            const T * __restrict__ b,
                            const T * __restrict__ c,
                            const int n) {

  const int idx = blockIdx.x * blockDim.x + threadIdx.x;
  const int str = blockDim.x * gridDim.x;

  for (int i = idx; i < n; i += str) {
    a[i] = b[i] - c[i];
  }
}

/**
 * Device kernel for addcol3
 */
template< typename T >
__global__ void addcol3_kernel(T * __restrict__ a,
                               const T * __restrict__ b,
                               const T * __restrict__ c,
                               const int n) {

  const int idx = blockIdx.x * blockDim.x + threadIdx.x;
  const int str = blockDim.x * gridDim.x;

  for (int i = idx; i < n; i += str) {
    a[i] = a[i] + b[i] * c[i];
  }

}

/**
 * Device kernel for addcol4
 */
template< typename T >
__global__ void addcol4_kernel(T * __restrict__ a,
                               const T * __restrict__ b,
                               const T * __restrict__ c,
                               const T * __restrict__ d,
                               const int n) {

  const int idx = blockIdx.x * blockDim.x + threadIdx.x;
  const int str = blockDim.x * gridDim.x;

  for (int i = idx; i < n; i += str) {
    a[i] = a[i] + b[i] * c[i] * d[i];
  }

}

/**
 * Device kernel for vdot3
 */
template< typename T >
__global__ void vdot3_kernel(T * __restrict__ dot,
                             const T * __restrict__ u1,
                             const T * __restrict__ u2,
                             const T * __restrict__ u3,
                             const T * __restrict__ v1,
                             const T * __restrict__ v2,
                             const T * __restrict__ v3,
                             const int n) {

  const int idx = blockIdx.x * blockDim.x + threadIdx.x;
  const int str = blockDim.x * gridDim.x;

  for (int i = idx; i < n; i += str) {
    dot[i] = u1[i] * v1[i]  + u2[i] * v2[i] + u3[i] * v3[i];
  }

}

/**
 * Device kernel for vcross
 */
template< typename T >
__global__ void vcross_kernel(T * __restrict__ u1,
                             T * __restrict__ u2,
                             T * __restrict__ u3,
                             const T * __restrict__ v1,
                             const T * __restrict__ v2,
                             const T * __restrict__ v3,
                             const T * __restrict__ w1,
                             const T * __restrict__ w2,
                             const T * __restrict__ w3,
                             const int n) {

  const int idx = blockIdx.x * blockDim.x + threadIdx.x;
  const int str = blockDim.x * gridDim.x;

  for (int i = idx; i < n; i += str) {
    u1[i] = v2[i]*w3[i] - v3[i]*w2[i];
    u2[i] = v3[i]*w1[i] - v1[i]*w3[i];
    u3[i] = v1[i]*w2[i] - v2[i]*w1[i];
  }

}


/**
 * Warp shuffle reduction
 */
template< typename T>
__inline__ __device__ T reduce_warp(T val) {
  val += __shfl_down_sync(0xffffffff, val, 16);
  val += __shfl_down_sync(0xffffffff, val, 8);
  val += __shfl_down_sync(0xffffffff, val, 4);
  val += __shfl_down_sync(0xffffffff, val, 2);
  val += __shfl_down_sync(0xffffffff, val, 1);
  return val;
}

/**
 * Vector reduction kernel
 */
template< typename T >
__global__ void reduce_kernel(T * bufred, const int n) {

  T sum = 0;
  const int idx = blockIdx.x * blockDim.x + threadIdx.x;
  const int str = blockDim.x * gridDim.x;
  for (int i = idx; i<n ; i += str)
  {
    sum += bufred[i];
  }

  __shared__ T shared[32];
  unsigned int lane = threadIdx.x % warpSize;
  unsigned int wid = threadIdx.x / warpSize;

  sum = reduce_warp<T>(sum);
  if (lane == 0)
    shared[wid] = sum;
  __syncthreads();

  sum = (threadIdx.x < blockDim.x / warpSize) ? shared[lane] : 0;
  if (wid == 0)
    sum = reduce_warp<T>(sum);

  if (threadIdx.x == 0)
    bufred[blockIdx.x] = sum;
}


/**
 * Reduction kernel for glsc3
 */

template< typename T >
__global__ void glsc3_reduce_kernel( T * bufred,
                                    const int n,
                                    const int j
                                   ) {
   __shared__ T buf[1024] ;
   const int idx = threadIdx.x;
   const int y= blockIdx.x;
   const int step = blockDim.x;

   buf[idx]=0;
   for (int i=idx ; i<n ; i+=step)
   {
     buf[idx] += bufred[i*j + y];
   }
   __syncthreads();

   int i = 512;
   while (i != 0)
   {
     if(threadIdx.x < i && (threadIdx.x + i) < n )
     {
        buf[threadIdx.x] += buf[threadIdx.x + i] ;
     }
     i = i>>1;
     __syncthreads();
   }

   bufred[y] = buf[0];
}


/**
 * Device kernel for glsc3
 */
template< typename T >
__global__ void glsc3_kernel(const T * a,
                             const T * b,
                             const T * c,
                             T * buf_h,
                             const int n) {

  const int idx = blockIdx.x * blockDim.x + threadIdx.x;
  const int str = blockDim.x * gridDim.x;

  const unsigned int lane = threadIdx.x % warpSize;
  const unsigned int wid = threadIdx.x / warpSize;

  __shared__ T shared[32];
  T sum = 0.0;
  for (int i = idx; i < n; i+= str) {
    sum += a[i] * b[i] * c[i];
  }

  sum = reduce_warp<T>(sum);
  if (lane == 0)
    shared[wid] = sum;
  __syncthreads();

  sum = (threadIdx.x < blockDim.x / warpSize) ? shared[lane] : 0;
  if (wid == 0)
    sum = reduce_warp<T>(sum);

  if (threadIdx.x == 0)
    buf_h[blockIdx.x] = sum;
}

/**
 * Device kernel for glsc3 many
 */
template< typename T >
__global__ void glsc3_many_kernel(const T * a,
                                  const T ** b,
                                  const T * c,
                                  T * buf_h,
                                  const int j,
                                  const int n) {

  const int idx = blockIdx.x * blockDim.y + threadIdx.y;
  const int str = blockDim.y * gridDim.x;
  const int y = threadIdx.x;

  __shared__ T buf[1024];
  T tmp = 0;
  if(y < j){
    for (int i = idx; i < n; i+= str) {
      tmp += a[i] * b[threadIdx.x][i] * c[i];
    }
  }

  buf[threadIdx.y*blockDim.x+y] = tmp;
  __syncthreads();

  int i = blockDim.y>>1;
  while (i != 0) {
    if (threadIdx.y < i) {
      buf[threadIdx.y*blockDim.x +y] += buf[(threadIdx.y + i)*blockDim.x+y];
    }
    __syncthreads();
    i = i>>1;
  }
  if (threadIdx.y == 0) {
    if( y < j) {
      buf_h[j*blockIdx.x+y] = buf[y];
    }
  }
}

/**
 * Device kernel for glsc2
 */
template< typename T >
__global__ void glsc2_kernel(const T * a,
                             const T * b,
                             T * buf_h,
                             const int n) {

  const int idx = blockIdx.x * blockDim.x + threadIdx.x;
  const int str = blockDim.x * gridDim.x;

  const unsigned int lane = threadIdx.x % warpSize;
  const unsigned int wid = threadIdx.x / warpSize;

  __shared__ T shared[32];
  T sum = 0.0;
  for (int i = idx; i < n; i+= str) {
    sum += a[i] * b[i];
  }

  sum = reduce_warp<T>(sum);
  if (lane == 0)
    shared[wid] = sum;
  __syncthreads();

  sum = (threadIdx.x < blockDim.x / warpSize) ? shared[lane] : 0;
  if (wid == 0)
    sum = reduce_warp<T>(sum);

  if (threadIdx.x == 0)
    buf_h[blockIdx.x] = sum;

}

/**
 * Device kernel for glsum
 */
template< typename T >
__global__ void glsum_kernel(const T * a,
                             T * buf_h,
                             const int n) {

  const int idx = blockIdx.x * blockDim.x + threadIdx.x;
  const int str = blockDim.x * gridDim.x;

  const unsigned int lane = threadIdx.x % warpSize;
  const unsigned int wid = threadIdx.x / warpSize;

  __shared__ T shared[32];
  T sum = 0;
  for (int i = idx; i<n ; i += str)
  {
    sum += a[i];
  }

  sum = reduce_warp<T>(sum);
  if (lane == 0)
    shared[wid] = sum;
  __syncthreads();

  sum = (threadIdx.x < blockDim.x / warpSize) ? shared[lane] : 0;
  if (wid == 0)
    sum = reduce_warp<T>(sum);

  if (threadIdx.x == 0)
    buf_h[blockIdx.x] = sum;

}

/**
 * Device kernel for abs_value
 */
template< typename T >
__global__ void absval_kernel(T * __restrict__ a,
                             const int n) {

  const int idx = blockIdx.x * blockDim.x + threadIdx.x;
  const int str = blockDim.x * gridDim.x;

  for (int i = idx; i < n; i += str) {
    a[i] = fabs(a[i]);
  }
}

// ========================================================================== //
// Kernels for the point-wise operations

/**
 * Device kernel for point-wise max of two vectors
 * a = max(a, b)
 */
template <typename T>
__global__ void
    pwmax_vec2_kernel(T* __restrict__ a, const T* __restrict__ b, const int n) {

    const int idx = blockIdx.x * blockDim.x + threadIdx.x;
    const int str = blockDim.x * gridDim.x;

    for (int i = idx; i < n; i += str) a[i] = max(a[i], b[i]);
}

/**
 * Device kernel for point-wise max of two vectors
 * a = max(b, c)
 */
template <typename T>
__global__ void pwmax_vec3_kernel(
    T* __restrict__ a, const T* __restrict__ b, const T* __restrict__ c,
    const int n) {

    const int idx = blockIdx.x * blockDim.x + threadIdx.x;
    const int str = blockDim.x * gridDim.x;

    for (int i = idx; i < n; i += str) a[i] = max(b[i], c[i]);
}

/**
 * Device kernel for point-wise max of vector and scalar
 * a = max(a, c)
 */
template <typename T>
__global__ void pwmax_sca2_kernel(T* __restrict__ a, const T c, const int n) {

    const int idx = blockIdx.x * blockDim.x + threadIdx.x;
    const int str = blockDim.x * gridDim.x;

    for (int i = idx; i < n; i += str) a[i] = max(a[i], c);
}

/**
 * Device kernel for point-wise max of vector and scalar
 * a = max(b, c)
 */
template <typename T>
__global__ void pwmax_sca3_kernel(
    T* __restrict__ a, const T* __restrict b, const T c, const int n) {

    const int idx = blockIdx.x * blockDim.x + threadIdx.x;
    const int str = blockDim.x * gridDim.x;

    for (int i = idx; i < n; i += str) a[i] = max(b[i], c);
}

/**
 * Device kernel for point-wise min of two vectors
 * a = min(a, b)
 */
template <typename T>
__global__ void
    pwmin_vec2_kernel(T* __restrict__ a, const T* __restrict__ b, const int n) {

    const int idx = blockIdx.x * blockDim.x + threadIdx.x;
    const int str = blockDim.x * gridDim.x;

    for (int i = idx; i < n; i += str) a[i] = min(a[i], b[i]);
}

/**
 * Device kernel for point-wise min of two vectors
 * a = min(b, c)
 */
template <typename T>
__global__ void pwmin_vec3_kernel(
    T* __restrict__ a, const T* __restrict__ b, const T* __restrict__ c,
    const int n) {

    const int idx = blockIdx.x * blockDim.x + threadIdx.x;
    const int str = blockDim.x * gridDim.x;

    for (int i = idx; i < n; i += str) a[i] = min(b[i], c[i]);
}

/**
 * Device kernel for point-wise min of vector and scalar
 * a = min(a, c)
 */
template <typename T>
__global__ void pwmin_sca2_kernel(T* __restrict__ a, const T c, const int n) {

    const int idx = blockIdx.x * blockDim.x + threadIdx.x;
    const int str = blockDim.x * gridDim.x;

    for (int i = idx; i < n; i += str) a[i] = min(a[i], c);
}

/**
 * Device kernel for point-wise min of vector and scalar
 * a = min(b, c)
 */
template <typename T>
__global__ void pwmin_sca3_kernel(
    T* __restrict__ a, const T* __restrict b, const T c, const int n) {

    const int idx = blockIdx.x * blockDim.x + threadIdx.x;
    const int str = blockDim.x * gridDim.x;

    for (int i = idx; i < n; i += str) a[i] = min(b[i], c);
}

#endif // __MATH_MATH_KERNEL_H__<|MERGE_RESOLUTION|>--- conflicted
+++ resolved
@@ -87,10 +87,7 @@
   }
 }
 
-<<<<<<< HEAD
-=======
-
->>>>>>> 5b751c3a
+
 /**
  * Device kernel for masked atomic update
  */
