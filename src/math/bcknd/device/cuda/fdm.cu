/*
 Copyright (c) 2022, The Neko Authors
 All rights reserved.

 Redistribution and use in source and binary forms, with or without
 modification, are permitted provided that the following conditions
 are met:

   * Redistributions of source code must retain the above copyright
     notice, this list of conditions and the following disclaimer.

   * Redistributions in binary form must reproduce the above
     copyright notice, this list of conditions and the following
     disclaimer in the documentation and/or other materials provided
     with the distribution.

   * Neither the name of the authors nor the names of its
     contributors may be used to endorse or promote products derived
     from this software without specific prior written permission.

 THIS SOFTWARE IS PROVIDED BY THE COPYRIGHT HOLDERS AND CONTRIBUTORS
 "AS IS" AND ANY EXPRESS OR IMPLIED WARRANTIES, INCLUDING, BUT NOT
 LIMITED TO, THE IMPLIED WARRANTIES OF MERCHANTABILITY AND FITNESS
 FOR A PARTICULAR PURPOSE ARE DISCLAIMED. IN NO EVENT SHALL THE
 COPYRIGHT OWNER OR CONTRIBUTORS BE LIABLE FOR ANY DIRECT, INDIRECT,
 INCIDENTAL, SPECIAL, EXEMPLARY, OR CONSEQUENTIAL DAMAGES (INCLUDING,
 BUT NOT LIMITED TO, PROCUREMENT OF SUBSTITUTE GOODS OR SERVICES;
 LOSS OF USE, DATA, OR PROFITS; OR BUSINESS INTERRUPTION) HOWEVER
 CAUSED AND ON ANY THEORY OF LIABILITY, WHETHER IN CONTRACT, STRICT
 LIABILITY, OR TORT (INCLUDING NEGLIGENCE OR OTHERWISE) ARISING IN
 ANY WAY OUT OF THE USE OF THIS SOFTWARE, EVEN IF ADVISED OF THE
 POSSIBILITY OF SUCH DAMAGE.
*/

#include <device/device_config.h>
#include <device/cuda/check.h>
#include "fdm_kernel.h"
#include <stdio.h>
extern "C" {
  cudaStream_t stream2;
  cudaError_t err8 = cudaStreamCreate(&stream2);

  /** Fortran wrapper for tnsr3d **/
  void cuda_fdm_do_fast(void *e, void *r, void *s, void *d, int *nl, int *nel) {
    const dim3 nthrds(1024, 1, 1);
    const dim3 nblcks(*nel, 1, 1);
    const cudaStream_t stream = (cudaStream_t) glb_cmd_queue;

#define CASE(NL)                                                                 \
    case NL:                                                                     \
    fdm_do_fast_kernel<real,NL>                                                  \
<<<<<<< HEAD
      <<<nblcks, nthrds, 0, stream2>>>((real *) e, (real *) r, (real *) s,(real *) d);       \
=======
      <<<nblcks, nthrds, 0, stream>>>((real *) e, (real *) r,                    \
                                      (real *) s,(real *) d);                    \
>>>>>>> 24580ed7
    CUDA_CHECK(cudaGetLastError());                                              \
    break;

    switch(*nl) {
       CASE(2);
       CASE(3);
       CASE(4);
       CASE(5);
       CASE(6);
       CASE(7);
       CASE(8);
       CASE(9);
       CASE(10);
       CASE(11);
       CASE(12);
       CASE(13);
       CASE(14);
     default:
      {
        fprintf(stderr, __FILE__ ": size not supported: %d\n", *nl);
        exit(1);
      }

   }

  }
}<|MERGE_RESOLUTION|>--- conflicted
+++ resolved
@@ -37,8 +37,6 @@
 #include "fdm_kernel.h"
 #include <stdio.h>
 extern "C" {
-  cudaStream_t stream2;
-  cudaError_t err8 = cudaStreamCreate(&stream2);
 
   /** Fortran wrapper for tnsr3d **/
   void cuda_fdm_do_fast(void *e, void *r, void *s, void *d, int *nl, int *nel) {
@@ -49,12 +47,8 @@
 #define CASE(NL)                                                                 \
     case NL:                                                                     \
     fdm_do_fast_kernel<real,NL>                                                  \
-<<<<<<< HEAD
-      <<<nblcks, nthrds, 0, stream2>>>((real *) e, (real *) r, (real *) s,(real *) d);       \
-=======
       <<<nblcks, nthrds, 0, stream>>>((real *) e, (real *) r,                    \
                                       (real *) s,(real *) d);                    \
->>>>>>> 24580ed7
     CUDA_CHECK(cudaGetLastError());                                              \
     break;
 
