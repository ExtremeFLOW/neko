--- conflicted
+++ resolved
@@ -64,16 +64,12 @@
        integer(c_int) :: n, m
      end subroutine cuda_masked_scatter_copy
 
-<<<<<<< HEAD
-=======
-
      subroutine cuda_masked_atomic_reduction(a_d, b_d, mask_d, n, m) &
           bind(c, name = 'cuda_masked_atomic_reduction')
        use, intrinsic :: iso_c_binding, only: c_ptr, c_int
        type(c_ptr), value :: a_d, b_d, mask_d
        integer(c_int) :: n, m
      end subroutine cuda_masked_atomic_reduction
->>>>>>> f0b0ee77
 
      subroutine cuda_cfill_mask(a_d, c, size, mask_d, mask_size) &
           bind(c, name = 'cuda_cfill_mask')
