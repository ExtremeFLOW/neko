--- conflicted
+++ resolved
@@ -103,11 +103,7 @@
                                       (int *) mask, *n, *m);
     CUDA_CHECK(cudaGetLastError());
 
-<<<<<<< HEAD
-  } 
-=======
-  }
->>>>>>> 5b751c3a
+  }
   /** Fortran wrapper for masked scatter copy
    * Copy a vector \f$ a(mask(i)) = b(i) \f$
    */
@@ -119,10 +115,6 @@
     masked_scatter_copy_kernel<real><<<nblcks, nthrds, 0,
       (cudaStream_t) glb_cmd_queue>>>((real *) a, (real*) b,(int*) mask, *n, *m);
     CUDA_CHECK(cudaGetLastError());
-<<<<<<< HEAD
-
-=======
->>>>>>> 5b751c3a
   }
 
 
@@ -551,15 +543,6 @@
   /**
    * Global additive reduction
    */
-<<<<<<< HEAD
-  void cuda_global_reduce_add(real * red, void * red_d, int n, const cudaStream_t stream) {
-
-
-#ifdef HAVE_NCCL
-    device_nccl_allreduce(red_d, red_d, n, sizeof(real),
-                          DEVICE_NCCL_SUM, stream);
-    CUDA_CHECK(cudaMemcpyAsync(red, red_d, sizeof(real)*n,
-=======
   void cuda_global_reduce_add(real * bufred, void * bufred_d, int n, const cudaStream_t stream) {
 
 
@@ -567,24 +550,11 @@
     device_nccl_allreduce(bufred_d, bufred_d, n, sizeof(real),
                           DEVICE_NCCL_SUM, stream);
     CUDA_CHECK(cudaMemcpyAsync(bufred, bufred_d, sizeof(real)*n,
->>>>>>> 5b751c3a
                                cudaMemcpyDeviceToHost, stream));
     cudaStreamSynchronize(stream);
 #elif HAVE_NVSHMEM
     if (sizeof(real) == sizeof(float)) {
       nvshmemx_float_sum_reduce_on_stream(NVSHMEM_TEAM_WORLD,
-<<<<<<< HEAD
-                                           (float *) red_d,
-                                           (float *) red_d, n, stream);
-    }
-    else if (sizeof(real) == sizeof(double)) {
-      nvshmemx_double_sum_reduce_on_stream(NVSHMEM_TEAM_WORLD,
-                                           (double *) red_d,
-                                           (double *) red_d, n, stream);
-
-    }
-    CUDA_CHECK(cudaMemcpyAsync(red, red_d,
-=======
                                            (float *) bufred_d,
                                            (float *) bufred_d, n, stream);
     }
@@ -595,21 +565,13 @@
 
     }
     CUDA_CHECK(cudaMemcpyAsync(bufred, bufred_d,
->>>>>>> 5b751c3a
                                sizeof(real)*n, cudaMemcpyDeviceToHost, stream));
     cudaStreamSynchronize(stream);
 #elif HAVE_DEVICE_MPI
     cudaStreamSynchronize(stream);
-<<<<<<< HEAD
-    device_mpi_allreduce(red_d, red, n, sizeof(real), DEVICE_MPI_SUM);
-    cudaStreamSynchronize(stream);
-#else
-    CUDA_CHECK(cudaMemcpyAsync(red, red_d, n*sizeof(real),
-=======
     device_mpi_allreduce(bufred_d, bufred, n, sizeof(real), DEVICE_MPI_SUM);
 #else
     CUDA_CHECK(cudaMemcpyAsync(bufred, bufred_d, n*sizeof(real),
->>>>>>> 5b751c3a
                                cudaMemcpyDeviceToHost, stream));
     cudaStreamSynchronize(stream);
 #endif
@@ -627,15 +589,9 @@
     const dim3 nblcks(((*n)+1024 - 1)/ 1024, 1, 1);
     const int nb = ((*n) + 1024 - 1)/ 1024;
     const cudaStream_t stream = (cudaStream_t) glb_cmd_queue;
-<<<<<<< HEAD
-    
+
     cuda_redbuf_check_alloc(nb);
-   
-=======
-
-    cuda_redbuf_check_alloc(nb);
-
->>>>>>> 5b751c3a
+
     glsc3_kernel<real><<<nblcks, nthrds, 0, stream>>>
       ((real *) u, (real *) v, (real *) w, (real *) bufred_d, *n);
     CUDA_CHECK(cudaGetLastError());
@@ -664,11 +620,7 @@
     const cudaStream_t stream = (cudaStream_t) glb_cmd_queue;
 
     cuda_redbuf_check_alloc(nb);
-<<<<<<< HEAD
-    
-=======
-
->>>>>>> 5b751c3a
+
     if ( *n > 0) {
     glsc3_kernel<real><<<nblcks, nthrds, 0, stream>>>
       ((real *) a, (real *) b, (real *) c, (real *) bufred_d, *n);
@@ -696,11 +648,7 @@
     const int nb = ((*n) + nt - 1)/nt;
     const cudaStream_t stream = (cudaStream_t) glb_cmd_queue;
     cuda_redbuf_check_alloc((*j)*nb);
-<<<<<<< HEAD
-  
-=======
-
->>>>>>> 5b751c3a
+
     if ( *n > 0) {
     glsc3_many_kernel<real><<<nblcks, nthrds, 0, stream>>>
       ((const real *) w, (const real **) v,
@@ -725,11 +673,7 @@
     const cudaStream_t stream = (cudaStream_t) glb_cmd_queue;
 
     cuda_redbuf_check_alloc(nb);
-<<<<<<< HEAD
-    
-=======
-
->>>>>>> 5b751c3a
+
     if ( *n > 0) {
       glsc2_kernel<real>
         <<<nblcks, nthrds, 0, stream>>>((real *) a,
@@ -752,11 +696,7 @@
     const dim3 nblcks(((*n)+1024 - 1)/ 1024, 1, 1);
     const int nb = ((*n) + 1024 - 1)/ 1024;
     const cudaStream_t stream = (cudaStream_t) glb_cmd_queue;
-<<<<<<< HEAD
-    
-=======
-
->>>>>>> 5b751c3a
+
     cuda_redbuf_check_alloc(nb);
     if ( *n > 0) {
       glsum_kernel<real>
