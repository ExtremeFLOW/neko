--- conflicted
+++ resolved
@@ -85,8 +85,6 @@
     const dim3 nblcks(((*m)+1024 - 1)/ 1024, 1, 1);
 
     masked_gather_copy_kernel<real><<<nblcks, nthrds, 0,
-<<<<<<< HEAD
-=======
       (cudaStream_t) glb_cmd_queue>>>((real *) a, (real*) b,(int*) mask, *n, *m);
     CUDA_CHECK(cudaGetLastError());
 
@@ -106,22 +104,6 @@
     CUDA_CHECK(cudaGetLastError());
 
   } 
-
-  /** Fortran wrapper for masked scatter copy
-   * Copy a vector \f$ a(mask(i)) = b(i) \f$
-   */
-  void cuda_masked_scatter_copy(void *a, void *b, void *mask, int *n, int *m) {
-
-    const dim3 nthrds(1024, 1, 1);
-    const dim3 nblcks(((*m)+1024 - 1)/ 1024, 1, 1);
-
-    masked_scatter_copy_kernel<real><<<nblcks, nthrds, 0,
->>>>>>> f0b0ee77
-      (cudaStream_t) glb_cmd_queue>>>((real *) a, (real*) b,(int*) mask, *n, *m);
-    CUDA_CHECK(cudaGetLastError());
-
-  }
-
   /** Fortran wrapper for masked scatter copy
    * Copy a vector \f$ a(mask(i)) = b(i) \f$
    */
