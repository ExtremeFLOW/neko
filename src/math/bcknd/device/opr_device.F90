! Copyright (c) 2021-2022, The Neko Authors
! All rights reserved.
!
! Redistribution and use in source and binary forms, with or without
! modification, are permitted provided that the following conditions
! are met:
!
!   * Redistributions of source code must retain the above copyright
!     notice, this list of conditions and the following disclaimer.
!
!   * Redistributions in binary form must reproduce the above
!     copyright notice, this list of conditions and the following
!     disclaimer in the documentation and/or other materials provided
!     with the distribution.
!
!   * Neither the name of the authors nor the names of its
!     contributors may be used to endorse or promote products derived
!     from this software without specific prior written permission.
!
! THIS SOFTWARE IS PROVIDED BY THE COPYRIGHT HOLDERS AND CONTRIBUTORS
! "AS IS" AND ANY EXPRESS OR IMPLIED WARRANTIES, INCLUDING, BUT NOT
! LIMITED TO, THE IMPLIED WARRANTIES OF MERCHANTABILITY AND FITNESS
! FOR A PARTICULAR PURPOSE ARE DISCLAIMED. IN NO EVENT SHALL THE
! COPYRIGHT OWNER OR CONTRIBUTORS BE LIABLE FOR ANY DIRECT, INDIRECT,
! INCIDENTAL, SPECIAL, EXEMPLARY, OR CONSEQUENTIAL DAMAGES (INCLUDING,
! BUT NOT LIMITED TO, PROCUREMENT OF SUBSTITUTE GOODS OR SERVICES;
! LOSS OF USE, DATA, OR PROFITS; OR BUSINESS INTERRUPTION) HOWEVER
! CAUSED AND ON ANY THEORY OF LIABILITY, WHETHER IN CONTRACT, STRICT
! LIABILITY, OR TORT (INCLUDING NEGLIGENCE OR OTHERWISE) ARISING IN
! ANY WAY OUT OF THE USE OF THIS SOFTWARE, EVEN IF ADVISED OF THE
! POSSIBILITY OF SUCH DAMAGE.
!
!> Operators accelerator backends
module opr_device
  use gather_scatter, only : GS_OP_ADD
  use num_types, only : rp, c_rp
  use device, only : device_get_ptr, device_event_sync
  use space, only : space_t
  use coefs, only : coef_t
  use field, only : field_t
  use utils, only : neko_error
  use device_math, only : device_sub3, device_rzero, device_copy
  use device_mathops, only : device_opcolv
  use comm
  use, intrinsic :: iso_c_binding
  implicit none
  private

  public :: opr_device_dudxyz, opr_device_opgrad, opr_device_cdtp, &
       opr_device_conv1, opr_device_curl, opr_device_cfl, opr_device_lambda2

#ifdef HAVE_HIP
  interface
     subroutine hip_dudxyz(du_d, u_d, dr_d, ds_d, dt_d, &
          dx_d, dy_d, dz_d, jacinv_d, nel, lx) &
          bind(c, name = 'hip_dudxyz')
       use, intrinsic :: iso_c_binding
       type(c_ptr), value :: du_d, u_d, dr_d, ds_d, dt_d
       type(c_ptr), value :: dx_d, dy_d, dz_d, jacinv_d
       integer(c_int) :: nel, lx
     end subroutine hip_dudxyz
  end interface

  interface
     subroutine hip_cdtp(dtx_d, x_d, dr_d, ds_d, dt_d, &
          dxt_d, dyt_d, dzt_d, w3_d, nel, lx) &
          bind(c, name = 'hip_cdtp')
       use, intrinsic :: iso_c_binding
       type(c_ptr), value :: dtx_d, x_d, dr_d, ds_d, dt_d
       type(c_ptr), value :: dxt_d, dyt_d, dzt_d, w3_d
       integer(c_int) :: nel, lx
     end subroutine hip_cdtp
  end interface

  interface
     subroutine hip_conv1(du_d, u_d, vx_d, vy_d, vz_d, &
          dx_d, dy_d, dz_d, drdx_d, dsdx_d, dtdx_d, &
          drdy_d, dsdy_d, dtdy_d, drdz_d, dsdz_d, dtdz_d, &
          jacinv_d, nel, gdim, lx) &
          bind(c, name = 'hip_conv1')
       use, intrinsic :: iso_c_binding
       type(c_ptr), value :: du_d, u_d, vx_d, vy_d, vz_d
       type(c_ptr), value :: dx_d, dy_d, dz_d, drdx_d, dsdx_d, dtdx_d
       type(c_ptr), value :: drdy_d, dsdy_d, dtdy_d, drdz_d, dsdz_d, dtdz_d
       type(c_ptr), value :: jacinv_d
       integer(c_int) :: nel, gdim, lx
     end subroutine hip_conv1
  end interface

  interface
     subroutine hip_opgrad(ux_d, uy_d, uz_d, u_d, &
          dx_d, dy_d, dz_d, &
          drdx_d, dsdx_d, dtdx_d, &
          drdy_d, dsdy_d, dtdy_d, &
          drdz_d, dsdz_d, dtdz_d, w3_d, nel, lx) &
          bind(c, name = 'hip_opgrad')
       use, intrinsic :: iso_c_binding
       type(c_ptr), value :: ux_d, uy_d, uz_d, u_d
       type(c_ptr), value :: dx_d, dy_d, dz_d
       type(c_ptr), value :: drdx_d, dsdx_d, dtdx_d
       type(c_ptr), value :: drdy_d, dsdy_d, dtdy_d
       type(c_ptr), value :: drdz_d, dsdz_d, dtdz_d
       type(c_ptr), value :: w3_d
       integer(c_int) :: nel, lx
     end subroutine hip_opgrad
  end interface

  interface
     subroutine hip_lambda2(lambda2_d, u_d, v_d, w_d, &
          dx_d, dy_d, dz_d, &
          drdx_d, dsdx_d, dtdx_d, &
          drdy_d, dsdy_d, dtdy_d, &
          drdz_d, dsdz_d, dtdz_d, jacinv_d, nel, lx) &
          bind(c, name = 'hip_lambda2')
       use, intrinsic :: iso_c_binding
       type(c_ptr), value :: lambda2_d, u_d, v_d, w_d
       type(c_ptr), value :: dx_d, dy_d, dz_d
       type(c_ptr), value :: drdx_d, dsdx_d, dtdx_d
       type(c_ptr), value :: drdy_d, dsdy_d, dtdy_d
       type(c_ptr), value :: drdz_d, dsdz_d, dtdz_d
       type(c_ptr), value :: jacinv_d
       integer(c_int) :: nel, lx
     end subroutine hip_lambda2
  end interface

  interface
     real(c_rp) function hip_cfl(dt, u_d, v_d, w_d, &
          drdx_d, dsdx_d, dtdx_d, drdy_d, dsdy_d, dtdy_d, &
          drdz_d, dsdz_d, dtdz_d, dr_inv_d, ds_inv_d, dt_inv_d, &
          jacinv_d, nel, lx) &
          bind(c, name = 'hip_cfl')
       use, intrinsic :: iso_c_binding
       import c_rp
       type(c_ptr), value :: u_d, v_d, w_d, drdx_d, dsdx_d, dtdx_d
       type(c_ptr), value :: drdy_d, dsdy_d, dtdy_d, drdz_d, dsdz_d, dtdz_d
       type(c_ptr), value :: dr_inv_d, ds_inv_d, dt_inv_d, jacinv_d
       real(c_rp) :: dt
       integer(c_int) :: nel, lx
     end function hip_cfl
  end interface
#elif HAVE_CUDA
  interface
     subroutine cuda_dudxyz(du_d, u_d, dr_d, ds_d, dt_d, &
          dx_d, dy_d, dz_d, jacinv_d, nel, lx) &
          bind(c, name = 'cuda_dudxyz')
       use, intrinsic :: iso_c_binding
       type(c_ptr), value :: du_d, u_d, dr_d, ds_d, dt_d
       type(c_ptr), value :: dx_d, dy_d, dz_d, jacinv_d
       integer(c_int) :: nel, lx
     end subroutine cuda_dudxyz
  end interface

  interface
     subroutine cuda_cdtp(dtx_d, x_d, dr_d, ds_d, dt_d, &
          dxt_d, dyt_d, dzt_d, w3_d, nel, lx) &
          bind(c, name = 'cuda_cdtp')
       use, intrinsic :: iso_c_binding
       type(c_ptr), value :: dtx_d, x_d, dr_d, ds_d, dt_d
       type(c_ptr), value :: dxt_d, dyt_d, dzt_d, w3_d
       integer(c_int) :: nel, lx
     end subroutine cuda_cdtp
  end interface

  interface
     subroutine cuda_conv1(du_d, u_d, vx_d, vy_d, vz_d, &
          dx_d, dy_d, dz_d, drdx_d, dsdx_d, dtdx_d, &
          drdy_d, dsdy_d, dtdy_d, drdz_d, dsdz_d, dtdz_d, &
          jacinv_d, nel, gdim, lx) &
          bind(c, name = 'cuda_conv1')
       use, intrinsic :: iso_c_binding
       type(c_ptr), value :: du_d, u_d, vx_d, vy_d, vz_d
       type(c_ptr), value :: dx_d, dy_d, dz_d, drdx_d, dsdx_d, dtdx_d
       type(c_ptr), value :: drdy_d, dsdy_d, dtdy_d, drdz_d, dsdz_d, dtdz_d
       type(c_ptr), value :: jacinv_d
       integer(c_int) :: nel, gdim, lx
     end subroutine cuda_conv1
  end interface

  interface
     subroutine cuda_opgrad(ux_d, uy_d, uz_d, u_d, &
          dx_d, dy_d, dz_d, &
          drdx_d, dsdx_d, dtdx_d, &
          drdy_d, dsdy_d, dtdy_d, &
          drdz_d, dsdz_d, dtdz_d, w3_d, nel, lx) &
          bind(c, name = 'cuda_opgrad')
       use, intrinsic :: iso_c_binding
       type(c_ptr), value :: ux_d, uy_d, uz_d, u_d
       type(c_ptr), value :: dx_d, dy_d, dz_d
       type(c_ptr), value :: drdx_d, dsdx_d, dtdx_d
       type(c_ptr), value :: drdy_d, dsdy_d, dtdy_d
       type(c_ptr), value :: drdz_d, dsdz_d, dtdz_d
       type(c_ptr), value :: w3_d
       integer(c_int) :: nel, lx
     end subroutine cuda_opgrad
  end interface

  interface
     subroutine cuda_lambda2(lambda2_d, u_d, v_d, w_d, &
          dx_d, dy_d, dz_d, &
          drdx_d, dsdx_d, dtdx_d, &
          drdy_d, dsdy_d, dtdy_d, &
          drdz_d, dsdz_d, dtdz_d, jacinv_d, nel, lx) &
          bind(c, name = 'cuda_lambda2')
       use, intrinsic :: iso_c_binding
       type(c_ptr), value :: lambda2_d, u_d, v_d, w_d
       type(c_ptr), value :: dx_d, dy_d, dz_d
       type(c_ptr), value :: drdx_d, dsdx_d, dtdx_d
       type(c_ptr), value :: drdy_d, dsdy_d, dtdy_d
       type(c_ptr), value :: drdz_d, dsdz_d, dtdz_d
       type(c_ptr), value :: jacinv_d
       integer(c_int) :: nel, lx
     end subroutine cuda_lambda2
  end interface


  interface
     real(c_rp) function cuda_cfl(dt, u_d, v_d, w_d, &
          drdx_d, dsdx_d, dtdx_d, drdy_d, dsdy_d, dtdy_d, &
          drdz_d, dsdz_d, dtdz_d, dr_inv_d, ds_inv_d, dt_inv_d, &
          jacinv_d, nel, lx) &
          bind(c, name = 'cuda_cfl')
       use, intrinsic :: iso_c_binding
       import c_rp
       type(c_ptr), value :: u_d, v_d, w_d, drdx_d, dsdx_d, dtdx_d
       type(c_ptr), value :: drdy_d, dsdy_d, dtdy_d, drdz_d, dsdz_d, dtdz_d
       type(c_ptr), value :: dr_inv_d, ds_inv_d, dt_inv_d, jacinv_d
       real(c_rp) :: dt
       integer(c_int) :: nel, lx
     end function cuda_cfl
  end interface
#elif HAVE_OPENCL
  interface
     subroutine opencl_dudxyz(du_d, u_d, dr_d, ds_d, dt_d, &
          dx_d, dy_d, dz_d, jacinv_d, nel, lx) &
          bind(c, name = 'opencl_dudxyz')
       use, intrinsic :: iso_c_binding
       type(c_ptr), value :: du_d, u_d, dr_d, ds_d, dt_d
       type(c_ptr), value :: dx_d, dy_d, dz_d, jacinv_d
       integer(c_int) :: nel, lx
     end subroutine opencl_dudxyz
  end interface

  interface
     subroutine opencl_cdtp(dtx_d, x_d, dr_d, ds_d, dt_d, &
          dxt_d, dyt_d, dzt_d, w3_d, nel, lx) &
          bind(c, name = 'opencl_cdtp')
       use, intrinsic :: iso_c_binding
       type(c_ptr), value :: dtx_d, x_d, dr_d, ds_d, dt_d
       type(c_ptr), value :: dxt_d, dyt_d, dzt_d, w3_d
       integer(c_int) :: nel, lx
     end subroutine opencl_cdtp
  end interface

  interface
     subroutine opencl_conv1(du_d, u_d, vx_d, vy_d, vz_d, &
          dx_d, dy_d, dz_d, drdx_d, dsdx_d, dtdx_d, &
          drdy_d, dsdy_d, dtdy_d, drdz_d, dsdz_d, dtdz_d, &
          jacinv_d, nel, gdim, lx) &
          bind(c, name = 'opencl_conv1')
       use, intrinsic :: iso_c_binding
       type(c_ptr), value :: du_d, u_d, vx_d, vy_d, vz_d
       type(c_ptr), value :: dx_d, dy_d, dz_d, drdx_d, dsdx_d, dtdx_d
       type(c_ptr), value :: drdy_d, dsdy_d, dtdy_d, drdz_d, dsdz_d, dtdz_d
       type(c_ptr), value :: jacinv_d
       integer(c_int) :: nel, gdim, lx
     end subroutine opencl_conv1
  end interface

  interface
     subroutine opencl_opgrad(ux_d, uy_d, uz_d, u_d, &
          dx_d, dy_d, dz_d, &
          drdx_d, dsdx_d, dtdx_d, &
          drdy_d, dsdy_d, dtdy_d, &
          drdz_d, dsdz_d, dtdz_d, w3_d, nel, lx) &
          bind(c, name = 'opencl_opgrad')
       use, intrinsic :: iso_c_binding
       type(c_ptr), value :: ux_d, uy_d, uz_d, u_d
       type(c_ptr), value :: dx_d, dy_d, dz_d
       type(c_ptr), value :: drdx_d, dsdx_d, dtdx_d
       type(c_ptr), value :: drdy_d, dsdy_d, dtdy_d
       type(c_ptr), value :: drdz_d, dsdz_d, dtdz_d
       type(c_ptr), value :: w3_d
       integer(c_int) :: nel, lx
     end subroutine opencl_opgrad
  end interface

  interface
     real(c_rp) function opencl_cfl(dt, u_d, v_d, w_d, &
          drdx_d, dsdx_d, dtdx_d, drdy_d, dsdy_d, dtdy_d, &
          drdz_d, dsdz_d, dtdz_d, dr_inv_d, ds_inv_d, dt_inv_d, &
          jacinv_d, nel, lx) &
          bind(c, name = 'opencl_cfl')
       use, intrinsic :: iso_c_binding
       import c_rp
       type(c_ptr), value :: u_d, v_d, w_d, drdx_d, dsdx_d, dtdx_d
       type(c_ptr), value :: drdy_d, dsdy_d, dtdy_d, drdz_d, dsdz_d, dtdz_d
       type(c_ptr), value :: dr_inv_d, ds_inv_d, dt_inv_d, jacinv_d
       real(c_rp) :: dt
       integer(c_int) :: nel, lx
     end function opencl_cfl
  end interface

  interface
     subroutine opencl_lambda2(lambda2_d, u_d, v_d, w_d, &
          dx_d, dy_d, dz_d, &
          drdx_d, dsdx_d, dtdx_d, &
          drdy_d, dsdy_d, dtdy_d, &
          drdz_d, dsdz_d, dtdz_d, jacinv_d, nel, lx) &
          bind(c, name = 'opencl_lambda2')
       use, intrinsic :: iso_c_binding
       type(c_ptr), value :: lambda2_d, u_d, v_d, w_d
       type(c_ptr), value :: dx_d, dy_d, dz_d
       type(c_ptr), value :: drdx_d, dsdx_d, dtdx_d
       type(c_ptr), value :: drdy_d, dsdy_d, dtdy_d
       type(c_ptr), value :: drdz_d, dsdz_d, dtdz_d
       type(c_ptr), value :: jacinv_d
       integer(c_int) :: nel, lx
     end subroutine opencl_lambda2
  end interface
#endif

contains

  subroutine opr_device_dudxyz(du, u, dr, ds, dt, coef)
    type(coef_t), intent(in), target :: coef
    real(kind=rp), dimension(coef%Xh%lx, coef%Xh%ly, &
         coef%Xh%lz, coef%msh%nelv), intent(inout) :: du
    real(kind=rp), dimension(coef%Xh%lx, coef%Xh%ly, &
         coef%Xh%lz, coef%msh%nelv), intent(in) :: u, dr, ds, dt
    type(c_ptr) :: du_d, u_d, dr_d, ds_d, dt_d

    du_d = device_get_ptr(du)
    u_d = device_get_ptr(u)

    dr_d = device_get_ptr(dr)
    ds_d = device_get_ptr(ds)
    dt_d = device_get_ptr(dt)

    associate(Xh => coef%Xh, msh => coef%msh, dof => coef%dof)
#ifdef HAVE_HIP
      call hip_dudxyz(du_d, u_d, dr_d, ds_d, dt_d, &
           Xh%dx_d, Xh%dy_d, Xh%dz_d, coef%jacinv_d, &
           msh%nelv, Xh%lx)
#elif HAVE_CUDA
      call cuda_dudxyz(du_d, u_d, dr_d, ds_d, dt_d, &
           Xh%dx_d, Xh%dy_d, Xh%dz_d, coef%jacinv_d, &
           msh%nelv, Xh%lx)
#elif HAVE_OPENCL
      call opencl_dudxyz(du_d, u_d, dr_d, ds_d, dt_d, &
           Xh%dx_d, Xh%dy_d, Xh%dz_d, coef%jacinv_d, &
           msh%nelv, Xh%lx)
#else
      call neko_error('No device backend configured')
#endif
    end associate

  end subroutine opr_device_dudxyz

  subroutine opr_device_opgrad(ux, uy, uz, u, coef)
    type(coef_t), intent(in) :: coef
    real(kind=rp), dimension(coef%Xh%lxyz, coef%msh%nelv), intent(inout) :: ux
    real(kind=rp), dimension(coef%Xh%lxyz, coef%msh%nelv), intent(inout) :: uy
    real(kind=rp), dimension(coef%Xh%lxyz, coef%msh%nelv), intent(inout) :: uz
    real(kind=rp), dimension(coef%Xh%lxyz, coef%msh%nelv), intent(in) :: u
    type(c_ptr) :: ux_d, uy_d, uz_d, u_d

    ux_d = device_get_ptr(ux)
    uy_d = device_get_ptr(uy)
    uz_d = device_get_ptr(uz)

    u_d = device_get_ptr(u)

    associate(Xh => coef%Xh, msh => coef%msh)
#ifdef HAVE_HIP
      call hip_opgrad(ux_d, uy_d, uz_d, u_d, &
           Xh%dx_d, Xh%dy_d, Xh%dz_d, &
           coef%drdx_d, coef%dsdx_d, coef%dtdx_d, &
           coef%drdy_d, coef%dsdy_d, coef%dtdy_d, &
           coef%drdz_d, coef%dsdz_d, coef%dtdz_d, &
           Xh%w3_d, msh%nelv, Xh%lx)
#elif HAVE_CUDA
      call cuda_opgrad(ux_d, uy_d, uz_d, u_d, &
           Xh%dx_d, Xh%dy_d, Xh%dz_d, &
           coef%drdx_d, coef%dsdx_d, coef%dtdx_d, &
           coef%drdy_d, coef%dsdy_d, coef%dtdy_d, &
           coef%drdz_d, coef%dsdz_d, coef%dtdz_d, &
           Xh%w3_d, msh%nelv, Xh%lx)
#elif HAVE_OPENCL
      call opencl_opgrad(ux_d, uy_d, uz_d, u_d, &
           Xh%dx_d, Xh%dy_d, Xh%dz_d, &
           coef%drdx_d, coef%dsdx_d, coef%dtdx_d, &
           coef%drdy_d, coef%dsdy_d, coef%dtdy_d, &
           coef%drdz_d, coef%dsdz_d, coef%dtdz_d, &
           Xh%w3_d, msh%nelv, Xh%lx)
#else
      call neko_error('No device backend configured')
#endif
    end associate

  end subroutine opr_device_opgrad
  subroutine opr_device_lambda2(lambda2, u, v, w, coef)
    type(coef_t), intent(in) :: coef
    type(field_t), intent(inout) :: lambda2
    type(field_t), intent(in) :: u, v, w
#ifdef HAVE_HIP
    call hip_lambda2(lambda2%x_d,u%x_d,v%x_d,w%x_d, &
         coef%Xh%dx_d, coef%Xh%dy_d, coef%Xh%dz_d, &
         coef%drdx_d, coef%dsdx_d, coef%dtdx_d, &
         coef%drdy_d, coef%dsdy_d, coef%dtdy_d, &
         coef%drdz_d, coef%dsdz_d, coef%dtdz_d, &
         coef%jacinv_d, coef%msh%nelv, coef%Xh%lx)
#elif HAVE_CUDA
    call cuda_lambda2(lambda2%x_d,u%x_d,v%x_d,w%x_d, &
         coef%Xh%dx_d, coef%Xh%dy_d, coef%Xh%dz_d, &
         coef%drdx_d, coef%dsdx_d, coef%dtdx_d, &
         coef%drdy_d, coef%dsdy_d, coef%dtdy_d, &
         coef%drdz_d, coef%dsdz_d, coef%dtdz_d, &
         coef%jacinv_d, coef%msh%nelv, coef%Xh%lx)
#elif HAVE_OPENCL
    call opencl_lambda2(lambda2%x_d,u%x_d,v%x_d,w%x_d, &
         coef%Xh%dx_d, coef%Xh%dy_d, coef%Xh%dz_d, &
         coef%drdx_d, coef%dsdx_d, coef%dtdx_d, &
         coef%drdy_d, coef%dsdy_d, coef%dtdy_d, &
         coef%drdz_d, coef%dsdz_d, coef%dtdz_d, &
         coef%jacinv_d, coef%msh%nelv, coef%Xh%lx)
#else
    call neko_error('No device backend configured')
#endif
  end subroutine opr_device_lambda2

  subroutine opr_device_cdtp(dtx, x, dr, ds, dt, coef)
    type(coef_t), intent(in) :: coef
    real(kind=rp), dimension(coef%Xh%lxyz, coef%msh%nelv), intent(inout) :: dtx
    real(kind=rp), dimension(coef%Xh%lxyz, coef%msh%nelv), intent(inout) :: x
    real(kind=rp), dimension(coef%Xh%lxyz, coef%msh%nelv), intent(in) :: dr
    real(kind=rp), dimension(coef%Xh%lxyz, coef%msh%nelv), intent(in) :: ds
    real(kind=rp), dimension(coef%Xh%lxyz, coef%msh%nelv), intent(in) :: dt
    type(c_ptr) :: dtx_d, x_d, dr_d, ds_d, dt_d

    dtx_d = device_get_ptr(dtx)
    x_d = device_get_ptr(x)

    dr_d = device_get_ptr(dr)
    ds_d = device_get_ptr(ds)
    dt_d = device_get_ptr(dt)

    associate(Xh => coef%Xh, msh => coef%msh, dof => coef%dof)
#ifdef HAVE_HIP
      call hip_cdtp(dtx_d, x_d, dr_d, ds_d, dt_d, &
           Xh%dxt_d, Xh%dyt_d, Xh%dzt_d, Xh%w3_d, &
           msh%nelv, Xh%lx)
#elif HAVE_CUDA
      call cuda_cdtp(dtx_d, x_d, dr_d, ds_d, dt_d, &
           Xh%dxt_d, Xh%dyt_d, Xh%dzt_d, Xh%w3_d, &
           msh%nelv, Xh%lx)
#elif HAVE_OPENCL
      call opencl_cdtp(dtx_d, x_d, dr_d, ds_d, dt_d, &
           Xh%dxt_d, Xh%dyt_d, Xh%dzt_d, Xh%w3_d, &
           msh%nelv, Xh%lx)
#else
      call neko_error('No device backend configured')
#endif
    end associate

  end subroutine opr_device_cdtp

  subroutine opr_device_conv1(du, u, vx, vy, vz, Xh, coef, nelv, gdim)
    type(space_t), intent(in) :: Xh
    type(coef_t), intent(in) :: coef
    integer, intent(in) :: nelv, gdim
    real(kind=rp), intent(inout) :: du(Xh%lxyz, nelv)
    real(kind=rp), intent(inout), dimension(Xh%lx, Xh%ly, Xh%lz, nelv) :: u
    real(kind=rp), intent(inout), dimension(Xh%lx, Xh%ly, Xh%lz, nelv) :: vx
    real(kind=rp), intent(inout), dimension(Xh%lx, Xh%ly, Xh%lz, nelv) :: vy
    real(kind=rp), intent(inout), dimension(Xh%lx, Xh%ly, Xh%lz, nelv) :: vz
    type(c_ptr) :: du_d, u_d, vx_d, vy_d, vz_d

    du_d = device_get_ptr(du)
    u_d = device_get_ptr(u)

    vx_d = device_get_ptr(vx)
    vy_d = device_get_ptr(vy)
    vz_d = device_get_ptr(vz)

    associate(Xh => coef%Xh, msh => coef%msh, dof => coef%dof)
#ifdef HAVE_HIP
      call hip_conv1(du_d, u_d, vx_d, vy_d, vz_d, &
           Xh%dx_d, Xh%dy_d, Xh%dz_d, &
           coef%drdx_d, coef%dsdx_d, coef%dtdx_d, &
           coef%drdy_d, coef%dsdy_d, coef%dtdy_d, &
           coef%drdz_d, coef%dsdz_d, coef%dtdz_d, &
           coef%jacinv_d, msh%nelv, msh%gdim, Xh%lx)
#elif HAVE_CUDA
      call cuda_conv1(du_d, u_d, vx_d, vy_d, vz_d, &
           Xh%dx_d, Xh%dy_d, Xh%dz_d, &
           coef%drdx_d, coef%dsdx_d, coef%dtdx_d, &
           coef%drdy_d, coef%dsdy_d, coef%dtdy_d, &
           coef%drdz_d, coef%dsdz_d, coef%dtdz_d, &
           coef%jacinv_d, msh%nelv, msh%gdim, Xh%lx)
#elif HAVE_OPENCL
      call opencl_conv1(du_d, u_d, vx_d, vy_d, vz_d, &
           Xh%dx_d, Xh%dy_d, Xh%dz_d, &
           coef%drdx_d, coef%dsdx_d, coef%dtdx_d, &
           coef%drdy_d, coef%dsdy_d, coef%dtdy_d, &
           coef%drdz_d, coef%dsdz_d, coef%dtdz_d, &
           coef%jacinv_d, msh%nelv, msh%gdim, Xh%lx)
#else
      call neko_error('No device backend configured')
#endif
    end associate

  end subroutine opr_device_conv1

  subroutine opr_device_curl(w1, w2, w3, u1, u2, u3, work1, work2, c_Xh, event)
    type(field_t), intent(inout) :: w1
    type(field_t), intent(inout) :: w2
    type(field_t), intent(inout) :: w3
    type(field_t), intent(in) :: u1
    type(field_t), intent(in) :: u2
    type(field_t), intent(in) :: u3
    type(field_t), intent(inout) :: work1
    type(field_t), intent(inout) :: work2
    type(coef_t), intent(in) :: c_Xh
    type(c_ptr), optional, intent(inout) :: event
    integer :: gdim, n, nelv

    n = w1%dof%size()
    gdim = c_Xh%msh%gdim
    nelv = c_Xh%msh%nelv

    !     this%work1=dw/dy ; this%work2=dv/dz
#if defined(HAVE_HIP) || defined(HAVE_CUDA) || defined(HAVE_OPENCL)
#ifdef HAVE_HIP
    call hip_dudxyz(work1%x_d, u3%x_d, &
         c_Xh%drdy_d, c_Xh%dsdy_d, c_Xh%dtdy_d,&
         c_Xh%Xh%dx_d, c_Xh%Xh%dy_d, c_Xh%Xh%dz_d, &
         c_Xh%jacinv_d, nelv, c_Xh%Xh%lx)
#elif HAVE_CUDA
    call cuda_dudxyz(work1%x_d, u3%x_d, &
         c_Xh%drdy_d, c_Xh%dsdy_d, c_Xh%dtdy_d,&
         c_Xh%Xh%dx_d, c_Xh%Xh%dy_d, c_Xh%Xh%dz_d, &
         c_Xh%jacinv_d, nelv, c_Xh%Xh%lx)
#elif HAVE_OPENCL
    call opencl_dudxyz(work1%x_d, u3%x_d, &
         c_Xh%drdy_d, c_Xh%dsdy_d, c_Xh%dtdy_d,&
         c_Xh%Xh%dx_d, c_Xh%Xh%dy_d, c_Xh%Xh%dz_d, &
         c_Xh%jacinv_d, nelv, c_Xh%Xh%lx)
#endif
    if (gdim .eq. 3) then
#ifdef HAVE_HIP
       call hip_dudxyz(work2%x_d, u2%x_d, &
            c_Xh%drdz_d, c_Xh%dsdz_d, c_Xh%dtdz_d,&
            c_Xh%Xh%dx_d, c_Xh%Xh%dy_d, c_Xh%Xh%dz_d, &
            c_Xh%jacinv_d, nelv, c_Xh%Xh%lx)
#elif HAVE_CUDA
       call cuda_dudxyz(work2%x_d, u2%x_d, &
            c_Xh%drdz_d, c_Xh%dsdz_d, c_Xh%dtdz_d,&
            c_Xh%Xh%dx_d, c_Xh%Xh%dy_d, c_Xh%Xh%dz_d, &
            c_Xh%jacinv_d, nelv, c_Xh%Xh%lx)
#elif HAVE_OPENCL
       call opencl_dudxyz(work2%x_d, u2%x_d, &
            c_Xh%drdz_d, c_Xh%dsdz_d, c_Xh%dtdz_d,&
            c_Xh%Xh%dx_d, c_Xh%Xh%dy_d, c_Xh%Xh%dz_d, &
            c_Xh%jacinv_d, nelv, c_Xh%Xh%lx)
#endif
       call device_sub3(w1%x_d, work1%x_d, work2%x_d, n)
    else
       call device_copy(w1%x_d, work1%x_d, n)
    endif
    !     this%work1=du/dz ; this%work2=dw/dx
    if (gdim .eq. 3) then
#ifdef HAVE_HIP
       call hip_dudxyz(work1%x_d, u1%x_d, &
            c_Xh%drdz_d, c_Xh%dsdz_d, c_Xh%dtdz_d,&
            c_Xh%Xh%dx_d, c_Xh%Xh%dy_d, c_Xh%Xh%dz_d, &
            c_Xh%jacinv_d, nelv, c_Xh%Xh%lx)
       call hip_dudxyz(work2%x_d, u3%x_d, &
            c_Xh%drdx_d, c_Xh%dsdx_d, c_Xh%dtdx_d,&
            c_Xh%Xh%dx_d, c_Xh%Xh%dy_d, c_Xh%Xh%dz_d, &
            c_Xh%jacinv_d, nelv, c_Xh%Xh%lx)
#elif HAVE_CUDA
       call cuda_dudxyz(work1%x_d, u1%x_d, &
            c_Xh%drdz_d, c_Xh%dsdz_d, c_Xh%dtdz_d,&
            c_Xh%Xh%dx_d, c_Xh%Xh%dy_d, c_Xh%Xh%dz_d, &
            c_Xh%jacinv_d, nelv, c_Xh%Xh%lx)
       call cuda_dudxyz(work2%x_d, u3%x_d, &
            c_Xh%drdx_d, c_Xh%dsdx_d, c_Xh%dtdx_d,&
            c_Xh%Xh%dx_d, c_Xh%Xh%dy_d, c_Xh%Xh%dz_d, &
            c_Xh%jacinv_d, nelv, c_Xh%Xh%lx)
#elif HAVE_OPENCL
       call opencl_dudxyz(work1%x_d, u1%x_d, &
            c_Xh%drdz_d, c_Xh%dsdz_d, c_Xh%dtdz_d,&
            c_Xh%Xh%dx_d, c_Xh%Xh%dy_d, c_Xh%Xh%dz_d, &
            c_Xh%jacinv_d, nelv, c_Xh%Xh%lx)
       call opencl_dudxyz(work2%x_d, u3%x_d, &
            c_Xh%drdx_d, c_Xh%dsdx_d, c_Xh%dtdx_d,&
            c_Xh%Xh%dx_d, c_Xh%Xh%dy_d, c_Xh%Xh%dz_d, &
            c_Xh%jacinv_d, nelv, c_Xh%Xh%lx)
#endif
       call device_sub3(w2%x_d, work1%x_d, work2%x_d, n)
    else
       call device_rzero (work1%x_d, n)
#ifdef HAVE_HIP
       call hip_dudxyz(work2%x_d, u3%x_d, &
            c_Xh%drdx_d, c_Xh%dsdx_d, c_Xh%dtdx_d,&
            c_Xh%Xh%dx_d, c_Xh%Xh%dy_d, c_Xh%Xh%dz_d, &
            c_Xh%jacinv_d, nelv, c_Xh%Xh%lx)
#elif HAVE_CUDA
       call cuda_dudxyz(work2%x_d, u3%x_d, &
            c_Xh%drdx_d, c_Xh%dsdx_d, c_Xh%dtdx_d,&
            c_Xh%Xh%dx_d, c_Xh%Xh%dy_d, c_Xh%Xh%dz_d, &
            c_Xh%jacinv_d, nelv, c_Xh%Xh%lx)
#elif HAVE_OPENCL
       call opencl_dudxyz(work2%x_d, u3%x_d, &
            c_Xh%drdx_d, c_Xh%dsdx_d, c_Xh%dtdx_d,&
            c_Xh%Xh%dx_d, c_Xh%Xh%dy_d, c_Xh%Xh%dz_d, &
            c_Xh%jacinv_d, nelv, c_Xh%Xh%lx)
#endif
       call device_sub3(w2%x_d, work1%x_d, work2%x_d, n)
    endif
    !     this%work1=dv/dx ; this%work2=du/dy
#ifdef HAVE_HIP
    call hip_dudxyz(work1%x_d, u2%x_d, &
         c_Xh%drdx_d, c_Xh%dsdx_d, c_Xh%dtdx_d,&
         c_Xh%Xh%dx_d, c_Xh%Xh%dy_d, c_Xh%Xh%dz_d, &
         c_Xh%jacinv_d, nelv, c_Xh%Xh%lx)
    call hip_dudxyz(work2%x_d, u1%x_d, &
         c_Xh%drdy_d, c_Xh%dsdy_d, c_Xh%dtdy_d,&
         c_Xh%Xh%dx_d, c_Xh%Xh%dy_d, c_Xh%Xh%dz_d, &
         c_Xh%jacinv_d, nelv, c_Xh%Xh%lx)
#elif HAVE_CUDA
    call cuda_dudxyz(work1%x_d, u2%x_d, &
         c_Xh%drdx_d, c_Xh%dsdx_d, c_Xh%dtdx_d,&
         c_Xh%Xh%dx_d, c_Xh%Xh%dy_d, c_Xh%Xh%dz_d, &
         c_Xh%jacinv_d, nelv, c_Xh%Xh%lx)
    call cuda_dudxyz(work2%x_d, u1%x_d, &
         c_Xh%drdy_d, c_Xh%dsdy_d, c_Xh%dtdy_d,&
         c_Xh%Xh%dx_d, c_Xh%Xh%dy_d, c_Xh%Xh%dz_d, &
         c_Xh%jacinv_d, nelv, c_Xh%Xh%lx)
#elif HAVE_OPENCL
    call opencl_dudxyz(work1%x_d, u2%x_d, &
         c_Xh%drdx_d, c_Xh%dsdx_d, c_Xh%dtdx_d,&
         c_Xh%Xh%dx_d, c_Xh%Xh%dy_d, c_Xh%Xh%dz_d, &
         c_Xh%jacinv_d, nelv, c_Xh%Xh%lx)
    call opencl_dudxyz(work2%x_d, u1%x_d, &
         c_Xh%drdy_d, c_Xh%dsdy_d, c_Xh%dtdy_d,&
         c_Xh%Xh%dx_d, c_Xh%Xh%dy_d, c_Xh%Xh%dz_d, &
         c_Xh%jacinv_d, nelv, c_Xh%Xh%lx)
#endif
    call device_sub3(w3%x_d, work1%x_d, work2%x_d, n)
    !!    BC dependent, Needs to change if cyclic

    call device_opcolv(w1%x_d, w2%x_d, w3%x_d, c_Xh%B_d, gdim, n)
<<<<<<< HEAD
    call c_Xh%gs_h%op(w1, GS_OP_ADD)
    call c_Xh%gs_h%op(w2, GS_OP_ADD)
    call c_Xh%gs_h%op(w3, GS_OP_ADD)
    !call device_stream_wait_event(glb_cmd_queue, event, 0)
=======
    if (present(event)) then
       call c_Xh%gs_h%op(w1, GS_OP_ADD, event)
       call device_event_sync(event)
       call c_Xh%gs_h%op(w2, GS_OP_ADD, event)
       call device_event_sync(event)
       call c_Xh%gs_h%op(w3, GS_OP_ADD, event)
       call device_event_sync(event)
    else
       call c_Xh%gs_h%op(w1, GS_OP_ADD)
       call c_Xh%gs_h%op(w2, GS_OP_ADD)
       call c_Xh%gs_h%op(w3, GS_OP_ADD)
    end if
>>>>>>> 983e8c4a
    call device_opcolv(w1%x_d, w2%x_d, w3%x_d, c_Xh%Binv_d, gdim, n)

#else
    call neko_error('No device backend configured')
#endif

  end subroutine opr_device_curl

  function opr_device_cfl(dt, u, v, w, Xh, coef, nelv, gdim) result(cfl)
    type(space_t) :: Xh
    type(coef_t) :: coef
    integer :: nelv, gdim
    real(kind=rp) :: dt
    real(kind=rp), dimension(Xh%lx, Xh%ly, Xh%lz, nelv) :: u, v, w
    real(kind=rp) :: cfl
    type(c_ptr) :: u_d, v_d, w_d

    u_d = device_get_ptr(u)
    v_d = device_get_ptr(v)
    w_d = device_get_ptr(w)

#ifdef HAVE_HIP
    cfl = hip_cfl(dt, u_d, v_d, w_d, &
         coef%drdx_d, coef%dsdx_d, coef%dtdx_d, &
         coef%drdy_d, coef%dsdy_d, coef%dtdy_d, &
         coef%drdz_d, coef%dsdz_d, coef%dtdz_d, &
         Xh%dr_inv_d, Xh%ds_inv_d, Xh%dt_inv_d, &
         coef%jacinv_d, nelv, Xh%lx)
#elif HAVE_CUDA
    cfl = cuda_cfl(dt, u_d, v_d, w_d, &
         coef%drdx_d, coef%dsdx_d, coef%dtdx_d, &
         coef%drdy_d, coef%dsdy_d, coef%dtdy_d, &
         coef%drdz_d, coef%dsdz_d, coef%dtdz_d, &
         Xh%dr_inv_d, Xh%ds_inv_d, Xh%dt_inv_d, &
         coef%jacinv_d, nelv, Xh%lx)
#elif HAVE_OPENCL
    cfl = opencl_cfl(dt, u_d, v_d, w_d, &
         coef%drdx_d, coef%dsdx_d, coef%dtdx_d, &
         coef%drdy_d, coef%dsdy_d, coef%dtdy_d, &
         coef%drdz_d, coef%dsdz_d, coef%dtdz_d, &
         Xh%dr_inv_d, Xh%ds_inv_d, Xh%dt_inv_d, &
         coef%jacinv_d, nelv, Xh%lx)
#else
    cfl = 0.0_rp
    call neko_error('No device backend configured')
#endif
  end function opr_device_cfl

end module opr_device<|MERGE_RESOLUTION|>--- conflicted
+++ resolved
@@ -651,12 +651,6 @@
     !!    BC dependent, Needs to change if cyclic
 
     call device_opcolv(w1%x_d, w2%x_d, w3%x_d, c_Xh%B_d, gdim, n)
-<<<<<<< HEAD
-    call c_Xh%gs_h%op(w1, GS_OP_ADD)
-    call c_Xh%gs_h%op(w2, GS_OP_ADD)
-    call c_Xh%gs_h%op(w3, GS_OP_ADD)
-    !call device_stream_wait_event(glb_cmd_queue, event, 0)
-=======
     if (present(event)) then
        call c_Xh%gs_h%op(w1, GS_OP_ADD, event)
        call device_event_sync(event)
@@ -669,7 +663,6 @@
        call c_Xh%gs_h%op(w2, GS_OP_ADD)
        call c_Xh%gs_h%op(w3, GS_OP_ADD)
     end if
->>>>>>> 983e8c4a
     call device_opcolv(w1%x_d, w2%x_d, w3%x_d, c_Xh%Binv_d, gdim, n)
 
 #else
