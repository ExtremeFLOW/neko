--- conflicted
+++ resolved
@@ -271,8 +271,6 @@
      end subroutine hip_vdot3
   end interface
 
-<<<<<<< HEAD
-=======
   interface
      real(c_rp) function hip_vlsc3(u_d, v_d, w_d, n) &
           bind(c, name='hip_vlsc3')
@@ -284,7 +282,6 @@
      end function hip_vlsc3
   end interface
 
->>>>>>> 28378fb1
   interface
      real(c_rp) function hip_glsc3(a_d, b_d, c_d, n) &
           bind(c, name='hip_glsc3')
@@ -552,8 +549,6 @@
      end subroutine cuda_vdot3
   end interface
 
-<<<<<<< HEAD
-=======
   interface
      real(c_rp) function cuda_vlsc3(u_d, v_d, w_d, n) &
           bind(c, name='cuda_vlsc3')
@@ -565,7 +560,6 @@
      end function cuda_vlsc3
   end interface
 
->>>>>>> 28378fb1
   interface
      subroutine cuda_add2s2_many(y_d,x_d_d,a_d,j,n) &
           bind(c, name='cuda_add2s2_many')
@@ -1231,8 +1225,6 @@
 #endif
   end subroutine device_vdot3
 
-<<<<<<< HEAD
-=======
   function device_vlsc3(u_d, v_d, w_d, n) result(res)
     type(c_ptr) :: u_d, v_d, w_d
     integer :: n
@@ -1250,7 +1242,6 @@
 #endif
   end function device_vlsc3
 
->>>>>>> 28378fb1
   function device_glsc3(a_d, b_d, c_d, n) result(res)
     type(c_ptr) :: a_d, b_d, c_d
     integer :: n, ierr
