! Copyright (c) 2021-2024, The Neko Authors
! All rights reserved.
!
! Redistribution and use in source and binary forms, with or without
! modification, are permitted provided that the following conditions
! are met:
!
!   * Redistributions of source code must retain the above copyright
!     notice, this list of conditions and the following disclaimer.
!
!   * Redistributions in binary form must reproduce the above
!     copyright notice, this list of conditions and the following
!     disclaimer in the documentation and/or other materials provided
!     with the distribution.
!
!   * Neither the name of the authors nor the names of its
!     contributors may be used to endorse or promote products derived
!     from this software without specific prior written permission.
!
! THIS SOFTWARE IS PROVIDED BY THE COPYRIGHT HOLDERS AND CONTRIBUTORS
! "AS IS" AND ANY EXPRESS OR IMPLIED WARRANTIES, INCLUDING, BUT NOT
! LIMITED TO, THE IMPLIED WARRANTIES OF MERCHANTABILITY AND FITNESS
! FOR A PARTICULAR PURPOSE ARE DISCLAIMED. IN NO EVENT SHALL THE
! COPYRIGHT OWNER OR CONTRIBUTORS BE LIABLE FOR ANY DIRECT, INDIRECT,
! INCIDENTAL, SPECIAL, EXEMPLARY, OR CONSEQUENTIAL DAMAGES (INCLUDING,
! BUT NOT LIMITED TO, PROCUREMENT OF SUBSTITUTE GOODS OR SERVICES;
! LOSS OF USE, DATA, OR PROFITS; OR BUSINESS INTERRUPTION) HOWEVER
! CAUSED AND ON ANY THEORY OF LIABILITY, WHETHER IN CONTRACT, STRICT
! LIABILITY, OR TORT (INCLUDING NEGLIGENCE OR OTHERWISE) ARISING IN
! ANY WAY OUT OF THE USE OF THIS SOFTWARE, EVEN IF ADVISED OF THE
! POSSIBILITY OF SUCH DAMAGE.
!
module device_math
  use, intrinsic :: iso_c_binding, only: c_ptr, c_int
  use num_types, only: rp, c_rp
  use utils, only: neko_error
  use comm, only: NEKO_COMM, pe_size, MPI_REAL_PRECISION
  use mpi_f08, only: MPI_SUM, MPI_IN_PLACE, MPI_Allreduce

  ! ========================================================================== !
  ! Device math interfaces

  use hip_math
  use cuda_math
  use opencl_math

  implicit none
  private

  interface device_pwmax
     module procedure device_pwmax_vec2, device_pwmax_vec3, &
          device_pwmax_sca2, device_pwmax_sca3
  end interface device_pwmax

  interface device_pwmin
     module procedure device_pwmin_vec2, device_pwmin_vec3, &
          device_pwmin_sca2, device_pwmin_sca3
  end interface device_pwmin


  public :: device_copy, device_rzero, device_rone, device_cmult, &
       device_cmult2, device_cadd, device_cadd2, device_cfill, device_add2, &
       device_add3, device_add4, device_add2s1, device_add2s2, &
       device_addsqr2s2, device_add3s2, device_invcol1, device_invcol2, &
       device_col2, device_col3, device_subcol3, device_sub2, device_sub3, &
       device_addcol3, device_addcol4, device_vdot3, device_vlsc3, &
       device_glsc3, device_glsc3_many, device_add2s2_many, device_glsc2, &
       device_glsum, device_masked_copy, device_cfill_mask, &
<<<<<<< HEAD
       device_masked_red_copy, device_vcross, device_absval, &
       device_pwmax, device_pwmin, device_masked_atomic_reduction, &
=======
       device_vcross, device_absval, device_masked_atomic_reduction, &
       device_pwmax, device_pwmin,device_masked_gather_copy, &
>>>>>>> eabb188a
       device_masked_scatter_copy

contains

  !> Copy a vector \f$ a = b \f$
  subroutine device_copy(a_d, b_d, n)
    type(c_ptr) :: a_d, b_d
    integer :: n

    if (n .lt. 1) return
#if HAVE_HIP
    call hip_copy(a_d, b_d, n)
#elif HAVE_CUDA
    call cuda_copy(a_d, b_d, n)
#elif HAVE_OPENCL
    call opencl_copy(a_d, b_d, n)
#else
    call neko_error('no device backend configured')
#endif
  end subroutine device_copy

  !> Copy a masked vector \f$ a(mask) = b(mask) \f$.
  subroutine device_masked_copy(a_d, b_d, mask_d, n, m)
    type(c_ptr) :: a_d, b_d, mask_d
    integer :: n, m
    if (n .lt. 1 .or. m .lt. 1) return
#if HAVE_HIP
    call hip_masked_copy(a_d, b_d, mask_d, n, m)
#elif HAVE_CUDA
    call cuda_masked_copy(a_d, b_d, mask_d, n, m)
#elif HAVE_OPENCL
    call opencl_masked_copy(a_d, b_d, mask_d, n, m)
#else
    call neko_error('no device backend configured')
#endif
  end subroutine device_masked_copy

  !> Gather a masked vector \f$ a(i) = b(mask(i)) \f$.
  subroutine device_masked_gather_copy(a_d, b_d, mask_d, n, m)
    type(c_ptr) :: a_d, b_d, mask_d
    integer :: n, m
    if (n .lt. 1 .or. m .lt. 1) return
#if HAVE_HIP
    call hip_masked_gather_copy(a_d, b_d, mask_d, n, m)
#elif HAVE_CUDA
    call cuda_masked_gather_copy(a_d, b_d, mask_d, n, m)
#elif HAVE_OPENCL
    call opencl_masked_red_copy(a_d, b_d, mask_d, n, m)
#else
    call neko_error('no device backend configured')
#endif
  end subroutine device_masked_gather_copy

  !> Scatter a masked vector \f$ a((mask(i)) = b(i) \f$.
  subroutine device_masked_scatter_copy(a_d, b_d, mask_d, n, m)
    type(c_ptr) :: a_d, b_d, mask_d
    integer :: n, m
    if (n .lt. 1 .or. m .lt. 1) return
#if HAVE_HIP
    call hip_masked_scatter_copy(a_d, b_d, mask_d, n, m)
#elif HAVE_CUDA
    call cuda_masked_scatter_copy(a_d, b_d, mask_d, n, m)
#elif HAVE_OPENCL
    call neko_error('No OpenCL bcknd, masked red copy')
#else
    call neko_error('no device backend configured')
#endif
  end subroutine device_masked_scatter_copy


  subroutine device_masked_scatter_copy(a_d, b_d, mask_d, n, m)
    type(c_ptr) :: a_d, b_d, mask_d
    integer :: n, m
#if HAVE_HIP
    call hip_masked_scatter_copy(a_d, b_d, mask_d, n, m)
#elif HAVE_CUDA
    call cuda_masked_scatter_copy(a_d, b_d, mask_d, n, m)
#elif HAVE_OPENCL
    call opencl_masked_scatter_copy(a_d, b_d, mask_d, n, m)
#else
    call neko_error('no device backend configured')
#endif
  end subroutine device_masked_scatter_copy

  subroutine device_masked_atomic_reduction(a_d, b_d, mask_d, n, m)
    type(c_ptr) :: a_d, b_d, mask_d
    integer :: n, m
    if (n .lt. 1 .or. m .lt. 1) return
#if HAVE_HIP
    call hip_masked_atomic_reduction(a_d, b_d, mask_d, n, m)
#elif HAVE_CUDA
    call cuda_masked_atomic_reduction(a_d, b_d, mask_d, n, m)
#elif HAVE_OPENCL
    call neko_error('No OpenCL bcknd, masked atomic reduction')
#else
    call neko_error('no device backend configured')
#endif
  end subroutine device_masked_atomic_reduction

  !> @brief Fill a constant to a masked vector.
  !! \f$ a_i = c, for i in mask \f$
  subroutine device_cfill_mask(a_d, c, size, mask_d, mask_size)
    type(c_ptr) :: a_d
    real(kind=rp), intent(in) :: c
    integer :: size
    type(c_ptr) :: mask_d
    integer :: mask_size
    if (size .lt. 1 .or. mask_size .lt. 1) return
#if HAVE_HIP
    call hip_cfill_mask(a_d, c, size, mask_d, mask_size)
#elif HAVE_CUDA
    call cuda_cfill_mask(a_d, c, size, mask_d, mask_size)
#elif HAVE_OPENCL
    call opencl_cfill_mask(a_d, c, size, mask_d, mask_size)
#else
    call neko_error('No device backend configured')
#endif
  end subroutine device_cfill_mask

  !> Zero a real vector
  subroutine device_rzero(a_d, n)
    type(c_ptr) :: a_d
    integer :: n
    if (n .lt. 1) return
#if HAVE_HIP
    call hip_rzero(a_d, n)
#elif HAVE_CUDA
    call cuda_rzero(a_d, n)
#elif HAVE_OPENCL
    call opencl_rzero(a_d, n)
#else
    call neko_error('No device backend configured')
#endif
  end subroutine device_rzero

  !> Set all elements to one
  subroutine device_rone(a_d, n)
    type(c_ptr) :: a_d
    integer :: n
    real(kind=rp), parameter :: one = 1.0_rp
    if (n .lt. 1) return
#if HAVE_HIP || HAVE_CUDA || HAVE_OPENCL
    call device_cfill(a_d, one, n)
#else
    call neko_error('No device backend configured')
#endif
  end subroutine device_rone

  !> Multiplication by constant c \f$ a = c \cdot a \f$
  subroutine device_cmult(a_d, c, n)
    type(c_ptr) :: a_d
    real(kind=rp), intent(in) :: c
    integer :: n
    if (n .lt. 1) return
#if HAVE_HIP
    call hip_cmult(a_d, c, n)
#elif HAVE_CUDA
    call cuda_cmult(a_d, c, n)
#elif HAVE_OPENCL
    call opencl_cmult(a_d, c, n)
#else
    call neko_error('No device backend configured')
#endif
  end subroutine device_cmult

  !> Multiplication by constant c \f$ a = c \cdot b \f$
  subroutine device_cmult2(a_d, b_d, c, n)
    type(c_ptr) :: a_d, b_d
    real(kind=rp), intent(in) :: c
    integer :: n
    if (n .lt. 1) return
#if HAVE_HIP
    call hip_cmult2(a_d, b_d, c, n)
#elif HAVE_CUDA
    call cuda_cmult2(a_d, b_d, c, n)
#elif HAVE_OPENCL
    call opencl_cmult2(a_d, b_d, c, n)
#else
    call neko_error('No device backend configured')
#endif
  end subroutine device_cmult2

  !> Add a scalar to vector \f$ a = a + s \f$
  subroutine device_cadd(a_d, c, n)
    type(c_ptr) :: a_d
    real(kind=rp), intent(in) :: c
    integer :: n
    if (n .lt. 1) return
#if HAVE_HIP
    call hip_cadd(a_d, c, n)
#elif HAVE_CUDA
    call cuda_cadd(a_d, c, n)
#elif HAVE_OPENCL
    call opencl_cadd(a_d, c, n)
#else
    call neko_error('No device backend configured')
#endif
  end subroutine device_cadd

  !> Add a scalar to vector \f$ a = b + s \f$
  subroutine device_cadd2(a_d, b_d, c, n)
    type(c_ptr) :: a_d
    type(c_ptr) :: b_d
    real(kind=rp), intent(in) :: c
    integer :: n
    if (n .lt. 1) return
#if HAVE_HIP
    call hip_cadd2(a_d, b_d, c, n)
#elif HAVE_CUDA
    call cuda_cadd2(a_d, b_d, c, n)
#elif HAVE_OPENCL
    call opencl_cadd2(a_d, b_d, c, n)
#else
    call neko_error('No device backend configured')
#endif
  end subroutine device_cadd2

  !> Set all elements to a constant c \f$ a = c \f$
  subroutine device_cfill(a_d, c, n)
    type(c_ptr) :: a_d
    real(kind=rp), intent(in) :: c
    integer :: n
    if (n .lt. 1) return
#if HAVE_HIP
    call hip_cfill(a_d, c, n)
#elif HAVE_CUDA
    call cuda_cfill(a_d, c, n)
#elif HAVE_OPENCL
    call opencl_cfill(a_d, c, n)
#else
    call neko_error('No device backend configured')
#endif
  end subroutine device_cfill

  !> Vector addition \f$ a = a + b \f$
  subroutine device_add2(a_d, b_d, n)
    type(c_ptr) :: a_d, b_d
    integer :: n
    if (n .lt. 1) return
#if HAVE_HIP
    call hip_add2(a_d, b_d, n)
#elif HAVE_CUDA
    call cuda_add2(a_d, b_d, n)
#elif HAVE_OPENCL
    call opencl_add2(a_d, b_d, n)
#else
    call neko_error('No device backend configured')
#endif
  end subroutine device_add2

  subroutine device_add4(a_d, b_d, c_d, d_d, n)
    type(c_ptr) :: a_d, b_d, c_d, d_d
    integer :: n
    if (n .lt. 1) return
#if HAVE_HIP
    call hip_add4(a_d, b_d, c_d, d_d, n)
#elif HAVE_CUDA
    call cuda_add4(a_d, b_d, c_d, d_d, n)
#elif HAVE_OPENCL
    call opencl_add4(a_d, b_d, c_d, d_d, n)
#else
    call neko_error('No device backend configured')
#endif
  end subroutine device_add4

  subroutine device_add2s1(a_d, b_d, c1, n)
    type(c_ptr) :: a_d, b_d
    real(kind=rp) :: c1
    integer :: n
    if (n .lt. 1) return
#if HAVE_HIP
    call hip_add2s1(a_d, b_d, c1, n)
#elif HAVE_CUDA
    call cuda_add2s1(a_d, b_d, c1, n)
#elif HAVE_OPENCL
    call opencl_add2s1(a_d, b_d, c1, n)
#else
    call neko_error('No device backend configured')
#endif
  end subroutine device_add2s1

  !> Vector addition with scalar multiplication \f$ a = c_1 a + b \f$
  !! (multiplication on first argument)
  subroutine device_add2s2(a_d, b_d, c1, n)
    type(c_ptr) :: a_d, b_d
    real(kind=rp) :: c1
    integer :: n
    if (n .lt. 1) return
#if HAVE_HIP
    call hip_add2s2(a_d, b_d, c1, n)
#elif HAVE_CUDA
    call cuda_add2s2(a_d, b_d, c1, n)
#elif HAVE_OPENCL
    call opencl_add2s2(a_d, b_d, c1, n)
#else
    call neko_error('No device backend configured')
#endif
  end subroutine device_add2s2

  !> Returns \f$ a = a + c1 * (b * b )\f$
  subroutine device_addsqr2s2(a_d, b_d, c1, n)
    type(c_ptr) :: a_d, b_d
    real(kind=rp) :: c1
    integer :: n
    if (n .lt. 1) return
#if HAVE_HIP
    call hip_addsqr2s2(a_d, b_d, c1, n)
#elif HAVE_CUDA
    call cuda_addsqr2s2(a_d, b_d, c1, n)
#elif HAVE_OPENCL
    call opencl_addsqr2s2(a_d, b_d, c1, n)
#else
    call neko_error('No device backend configured')
#endif
  end subroutine device_addsqr2s2

  !> Vector addition \f$ a = b + c \f$
  subroutine device_add3(a_d, b_d, c_d, n)
    type(c_ptr) :: a_d, b_d, c_d
    integer :: n
    if (n .lt. 1) return
#if HAVE_HIP
    call hip_add3(a_d, b_d, c_d, n)
#elif HAVE_CUDA
    call cuda_add3(a_d, b_d, c_d, n)
#elif HAVE_OPENCL
    call opencl_add3(a_d, b_d, c_d, n)
#else
    call neko_error('No device backend configured')
#endif
  end subroutine device_add3

  !> Returns \f$ a = c1 * b + c2 * c \f$
  subroutine device_add3s2(a_d, b_d, c_d, c1, c2 , n)
    type(c_ptr) :: a_d, b_d, c_d
    real(kind=rp) :: c1, c2
    integer :: n
    if (n .lt. 1) return
#if HAVE_HIP
    call hip_add3s2(a_d, b_d, c_d, c1, c2, n)
#elif HAVE_CUDA
    call cuda_add3s2(a_d, b_d, c_d, c1, c2, n)
#elif HAVE_OPENCL
    call opencl_add3s2(a_d, b_d, c_d, c1, c2, n)
#else
    call neko_error('No device backend configured')
#endif
  end subroutine device_add3s2

  !> Invert a vector \f$ a = 1 / a \f$
  subroutine device_invcol1(a_d, n)
    type(c_ptr) :: a_d
    integer :: n
    if (n .lt. 1) return
#if HAVE_HIP
    call hip_invcol1(a_d, n)
#elif HAVE_CUDA
    call cuda_invcol1(a_d, n)
#elif HAVE_OPENCL
    call opencl_invcol1(a_d, n)
#else
    call neko_error('No device backend configured')
#endif
  end subroutine device_invcol1

  !> Vector division \f$ a = a / b \f$
  subroutine device_invcol2(a_d, b_d, n)
    type(c_ptr) :: a_d, b_d
    integer :: n
    if (n .lt. 1) return
#if HAVE_HIP
    call hip_invcol2(a_d, b_d, n)
#elif HAVE_CUDA
    call cuda_invcol2(a_d, b_d, n)
#elif HAVE_OPENCL
    call opencl_invcol2(a_d, b_d, n)
#else
    call neko_error('No device backend configured')
#endif
  end subroutine device_invcol2

  !> Vector multiplication \f$ a = a \cdot b \f$
  subroutine device_col2(a_d, b_d, n)
    type(c_ptr) :: a_d, b_d
    integer :: n
    if (n .lt. 1) return
#if HAVE_HIP
    call hip_col2(a_d, b_d, n)
#elif HAVE_CUDA
    call cuda_col2(a_d, b_d, n)
#elif HAVE_OPENCL
    call opencl_col2(a_d, b_d, n)
#else
    call neko_error('No device backend configured')
#endif
  end subroutine device_col2

  !> Vector multiplication with 3 vectors \f$ a =  b \cdot c \f$
  subroutine device_col3(a_d, b_d, c_d, n)
    type(c_ptr) :: a_d, b_d, c_d
    integer :: n
    if (n .lt. 1) return
#if HAVE_HIP
    call hip_col3(a_d, b_d, c_d, n)
#elif HAVE_CUDA
    call cuda_col3(a_d, b_d, c_d, n)
#elif HAVE_OPENCL
    call opencl_col3(a_d, b_d, c_d, n)
#else
    call neko_error('No device backend configured')
#endif
  end subroutine device_col3

  !> Returns \f$ a = a - b*c \f$
  subroutine device_subcol3(a_d, b_d, c_d, n)
    type(c_ptr) :: a_d, b_d, c_d
    integer :: n
    if (n .lt. 1) return
#if HAVE_HIP
    call hip_subcol3(a_d, b_d, c_d, n)
#elif HAVE_CUDA
    call cuda_subcol3(a_d, b_d, c_d, n)
#elif HAVE_OPENCL
    call opencl_subcol3(a_d, b_d, c_d, n)
#else
    call neko_error('No device backend configured')
#endif
  end subroutine device_subcol3

  !> Vector substraction \f$ a = a - b \f$
  subroutine device_sub2(a_d, b_d, n)
    type(c_ptr) :: a_d, b_d
    integer :: n
    if (n .lt. 1) return
#if HAVE_HIP
    call hip_sub2(a_d, b_d, n)
#elif HAVE_CUDA
    call cuda_sub2(a_d, b_d, n)
#elif HAVE_OPENCL
    call opencl_sub2(a_d, b_d, n)
#else
    call neko_error('No device backend configured')
#endif
  end subroutine device_sub2

  !> Vector subtraction \f$ a = b - c \f$
  subroutine device_sub3(a_d, b_d, c_d, n)
    type(c_ptr) :: a_d, b_d, c_d
    integer :: n
    if (n .lt. 1) return
#if HAVE_HIP
    call hip_sub3(a_d, b_d, c_d, n)
#elif HAVE_CUDA
    call cuda_sub3(a_d, b_d, c_d, n)
#elif HAVE_OPENCL
    call opencl_sub3(a_d, b_d, c_d, n)
#else
    call neko_error('No device backend configured')
#endif
  end subroutine device_sub3

  !> Returns \f$ a = a + b*c \f$
  subroutine device_addcol3(a_d, b_d, c_d, n)
    type(c_ptr) :: a_d, b_d, c_d
    integer :: n
    if (n .lt. 1) return
#if HAVE_HIP
    call hip_addcol3(a_d, b_d, c_d, n)
#elif HAVE_CUDA
    call cuda_addcol3(a_d, b_d, c_d, n)
#elif HAVE_OPENCL
    call opencl_addcol3(a_d, b_d, c_d, n)
#else
    call neko_error('No device backend configured')
#endif
  end subroutine device_addcol3

  !> Returns \f$ a = a + b*c*d \f$
  subroutine device_addcol4(a_d, b_d, c_d, d_d, n)
    type(c_ptr) :: a_d, b_d, c_d, d_D
    integer :: n
    if (n .lt. 1) return
#if HAVE_HIP
    call hip_addcol4(a_d, b_d, c_d, d_d, n)
#elif HAVE_CUDA
    call cuda_addcol4(a_d, b_d, c_d, d_d, n)
#elif HAVE_OPENCL
    call opencl_addcol4(a_d, b_d, c_d, d_d, n)
#else
    call neko_error('No device backend configured')
#endif
  end subroutine device_addcol4

  !> Compute a dot product \f$ dot = u \cdot v \f$ (3-d version)
  !! assuming vector components \f$ u = (u_1, u_2, u_3) \f$ etc.
  subroutine device_vdot3(dot_d, u1_d, u2_d, u3_d, v1_d, v2_d, v3_d, n)
    type(c_ptr) :: dot_d, u1_d, u2_d, u3_d, v1_d, v2_d, v3_d
    integer :: n
    if (n .lt. 1) return
#if HAVE_HIP
    call hip_vdot3(dot_d, u1_d, u2_d, u3_d, v1_d, v2_d, v3_d, n)
#elif HAVE_CUDA
    call cuda_vdot3(dot_d, u1_d, u2_d, u3_d, v1_d, v2_d, v3_d, n)
#elif HAVE_OPENCL
    call opencl_vdot3(dot_d, u1_d, u2_d, u3_d, v1_d, v2_d, v3_d, n)
#else
    call neko_error('No device backend configured')
#endif
  end subroutine device_vdot3

  !> Compute a cross product \f$ u = v \times w \f$ (3-d version)
  !! assuming vector components \f$ u = (u_1, u_2, u_3) \f$ etc.
  subroutine device_vcross(u1_d, u2_d, u3_d, v1_d, v2_d, v3_d, &
       w1_d, w2_d, w3_d, n)
    type(c_ptr) :: u1_d, u2_d, u3_d
    type(c_ptr) :: v1_d, v2_d, v3_d
    type(c_ptr) :: w1_d, w2_d, w3_d
    integer :: n
    if (n .lt. 1) return
#if HAVE_HIP
    call hip_vcross(u1_d, u2_d, u3_d, v1_d, v2_d, v3_d, &
         w1_d, w2_d, w3_d, n)
#elif HAVE_CUDA
    call cuda_vcross(u1_d, u2_d, u3_d, v1_d, v2_d, v3_d, &
         w1_d, w2_d, w3_d, n)
#elif HAVE_OPENCL
    call neko_error("no opencl backedn vcross")
#else
    call neko_error('No device backend configured')
#endif
  end subroutine device_vcross


  !> Compute multiplication sum \f$ dot = u \cdot v \cdot w \f$
  function device_vlsc3(u_d, v_d, w_d, n) result(res)
    type(c_ptr) :: u_d, v_d, w_d
    integer :: n
    real(kind=rp) :: res
    res = 0.0_rp
    if (n .lt. 1) return
#if HAVE_HIP
    res = hip_vlsc3(u_d, v_d, w_d, n)
#elif HAVE_CUDA
    res = cuda_vlsc3(u_d, v_d, w_d, n)
#elif HAVE_OPENCL
    ! Same kernel as glsc3 (currently no device MPI for OpenCL)
    res = opencl_glsc3(u_d, v_d, w_d, n)
#else
    call neko_error('No device backend configured')
#endif
  end function device_vlsc3

  !> Weighted inner product \f$ a^T b c \f$
  function device_glsc3(a_d, b_d, c_d, n) result(res)
    type(c_ptr) :: a_d, b_d, c_d
    integer :: n, ierr
    real(kind=rp) :: res
    res = 0.0_rp
#if HAVE_HIP
    res = hip_glsc3(a_d, b_d, c_d, n)
#elif HAVE_CUDA
    res = cuda_glsc3(a_d, b_d, c_d, n)
#elif HAVE_OPENCL
    res = opencl_glsc3(a_d, b_d, c_d, n)
#else
    call neko_error('No device backend configured')
#endif

#ifndef HAVE_DEVICE_MPI
    if (pe_size .gt. 1) then
       call MPI_Allreduce(MPI_IN_PLACE, res, 1, &
            MPI_REAL_PRECISION, MPI_SUM, NEKO_COMM, ierr)
    end if
#endif
  end function device_glsc3

  subroutine device_glsc3_many(h, w_d, v_d_d, mult_d, j, n)
    type(c_ptr), value :: w_d, v_d_d, mult_d
    integer(c_int) :: j, n
    real(c_rp) :: h(j)
    integer :: ierr
#if HAVE_HIP
    call hip_glsc3_many(h, w_d, v_d_d, mult_d, j, n)
#elif HAVE_CUDA
    call cuda_glsc3_many(h, w_d, v_d_d, mult_d, j, n)
#elif HAVE_OPENCL
    call opencl_glsc3_many(h, w_d, v_d_d, mult_d, j, n)
#else
    call neko_error('No device backend configured')
#endif

#ifndef HAVE_DEVICE_MPI
    if (pe_size .gt. 1) then
       call MPI_Allreduce(MPI_IN_PLACE, h, j, &
            MPI_REAL_PRECISION, MPI_SUM, NEKO_COMM, ierr)
    end if
#endif
  end subroutine device_glsc3_many

  subroutine device_add2s2_many(y_d, x_d_d, a_d, j, n)
    type(c_ptr), value :: y_d, x_d_d, a_d
    integer(c_int) :: j, n
    if (n .lt. 1) return
#if HAVE_HIP
    call hip_add2s2_many(y_d, x_d_d, a_d, j, n)
#elif HAVE_CUDA
    call cuda_add2s2_many(y_d, x_d_d, a_d, j, n)
#elif HAVE_OPENCL
    call opencl_add2s2_many(y_d, x_d_d, a_d, j, n)
#else
    call neko_error('No device backend configured')
#endif
  end subroutine device_add2s2_many

  !> Weighted inner product \f$ a^T b \f$
  function device_glsc2(a_d, b_d, n) result(res)
    type(c_ptr) :: a_d, b_d
    integer :: n, ierr
    real(kind=rp) :: res
    res = 0.0_rp
#if HAVE_HIP
    res = hip_glsc2(a_d, b_d, n)
#elif HAVE_CUDA
    res = cuda_glsc2(a_d, b_d, n)
#elif HAVE_OPENCL
    res = opencl_glsc2(a_d, b_d, n)
#else
    call neko_error('No device backend configured')
#endif

#ifndef HAVE_DEVICE_MPI
    if (pe_size .gt. 1) then
       call MPI_Allreduce(MPI_IN_PLACE, res, 1, &
            MPI_REAL_PRECISION, MPI_SUM, NEKO_COMM, ierr)
    end if
#endif
  end function device_glsc2

  !> Sum a vector of length n
  function device_glsum(a_d, n) result(res)
    type(c_ptr) :: a_d
    integer :: n, ierr
    real(kind=rp) :: res
    res = 0.0_rp
#if HAVE_HIP
    res = hip_glsum(a_d, n)
#elif HAVE_CUDA
    res = cuda_glsum(a_d, n)
#elif HAVE_OPENCL
    res = opencl_glsum(a_d, n)
#else
    call neko_error('No device backend configured')
#endif

#ifndef HAVE_DEVICE_MPI
    if (pe_size .gt. 1) then
       call MPI_Allreduce(MPI_IN_PLACE, res, 1, &
            MPI_REAL_PRECISION, MPI_SUM, NEKO_COMM, ierr)
    end if
#endif
  end function device_glsum

  subroutine device_absval(a_d, n)
    integer, intent(in) :: n
    type(c_ptr) :: a_d
    if (n .lt. 1) return
#ifdef HAVE_HIP
    call hip_absval(a_d, n)
#elif HAVE_CUDA
    call cuda_absval(a_d, n)
#elif HAVE_OPENCL
    call neko_error('OPENCL is not implemented for device_absval')
#else
    call neko_error('No device backend configured')
#endif

  end subroutine device_absval

  ! ========================================================================== !
  ! Device point-wise max

  !> Compute the point-wise maximum of two vectors
  !! \f$ a_i = \max(a_i, b_i) \f$
  subroutine device_pwmax_vec2(a_d, b_d, n)
    type(c_ptr) :: a_d, b_d
    integer :: n
    if (n .lt. 1) return

#if HAVE_HIP
    call neko_error('No HIP backend for device_pwmax_vec2')
#elif HAVE_CUDA
    call cuda_pwmax_vec2(a_d, b_d, n)
#elif HAVE_OPENCL
    call neko_error('No OpenCL backend for device_pwmax_vec2')
#else
    call neko_error('No device backend configured')
#endif
  end subroutine device_pwmax_vec2

  !> Compute the point-wise maximum of two vectors
  !! \f$ a_i = \max(b_i, c_i) \f$
  subroutine device_pwmax_vec3(a_d, b_d, c_d, n)
    type(c_ptr) :: a_d, b_d, c_d
    integer :: n
    if (n .lt. 1) return

#if HAVE_HIP
    call neko_error('No HIP backend for device_pwmax_vec3')
#elif HAVE_CUDA
    call cuda_pwmax_vec3(a_d, b_d, c_d, n)
#elif HAVE_OPENCL
    call neko_error('No OpenCL backend for device_pwmax_vec3')
#else
    call neko_error('No device backend configured')
#endif

  end subroutine device_pwmax_vec3

  !> Compute the point-wise maximum of a vector and a scalar
  !! \f$ a_i = \max(a_i, c) \f$
  subroutine device_pwmax_sca2(a_d, c, n)
    type(c_ptr) :: a_d
    real(kind=rp), intent(in) :: c
    integer :: n
    if (n .lt. 1) return

#if HAVE_HIP
    call neko_error('No HIP backend for device_pwmax_sca2')
#elif HAVE_CUDA
    call cuda_pwmax_sca2(a_d, c, n)
#elif HAVE_OPENCL
    call neko_error('No OpenCL backend for device_pwmax_sca2')
#else
    call neko_error('No device backend configured')
#endif

  end subroutine device_pwmax_sca2

  !> Compute the point-wise maximum of a vector and a scalar
  !! \f$ a_i = \max(b_i, c) \f$
  subroutine device_pwmax_sca3(a_d, b_d, c, n)
    type(c_ptr) :: a_d, b_d
    real(kind=rp), intent(in) :: c
    integer :: n
    if (n .lt. 1) return

#if HAVE_HIP
    call neko_error('No HIP backend for device_pwmax_sca3')
#elif HAVE_CUDA
    call cuda_pwmax_sca3(a_d, b_d, c, n)
#elif HAVE_OPENCL
    call neko_error('No OpenCL backend for device_pwmax_sca3')
#else
    call neko_error('No device backend configured')
#endif

  end subroutine device_pwmax_sca3

  ! ========================================================================== !
  ! Device point-wise min

  !> Compute the point-wise minimum of two vectors
  !! \f$ a_i = \min(a_i, b_i) \f$
  subroutine device_pwmin_vec2(a_d, b_d, n)
    type(c_ptr) :: a_d, b_d
    integer :: n
    if (n .lt. 1) return

#if HAVE_HIP
    call neko_error('No HIP backend for device_pwmin_vec2')
#elif HAVE_CUDA
    call cuda_pwmin_vec2(a_d, b_d, n)
#elif HAVE_OPENCL
    call neko_error('No OpenCL backend for device_pwmin_vec2')
#else
    call neko_error('No device backend configured')
#endif
  end subroutine device_pwmin_vec2

  !> Compute the point-wise minimum of two vectors
  !! \f$ a_i = \min(b_i, c_i) \f$
  subroutine device_pwmin_vec3(a_d, b_d, c_d, n)
    type(c_ptr) :: a_d, b_d, c_d
    integer :: n
    if (n .lt. 1) return

#if HAVE_HIP
    call neko_error('No HIP backend for device_pwmin_vec3')
#elif HAVE_CUDA
    call cuda_pwmin_vec3(a_d, b_d, c_d, n)
#elif HAVE_OPENCL
    call neko_error('No OpenCL backend for device_pwmin_vec3')
#else
    call neko_error('No device backend configured')
#endif

  end subroutine device_pwmin_vec3

  !> Compute the point-wise minimum of a vector and a scalar
  !! \f$ a_i = \min(a_i, c) \f$
  subroutine device_pwmin_sca2(a_d, c, n)
    type(c_ptr) :: a_d
    real(kind=rp), intent(in) :: c
    integer :: n
    if (n .lt. 1) return

#if HAVE_HIP
    call neko_error('No HIP backend for device_pwmin_sca2')
#elif HAVE_CUDA
    call cuda_pwmin_sca2(a_d, c, n)
#elif HAVE_OPENCL
    call neko_error('No OpenCL backend for device_pwmin_sca2')
#else
    call neko_error('No device backend configured')
#endif

  end subroutine device_pwmin_sca2

  !> Compute the point-wise minimum of a vector and a scalar
  !! \f$ a_i = \min(b_i, c) \f$
  subroutine device_pwmin_sca3(a_d, b_d, c, n)
    type(c_ptr) :: a_d, b_d
    real(kind=rp), intent(in) :: c
    integer :: n
    if (n .lt. 1) return

#if HAVE_HIP
    call neko_error('No HIP backend for device_pwmin_sca3')
#elif HAVE_CUDA
    call cuda_pwmin_sca3(a_d, b_d, c, n)
#elif HAVE_OPENCL
    call neko_error('No OpenCL backend for device_pwmin_sca3')
#else
    call neko_error('No device backend configured')
#endif

  end subroutine device_pwmin_sca3

end module device_math<|MERGE_RESOLUTION|>--- conflicted
+++ resolved
@@ -66,13 +66,8 @@
        device_addcol3, device_addcol4, device_vdot3, device_vlsc3, &
        device_glsc3, device_glsc3_many, device_add2s2_many, device_glsc2, &
        device_glsum, device_masked_copy, device_cfill_mask, &
-<<<<<<< HEAD
-       device_masked_red_copy, device_vcross, device_absval, &
-       device_pwmax, device_pwmin, device_masked_atomic_reduction, &
-=======
        device_vcross, device_absval, device_masked_atomic_reduction, &
-       device_pwmax, device_pwmin,device_masked_gather_copy, &
->>>>>>> eabb188a
+       device_pwmax, device_pwmin, device_masked_gather_copy, &
        device_masked_scatter_copy
 
 contains
@@ -131,21 +126,6 @@
     type(c_ptr) :: a_d, b_d, mask_d
     integer :: n, m
     if (n .lt. 1 .or. m .lt. 1) return
-#if HAVE_HIP
-    call hip_masked_scatter_copy(a_d, b_d, mask_d, n, m)
-#elif HAVE_CUDA
-    call cuda_masked_scatter_copy(a_d, b_d, mask_d, n, m)
-#elif HAVE_OPENCL
-    call neko_error('No OpenCL bcknd, masked red copy')
-#else
-    call neko_error('no device backend configured')
-#endif
-  end subroutine device_masked_scatter_copy
-
-
-  subroutine device_masked_scatter_copy(a_d, b_d, mask_d, n, m)
-    type(c_ptr) :: a_d, b_d, mask_d
-    integer :: n, m
 #if HAVE_HIP
     call hip_masked_scatter_copy(a_d, b_d, mask_d, n, m)
 #elif HAVE_CUDA
