--- conflicted
+++ resolved
@@ -66,14 +66,9 @@
        device_addcol3, device_addcol4, device_vdot3, device_vlsc3, &
        device_glsc3, device_glsc3_many, device_add2s2_many, device_glsc2, &
        device_glsum, device_masked_copy, device_cfill_mask, &
-<<<<<<< HEAD
-       device_masked_gather_copy, device_vcross, device_absval, &
-       device_pwmax, device_pwmin, device_masked_scatter_copy
-=======
        device_vcross, device_absval, device_masked_atomic_reduction, &
        device_pwmax, device_pwmin,device_masked_gather_copy, &
        device_masked_scatter_copy
->>>>>>> f0b0ee77
 
 contains
 
@@ -112,8 +107,6 @@
 
   !> Gather a masked vector \f$ a(i) = b(mask(i)) \f$.
   subroutine device_masked_gather_copy(a_d, b_d, mask_d, n, m)
-<<<<<<< HEAD
-=======
     type(c_ptr) :: a_d, b_d, mask_d
     integer :: n, m
     if (n .lt. 1 .or. m .lt. 1) return
@@ -126,36 +119,13 @@
 #else
     call neko_error('no device backend configured')
 #endif
-  end subroutine device_masked_gather_copy
- 
-  !> Scatter a masked vector \f$ a((mask(i)) = b(i) \f$.
-  subroutine device_masked_scatter_copy(a_d, b_d, mask_d, n, m)
->>>>>>> f0b0ee77
-    type(c_ptr) :: a_d, b_d, mask_d
-    integer :: n, m
-    if (n .lt. 1 .or. m .lt. 1) return
-#if HAVE_HIP
-<<<<<<< HEAD
-    call hip_masked_gather_copy(a_d, b_d, mask_d, n, m)
-#elif HAVE_CUDA
-    call cuda_masked_gather_copy(a_d, b_d, mask_d, n, m)
-=======
-    call hip_masked_scatter_copy(a_d, b_d, mask_d, n, m)
-#elif HAVE_CUDA
-    call cuda_masked_scatter_copy(a_d, b_d, mask_d, n, m)
->>>>>>> f0b0ee77
-#elif HAVE_OPENCL
-    call neko_error('No OpenCL bcknd, masked red copy')
-#else
-    call neko_error('no device backend configured')
-#endif
-<<<<<<< HEAD
   end subroutine device_masked_gather_copy
  
   !> Scatter a masked vector \f$ a((mask(i)) = b(i) \f$.
   subroutine device_masked_scatter_copy(a_d, b_d, mask_d, n, m)
     type(c_ptr) :: a_d, b_d, mask_d
     integer :: n, m
+    if (n .lt. 1 .or. m .lt. 1) return
 #if HAVE_HIP
     call hip_masked_scatter_copy(a_d, b_d, mask_d, n, m)
 #elif HAVE_CUDA
@@ -165,9 +135,6 @@
 #else
     call neko_error('no device backend configured')
 #endif
-  end subroutine device_masked_scatter_copy
-
-=======
   end subroutine device_masked_scatter_copy
 
 
@@ -185,7 +152,6 @@
     call neko_error('no device backend configured')
 #endif
   end subroutine device_masked_atomic_reduction
->>>>>>> f0b0ee77
 
   !> @brief Fill a constant to a masked vector.
   !! \f$ a_i = c, for i in mask \f$
