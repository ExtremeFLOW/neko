! Copyright (c) 2024, The Neko Authors
! All rights reserved.
!
! Redistribution and use in source and binary forms, with or without
! modification, are permitted provided that the following conditions
! are met:
!
!   * Redistributions of source code must retain the above copyright
!     notice, this list of conditions and the following disclaimer.
!
!   * Redistributions in binary form must reproduce the above
!     copyright notice, this list of conditions and the following
!     disclaimer in the documentation and/or other materials provided
!     with the distribution.
!
!   * Neither the name of the authors nor the names of its
!     contributors may be used to endorse or promote products derived
!     from this software without specific prior written permission.
!
! THIS SOFTWARE IS PROVIDED BY THE COPYRIGHT HOLDERS AND CONTRIBUTORS
! "AS IS" AND ANY EXPRESS OR IMPLIED WARRANTIES, INCLUDING, BUT NOT
! LIMITED TO, THE IMPLIED WARRANTIES OF MERCHANTABILITY AND FITNESS
! FOR A PARTICULAR PURPOSE ARE DISCLAIMED. IN NO EVENT SHALL THE
! COPYRIGHT OWNER OR CONTRIBUTORS BE LIABLE FOR ANY DIRECT, INDIRECT,
! INCIDENTAL, SPECIAL, EXEMPLARY, OR CONSEQUENTIAL DAMAGES (INCLUDING,
! BUT NOT LIMITED TO, PROCUREMENT OF SUBSTITUTE GOODS OR SERVICES;
! LOSS OF USE, DATA, OR PROFITS; OR BUSINESS INTERRUPTION) HOWEVER
! CAUSED AND ON ANY THEORY OF LIABILITY, WHETHER IN CONTRACT, STRICT
! LIABILITY, OR TORT (INCLUDING NEGLIGENCE OR OTHERWISE) ARISING IN
! ANY WAY OUT OF THE USE OF THIS SOFTWARE, EVEN IF ADVISED OF THE
! POSSIBILITY OF SUCH DAMAGE.
!
module hip_math
  use num_types, only: rp, c_rp
  implicit none
  public

  interface
     subroutine hip_copy(a_d, b_d, n) &
          bind(c, name = 'hip_copy')
       use, intrinsic :: iso_c_binding, only: c_ptr, c_int
       type(c_ptr), value :: a_d, b_d
       integer(c_int) :: n
     end subroutine hip_copy

     subroutine hip_masked_copy(a_d, b_d, mask_d, n, m) &
          bind(c, name = 'hip_masked_copy')
       use, intrinsic :: iso_c_binding, only: c_ptr, c_int
       type(c_ptr), value :: a_d, b_d, mask_d
       integer(c_int) :: n, m
     end subroutine hip_masked_copy

     subroutine hip_masked_gather_copy(a_d, b_d, mask_d, n, m) &
          bind(c, name = 'hip_masked_gather_copy')
       use, intrinsic :: iso_c_binding, only: c_ptr, c_int
       type(c_ptr), value :: a_d, b_d, mask_d
       integer(c_int) :: n, m
     end subroutine hip_masked_gather_copy

     subroutine hip_masked_scatter_copy(a_d, b_d, mask_d, n, m) &
          bind(c, name = 'hip_masked_scatter_copy')
       use, intrinsic :: iso_c_binding, only: c_ptr, c_int
       type(c_ptr), value :: a_d, b_d, mask_d
       integer(c_int) :: n, m
     end subroutine hip_masked_scatter_copy 
<<<<<<< HEAD
=======

     subroutine hip_masked_atomic_reduction(a_d, b_d, mask_d, n, m) &
          bind(c, name = 'hip_masked_atomic_reduction')
       use, intrinsic :: iso_c_binding, only: c_ptr, c_int
       type(c_ptr), value :: a_d, b_d, mask_d
       integer(c_int) :: n, m
     end subroutine hip_masked_atomic_reduction
>>>>>>> f0b0ee77

     subroutine hip_cfill_mask(a_d, c, size, mask_d, mask_size) &
          bind(c, name = 'hip_cfill_mask')
       use, intrinsic :: iso_c_binding, only: c_ptr, c_int
       import c_rp
       type(c_ptr), value :: a_d
       real(c_rp) :: c
       integer(c_int) :: size
       type(c_ptr), value :: mask_d
       integer(c_int) :: mask_size
     end subroutine hip_cfill_mask

     subroutine hip_cmult(a_d, c, n) &
          bind(c, name = 'hip_cmult')
       use, intrinsic :: iso_c_binding, only: c_ptr, c_int
       import c_rp
       type(c_ptr), value :: a_d
       real(c_rp) :: c
       integer(c_int) :: n
     end subroutine hip_cmult

     subroutine hip_cmult2(a_d, b_d, c, n) &
          bind(c, name = 'hip_cmult2')
       use, intrinsic :: iso_c_binding, only: c_ptr, c_int
       import c_rp
       type(c_ptr), value :: a_d, b_d
       real(c_rp) :: c
       integer(c_int) :: n
     end subroutine hip_cmult2

     subroutine hip_cadd(a_d, c, n) &
          bind(c, name = 'hip_cadd')
       use, intrinsic :: iso_c_binding, only: c_ptr, c_int
       import c_rp
       type(c_ptr), value :: a_d
       real(c_rp) :: c
       integer(c_int) :: n
     end subroutine hip_cadd

     subroutine hip_cadd2(a_d, b_d, c, n) &
          bind(c, name = 'hip_cadd2')
       use, intrinsic :: iso_c_binding, only: c_ptr, c_int
       import c_rp
       type(c_ptr), value :: a_d
       type(c_ptr), value :: b_d
       real(c_rp) :: c
       integer(c_int) :: n
     end subroutine hip_cadd2

     subroutine hip_cfill(a_d, c, n) &
          bind(c, name = 'hip_cfill')
       use, intrinsic :: iso_c_binding, only: c_ptr, c_int
       import c_rp
       type(c_ptr), value :: a_d
       real(c_rp) :: c
       integer(c_int) :: n
     end subroutine hip_cfill

     subroutine hip_rzero(a_d, n) &
          bind(c, name = 'hip_rzero')
       use, intrinsic :: iso_c_binding, only: c_ptr, c_int
       type(c_ptr), value :: a_d
       integer(c_int) :: n
     end subroutine hip_rzero

     subroutine hip_add2(a_d, b_d, n) &
          bind(c, name = 'hip_add2')
       use, intrinsic :: iso_c_binding, only: c_ptr, c_int
       import c_rp

       type(c_ptr), value :: a_d, b_d
       integer(c_int) :: n
     end subroutine hip_add2

     subroutine hip_add4(a_d, b_d, c_d, d_d, n) &
          bind(c, name = 'hip_add4')
       use, intrinsic :: iso_c_binding, only: c_ptr, c_int
       import c_rp

       type(c_ptr), value :: a_d, b_d, c_d, d_d
       integer(c_int) :: n
     end subroutine hip_add4

     subroutine hip_add2s1(a_d, b_d, c1, n) &
          bind(c, name = 'hip_add2s1')
       use, intrinsic :: iso_c_binding, only: c_ptr, c_int
       import c_rp

       type(c_ptr), value :: a_d, b_d
       real(c_rp) :: c1
       integer(c_int) :: n
     end subroutine hip_add2s1

     subroutine hip_add2s2(a_d, b_d, c1, n) &
          bind(c, name = 'hip_add2s2')
       use, intrinsic :: iso_c_binding, only: c_ptr, c_int
       import c_rp

       type(c_ptr), value :: a_d, b_d
       real(c_rp) :: c1
       integer(c_int) :: n
     end subroutine hip_add2s2

     subroutine hip_add2s2_many(y_d, x_d_d, a_d, j, n) &
          bind(c, name = 'hip_add2s2_many')
       use, intrinsic :: iso_c_binding, only: c_ptr, c_int
       import c_rp

       type(c_ptr), value :: y_d, x_d_d, a_d
       integer(c_int) :: j, n
     end subroutine hip_add2s2_many

     subroutine hip_addsqr2s2(a_d, b_d, c1, n) &
          bind(c, name = 'hip_addsqr2s2')
       use, intrinsic :: iso_c_binding, only: c_ptr, c_int
       import c_rp

       type(c_ptr), value :: a_d, b_d
       real(c_rp) :: c1
       integer(c_int) :: n
     end subroutine hip_addsqr2s2

     subroutine hip_add3s2(a_d, b_d, c_d, c1, c2, n) &
          bind(c, name = 'hip_add3s2')
       use, intrinsic :: iso_c_binding, only: c_ptr, c_int
       import c_rp

       type(c_ptr), value :: a_d, b_d, c_d
       real(c_rp) :: c1, c2
       integer(c_int) :: n
     end subroutine hip_add3s2

     subroutine hip_invcol1(a_d, n) &
          bind(c, name = 'hip_invcol1')
       use, intrinsic :: iso_c_binding, only: c_ptr, c_int

       type(c_ptr), value :: a_d
       integer(c_int) :: n
     end subroutine hip_invcol1

     subroutine hip_invcol2(a_d, b_d, n) &
          bind(c, name = 'hip_invcol2')
       use, intrinsic :: iso_c_binding, only: c_ptr, c_int

       type(c_ptr), value :: a_d, b_d
       integer(c_int) :: n
     end subroutine hip_invcol2

     subroutine hip_col2(a_d, b_d, n) &
          bind(c, name = 'hip_col2')
       use, intrinsic :: iso_c_binding, only: c_ptr, c_int

       type(c_ptr), value :: a_d, b_d
       integer(c_int) :: n
     end subroutine hip_col2

     subroutine hip_col3(a_d, b_d, c_d, n) &
          bind(c, name = 'hip_col3')
       use, intrinsic :: iso_c_binding, only: c_ptr, c_int

       type(c_ptr), value :: a_d, b_d, c_d
       integer(c_int) :: n
     end subroutine hip_col3

     subroutine hip_subcol3(a_d, b_d, c_d, n) &
          bind(c, name = 'hip_subcol3')
       use, intrinsic :: iso_c_binding, only: c_ptr, c_int

       type(c_ptr), value :: a_d, b_d, c_d
       integer(c_int) :: n
     end subroutine hip_subcol3

     subroutine hip_sub2(a_d, b_d, n) &
          bind(c, name = 'hip_sub2')
       use, intrinsic :: iso_c_binding, only: c_ptr, c_int

       type(c_ptr), value :: a_d, b_d
       integer(c_int) :: n
     end subroutine hip_sub2

     subroutine hip_sub3(a_d, b_d, c_d, n) &
          bind(c, name = 'hip_sub3')
       use, intrinsic :: iso_c_binding, only: c_ptr, c_int

       type(c_ptr), value :: a_d, b_d, c_d
       integer(c_int) :: n
     end subroutine hip_sub3

     subroutine hip_add3(a_d, b_d, c_d, n) &
          bind(c, name = 'hip_add3')
       use, intrinsic :: iso_c_binding, only: c_ptr, c_int

       type(c_ptr), value :: a_d, b_d, c_d
       integer(c_int) :: n
     end subroutine hip_add3

     subroutine hip_addcol3(a_d, b_d, c_d, n) &
          bind(c, name = 'hip_addcol3')
       use, intrinsic :: iso_c_binding, only: c_ptr, c_int

       type(c_ptr), value :: a_d, b_d, c_d
       integer(c_int) :: n
     end subroutine hip_addcol3

     subroutine hip_addcol4(a_d, b_d, c_d, d_d, n) &
          bind(c, name = 'hip_addcol4')
       use, intrinsic :: iso_c_binding, only: c_ptr, c_int

       type(c_ptr), value :: a_d, b_d, c_d, d_d
       integer(c_int) :: n
     end subroutine hip_addcol4

     subroutine hip_vdot3(dot_d, u1_d, u2_d, u3_d, v1_d, v2_d, v3_d, n) &
          bind(c, name = 'hip_vdot3')
       use, intrinsic :: iso_c_binding, only: c_ptr, c_int

       type(c_ptr), value :: dot_d, u1_d, u2_d, u3_d, v1_d, v2_d, v3_d
       integer(c_int) :: n
     end subroutine hip_vdot3

     subroutine hip_vcross(u1_d, u2_d, u3_d, v1_d, v2_d, v3_d, &
          w1_d, w2_d, w3_d, n) &
          bind(c, name = 'hip_vcross')
       use, intrinsic :: iso_c_binding, only: c_ptr, c_int

       type(c_ptr), value :: u1_d, u2_d, u3_d
       type(c_ptr), value :: v1_d, v2_d, v3_d
       type(c_ptr), value :: w1_d, w2_d, w3_d
       integer(c_int) :: n
     end subroutine hip_vcross

     real(c_rp) function hip_vlsc3(u_d, v_d, w_d, n) &
          bind(c, name = 'hip_vlsc3')
       use, intrinsic :: iso_c_binding, only: c_ptr, c_int
       import c_rp

       type(c_ptr), value :: u_d, v_d, w_d
       integer(c_int) :: n
     end function hip_vlsc3

     real(c_rp) function hip_glsc3(a_d, b_d, c_d, n) &
          bind(c, name = 'hip_glsc3')
       use, intrinsic :: iso_c_binding, only: c_ptr, c_int
       import c_rp

       type(c_ptr), value :: a_d, b_d, c_d
       integer(c_int) :: n
     end function hip_glsc3

     subroutine hip_glsc3_many(h, w_d, v_d_d, mult_d, j, n) &
          bind(c, name = 'hip_glsc3_many')
       use, intrinsic :: iso_c_binding, only: c_ptr, c_int
       import c_rp

       type(c_ptr), value :: w_d, v_d_d, mult_d
       integer(c_int) :: j, n
       real(c_rp) :: h(j)
     end subroutine hip_glsc3_many

     real(c_rp) function hip_glsc2(a_d, b_d, n) &
          bind(c, name = 'hip_glsc2')
       use, intrinsic :: iso_c_binding, only: c_ptr, c_int
       import c_rp

       type(c_ptr), value :: a_d, b_d
       integer(c_int) :: n
     end function hip_glsc2

     real(c_rp) function hip_glsum(a_d, n) &
          bind(c, name = 'hip_glsum')
       use, intrinsic :: iso_c_binding, only: c_ptr, c_int
       import c_rp

       type(c_ptr), value :: a_d
       integer(c_int) :: n
     end function hip_glsum

     subroutine hip_absval(a_d, n) &
          bind(c, name = 'hip_absval')
       use, intrinsic :: iso_c_binding, only: c_ptr, c_int
       import c_rp

       type(c_ptr), value :: a_d
       integer(c_int) :: n
     end subroutine hip_absval
  end interface

end module hip_math<|MERGE_RESOLUTION|>--- conflicted
+++ resolved
@@ -63,8 +63,6 @@
        type(c_ptr), value :: a_d, b_d, mask_d
        integer(c_int) :: n, m
      end subroutine hip_masked_scatter_copy 
-<<<<<<< HEAD
-=======
 
      subroutine hip_masked_atomic_reduction(a_d, b_d, mask_d, n, m) &
           bind(c, name = 'hip_masked_atomic_reduction')
@@ -72,7 +70,6 @@
        type(c_ptr), value :: a_d, b_d, mask_d
        integer(c_int) :: n, m
      end subroutine hip_masked_atomic_reduction
->>>>>>> f0b0ee77
 
      subroutine hip_cfill_mask(a_d, c, size, mask_d, mask_size) &
           bind(c, name = 'hip_cfill_mask')
