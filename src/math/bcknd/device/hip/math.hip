--- conflicted
+++ resolved
@@ -71,19 +71,12 @@
     HIP_CHECK(hipGetLastError());
 
   }
-<<<<<<< HEAD
-  
- 
-=======
-
-
->>>>>>> 5b751c3a
+
+
   /** Fortran wrapper for masked gather copy
    * Copy a vector \f$ a = b(mask) \f$
    */
   void hip_masked_gather_copy(void *a, void *b, void *mask, int *n, int *m) {
-<<<<<<< HEAD
-=======
 
     const dim3 nthrds(1024, 1, 1);
     const dim3 nblcks(((*m)+1024 - 1)/ 1024, 1, 1);
@@ -100,30 +93,10 @@
    * Copy a vector \f$ a(mask) = b \f$
    */
   void hip_masked_scatter_copy(void *a, void *b, void *mask, int *n, int *m) {
->>>>>>> 5b751c3a
 
     const dim3 nthrds(1024, 1, 1);
     const dim3 nblcks(((*m)+1024 - 1)/ 1024, 1, 1);
 
-<<<<<<< HEAD
-    hipLaunchKernelGGL(HIP_KERNEL_NAME(masked_gather_copy_kernel<real>),
-                       nblcks, nthrds, 0, (hipStream_t) glb_cmd_queue,
-                       (real *) a, (real *) b, (int *) mask, *n, *m);
-
-    HIP_CHECK(hipGetLastError());
-
-  } 
- 
-  /** Fortran wrapper for masked scatter copy
-   * Copy a vector \f$ a(mask) = b \f$
-   */
-  void hip_masked_scatter_copy(void *a, void *b, void *mask, int *n, int *m) {
-
-    const dim3 nthrds(1024, 1, 1);
-    const dim3 nblcks(((*m)+1024 - 1)/ 1024, 1, 1);
-
-=======
->>>>>>> 5b751c3a
     hipLaunchKernelGGL(HIP_KERNEL_NAME(masked_scatter_copy_kernel<real>),
                        nblcks, nthrds, 0, (hipStream_t) glb_cmd_queue,
                        (real *) a, (real *) b, (int *) mask, *n, *m);
@@ -520,21 +493,13 @@
   int red_s = 0;
   real * bufred = NULL;
   real * bufred_d = NULL;
-<<<<<<< HEAD
-  
-=======
-
->>>>>>> 5b751c3a
+
   void hip_redbuf_check_alloc(int nb) {
     if ( nb >= red_s){
       red_s = nb+1;
       if (bufred != NULL) {
         HIP_CHECK(hipHostFree(bufred));
-<<<<<<< HEAD
-        HIP_CHECK(hipFree(bufred_d));        
-=======
         HIP_CHECK(hipFree(bufred_d));
->>>>>>> 5b751c3a
       }
       HIP_CHECK(hipHostMalloc(&bufred,red_s*sizeof(real),hipHostMallocDefault));
       HIP_CHECK(hipMalloc(&bufred_d, red_s*sizeof(real)));
@@ -551,10 +516,6 @@
     #elif HAVE_DEVICE_MPI
         HIP_CHECK(hipStreamSynchronize(stream));
         device_mpi_allreduce(bufred_d, bufred, n, sizeof(real), DEVICE_MPI_SUM);
-<<<<<<< HEAD
-        HIP_CHECK(hipStreamSynchronize(stream));
-=======
->>>>>>> 5b751c3a
     #else
         HIP_CHECK(hipMemcpyAsync(bufred, bufred_d, n*sizeof(real),
                                  hipMemcpyDeviceToHost, stream));
@@ -572,13 +533,8 @@
     const int nb = ((*n) + 1024 - 1)/ 1024;
     const hipStream_t stream = (hipStream_t) glb_cmd_queue;
     hip_redbuf_check_alloc(nb);
-<<<<<<< HEAD
-    
-     
-=======
-
-
->>>>>>> 5b751c3a
+
+
     hipLaunchKernelGGL(HIP_KERNEL_NAME(glsc3_kernel<real>),
                        nblcks, nthrds, 0, stream,
                        (real *) u, (real *) v,
@@ -606,17 +562,10 @@
     const dim3 nblcks(((*n)+1024 - 1)/ 1024, 1, 1);
     const int nb = ((*n) + 1024 - 1)/ 1024;
     const hipStream_t stream = (hipStream_t) glb_cmd_queue;
-<<<<<<< HEAD
-    
+
     hip_redbuf_check_alloc(nb);
-    
-    if (*n > 0) { 
-=======
-
-    hip_redbuf_check_alloc(nb);
 
     if (*n > 0) {
->>>>>>> 5b751c3a
     hipLaunchKernelGGL(HIP_KERNEL_NAME(glsc3_kernel<real>),
                        nblcks, nthrds, 0, stream,
                        (real *) a, (real *) b,
@@ -647,11 +596,7 @@
     const int nb = ((*n) + nt - 1)/nt;
     const hipStream_t stream = (hipStream_t) glb_cmd_queue;
     hip_redbuf_check_alloc((*j)*nb);
-<<<<<<< HEAD
-    if (*n > 0) { 
-=======
     if (*n > 0) {
->>>>>>> 5b751c3a
     hipLaunchKernelGGL(HIP_KERNEL_NAME(glsc3_many_kernel<real>),
                        nblcks, nthrds, 0, stream,
                        (const real *) w, (const real **) v,
@@ -709,19 +654,11 @@
     const dim3 nblcks(((*n)+1024 - 1)/ 1024, 1, 1);
     const int nb = ((*n) + 1024 - 1)/ 1024;
     const hipStream_t stream = (hipStream_t) glb_cmd_queue;
-<<<<<<< HEAD
-        
-   
+
+
     hip_redbuf_check_alloc(nb);
-    
-    if( *n > 0) { 
-=======
-
-
-    hip_redbuf_check_alloc(nb);
 
     if( *n > 0) {
->>>>>>> 5b751c3a
     hipLaunchKernelGGL(HIP_KERNEL_NAME(glsc2_kernel<real>),
                        nblcks, nthrds, 0, stream,
                        (real *) a, (real *) b, bufred_d, *n);
@@ -744,15 +681,9 @@
     const dim3 nblcks(((*n)+1024 - 1)/ 1024, 1, 1);
     const int nb = ((*n) + 1024 - 1)/ 1024;
     const hipStream_t stream = (hipStream_t) glb_cmd_queue;
-<<<<<<< HEAD
-    
-    hip_redbuf_check_alloc(nb);
-    if( *n > 0) { 
-=======
 
     hip_redbuf_check_alloc(nb);
     if( *n > 0) {
->>>>>>> 5b751c3a
       hipLaunchKernelGGL(HIP_KERNEL_NAME(glsum_kernel<real>),
                        nblcks, nthrds, 0, stream,
                        (real *) a, bufred_d, *n);
