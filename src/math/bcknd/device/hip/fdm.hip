/*
 Copyright (c) 2022, The Neko Authors
 All rights reserved.

 Redistribution and use in source and binary forms, with or without
 modification, are permitted provided that the following conditions
 are met:

   * Redistributions of source code must retain the above copyright
     notice, this list of conditions and the following disclaimer.

   * Redistributions in binary form must reproduce the above
     copyright notice, this list of conditions and the following
     disclaimer in the documentation and/or other materials provided
     with the distribution.

   * Neither the name of the authors nor the names of its
     contributors may be used to endorse or promote products derived
     from this software without specific prior written permission.

 THIS SOFTWARE IS PROVIDED BY THE COPYRIGHT HOLDERS AND CONTRIBUTORS
 "AS IS" AND ANY EXPRESS OR IMPLIED WARRANTIES, INCLUDING, BUT NOT
 LIMITED TO, THE IMPLIED WARRANTIES OF MERCHANTABILITY AND FITNESS
 FOR A PARTICULAR PURPOSE ARE DISCLAIMED. IN NO EVENT SHALL THE
 COPYRIGHT OWNER OR CONTRIBUTORS BE LIABLE FOR ANY DIRECT, INDIRECT,
 INCIDENTAL, SPECIAL, EXEMPLARY, OR CONSEQUENTIAL DAMAGES (INCLUDING,
 BUT NOT LIMITED TO, PROCUREMENT OF SUBSTITUTE GOODS OR SERVICES;
 LOSS OF USE, DATA, OR PROFITS; OR BUSINESS INTERRUPTION) HOWEVER
 CAUSED AND ON ANY THEORY OF LIABILITY, WHETHER IN CONTRACT, STRICT
 LIABILITY, OR TORT (INCLUDING NEGLIGENCE OR OTHERWISE) ARISING IN
 ANY WAY OUT OF THE USE OF THIS SOFTWARE, EVEN IF ADVISED OF THE
 POSSIBILITY OF SUCH DAMAGE.
*/

#include <hip/hip_runtime.h>
#include <device/device_config.h>
#include <device/hip/check.h>
#include "fdm_kernel.h"

extern "C" {

  hipStream_t stream2;
  hipError_t err7 = hipStreamCreate(&stream2);
  /** Fortran wrapper for tnsr3d **/
  void hip_fdm_do_fast(void *e, void *r, void *s, void *d, int *nl, int *nel) {
    const dim3 nthrds(1024, 1, 1);
    const dim3 nblcks(*nel, 1, 1);

#define CASE(NL)                                                                 \
    case NL:                                                                     \
    hipLaunchKernelGGL(HIP_KERNEL_NAME(fdm_do_fast_kernel<real,NL>),             \
<<<<<<< HEAD
                       nblcks, nthrds, 0, stream2,                                     \
=======
                       nblcks, nthrds, 0, (hipStream_t) glb_cmd_queue,           \
>>>>>>> 24580ed7
                       (real *) e, (real *) r,                                   \
                       (real *) s,(real *) d);                                   \
    HIP_CHECK(hipGetLastError());                                                \
    break;

    switch(*nl) {
       CASE(2);
       CASE(3);
       CASE(4);
       CASE(5);
       CASE(6);
       CASE(7);
       CASE(8);
       CASE(9);
       CASE(10);
       CASE(11);
       CASE(12);
       CASE(13);
       CASE(14);
       CASE(15);
     default:
       {
         fprintf(stderr, __FILE__ ": size not supported: %d\n", *nl);
         exit(1);
       }
    }
  }
}<|MERGE_RESOLUTION|>--- conflicted
+++ resolved
@@ -39,8 +39,6 @@
 
 extern "C" {
 
-  hipStream_t stream2;
-  hipError_t err7 = hipStreamCreate(&stream2);
   /** Fortran wrapper for tnsr3d **/
   void hip_fdm_do_fast(void *e, void *r, void *s, void *d, int *nl, int *nel) {
     const dim3 nthrds(1024, 1, 1);
@@ -49,11 +47,7 @@
 #define CASE(NL)                                                                 \
     case NL:                                                                     \
     hipLaunchKernelGGL(HIP_KERNEL_NAME(fdm_do_fast_kernel<real,NL>),             \
-<<<<<<< HEAD
-                       nblcks, nthrds, 0, stream2,                                     \
-=======
                        nblcks, nthrds, 0, (hipStream_t) glb_cmd_queue,           \
->>>>>>> 24580ed7
                        (real *) e, (real *) r,                                   \
                        (real *) s,(real *) d);                                   \
     HIP_CHECK(hipGetLastError());                                                \
