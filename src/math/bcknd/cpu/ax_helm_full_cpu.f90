--- conflicted
+++ resolved
@@ -74,133 +74,80 @@
     real(kind=rp), intent(inout) :: av(Xh%lx, Xh%ly, Xh%lz, msh%nelv)
     real(kind=rp), intent(inout) :: aw(Xh%lx, Xh%ly, Xh%lz, msh%nelv)
 
-<<<<<<< HEAD
-    select case(Xh%lx)
-    case(14)
-=======
     select case (Xh%lx)
     case (14)
->>>>>>> 33f39304
        call ax_helm_stress_lx14(au, av, aw, u, v, w, Xh%dx, Xh%dy, Xh%dz, &
             Xh%dxt, Xh%dyt, Xh%dzt, coef%h1, coef%h2, &
             coef%drdx, coef%drdy, coef%drdz, coef%dsdx, coef%dsdy, coef%dsdz, &
             coef%dtdx, coef%dtdy, coef%dtdz, &
             coef%jacinv, Xh%w3, msh%nelv)
-<<<<<<< HEAD
-    case(13)
-=======
     case (13)
->>>>>>> 33f39304
        call ax_helm_stress_lx13(au, av, aw, u, v, w, Xh%dx, Xh%dy, Xh%dz, &
             Xh%dxt, Xh%dyt, Xh%dzt, coef%h1, coef%h2, &
             coef%drdx, coef%drdy, coef%drdz, coef%dsdx, coef%dsdy, coef%dsdz, &
             coef%dtdx, coef%dtdy, coef%dtdz, &
             coef%jacinv, Xh%w3, msh%nelv)
-<<<<<<< HEAD
-    case(12)
-=======
     case (12)
->>>>>>> 33f39304
        call ax_helm_stress_lx12(au, av, aw, u, v, w, Xh%dx, Xh%dy, Xh%dz, &
             Xh%dxt, Xh%dyt, Xh%dzt, coef%h1, coef%h2, &
             coef%drdx, coef%drdy, coef%drdz, coef%dsdx, coef%dsdy, coef%dsdz, &
             coef%dtdx, coef%dtdy, coef%dtdz, &
             coef%jacinv, Xh%w3, msh%nelv)
-<<<<<<< HEAD
-    case(11)
-=======
     case (11)
->>>>>>> 33f39304
        call ax_helm_stress_lx11(au, av, aw, u, v, w, Xh%dx, Xh%dy, Xh%dz, &
             Xh%dxt, Xh%dyt, Xh%dzt, coef%h1, coef%h2, &
             coef%drdx, coef%drdy, coef%drdz, coef%dsdx, coef%dsdy, coef%dsdz, &
             coef%dtdx, coef%dtdy, coef%dtdz, &
             coef%jacinv, Xh%w3, msh%nelv)
-<<<<<<< HEAD
-    case(10)
-=======
     case (10)
->>>>>>> 33f39304
        call ax_helm_stress_lx10(au, av, aw, u, v, w, Xh%dx, Xh%dy, Xh%dz, &
             Xh%dxt, Xh%dyt, Xh%dzt, coef%h1, coef%h2, &
             coef%drdx, coef%drdy, coef%drdz, coef%dsdx, coef%dsdy, coef%dsdz, &
             coef%dtdx, coef%dtdy, coef%dtdz, &
             coef%jacinv, Xh%w3, msh%nelv)
-<<<<<<< HEAD
-    case(9)
-=======
     case (9)
->>>>>>> 33f39304
        call ax_helm_stress_lx9(au, av, aw, u, v, w, Xh%dx, Xh%dy, Xh%dz, &
             Xh%dxt, Xh%dyt, Xh%dzt, coef%h1, coef%h2, &
             coef%drdx, coef%drdy, coef%drdz, coef%dsdx, coef%dsdy, coef%dsdz, &
             coef%dtdx, coef%dtdy, coef%dtdz, &
             coef%jacinv, Xh%w3, msh%nelv)
-<<<<<<< HEAD
-    case(8)
-=======
     case (8)
->>>>>>> 33f39304
        call ax_helm_stress_lx8(au, av, aw, u, v, w, Xh%dx, Xh%dy, Xh%dz, &
             Xh%dxt, Xh%dyt, Xh%dzt, coef%h1, coef%h2, &
             coef%drdx, coef%drdy, coef%drdz, coef%dsdx, coef%dsdy, coef%dsdz, &
             coef%dtdx, coef%dtdy, coef%dtdz, &
             coef%jacinv, Xh%w3, msh%nelv)
-<<<<<<< HEAD
-    case(7)
-=======
     case (7)
->>>>>>> 33f39304
        call ax_helm_stress_lx7(au, av, aw, u, v, w, Xh%dx, Xh%dy, Xh%dz, &
             Xh%dxt, Xh%dyt, Xh%dzt, coef%h1, coef%h2, &
             coef%drdx, coef%drdy, coef%drdz, coef%dsdx, coef%dsdy, coef%dsdz, &
             coef%dtdx, coef%dtdy, coef%dtdz, &
             coef%jacinv, Xh%w3, msh%nelv)
-<<<<<<< HEAD
-    case(6)
-=======
     case (6)
->>>>>>> 33f39304
        call ax_helm_stress_lx6(au, av, aw, u, v, w, Xh%dx, Xh%dy, Xh%dz, &
             Xh%dxt, Xh%dyt, Xh%dzt, coef%h1, coef%h2, &
             coef%drdx, coef%drdy, coef%drdz, coef%dsdx, coef%dsdy, coef%dsdz, &
             coef%dtdx, coef%dtdy, coef%dtdz, &
             coef%jacinv, Xh%w3, msh%nelv)
-<<<<<<< HEAD
-    case(5)
-=======
     case (5)
->>>>>>> 33f39304
        call ax_helm_stress_lx5(au, av, aw, u, v, w, Xh%dx, Xh%dy, Xh%dz, &
             Xh%dxt, Xh%dyt, Xh%dzt, coef%h1, coef%h2, &
             coef%drdx, coef%drdy, coef%drdz, coef%dsdx, coef%dsdy, coef%dsdz, &
             coef%dtdx, coef%dtdy, coef%dtdz, &
             coef%jacinv, Xh%w3, msh%nelv)
-<<<<<<< HEAD
-    case(4)
-=======
     case (4)
->>>>>>> 33f39304
        call ax_helm_stress_lx4(au, av, aw, u, v, w, Xh%dx, Xh%dy, Xh%dz, &
             Xh%dxt, Xh%dyt, Xh%dzt, coef%h1, coef%h2, &
             coef%drdx, coef%drdy, coef%drdz, coef%dsdx, coef%dsdy, coef%dsdz, &
             coef%dtdx, coef%dtdy, coef%dtdz, &
             coef%jacinv, Xh%w3, msh%nelv)
-<<<<<<< HEAD
-    case(3)
-=======
     case (3)
->>>>>>> 33f39304
        call ax_helm_stress_lx3(au, av, aw, u, v, w, Xh%dx, Xh%dy, Xh%dz, &
             Xh%dxt, Xh%dyt, Xh%dzt, coef%h1, coef%h2, &
             coef%drdx, coef%drdy, coef%drdz, coef%dsdx, coef%dsdy, coef%dsdz, &
             coef%dtdx, coef%dtdy, coef%dtdz, &
             coef%jacinv, Xh%w3, msh%nelv)
-<<<<<<< HEAD
-    case(2)
-=======
     case (2)
->>>>>>> 33f39304
        call ax_helm_stress_lx2(au, av, aw, u, v, w, Xh%dx, Xh%dy, Xh%dz, &
             Xh%dxt, Xh%dyt, Xh%dzt, coef%h1, coef%h2, &
             coef%drdx, coef%drdy, coef%drdz, coef%dsdx, coef%dsdy, coef%dsdz, &
@@ -245,21 +192,12 @@
     real(kind=rp), intent(in) :: dtdy(lx, lx, lx, n)
     real(kind=rp), intent(in) :: dtdz(lx, lx, lx, n)
     real(kind=rp), intent(inout) :: jacinv(lx, lx, lx, n)
-<<<<<<< HEAD
-    real(kind=rp), intent(in) :: Dx(lx,lx)
-    real(kind=rp), intent(in) :: Dy(lx,lx)
-    real(kind=rp), intent(in) :: Dz(lx,lx)
-    real(kind=rp), intent(in) :: Dxt(lx,lx)
-    real(kind=rp), intent(in) :: Dyt(lx,lx)
-    real(kind=rp), intent(in) :: Dzt(lx,lx)
-=======
     real(kind=rp), intent(in) :: Dx(lx, lx)
     real(kind=rp), intent(in) :: Dy(lx, lx)
     real(kind=rp), intent(in) :: Dz(lx, lx)
     real(kind=rp), intent(in) :: Dxt(lx, lx)
     real(kind=rp), intent(in) :: Dyt(lx, lx)
     real(kind=rp), intent(in) :: Dzt(lx, lx)
->>>>>>> 33f39304
     real(kind=rp), intent(in) :: weights3(lx, lx, lx)
 
     real(kind=rp) :: wur(lx, lx, lx)
@@ -452,21 +390,12 @@
     real(kind=rp), intent(in) :: dtdy(lx, lx, lx, n)
     real(kind=rp), intent(in) :: dtdz(lx, lx, lx, n)
     real(kind=rp), intent(inout) :: jacinv(lx, lx, lx, n)
-<<<<<<< HEAD
-    real(kind=rp), intent(in) :: Dx(lx,lx)
-    real(kind=rp), intent(in) :: Dy(lx,lx)
-    real(kind=rp), intent(in) :: Dz(lx,lx)
-    real(kind=rp), intent(in) :: Dxt(lx,lx)
-    real(kind=rp), intent(in) :: Dyt(lx,lx)
-    real(kind=rp), intent(in) :: Dzt(lx,lx)
-=======
     real(kind=rp), intent(in) :: Dx(lx, lx)
     real(kind=rp), intent(in) :: Dy(lx, lx)
     real(kind=rp), intent(in) :: Dz(lx, lx)
     real(kind=rp), intent(in) :: Dxt(lx, lx)
     real(kind=rp), intent(in) :: Dyt(lx, lx)
     real(kind=rp), intent(in) :: Dzt(lx, lx)
->>>>>>> 33f39304
     real(kind=rp), intent(in) :: weights3(lx, lx, lx)
 
     real(kind=rp) :: wur(lx, lx, lx)
@@ -843,13 +772,8 @@
 
   end subroutine ax_helm_stress_lx14
 
-<<<<<<< HEAD
-  subroutine ax_helm_stress_lx13(au, av, aw, u, v, w, Dx, Dy, Dz, Dxt, Dyt, Dzt, &
-       h1, h2, drdx, drdy, drdz, dsdx, dsdy, dsdz, dtdx, dtdy, dtdz, &
-=======
   subroutine ax_helm_stress_lx13(au, av, aw, u, v, w, Dx, Dy, Dz, Dxt, Dyt, &
        Dzt, h1, h2, drdx, drdy, drdz, dsdx, dsdy, dsdz, dtdx, dtdy, dtdz, &
->>>>>>> 33f39304
        jacinv, weights3, n)
     integer, parameter :: lx = 13
     integer, intent(in) :: n
@@ -871,21 +795,12 @@
     real(kind=rp), intent(in) :: dtdy(lx, lx, lx, n)
     real(kind=rp), intent(in) :: dtdz(lx, lx, lx, n)
     real(kind=rp), intent(inout) :: jacinv(lx, lx, lx, n)
-<<<<<<< HEAD
-    real(kind=rp), intent(in) :: Dx(lx,lx)
-    real(kind=rp), intent(in) :: Dy(lx,lx)
-    real(kind=rp), intent(in) :: Dz(lx,lx)
-    real(kind=rp), intent(in) :: Dxt(lx,lx)
-    real(kind=rp), intent(in) :: Dyt(lx,lx)
-    real(kind=rp), intent(in) :: Dzt(lx,lx)
-=======
     real(kind=rp), intent(in) :: Dx(lx, lx)
     real(kind=rp), intent(in) :: Dy(lx, lx)
     real(kind=rp), intent(in) :: Dz(lx, lx)
     real(kind=rp), intent(in) :: Dxt(lx, lx)
     real(kind=rp), intent(in) :: Dyt(lx, lx)
     real(kind=rp), intent(in) :: Dzt(lx, lx)
->>>>>>> 33f39304
     real(kind=rp), intent(in) :: weights3(lx, lx, lx)
 
     real(kind=rp) :: wur(lx, lx, lx)
@@ -1243,13 +1158,8 @@
 
   end subroutine ax_helm_stress_lx13
 
-<<<<<<< HEAD
-  subroutine ax_helm_stress_lx12(au, av, aw, u, v, w, Dx, Dy, Dz, Dxt, Dyt, Dzt, &
-       h1, h2, drdx, drdy, drdz, dsdx, dsdy, dsdz, dtdx, dtdy, dtdz, &
-=======
   subroutine ax_helm_stress_lx12(au, av, aw, u, v, w, Dx, Dy, Dz, Dxt, Dyt, &
        Dzt, h1, h2, drdx, drdy, drdz, dsdx, dsdy, dsdz, dtdx, dtdy, dtdz, &
->>>>>>> 33f39304
        jacinv, weights3, n)
     integer, parameter :: lx = 12
     integer, intent(in) :: n
@@ -1271,21 +1181,12 @@
     real(kind=rp), intent(in) :: dtdy(lx, lx, lx, n)
     real(kind=rp), intent(in) :: dtdz(lx, lx, lx, n)
     real(kind=rp), intent(inout) :: jacinv(lx, lx, lx, n)
-<<<<<<< HEAD
-    real(kind=rp), intent(in) :: Dx(lx,lx)
-    real(kind=rp), intent(in) :: Dy(lx,lx)
-    real(kind=rp), intent(in) :: Dz(lx,lx)
-    real(kind=rp), intent(in) :: Dxt(lx,lx)
-    real(kind=rp), intent(in) :: Dyt(lx,lx)
-    real(kind=rp), intent(in) :: Dzt(lx,lx)
-=======
     real(kind=rp), intent(in) :: Dx(lx, lx)
     real(kind=rp), intent(in) :: Dy(lx, lx)
     real(kind=rp), intent(in) :: Dz(lx, lx)
     real(kind=rp), intent(in) :: Dxt(lx, lx)
     real(kind=rp), intent(in) :: Dyt(lx, lx)
     real(kind=rp), intent(in) :: Dzt(lx, lx)
->>>>>>> 33f39304
     real(kind=rp), intent(in) :: weights3(lx, lx, lx)
 
     real(kind=rp) :: wur(lx, lx, lx)
@@ -1648,21 +1549,12 @@
     real(kind=rp), intent(in) :: dtdy(lx, lx, lx, n)
     real(kind=rp), intent(in) :: dtdz(lx, lx, lx, n)
     real(kind=rp), intent(inout) :: jacinv(lx, lx, lx, n)
-<<<<<<< HEAD
-    real(kind=rp), intent(in) :: Dx(lx,lx)
-    real(kind=rp), intent(in) :: Dy(lx,lx)
-    real(kind=rp), intent(in) :: Dz(lx,lx)
-    real(kind=rp), intent(in) :: Dxt(lx,lx)
-    real(kind=rp), intent(in) :: Dyt(lx,lx)
-    real(kind=rp), intent(in) :: Dzt(lx,lx)
-=======
     real(kind=rp), intent(in) :: Dx(lx, lx)
     real(kind=rp), intent(in) :: Dy(lx, lx)
     real(kind=rp), intent(in) :: Dz(lx, lx)
     real(kind=rp), intent(in) :: Dxt(lx, lx)
     real(kind=rp), intent(in) :: Dyt(lx, lx)
     real(kind=rp), intent(in) :: Dzt(lx, lx)
->>>>>>> 33f39304
     real(kind=rp), intent(in) :: weights3(lx, lx, lx)
 
     real(kind=rp) :: wur(lx, lx, lx)
@@ -2006,21 +1898,12 @@
     real(kind=rp), intent(in) :: dtdy(lx, lx, lx, n)
     real(kind=rp), intent(in) :: dtdz(lx, lx, lx, n)
     real(kind=rp), intent(inout) :: jacinv(lx, lx, lx, n)
-<<<<<<< HEAD
-    real(kind=rp), intent(in) :: Dx(lx,lx)
-    real(kind=rp), intent(in) :: Dy(lx,lx)
-    real(kind=rp), intent(in) :: Dz(lx,lx)
-    real(kind=rp), intent(in) :: Dxt(lx,lx)
-    real(kind=rp), intent(in) :: Dyt(lx,lx)
-    real(kind=rp), intent(in) :: Dzt(lx,lx)
-=======
     real(kind=rp), intent(in) :: Dx(lx, lx)
     real(kind=rp), intent(in) :: Dy(lx, lx)
     real(kind=rp), intent(in) :: Dz(lx, lx)
     real(kind=rp), intent(in) :: Dxt(lx, lx)
     real(kind=rp), intent(in) :: Dyt(lx, lx)
     real(kind=rp), intent(in) :: Dzt(lx, lx)
->>>>>>> 33f39304
     real(kind=rp), intent(in) :: weights3(lx, lx, lx)
 
     real(kind=rp) :: wur(lx, lx, lx)
@@ -2323,13 +2206,8 @@
 
   end subroutine ax_helm_stress_lx10
 
-<<<<<<< HEAD
-  subroutine ax_helm_stress_lx9(au, av, aw, u, v, w, Dx, Dy, Dz, Dxt, Dyt, Dzt, &
-       h1, h2, drdx, drdy, drdz, dsdx, dsdy, dsdz, dtdx, dtdy, dtdz, &
-=======
   subroutine ax_helm_stress_lx9(au, av, aw, u, v, w, Dx, Dy, Dz, Dxt, Dyt,  &
        Dzt, h1, h2, drdx, drdy, drdz, dsdx, dsdy, dsdz, dtdx, dtdy, dtdz, &
->>>>>>> 33f39304
        jacinv, weights3, n)
     integer, parameter :: lx = 9
     integer, intent(in) :: n
@@ -2351,21 +2229,12 @@
     real(kind=rp), intent(in) :: dtdy(lx, lx, lx, n)
     real(kind=rp), intent(in) :: dtdz(lx, lx, lx, n)
     real(kind=rp), intent(inout) :: jacinv(lx, lx, lx, n)
-<<<<<<< HEAD
-    real(kind=rp), intent(in) :: Dx(lx,lx)
-    real(kind=rp), intent(in) :: Dy(lx,lx)
-    real(kind=rp), intent(in) :: Dz(lx,lx)
-    real(kind=rp), intent(in) :: Dxt(lx,lx)
-    real(kind=rp), intent(in) :: Dyt(lx,lx)
-    real(kind=rp), intent(in) :: Dzt(lx,lx)
-=======
     real(kind=rp), intent(in) :: Dx(lx, lx)
     real(kind=rp), intent(in) :: Dy(lx, lx)
     real(kind=rp), intent(in) :: Dz(lx, lx)
     real(kind=rp), intent(in) :: Dxt(lx, lx)
     real(kind=rp), intent(in) :: Dyt(lx, lx)
     real(kind=rp), intent(in) :: Dzt(lx, lx)
->>>>>>> 33f39304
     real(kind=rp), intent(in) :: weights3(lx, lx, lx)
 
     real(kind=rp) :: wur(lx, lx, lx)
@@ -2650,13 +2519,8 @@
 
   end subroutine ax_helm_stress_lx9
 
-<<<<<<< HEAD
-  subroutine ax_helm_stress_lx8(au, av, aw, u, v, w, Dx, Dy, Dz, Dxt, Dyt, Dzt, &
-       h1, h2, drdx, drdy, drdz, dsdx, dsdy, dsdz, dtdx, dtdy, dtdz, &
-=======
   subroutine ax_helm_stress_lx8(au, av, aw, u, v, w, Dx, Dy, Dz, Dxt, Dyt, &
        Dzt, h1, h2, drdx, drdy, drdz, dsdx, dsdy, dsdz, dtdx, dtdy, dtdz, &
->>>>>>> 33f39304
        jacinv, weights3, n)
     integer, parameter :: lx = 8
     integer, intent(in) :: n
@@ -2678,21 +2542,12 @@
     real(kind=rp), intent(in) :: dtdy(lx, lx, lx, n)
     real(kind=rp), intent(in) :: dtdz(lx, lx, lx, n)
     real(kind=rp), intent(inout) :: jacinv(lx, lx, lx, n)
-<<<<<<< HEAD
-    real(kind=rp), intent(in) :: Dx(lx,lx)
-    real(kind=rp), intent(in) :: Dy(lx,lx)
-    real(kind=rp), intent(in) :: Dz(lx,lx)
-    real(kind=rp), intent(in) :: Dxt(lx,lx)
-    real(kind=rp), intent(in) :: Dyt(lx,lx)
-    real(kind=rp), intent(in) :: Dzt(lx,lx)
-=======
     real(kind=rp), intent(in) :: Dx(lx, lx)
     real(kind=rp), intent(in) :: Dy(lx, lx)
     real(kind=rp), intent(in) :: Dz(lx, lx)
     real(kind=rp), intent(in) :: Dxt(lx, lx)
     real(kind=rp), intent(in) :: Dyt(lx, lx)
     real(kind=rp), intent(in) :: Dzt(lx, lx)
->>>>>>> 33f39304
     real(kind=rp), intent(in) :: weights3(lx, lx, lx)
 
     real(kind=rp) :: wur(lx, lx, lx)
@@ -2960,13 +2815,8 @@
 
   end subroutine ax_helm_stress_lx8
 
-<<<<<<< HEAD
-  subroutine ax_helm_stress_lx7(au, av, aw, u, v, w, Dx, Dy, Dz, Dxt, Dyt, Dzt, &
-       h1, h2, drdx, drdy, drdz, dsdx, dsdy, dsdz, dtdx, dtdy, dtdz, &
-=======
   subroutine ax_helm_stress_lx7(au, av, aw, u, v, w, Dx, Dy, Dz, Dxt, Dyt, &
        Dzt, h1, h2, drdx, drdy, drdz, dsdx, dsdy, dsdz, dtdx, dtdy, dtdz, &
->>>>>>> 33f39304
        jacinv, weights3, n)
     integer, parameter :: lx = 7
     integer, intent(in) :: n
@@ -2988,21 +2838,12 @@
     real(kind=rp), intent(in) :: dtdy(lx, lx, lx, n)
     real(kind=rp), intent(in) :: dtdz(lx, lx, lx, n)
     real(kind=rp), intent(inout) :: jacinv(lx, lx, lx, n)
-<<<<<<< HEAD
-    real(kind=rp), intent(in) :: Dx(lx,lx)
-    real(kind=rp), intent(in) :: Dy(lx,lx)
-    real(kind=rp), intent(in) :: Dz(lx,lx)
-    real(kind=rp), intent(in) :: Dxt(lx,lx)
-    real(kind=rp), intent(in) :: Dyt(lx,lx)
-    real(kind=rp), intent(in) :: Dzt(lx,lx)
-=======
     real(kind=rp), intent(in) :: Dx(lx, lx)
     real(kind=rp), intent(in) :: Dy(lx, lx)
     real(kind=rp), intent(in) :: Dz(lx, lx)
     real(kind=rp), intent(in) :: Dxt(lx, lx)
     real(kind=rp), intent(in) :: Dyt(lx, lx)
     real(kind=rp), intent(in) :: Dzt(lx, lx)
->>>>>>> 33f39304
     real(kind=rp), intent(in) :: weights3(lx, lx, lx)
 
     real(kind=rp) :: wur(lx, lx, lx)
@@ -3253,13 +3094,8 @@
 
   end subroutine ax_helm_stress_lx7
 
-<<<<<<< HEAD
-  subroutine ax_helm_stress_lx6(au, av, aw, u, v, w, Dx, Dy, Dz, Dxt, Dyt, Dzt, &
-       h1, h2, drdx, drdy, drdz, dsdx, dsdy, dsdz, dtdx, dtdy, dtdz, &
-=======
   subroutine ax_helm_stress_lx6(au, av, aw, u, v, w, Dx, Dy, Dz, Dxt, Dyt, &
        Dzt, h1, h2, drdx, drdy, drdz, dsdx, dsdy, dsdz, dtdx, dtdy, dtdz, &
->>>>>>> 33f39304
        jacinv, weights3, n)
     integer, parameter :: lx = 6
     integer, intent(in) :: n
@@ -3281,21 +3117,12 @@
     real(kind=rp), intent(in) :: dtdy(lx, lx, lx, n)
     real(kind=rp), intent(in) :: dtdz(lx, lx, lx, n)
     real(kind=rp), intent(inout) :: jacinv(lx, lx, lx, n)
-<<<<<<< HEAD
-    real(kind=rp), intent(in) :: Dx(lx,lx)
-    real(kind=rp), intent(in) :: Dy(lx,lx)
-    real(kind=rp), intent(in) :: Dz(lx,lx)
-    real(kind=rp), intent(in) :: Dxt(lx,lx)
-    real(kind=rp), intent(in) :: Dyt(lx,lx)
-    real(kind=rp), intent(in) :: Dzt(lx,lx)
-=======
     real(kind=rp), intent(in) :: Dx(lx, lx)
     real(kind=rp), intent(in) :: Dy(lx, lx)
     real(kind=rp), intent(in) :: Dz(lx, lx)
     real(kind=rp), intent(in) :: Dxt(lx, lx)
     real(kind=rp), intent(in) :: Dyt(lx, lx)
     real(kind=rp), intent(in) :: Dzt(lx, lx)
->>>>>>> 33f39304
     real(kind=rp), intent(in) :: weights3(lx, lx, lx)
 
     real(kind=rp) :: wur(lx, lx, lx)
@@ -3526,13 +3353,8 @@
 
   end subroutine ax_helm_stress_lx6
 
-<<<<<<< HEAD
-  subroutine ax_helm_stress_lx5(au, av, aw, u, v, w, Dx, Dy, Dz, Dxt, Dyt, Dzt, &
-       h1, h2, drdx, drdy, drdz, dsdx, dsdy, dsdz, dtdx, dtdy, dtdz, &
-=======
   subroutine ax_helm_stress_lx5(au, av, aw, u, v, w, Dx, Dy, Dz, Dxt, Dyt, &
        Dzt, h1, h2, drdx, drdy, drdz, dsdx, dsdy, dsdz, dtdx, dtdy, dtdz, &
->>>>>>> 33f39304
        jacinv, weights3, n)
     integer, parameter :: lx = 5
     integer, intent(in) :: n
@@ -3554,21 +3376,12 @@
     real(kind=rp), intent(in) :: dtdy(lx, lx, lx, n)
     real(kind=rp), intent(in) :: dtdz(lx, lx, lx, n)
     real(kind=rp), intent(inout) :: jacinv(lx, lx, lx, n)
-<<<<<<< HEAD
-    real(kind=rp), intent(in) :: Dx(lx,lx)
-    real(kind=rp), intent(in) :: Dy(lx,lx)
-    real(kind=rp), intent(in) :: Dz(lx,lx)
-    real(kind=rp), intent(in) :: Dxt(lx,lx)
-    real(kind=rp), intent(in) :: Dyt(lx,lx)
-    real(kind=rp), intent(in) :: Dzt(lx,lx)
-=======
     real(kind=rp), intent(in) :: Dx(lx, lx)
     real(kind=rp), intent(in) :: Dy(lx, lx)
     real(kind=rp), intent(in) :: Dz(lx, lx)
     real(kind=rp), intent(in) :: Dxt(lx, lx)
     real(kind=rp), intent(in) :: Dyt(lx, lx)
     real(kind=rp), intent(in) :: Dzt(lx, lx)
->>>>>>> 33f39304
     real(kind=rp), intent(in) :: weights3(lx, lx, lx)
 
     real(kind=rp) :: wur(lx, lx, lx)
@@ -3782,13 +3595,8 @@
 
   end subroutine ax_helm_stress_lx5
 
-<<<<<<< HEAD
-  subroutine ax_helm_stress_lx4(au, av, aw, u, v, w, Dx, Dy, Dz, Dxt, Dyt, Dzt, &
-       h1, h2, drdx, drdy, drdz, dsdx, dsdy, dsdz, dtdx, dtdy, dtdz, &
-=======
   subroutine ax_helm_stress_lx4(au, av, aw, u, v, w, Dx, Dy, Dz, Dxt, Dyt, &
        Dzt, h1, h2, drdx, drdy, drdz, dsdx, dsdy, dsdz, dtdx, dtdy, dtdz, &
->>>>>>> 33f39304
        jacinv, weights3, n)
     integer, parameter :: lx = 4
     integer, intent(in) :: n
@@ -3810,21 +3618,12 @@
     real(kind=rp), intent(in) :: dtdy(lx, lx, lx, n)
     real(kind=rp), intent(in) :: dtdz(lx, lx, lx, n)
     real(kind=rp), intent(inout) :: jacinv(lx, lx, lx, n)
-<<<<<<< HEAD
-    real(kind=rp), intent(in) :: Dx(lx,lx)
-    real(kind=rp), intent(in) :: Dy(lx,lx)
-    real(kind=rp), intent(in) :: Dz(lx,lx)
-    real(kind=rp), intent(in) :: Dxt(lx,lx)
-    real(kind=rp), intent(in) :: Dyt(lx,lx)
-    real(kind=rp), intent(in) :: Dzt(lx,lx)
-=======
     real(kind=rp), intent(in) :: Dx(lx, lx)
     real(kind=rp), intent(in) :: Dy(lx, lx)
     real(kind=rp), intent(in) :: Dz(lx, lx)
     real(kind=rp), intent(in) :: Dxt(lx, lx)
     real(kind=rp), intent(in) :: Dyt(lx, lx)
     real(kind=rp), intent(in) :: Dzt(lx, lx)
->>>>>>> 33f39304
     real(kind=rp), intent(in) :: weights3(lx, lx, lx)
 
     real(kind=rp) :: wur(lx, lx, lx)
@@ -4019,13 +3818,8 @@
 
   end subroutine ax_helm_stress_lx4
 
-<<<<<<< HEAD
-  subroutine ax_helm_stress_lx3(au, av, aw, u, v, w, Dx, Dy, Dz, Dxt, Dyt, Dzt, &
-       h1, h2, drdx, drdy, drdz, dsdx, dsdy, dsdz, dtdx, dtdy, dtdz, &
-=======
   subroutine ax_helm_stress_lx3(au, av, aw, u, v, w, Dx, Dy, Dz, Dxt, Dyt, &
        Dzt, h1, h2, drdx, drdy, drdz, dsdx, dsdy, dsdz, dtdx, dtdy, dtdz, &
->>>>>>> 33f39304
        jacinv, weights3, n)
     integer, parameter :: lx = 3
     integer, intent(in) :: n
@@ -4047,21 +3841,12 @@
     real(kind=rp), intent(in) :: dtdy(lx, lx, lx, n)
     real(kind=rp), intent(in) :: dtdz(lx, lx, lx, n)
     real(kind=rp), intent(inout) :: jacinv(lx, lx, lx, n)
-<<<<<<< HEAD
-    real(kind=rp), intent(in) :: Dx(lx,lx)
-    real(kind=rp), intent(in) :: Dy(lx,lx)
-    real(kind=rp), intent(in) :: Dz(lx,lx)
-    real(kind=rp), intent(in) :: Dxt(lx,lx)
-    real(kind=rp), intent(in) :: Dyt(lx,lx)
-    real(kind=rp), intent(in) :: Dzt(lx,lx)
-=======
     real(kind=rp), intent(in) :: Dx(lx, lx)
     real(kind=rp), intent(in) :: Dy(lx, lx)
     real(kind=rp), intent(in) :: Dz(lx, lx)
     real(kind=rp), intent(in) :: Dxt(lx, lx)
     real(kind=rp), intent(in) :: Dyt(lx, lx)
     real(kind=rp), intent(in) :: Dzt(lx, lx)
->>>>>>> 33f39304
     real(kind=rp), intent(in) :: weights3(lx, lx, lx)
 
     real(kind=rp) :: wur(lx, lx, lx)
@@ -4238,13 +4023,8 @@
 
   end subroutine ax_helm_stress_lx3
 
-<<<<<<< HEAD
-  subroutine ax_helm_stress_lx2(au, av, aw, u, v, w, Dx, Dy, Dz, Dxt, Dyt, Dzt, &
-       h1, h2, drdx, drdy, drdz, dsdx, dsdy, dsdz, dtdx, dtdy, dtdz, &
-=======
   subroutine ax_helm_stress_lx2(au, av, aw, u, v, w, Dx, Dy, Dz, Dxt, Dyt, &
        Dzt, h1, h2, drdx, drdy, drdz, dsdx, dsdy, dsdz, dtdx, dtdy, dtdz, &
->>>>>>> 33f39304
        jacinv, weights3, n)
     integer, parameter :: lx = 2
     integer, intent(in) :: n
@@ -4266,21 +4046,12 @@
     real(kind=rp), intent(in) :: dtdy(lx, lx, lx, n)
     real(kind=rp), intent(in) :: dtdz(lx, lx, lx, n)
     real(kind=rp), intent(inout) :: jacinv(lx, lx, lx, n)
-<<<<<<< HEAD
-    real(kind=rp), intent(in) :: Dx(lx,lx)
-    real(kind=rp), intent(in) :: Dy(lx,lx)
-    real(kind=rp), intent(in) :: Dz(lx,lx)
-    real(kind=rp), intent(in) :: Dxt(lx,lx)
-    real(kind=rp), intent(in) :: Dyt(lx,lx)
-    real(kind=rp), intent(in) :: Dzt(lx,lx)
-=======
     real(kind=rp), intent(in) :: Dx(lx, lx)
     real(kind=rp), intent(in) :: Dy(lx, lx)
     real(kind=rp), intent(in) :: Dz(lx, lx)
     real(kind=rp), intent(in) :: Dxt(lx, lx)
     real(kind=rp), intent(in) :: Dyt(lx, lx)
     real(kind=rp), intent(in) :: Dzt(lx, lx)
->>>>>>> 33f39304
     real(kind=rp), intent(in) :: weights3(lx, lx, lx)
 
     real(kind=rp) :: wur(lx, lx, lx)
