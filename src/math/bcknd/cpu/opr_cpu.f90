--- conflicted
+++ resolved
@@ -36,20 +36,12 @@
   use cpu_opgrad
   use cpu_cdtp
   use cpu_conv1
-<<<<<<< HEAD
-  use num_types
-  use space
-  use coefs
-  use mesh
-  use field
-=======
   use num_types, only : rp
   use space, only : space_t
   use coefs, only : coef_t
   use math
   use mesh, only : mesh_t
   use field, only : field_t
->>>>>>> b5ae32b5
   use gather_scatter
   use mathops
   implicit none
@@ -650,15 +642,9 @@
     !!    BC dependent, Needs to change if cyclic
 
     call opcolv(w1%x, w2%x, w3%x, c_Xh%B, gdim, n)
-<<<<<<< HEAD
-    call gs_op(c_Xh%gs_h, w1, GS_OP_ADD) 
-    call gs_op(c_Xh%gs_h, w2, GS_OP_ADD) 
-    call gs_op(c_Xh%gs_h, w3, GS_OP_ADD)
-=======
     call c_Xh%gs_h%op(w1, GS_OP_ADD) 
     call c_Xh%gs_h%op(w2, GS_OP_ADD) 
     call c_Xh%gs_h%op(w3, GS_OP_ADD) 
->>>>>>> b5ae32b5
     call opcolv(w1%x, w2%x, w3%x, c_Xh%Binv, gdim, n)
 
   end subroutine opr_cpu_curl
