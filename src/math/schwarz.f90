--- conflicted
+++ resolved
@@ -186,17 +186,11 @@
       !   Cred to PFF for this, very clever
       call schwarz_extrude(work1, 0, zero, work2, 0, one , enx, eny, enz, msh%nelv)
       if (NEKO_BCKND_DEVICE .eq. 1) then
-<<<<<<< HEAD
-         call device_memcpy(work2, this%work2_d, ns, HOST_TO_DEVICE)
-         call this%gs_schwarz%op(work2, ns, GS_OP_ADD)
-         call device_memcpy(work2, this%work2_d, ns, DEVICE_TO_HOST)
-=======
          call device_memcpy(work2, this%work2_d, ns, &
                             HOST_TO_DEVICE, sync=.false.)
          call this%gs_schwarz%op(work2, ns, GS_OP_ADD)
          call device_memcpy(work2, this%work2_d, ns, &
                             DEVICE_TO_HOST, sync=.false.)
->>>>>>> 28378fb1
       else
          call this%gs_schwarz%op(work2, ns, GS_OP_ADD)
       end if
@@ -210,17 +204,11 @@
       ! endif
 
       if (NEKO_BCKND_DEVICE .eq. 1) then
-<<<<<<< HEAD
-         call device_memcpy(work1, this%work1_d, n, HOST_TO_DEVICE)
-         call this%gs_h%op(work1, n, GS_OP_ADD)
-         call device_memcpy(work1, this%work1_d, n, DEVICE_TO_HOST)
-=======
          call device_memcpy(work1, this%work1_d, n, &
                             HOST_TO_DEVICE, sync=.false.)
          call this%gs_h%op(work1, n, GS_OP_ADD)
          call device_memcpy(work1, this%work1_d, n, &
                             DEVICE_TO_HOST, sync=.true.)
->>>>>>> 28378fb1
       else
          call this%gs_h%op(work1, n, GS_OP_ADD)
       end if
@@ -461,10 +449,6 @@
          call device_stream_wait_event(aux_cmd_queue, this%event, 0)
       else
          call bc_list_apply_scalar(this%bclst, r, n)
-<<<<<<< HEAD
-
-=======
->>>>>>> 28378fb1
          call schwarz_toext3d(work1, r, this%Xh%lx, this%msh%nelv)
 
          !  exchange interior nodes
@@ -492,10 +476,6 @@
          call bc_list_apply_scalar(this%bclst, e, n)
 
          call schwarz_wt3d(e, this%wt, this%Xh%lx, this%msh%nelv)
-<<<<<<< HEAD
-
-=======
->>>>>>> 28378fb1
       end if
     end associate
   end subroutine schwarz_compute
