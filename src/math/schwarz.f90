--- conflicted
+++ resolved
@@ -138,11 +138,7 @@
     call schwarz_setup_wt(this)
     if (NEKO_BCKND_DEVICE .eq. 1) then
        call device_alloc(this%wt_d, &
-<<<<<<< HEAD
-            int(this%dof%size(),i8) * int(c_sizeof(this%work1(1)), i8))
-=======
             int(this%dof%size(), i8) * int(c_sizeof(this%work1(1)), i8))
->>>>>>> 1e7b5f36
        call rone(this%work1, this%dof%size())
        call schwarz_wt3d(this%work1, this%wt, Xh%lx, msh%nelv)
        call device_memcpy(this%work1, this%wt_d, this%dof%size(), &
