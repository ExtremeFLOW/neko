--- conflicted
+++ resolved
@@ -76,27 +76,6 @@
   private
   
   type, public :: schwarz_t
-<<<<<<< HEAD
-     real(kind=rp), allocatable :: work1(:)
-     real(kind=rp), allocatable :: work2(:)
-     real(kind=rp), allocatable :: wt(:,:,:,:,:)
-     type(c_ptr) :: work1_d = C_NULL_PTR
-     type(c_ptr) :: work2_d = C_NULL_PTR
-     type(c_ptr) :: wt_d = C_NULL_PTR
-     type(space_t) :: Xh_schwarz !< needed to init gs
-     type(gs_t) :: gs_schwarz !< We are only interested in the gather-scatter!
-     type(dofmap_t) :: dm_schwarz !< needed to init gs
-     type(fdm_t) :: fdm
-     type(space_t), pointer :: Xh
-     type(bc_list_t), pointer :: bclst
-     type(dofmap_t), pointer :: dm
-     type(gs_t), pointer :: gs_h
-     type(mesh_t), pointer :: msh
-   contains 
-     procedure, pass(this) :: init => schwarz_init
-     procedure, pass(this) :: free => schwarz_free
-     procedure, pass(this) :: compute => schwarz_compute
-=======
     real(kind=rp), allocatable :: work1(:)
     real(kind=rp), allocatable :: work2(:)
     real(kind=rp), allocatable :: wt(:,:,:,:,:)
@@ -117,7 +96,6 @@
     procedure, pass(this) :: init => schwarz_init
     procedure, pass(this) :: free => schwarz_free
     procedure, pass(this) :: compute => schwarz_compute
->>>>>>> 697a0b1e
   end type schwarz_t
  
 contains
