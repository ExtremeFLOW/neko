! Copyright (c) 2008-2020, UCHICAGO ARGONNE, LLC.
!
! The UChicago Argonne, LLC as Operator of Argonne National
! Laboratory holds copyright in the Software. The copyright holder
! reserves all rights except those expressly granted to licensees,
! and U.S. Government license rights.
!
! Redistribution and use in source and binary forms, with or without
! modification, are permitted provided that the following conditions
! are met:
!
! 1. Redistributions of source code must retain the above copyright
! notice, this list of conditions and the disclaimer below.
!
! 2. Redistributions in binary form must reproduce the above copyright
! notice, this list of conditions and the disclaimer (as noted below)
! in the documentation and/or other materials provided with the
! distribution.
!
! 3. Neither the name of ANL nor the names of its contributors
! may be used to endorse or promote products derived from this software
! without specific prior written permission.
!
! THIS SOFTWARE IS PROVIDED BY THE COPYRIGHT HOLDERS AND CONTRIBUTORS
! "AS IS" AND ANY EXPRESS OR IMPLIED WARRANTIES, INCLUDING, BUT NOT
! LIMITED TO, THE IMPLIED WARRANTIES OF MERCHANTABILITY AND FITNESS
! FOR A PARTICULAR PURPOSE ARE DISCLAIMED. IN NO EVENT SHALL
! UCHICAGO ARGONNE, LLC, THE U.S. DEPARTMENT OF
! ENERGY OR CONTRIBUTORS BE LIABLE FOR ANY DIRECT, INDIRECT, INCIDENTAL,
! SPECIAL, EXEMPLARY, OR CONSEQUENTIAL DAMAGES (INCLUDING, BUT NOT LIMITED
! TO, PROCUREMENT OF SUBSTITUTE GOODS OR SERVICES; LOSS OF USE,
! DATA, OR PROFITS; OR BUSINESS INTERRUPTION) HOWEVER CAUSED AND ON ANY
! THEORY OF LIABILITY, WHETHER IN CONTRACT, STRICT LIABILITY, OR TORT
! (INCLUDING NEGLIGENCE OR OTHERWISE) ARISING IN ANY WAY OUT OF THE USE
! OF THIS SOFTWARE, EVEN IF ADVISED OF THE POSSIBILITY OF SUCH DAMAGE.
!
! Additional BSD Notice
! ---------------------
! 1. This notice is required to be provided under our contract with
! the U.S. Department of Energy (DOE). This work was produced at
! Argonne National Laboratory under Contract
! No. DE-AC02-06CH11357 with the DOE.
!
! 2. Neither the United States Government nor UCHICAGO ARGONNE,
! LLC nor any of their employees, makes any warranty,
! express or implied, or assumes any liability or responsibility for the
! accuracy, completeness, or usefulness of any information, apparatus,
! product, or process disclosed, or represents that its use would not
! infringe privately-owned rights.
!
! 3. Also, reference herein to any specific commercial products, process,
! or services by trade name, trademark, manufacturer or otherwise does
! not necessarily constitute or imply its endorsement, recommendation,
! or favoring by the United States Government or UCHICAGO ARGONNE LLC.
! The views and opinions of authors expressed
! herein do not necessarily state or reflect those of the United States
! Government or UCHICAGO ARGONNE, LLC, and shall
! not be used for advertising or product endorsement purposes.
!
!> Overlapping schwarz solves
module schwarz
  use num_types
  use math
  use mesh
  use space
  use dofmap, only : dofmap_t
  use bc
  use gather_scatter
  use device_schwarz
  use device_math
  use fdm, only : fdm_t
  use device
  use neko_config
  use, intrinsic :: iso_c_binding
  implicit none
  private

  type, public :: schwarz_t
     real(kind=rp), allocatable :: work1(:)
     real(kind=rp), allocatable :: work2(:)
     real(kind=rp), allocatable :: wt(:,:,:,:,:)
     type(c_ptr) :: work1_d = C_NULL_PTR
     type(c_ptr) :: work2_d = C_NULL_PTR
     type(c_ptr) :: wt_d = C_NULL_PTR
     type(space_t) :: Xh_schwarz !< needed to init gs
     type(gs_t) :: gs_schwarz !< We are only interested in the gather-scatter!
     type(dofmap_t) :: dm_schwarz !< needed to init gs
     type(fdm_t) :: fdm
     type(space_t), pointer :: Xh
     type(bc_list_t), pointer :: bclst
     type(dofmap_t), pointer :: dm
     type(gs_t), pointer :: gs_h
     type(mesh_t), pointer :: msh
     type(c_ptr) :: event
   contains
     procedure, pass(this) :: init => schwarz_init
     procedure, pass(this) :: free => schwarz_free
     procedure, pass(this) :: compute => schwarz_compute
  end type schwarz_t

contains

  subroutine schwarz_init(this, Xh, dm, gs_h, bclst, msh)
    class(schwarz_t), target, intent(inout) :: this
    type(space_t), target, intent(inout) :: Xh
    type(dofmap_t), target, intent(inout) :: dm
    type(gs_t), target, intent(inout) :: gs_h
    type(mesh_t), target, intent(inout) :: msh
    type(bc_list_t), target, intent(inout):: bclst

    call this%free()

    call this%Xh_schwarz%init(GLL, Xh%lx+2, Xh%lx+2, Xh%lx+2)
    this%dm_schwarz = dofmap_t(msh, this%Xh_schwarz)
    call this%gs_schwarz%init(this%dm_schwarz)

    allocate(this%work1(this%dm_schwarz%size()))
    allocate(this%work2(this%dm_schwarz%size()))
    allocate(this%wt(Xh%lx, Xh%lx, 4, msh%gdim, msh%nelv))

    call this%fdm%init(Xh, dm, gs_h)


    this%msh => msh
    this%Xh => Xh
    this%bclst => bclst
    this%dm => dm
    this%gs_h => gs_h
    if (NEKO_BCKND_DEVICE .eq. 1) then
       call device_map(this%work1, this%work1_d,this%dm_schwarz%size())
       call device_map(this%work2, this%work2_d,this%dm_schwarz%size())
    end if


    call schwarz_setup_wt(this)
    if (NEKO_BCKND_DEVICE .eq. 1) then
       call device_alloc(this%wt_d,int(this%dm%size()*rp, i8))
       call rone(this%work1, this%dm%size())
       call schwarz_wt3d(this%work1, this%wt, Xh%lx, msh%nelv)
       call device_memcpy(this%work1, this%wt_d, this%dm%size(), &
                          HOST_TO_DEVICE, sync=.false.)
       call device_event_create(this%event, 2)
    end if
  end subroutine schwarz_init

  subroutine schwarz_free(this)
    class(schwarz_t), intent(inout) :: this

    if(allocated(this%work1)) deallocate(this%work1)
    if(allocated(this%work2)) deallocate(this%work2)
    if(allocated(this%wt)) deallocate(this%wt)

    call this%Xh_schwarz%free()
    call this%gs_schwarz%free()
    !why cant I do this?
    !call dofmap_free(this%dm_schwarz)
    call this%fdm%free()

    nullify(this%Xh)
    nullify(this%bclst)
    nullify(this%dm)
    nullify(this%gs_h)
    nullify(this%msh)
  end subroutine schwarz_free
  !> setup weights
  subroutine schwarz_setup_wt(this)
    class(schwarz_t), intent(inout) :: this
    integer :: enx,eny,enz, n, ie, k, ns
    real(kind=rp), parameter :: zero = 0.0
    real(kind=rp), parameter :: one = 1.0
    associate(work1 => this%work1, work2 => this%work2, msh => this%msh, &
         Xh => this%Xh, Xh_schwarz => this%Xh_schwarz)

      n  = this%dm%size()

      enx = Xh_schwarz%lx
      eny = Xh_schwarz%ly
      enz = Xh_schwarz%lz
      if(.not. msh%gdim .eq. 3) enz=1
      ns = enx*eny*enz*msh%nelv

      call rone(work2, ns)
      call rzero(work1, ns)

      !   Sum overlap region (border excluded)
      !   Cred to PFF for this, very clever
      call schwarz_extrude(work1, 0, zero, work2, 0, one , enx, eny, enz, msh%nelv)
      if (NEKO_BCKND_DEVICE .eq. 1) then
<<<<<<< HEAD
         call device_memcpy(work2, this%work2_d, ns, HOST_TO_DEVICE)
         call this%gs_schwarz%op(work2, ns, GS_OP_ADD)
         call device_memcpy(work2, this%work2_d, ns, DEVICE_TO_HOST)
=======
         call device_memcpy(work2, this%work2_d, ns, &
                            HOST_TO_DEVICE, sync=.false.)
         call this%gs_schwarz%op(work2, ns, GS_OP_ADD) 
         call device_memcpy(work2, this%work2_d, ns, &
                            DEVICE_TO_HOST, sync=.false.)
>>>>>>> b4758a32
      else
         call this%gs_schwarz%op(work2, ns, GS_OP_ADD)
      end if
      call schwarz_extrude(work2, 0, one, work1, 0, -one, enx, eny, enz, msh%nelv)
      call schwarz_extrude(work2, 2, one, work2, 0, one, enx, eny, enz, msh%nelv)

      ! if(.not.if3d) then ! Go back to regular size array
      !    call hsmg_schwarz_toreg2d(mg_work,mg_work(i),mg_nh(l))
      ! else
      call schwarz_toreg3d(work1, work2, Xh%lx, msh%nelv)
      ! endif

      if (NEKO_BCKND_DEVICE .eq. 1) then
<<<<<<< HEAD
         call device_memcpy(work1, this%work1_d, n, HOST_TO_DEVICE)
         call this%gs_h%op(work1, n, GS_OP_ADD)
         call device_memcpy(work1, this%work1_d, n, DEVICE_TO_HOST)
=======
         call device_memcpy(work1, this%work1_d, n, &
                            HOST_TO_DEVICE, sync=.false.)
         call this%gs_h%op(work1, n, GS_OP_ADD) 
         call device_memcpy(work1, this%work1_d, n, &
                            DEVICE_TO_HOST, sync=.true.)
>>>>>>> b4758a32
      else
         call this%gs_h%op(work1, n, GS_OP_ADD)
      end if

      k = 1
      do ie = 1,msh%nelv
         if (msh%gdim .eq. 2) then
            call schwarz_setup_schwarz_wt2d_2(this%wt,ie,Xh%lx, work1(k), msh%nelv)
         end if
         if (this%msh%gdim.eq. 3) then
            call schwarz_setup_schwarz_wt3d_2(this%wt,ie,Xh%lx, work1(k), msh%nelv)
            k = k + Xh%lxyz
         end if
      end do
    end associate
  end subroutine schwarz_setup_wt

  !>Setup schwarz weights, 2d, second step
  subroutine schwarz_setup_schwarz_wt2d_2(wt,ie,n,work, nelv)
    integer, intent(in) :: n, nelv
    real(kind=rp), intent(inout) :: wt(n,4,2,nelv)
    real(kind=rp), intent(inout) :: work(n,n)
    integer :: ie,i,j
    do j = 1, n
       wt(j,1,1,ie) = 1.0_rp / work(1,j)
       wt(j,2,1,ie) = 1.0_rp / work(2,j)
       wt(j,3,1,ie) = 1.0_rp / work(n-1,j)
       wt(j,4,1,ie) = 1.0_rp / work(n,j)
    end do
    do i = 1, n
       wt(i,1,2,ie) = 1.0_rp / work(i,1)
       wt(i,2,2,ie) = 1.0_rp / work(i,2)
       wt(i,3,2,ie) = 1.0_rp / work(i,n-1)
       wt(i,4,2,ie) = 1.0_rp / work(i,n)
    end do

    return
  end subroutine schwarz_setup_schwarz_wt2d_2

  !>Setup schwarz weights, 3d, second step
  subroutine schwarz_setup_schwarz_wt3d_2(wt, ie, n, work, nelv)
    integer, intent(in) ::n, nelv, ie
    real(kind=rp), intent(inout) :: wt(n,n,4,3,nelv)
    real(kind=rp), intent(inout) :: work(n,n,n)
    integer :: i,j,k

    do k = 1, n
       do j = 1, n
          wt(j,k,1,1,ie) = 1.0_rp / work(1,j,k)
          wt(j,k,2,1,ie) = 1.0_rp / work(2,j,k)
          wt(j,k,3,1,ie) = 1.0_rp / work(n-1,j,k)
          wt(j,k,4,1,ie) = 1.0_rp / work(n,j,k)
       end do
    end do

    do k = 1, n
       do i = 1, n
          wt(i,k,1,2,ie) = 1.0_rp / work(i,1,k)
          wt(i,k,2,2,ie) = 1.0_rp / work(i,2,k)
          wt(i,k,3,2,ie) = 1.0_rp / work(i,n-1,k)
          wt(i,k,4,2,ie) = 1.0_rp / work(i,n,k)
       end do
    end do

    do j = 1, n
       do i = 1, n
          wt(i,j,1,3,ie) = 1.0_rp / work(i,j,1)
          wt(i,j,2,3,ie) = 1.0_rp / work(i,j,2)
          wt(i,j,3,3,ie) = 1.0_rp / work(i,j,n-1)
          wt(i,j,4,3,ie) = 1.0_rp / work(i,j,n)
       end do
    end do

  end subroutine schwarz_setup_schwarz_wt3d_2

  !> convert array a from extended size to regular
  subroutine schwarz_toreg3d(b, a, n, nelv)
    integer, intent(in) :: n, nelv
    real(kind=rp), intent(inout) :: a(0:n+1, 0:n+1, 0:n+1, nelv)
    real(kind=rp), intent(inout) :: b(n,n,n,nelv)
    integer :: i, j, k, ie
    do ie = 1, nelv
       do k = 1, n
          do j = 1, n
             do i = 1, n
                b(i,j,k,ie) = a(i,j,k,ie)
             end do
          end do
       end do
    end do
  end subroutine schwarz_toreg3d

  !> convert array a from original size to size extended array with border
  subroutine schwarz_toext3d(a, b, n, nelv)
    integer, intent(in) :: n, nelv
    real (kind=rp), intent(inout) :: a(0:n+1,0:n+1,0:n+1,nelv), b(n,n,n,nelv)
    integer :: i,j,k,ie

    call rzero(a, (n+2)*(n+2)*(n+2)*nelv)
    do ie = 1, nelv
       do k = 1, n
          do j = 1, n
             do i = 1, n
                a(i,j,k,ie) = b(i,j,k,ie)
             end do
          end do
       end do
    end do
  end subroutine schwarz_toext3d

  !> Sum values along rows l1, l2 with weights f1, f2 and store along row l1.
  !! Helps us avoid complicated communcation to get neighbor values.
  !! Simply copy interesting values to the boundary and then do gs_op on extended array.
  subroutine schwarz_extrude(arr1, l1, f1, arr2, l2, f2, nx, ny, nz, nelv)
    integer, intent(in) :: l1, l2, nx, ny, nz, nelv
    real(kind=rp), intent(inout) :: arr1(nx,ny,nz,nelv), arr2(nx,ny,nz,nelv)
    real(kind=rp), intent(in) :: f1, f2
    integer :: i, j, k, ie, i0, i1
    i0=2
    i1=nx-1

    if(nz .eq. 1) then
       do ie = 1, nelv
          do j = i0, i1
             arr1(l1+1 ,j,1,ie) = f1*arr1(l1+1 ,j,1,ie) &
                                 +f2*arr2(l2+1 ,j,1,ie)
             arr1(nx-l1,j,1,ie) = f1*arr1(nx-l1,j,1,ie) &
                                 +f2*arr2(nx-l2,j,1,ie)
          end do
          do i = i0, i1
             arr1(i,l1+1 ,1,ie) = f1*arr1(i,l1+1 ,1,ie) &
                                 +f2*arr2(i,l2+1 ,1,ie)
             arr1(i,ny-l1,1,ie) = f1*arr1(i,ny-l1,1,ie) &
                                 +f2*arr2(i,nx-l2,1,ie)
          end do
       end do
    else
       do ie = 1, nelv
          do k = i0, i1
             do j = i0, i1
                arr1(l1+1 ,j,k,ie) = f1*arr1(l1+1 ,j,k,ie) &
                                    +f2*arr2(l2+1 ,j,k,ie)
                arr1(nx-l1,j,k,ie) = f1*arr1(nx-l1,j,k,ie) &
                                    +f2*arr2(nx-l2,j,k,ie)
             end do
          end do
          do k = i0, i1
             do i = i0, i1
                arr1(i,l1+1 ,k,ie) = f1*arr1(i,l1+1 ,k,ie) &
                                    +f2*arr2(i,l2+1 ,k,ie)
                arr1(i,nx-l1,k,ie) = f1*arr1(i,nx-l1,k,ie) &
                                    +f2*arr2(i,nx-l2,k,ie)
             end do
          end do
          do j = i0, i1
             do i = i0, i1
                arr1(i,j,l1+1 ,ie) = f1*arr1(i,j,l1+1 ,ie) &
                                    +f2*arr2(i,j,l2+1 ,ie)
                arr1(i,j,nx-l1,ie) = f1*arr1(i,j,nx-l1,ie) &
                                    +f2*arr2(i,j,nx-l2,ie)
             end do
          end do
       end do
    endif
  end subroutine schwarz_extrude

  subroutine schwarz_compute(this, e, r)
    class(schwarz_t), intent(inout) :: this
    real(kind=rp), dimension(this%dm%size()), intent(inout) :: e, r
    integer :: n, enx, eny, enz, ns
    real(kind=rp), parameter :: zero = 0.0_rp
    real(kind=rp), parameter :: one = 1.0_rp
    type(c_ptr) :: e_d, r_d
    associate(work1 => this%work1, work1_d => this%work1_d,&
              work2 => this%work2, work2_d => this%work2_d)

      n  = this%dm%size()
      enx=this%Xh_schwarz%lx
      eny=this%Xh_schwarz%ly
      enz=this%Xh_schwarz%lz
      if(.not. this%msh%gdim .eq. 3) enz=1
      ns = enx*eny*enz*this%msh%nelv
      if (NEKO_BCKND_DEVICE .eq. 1) then
         r_d = device_get_ptr(r)
         e_d = device_get_ptr(e)
         call device_event_record(this%event, glb_cmd_queue)
         call device_stream_wait_event(aux_cmd_queue, this%event, 0)
         call device_schwarz_toext3d(work1_d, r_d, this%Xh%lx, &
                                   this%msh%nelv, aux_cmd_queue)
         call device_schwarz_extrude(work1_d, 0, zero, work1_d, 2, one, &
                                   enx,eny,enz, this%msh%nelv,aux_cmd_queue)

         this%gs_schwarz%bcknd%gs_stream = aux_cmd_queue
         call this%gs_schwarz%op(work1, ns, GS_OP_ADD,this%event)
         call device_event_sync(this%event)
         call device_schwarz_extrude(work1_d, 0, one, work1_d, 2, -one, &
                                   enx, eny, enz, this%msh%nelv, aux_cmd_queue)

         call this%fdm%compute(work2, work1,aux_cmd_queue) ! do local solves

         call device_schwarz_extrude(work1_d, 0, zero, work2_d, 0, one, &
                                   enx, eny, enz, this%msh%nelv, aux_cmd_queue)
         call this%gs_schwarz%op(work2, ns, GS_OP_ADD,this%event)
         call device_event_sync(this%event)

         call device_schwarz_extrude(work2_d, 0, one, work1_d, 0, -one, &
                                   enx, eny, enz, this%msh%nelv, aux_cmd_queue)
         call device_schwarz_extrude(work2_d, 2, one, work2_d, 0, one, &
                                   enx, eny, enz, this%msh%nelv, aux_cmd_queue)
         call device_schwarz_toreg3d(e_d, work2_d, this%Xh%lx, &
                                   this%msh%nelv, aux_cmd_queue)

         call device_event_record(this%event,aux_cmd_queue)
         call device_event_sync(this%event)

         call this%gs_h%op(e, n, GS_OP_ADD, this%event)
         call bc_list_apply_scalar(this%bclst, e, n)
         call device_col2(e_d,this%wt_d, n)
         call device_stream_wait_event(aux_cmd_queue, this%event, 0)
      else
         call bc_list_apply_scalar(this%bclst, r, n)
         call schwarz_toext3d(work1, r, this%Xh%lx, this%msh%nelv)

         !  exchange interior nodes
         call schwarz_extrude(work1, 0, zero, work1, 2, one, &
                            enx, eny, enz, this%msh%nelv)
         call this%gs_schwarz%op(work1, ns, GS_OP_ADD)
         call schwarz_extrude(work1, 0, one, work1, 2, -one, &
                            enx, eny, enz, this%msh%nelv)

         call this%fdm%compute(work2, work1) ! do local solves

         !   Sum overlap region (border excluded)
         call schwarz_extrude(work1, 0, zero, work2, 0, one, &
                            enx, eny, enz, this%msh%nelv)
         call this%gs_schwarz%op(work2, ns, GS_OP_ADD)
         call schwarz_extrude(work2, 0, one, work1, 0, -one, &
                            enx, eny, enz, this%msh%nelv)
         call schwarz_extrude(work2, 2, one, work2, 0, one, &
                            enx, eny, enz, this%msh%nelv)

         call schwarz_toreg3d(e, work2, this%Xh%lx, this%msh%nelv)

         ! sum border nodes
         call this%gs_h%op(e, n, GS_OP_ADD)
         call bc_list_apply_scalar(this%bclst, e, n)

         call schwarz_wt3d(e, this%wt, this%Xh%lx, this%msh%nelv)
      end if
    end associate
  end subroutine schwarz_compute

  !Apply schwarz weights along the boundary of each element.
  subroutine schwarz_wt3d(e,wt,n, nelv)
    integer, intent(in) :: n, nelv
    real(kind=rp), intent(inout) :: e(n,n,n,nelv)
    real(kind=rp), intent(inout) ::  wt(n,n,4,3,nelv)
    integer :: ie, i, j, k

    do ie = 1, nelv
       do k = 1, n
          do j = 1, n
             e(1  ,j,k,ie) = e(1  ,j,k,ie) * wt(j,k,1,1,ie)
             e(2  ,j,k,ie) = e(2  ,j,k,ie) * wt(j,k,2,1,ie)
             e(n-1,j,k,ie) = e(n-1,j,k,ie) * wt(j,k,3,1,ie)
             e(n  ,j,k,ie) = e(n  ,j,k,ie) * wt(j,k,4,1,ie)
          end do
       end do
       do k = 1, n
          do i = 3, n-2
             e(i,1  ,k,ie) = e(i,1  ,k,ie) * wt(i,k,1,2,ie)
             e(i,2  ,k,ie) = e(i,2  ,k,ie) * wt(i,k,2,2,ie)
             e(i,n-1,k,ie) = e(i,n-1,k,ie) * wt(i,k,3,2,ie)
             e(i,n  ,k,ie) = e(i,n  ,k,ie) * wt(i,k,4,2,ie)
          end do
       end do
       do j = 3, n-2
          do i = 3, n-2
             e(i,j,1  ,ie) = e(i,j,1  ,ie) * wt(i,j,1,3,ie)
             e(i,j,2  ,ie) = e(i,j,2  ,ie) * wt(i,j,2,3,ie)
             e(i,j,n-1,ie) = e(i,j,n-1,ie) * wt(i,j,3,3,ie)
             e(i,j,n  ,ie) = e(i,j,n  ,ie) * wt(i,j,4,3,ie)
          end do
       end do
    end do
  end subroutine schwarz_wt3d
end module schwarz<|MERGE_RESOLUTION|>--- conflicted
+++ resolved
@@ -186,17 +186,11 @@
       !   Cred to PFF for this, very clever
       call schwarz_extrude(work1, 0, zero, work2, 0, one , enx, eny, enz, msh%nelv)
       if (NEKO_BCKND_DEVICE .eq. 1) then
-<<<<<<< HEAD
-         call device_memcpy(work2, this%work2_d, ns, HOST_TO_DEVICE)
-         call this%gs_schwarz%op(work2, ns, GS_OP_ADD)
-         call device_memcpy(work2, this%work2_d, ns, DEVICE_TO_HOST)
-=======
          call device_memcpy(work2, this%work2_d, ns, &
                             HOST_TO_DEVICE, sync=.false.)
-         call this%gs_schwarz%op(work2, ns, GS_OP_ADD) 
+         call this%gs_schwarz%op(work2, ns, GS_OP_ADD)
          call device_memcpy(work2, this%work2_d, ns, &
                             DEVICE_TO_HOST, sync=.false.)
->>>>>>> b4758a32
       else
          call this%gs_schwarz%op(work2, ns, GS_OP_ADD)
       end if
@@ -210,17 +204,11 @@
       ! endif
 
       if (NEKO_BCKND_DEVICE .eq. 1) then
-<<<<<<< HEAD
-         call device_memcpy(work1, this%work1_d, n, HOST_TO_DEVICE)
-         call this%gs_h%op(work1, n, GS_OP_ADD)
-         call device_memcpy(work1, this%work1_d, n, DEVICE_TO_HOST)
-=======
          call device_memcpy(work1, this%work1_d, n, &
                             HOST_TO_DEVICE, sync=.false.)
-         call this%gs_h%op(work1, n, GS_OP_ADD) 
+         call this%gs_h%op(work1, n, GS_OP_ADD)
          call device_memcpy(work1, this%work1_d, n, &
                             DEVICE_TO_HOST, sync=.true.)
->>>>>>> b4758a32
       else
          call this%gs_h%op(work1, n, GS_OP_ADD)
       end if
