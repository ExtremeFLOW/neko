! Copyright (c) 2008-2020, UCHICAGO ARGONNE, LLC. 
!
! The UChicago Argonne, LLC as Operator of Argonne National
! Laboratory holds copyright in the Software. The copyright holder
! reserves all rights except those expressly granted to licensees,
! and U.S. Government license rights.
!
! Redistribution and use in source and binary forms, with or without
! modification, are permitted provided that the following conditions
! are met:
!
! 1. Redistributions of source code must retain the above copyright
! notice, this list of conditions and the disclaimer below.
!
! 2. Redistributions in binary form must reproduce the above copyright
! notice, this list of conditions and the disclaimer (as noted below)
! in the documentation and/or other materials provided with the
! distribution.
!
! 3. Neither the name of ANL nor the names of its contributors
! may be used to endorse or promote products derived from this software
! without specific prior written permission.
!
! THIS SOFTWARE IS PROVIDED BY THE COPYRIGHT HOLDERS AND CONTRIBUTORS 
! "AS IS" AND ANY EXPRESS OR IMPLIED WARRANTIES, INCLUDING, BUT NOT 
! LIMITED TO, THE IMPLIED WARRANTIES OF MERCHANTABILITY AND FITNESS 
! FOR A PARTICULAR PURPOSE ARE DISCLAIMED. IN NO EVENT SHALL 
! UCHICAGO ARGONNE, LLC, THE U.S. DEPARTMENT OF 
! ENERGY OR CONTRIBUTORS BE LIABLE FOR ANY DIRECT, INDIRECT, INCIDENTAL, 
! SPECIAL, EXEMPLARY, OR CONSEQUENTIAL DAMAGES (INCLUDING, BUT NOT LIMITED 
! TO, PROCUREMENT OF SUBSTITUTE GOODS OR SERVICES; LOSS OF USE, 
! DATA, OR PROFITS; OR BUSINESS INTERRUPTION) HOWEVER CAUSED AND ON ANY 
! THEORY OF LIABILITY, WHETHER IN CONTRACT, STRICT LIABILITY, OR TORT 
! (INCLUDING NEGLIGENCE OR OTHERWISE) ARISING IN ANY WAY OUT OF THE USE 
! OF THIS SOFTWARE, EVEN IF ADVISED OF THE POSSIBILITY OF SUCH DAMAGE.
!
! Additional BSD Notice
! ---------------------
! 1. This notice is required to be provided under our contract with
! the U.S. Department of Energy (DOE). This work was produced at
! Argonne National Laboratory under Contract 
! No. DE-AC02-06CH11357 with the DOE.
!
! 2. Neither the United States Government nor UCHICAGO ARGONNE, 
! LLC nor any of their employees, makes any warranty, 
! express or implied, or assumes any liability or responsibility for the
! accuracy, completeness, or usefulness of any information, apparatus,
! product, or process disclosed, or represents that its use would not
! infringe privately-owned rights.
!
! 3. Also, reference herein to any specific commercial products, process, 
! or services by trade name, trademark, manufacturer or otherwise does 
! not necessarily constitute or imply its endorsement, recommendation, 
! or favoring by the United States Government or UCHICAGO ARGONNE LLC. 
! The views and opinions of authors expressed 
! herein do not necessarily state or reflect those of the United States 
! Government or UCHICAGO ARGONNE, LLC, and shall 
! not be used for advertising or product endorsement purposes.
!
!> Fast diagonalization methods from NEKTON
module fast3d
  use num_types, only : rp
  use speclib
  use math, only : rzero
  implicit none
  private
<<<<<<< HEAD
  
=======

>>>>>>> 2ad08e4b
  public :: fd_weights_full, semhat, setup_intp

contains

  !> Compute finite-difference stencil weights for evaluating derivatives up to
  !! order \f$m\f$ at a point.
  !! @details
  !! This routine comes from the Appendix C of
  !! "A Practical Guide to Pseudospectral Methods" by B. Fornberg,
  !! Cambridge University Press, 1996.
  !!
  !! Given gridpoints \f$ x_0, x_1, \dots x_n \f$ and some point \f$\xi\f$
  !! (not necessarily a grid point!) find weights \f$ c_{j, k} \f$, such that
  !! the expansions 
  !! \f$ \frac{d^k f}{d x^k}|_{x=\xi} \approx \sum_{j=0}^n c_{j,k} f(x_j)\f$,
  !! \f$k=0, \dots m\f$ are optimal.
  !! Note that finite-difference stencils are exactly such type of expansions.
  !! For the derivation of the algorithm, refer to 3.1 in the reference above.
  !!
  !! @note - Setting \f$m=0\f$ makes this a polynomial interpolation routine.
  !! It is the fastest such routine possible for a single interpolation point,
  !! according to the above reference.
  !! @note - The name `_full` refers to the fact that we use the values \f$f(x_j)\f$
  !! at all available nodes \f$x\f$ to construct the expansion. So we always
  !! get the finite difference stencil of maximum order possible.
  !!
  !! @warning The calculation of the wieghts is numerically stable.
  !! But applying the weights to a function can be ill-conditioned in the case
  !! of high-order derivatives. 
  !!
  !! @param xi Point at which the approximations are to be accurate
  !! @param x The coordinates for the grid points
  !! @param[in] n The size of `x` is `n + 1`
  !! @param[in] m Highest order of derivative to be approximated
  !! @param c The stencil weights. Row j corresponds to weight of \f$f(x_j)\f$
  !! and column k to the kth derivative
  subroutine fd_weights_full(xi, x, n, m, c)
    integer, intent(in) :: n
    integer, intent(in) :: m
    real(kind=rp), intent(in) :: x(0:n)
    real(kind=rp), intent(out) :: c(0:n,0:m)
    real(kind=rp), intent(in) :: xi
    real(kind=rp) :: c1, c2, c3, c4, c5
    integer :: i, j, k, mn

    c1 = 1d0
    c4 = x(0) - xi

    do k = 0, m
       do j = 0, n
          c(j,k) = 0d0
       end do
    end do

    c(0,0) = 1d0

    do i = 1, n                                                              
       mn = min(i,m)
       c2 = 1d0  
       c5 = c4                                                       
       c4 = x(i) - xi
       do j = 0, i - 1                                                  
          c3 = x(i) - x(j)
          c2 = c2 * c3                                                    
          do k = mn, 1, -1                    
             c(i,k) = c1 * (k * c(i-1,k-1) - c5 * c(i-1,k)) / c2
          end do
          c(i,0) = -c1 * c5 * c(i-1,0) / c2
          do k = mn, 1, -1                           
             c(j,k) = (c4 * c(j,k) - k * c(j,k-1)) / c3
          end do
          c(j,0) = c4 * c(j,0) / c3
       end do
       c1 = c2
    end do
    
  end subroutine fd_weights_full
     
  
!>  Generate matrices for single element, 1D operators:
!!        a    = Laplacian
!!        b    = diagonal mass matrix
!!        c    = convection operator b*d
!!        d    = derivative matrix
!!        dgll = derivative matrix,    mapping from pressure nodes to velocity
!!        jgll = interpolation matrix, mapping from pressure nodes to velocity
!!        z    = GLL points
!!
!!        zgl  = GL points
!!        bgl  = diagonal mass matrix on GL
!!        dgl  = derivative matrix,    mapping from velocity nodes to pressure
!!        jgl  = interpolation matrix, mapping from velocity nodes to pressure
!!
!!        n    = polynomial degree (velocity space)
!!        w    = work array of size 2*n+2
!!
!!     Currently, this is set up for pressure nodes on the interior GLL pts.
!!
!!
  subroutine semhat(a, b, c, d, z, dgll, jgll, bgl, zgl, dgl, jgl, n, w)
    integer, intent(in) :: n
    real(kind=rp), intent(inout) :: a(0:n,0:n)
    real(kind=rp), intent(inout) :: b(0:n)
    real(kind=rp), intent(inout) :: c(0:n,0:n)
    real(kind=rp), intent(inout) :: d(0:n,0:n)
    real(kind=rp), intent(inout) :: z(0:n)
    real(kind=rp), intent(inout) :: dgll(0:n,1:n-1),jgll(0:n,1:n-1)
    real(kind=rp), intent(inout) :: bgl(1:n-1)
    real(kind=rp), intent(inout) :: zgl(1:n-1)
    real(kind=rp), intent(inout) :: dgl(1:n-1,0:n)
    real(kind=rp), intent(inout) :: jgl(1:n-1,0:n)
    real(kind=rp), intent(inout) :: w(0:2*n+1)
    integer :: np, nm, n2, i, j, k
    np = n+1
    nm = n-1
    n2 = n-2
    call zwgll(z, b, np)
    do i = 0,n
       call fd_weights_full(z(i), z, n, 1, w)
       do j = 0,n
          d(i,j) = w(j+np)                   !  Derivative matrix
       end do
    end do

    if (n.eq.1) return                       !  No interpolation for n=1

    do i = 0,n
       call fd_weights_full(z(i), z(1), n2, 1, w(1))
       do j = 1,nm
          jgll(i,j) = w(j   )                  !  Interpolation matrix
          dgll(i,j) = w(j+nm)                  !  Derivative    matrix
       end do
    end do
    call rzero(a, np*np)
    do j = 0,n
    do i = 0,n
       do k = 0,n
          a(i,j) = a(i,j) + d(k,i)*b(k)*d(k,j)
       end do
       c(i,j) = b(i)*d(i,j)
    end do
    end do
    call zwgl(zgl, bgl, nm)
    do i = 1,n-1
       call fd_weights_full(zgl(i), z, n, 1, w)
       do j = 0,n
          jgl(i,j) = w(j   )                  !  Interpolation matrix
          dgl(i,j) = w(j+np)                  !  Derivative    matrix
       end do
    end do
  end subroutine semhat

  !> Compute interpolation weights for points `z_to` using values at points
  !! `z_from`.
  !! @details 
  !! This is essentially a wrapper for calling fd_weights_full() for several
  !! points. For each point in `z_to`, we get a set of interpolation weights of
  !! size `n_from`.
  !! The result is thus a matrix of weights, each row corresponding to a point
  !! in `z_to` and each column the weight of a point in `z_from`.
  !!
  !! This routine is used for interpolating between elements of different
  !! polynomial order. In other words, belonging to different 
  !! \ref space::space_t . The points are then GL, GLL, etc., depending on the
  !! space.
  !!
  !! @param jh Matrix of the interpolation weights.
  !! @param jht Same as `jh` but transposed.
  !! @param nf Number of points in `z_to`.
  !! @param nc Number of points in `z_from`.
  !! @derivative Specifies if we want the derivative interpolation instead, e.g.
  !! `derivative = 1` refers to the first derivative etc.
  subroutine setup_intp(jh, jht, z_to, z_from, n_to, n_from, derivative)
    implicit none
    integer, intent(in) :: n_to, n_from, derivative
    real(kind=rp), intent(inout) :: jh(n_to, n_from), jht(n_from, n_to)
    real(kind=rp), intent(inout) :: z_to(n_to), z_from(n_from)
    real(kind=rp) ::  w(n_from, 0:derivative)
    integer :: i, j
    do i = 1, n_to
       ! This will assign w the weights for interpolating to point
       ! zf(i) values at points zc
       call fd_weights_full(z_to(i), z_from, n_from-1, derivative, w)

       ! store each of the weights in the corresponding row/column
       do j = 1, n_from
          jh(i,j) = w(j, derivative)
          jht(j,i) = w(j, derivative)
       end do
    end do
  end subroutine setup_intp
end module fast3d<|MERGE_RESOLUTION|>--- conflicted
+++ resolved
@@ -64,11 +64,7 @@
   use math, only : rzero
   implicit none
   private
-<<<<<<< HEAD
-  
-=======
-
->>>>>>> 2ad08e4b
+
   public :: fd_weights_full, semhat, setup_intp
 
 contains
