! Copyright (c) 2008-2020, UCHICAGO ARGONNE, LLC.
!
! The UChicago Argonne, LLC as Operator of Argonne National
! Laboratory holds copyright in the Software. The copyright holder
! reserves all rights except those expressly granted to licensees,
! and U.S. Government license rights.
!
! Redistribution and use in source and binary forms, with or without
! modification, are permitted provided that the following conditions
! are met:
!
! 1. Redistributions of source code must retain the above copyright
! notice, this list of conditions and the disclaimer below.
!
! 2. Redistributions in binary form must reproduce the above copyright
! notice, this list of conditions and the disclaimer (as noted below)
! in the documentation and/or other materials provided with the
! distribution.
!
! 3. Neither the name of ANL nor the names of its contributors
! may be used to endorse or promote products derived from this software
! without specific prior written permission.
!
! THIS SOFTWARE IS PROVIDED BY THE COPYRIGHT HOLDERS AND CONTRIBUTORS
! "AS IS" AND ANY EXPRESS OR IMPLIED WARRANTIES, INCLUDING, BUT NOT
! LIMITED TO, THE IMPLIED WARRANTIES OF MERCHANTABILITY AND FITNESS
! FOR A PARTICULAR PURPOSE ARE DISCLAIMED. IN NO EVENT SHALL
! UCHICAGO ARGONNE, LLC, THE U.S. DEPARTMENT OF
! ENERGY OR CONTRIBUTORS BE LIABLE FOR ANY DIRECT, INDIRECT, INCIDENTAL,
! SPECIAL, EXEMPLARY, OR CONSEQUENTIAL DAMAGES (INCLUDING, BUT NOT LIMITED
! TO, PROCUREMENT OF SUBSTITUTE GOODS OR SERVICES; LOSS OF USE,
! DATA, OR PROFITS; OR BUSINESS INTERRUPTION) HOWEVER CAUSED AND ON ANY
! THEORY OF LIABILITY, WHETHER IN CONTRACT, STRICT LIABILITY, OR TORT
! (INCLUDING NEGLIGENCE OR OTHERWISE) ARISING IN ANY WAY OUT OF THE USE
! OF THIS SOFTWARE, EVEN IF ADVISED OF THE POSSIBILITY OF SUCH DAMAGE.
!
! Additional BSD Notice
! ---------------------
! 1. This notice is required to be provided under our contract with
! the U.S. Department of Energy (DOE). This work was produced at
! Argonne National Laboratory under Contract
! No. DE-AC02-06CH11357 with the DOE.
!
! 2. Neither the United States Government nor UCHICAGO ARGONNE,
! LLC nor any of their employees, makes any warranty,
! express or implied, or assumes any liability or responsibility for the
! accuracy, completeness, or usefulness of any information, apparatus,
! product, or process disclosed, or represents that its use would not
! infringe privately-owned rights.
!
! 3. Also, reference herein to any specific commercial products, process,
! or services by trade name, trademark, manufacturer or otherwise does
! not necessarily constitute or imply its endorsement, recommendation,
! or favoring by the United States Government or UCHICAGO ARGONNE LLC.
! The views and opinions of authors expressed
! herein do not necessarily state or reflect those of the United States
! Government or UCHICAGO ARGONNE, LLC, and shall
! not be used for advertising or product endorsement purposes.
!
module field_math
  use neko_config, only: NEKO_BCKND_DEVICE
  use num_types, only: rp
  use field, only: field_t
<<<<<<< HEAD
  use device, only: device_get_ptr
  use, intrinsic :: iso_c_binding
=======
  use device
>>>>>>> f0b0ee77
  use math, only: rzero, rone, copy, cmult, cadd, cfill, invcol1, vdot3, add2, &
       add3, add4, sub2, sub3, add2s1, add2s2, addsqr2s2, cmult2, invcol2, &
       col2, col3, subcol3, add3s2, addcol3, addcol4, glsum, glsc2, glsc3, &
       masked_gather_copy, masked_scatter_copy
  use device_math, only: device_rzero, device_rone, device_copy, device_cmult, &
       device_cadd, device_cfill, device_invcol1, device_vdot3, device_add2, &
       device_add3, device_add4, device_sub2, device_sub3, device_add2s1, &
       device_add2s2, device_addsqr2s2, device_cmult2, device_invcol2, &
       device_col2, device_col3, device_subcol3, device_add3s2, &
       device_addcol3, device_addcol4, device_glsum, device_glsc2, device_glsc3, &
       device_masked_gather_copy, device_masked_scatter_copy
<<<<<<< HEAD
=======
  use, intrinsic :: iso_c_binding, only: c_ptr
>>>>>>> f0b0ee77
  implicit none
  private

  public :: field_rzero, field_rone, field_copy, field_cmult, &
       field_cadd, field_cfill, field_invcol1, field_vdot3, &
       field_add2, field_sub2, field_sub3, field_add2s1, &
       field_add2s2, field_addsqr2s2, field_cmult2, &
       field_invcol2, field_col2, field_col3, field_subcol3, &
       field_add3s2, field_addcol3, field_addcol4, field_glsum, &
       field_glsc2, field_glsc3, field_add3, field_masked_gather_copy, &
       field_masked_scatter_copy
  
contains

  !> Zero a real vector
  subroutine field_rzero(a, n)
    integer, intent(in), optional :: n
    type(field_t), intent(inout) :: a
    integer :: size

    if (present(n)) then
       size = n
    else
       size = a%size()
    end if

    if (NEKO_BCKND_DEVICE .eq. 1) then
       call device_rzero(a%x_d, size)
    else
       call rzero(a%x, size)
    end if
  end subroutine field_rzero

  !> Set all elements to one
  subroutine field_rone(a, n)
    integer, intent(in), optional :: n
    type(field_t), intent(inout) :: a
    integer :: size

    if (present(n)) then
       size = n
    else
       size = a%size()
    end if

    if (NEKO_BCKND_DEVICE .eq. 1) then
       call device_rone(a%x_d, size)
    else
       call rone(a%x, size)
    end if
  end subroutine field_rone

  !> Copy a vector \f$ a = b \f$
  subroutine field_copy(a, b, n)
    integer, intent(in), optional :: n
    type(field_t), intent(in) :: b
    type(field_t), intent(inout) :: a
    integer :: size

    if (present(n)) then
       size = n
    else
       size = a%size()
    end if

    if (NEKO_BCKND_DEVICE .eq. 1) then
       call device_copy(a%x_d, b%x_d, size)
    else
       call copy(a%x, b%x, size)
    end if
  end subroutine field_copy

  !> Multiplication by constant c \f$ a = c \cdot a \f$
  subroutine field_cmult(a, c, n)
    integer, intent(in), optional :: n
    type(field_t), intent(inout) :: a
    real(kind=rp), intent(in) :: c
    integer :: size

    if (present(n)) then
       size = n
    else
       size = a%size()
    end if

    if (NEKO_BCKND_DEVICE .eq. 1) then
       call device_cmult(a%x_d, c, size)
    else
       call cmult(a%x, c, size)
    end if
  end subroutine field_cmult

  !> Add a scalar to vector \f$ a = \sum a_i + s \f$
  subroutine field_cadd(a, s, n)
    integer, intent(in), optional :: n
    type(field_t), intent(inout) :: a
    real(kind=rp), intent(in) :: s
    integer :: size

    if (present(n)) then
       size = n
    else
       size = a%size()
    end if

    if (NEKO_BCKND_DEVICE .eq. 1) then
       call device_cadd(a%x_d, s, size)
    else
       call cadd(a%x, s, size)
    end if
  end subroutine field_cadd

  !> Set all elements to a constant c \f$ a = c \f$
  subroutine field_cfill(a, c, n)
    integer, intent(in), optional :: n
    type(field_t), intent(inout) :: a
    real(kind=rp), intent(in) :: c
    integer :: size

    if (present(n)) then
       size = n
    else
       size = a%size()
    end if

    if (NEKO_BCKND_DEVICE .eq. 1) then
       call device_cfill(a%x_d, c, size)
    else
       call cfill(a%x, c, size)
    end if
  end subroutine field_cfill

  !> Invert a vector \f$ a = 1 / a \f$
  subroutine field_invcol1(a, n)
    integer, intent(in), optional :: n
    type(field_t), intent(inout) :: a
    integer :: size

    if (present(n)) then
       size = n
    else
       size = a%size()
    end if

    if (NEKO_BCKND_DEVICE .eq. 1) then
       call device_invcol1(a%x_d, size)
    else
       call invcol1(a%x, size)
    end if

  end subroutine field_invcol1

  !> Compute a dot product \f$ dot = u \cdot v \f$ (3-d version)
  !! assuming vector components \f$ u = (u_1, u_2, u_3) \f$ etc.
  subroutine field_vdot3(dot, u1, u2, u3, v1, v2, v3, n)
    integer, intent(in), optional :: n
    type(field_t), intent(in) :: u1, u2, u3
    type(field_t), intent(in) :: v1, v2, v3
    type(field_t), intent(out) :: dot
    integer :: size

    if (present(n)) then
       size = n
    else
       size = dot%size()
    end if

    if (NEKO_BCKND_DEVICE .eq. 1) then
       call device_vdot3(dot%x_d, &
            u1%x_d, u2%x_d, u3%x_d, &
            v1%x_d, v2%x_d, v3%x_d, &
            size)
    else
       call vdot3(dot%x, &
            u1%x, u2%x, u3%x, &
            v1%x, v2%x, v3%x, &
            size)
    end if

  end subroutine field_vdot3

  !> Vector addition \f$ a = a + b \f$
  subroutine field_add2(a, b, n)
    integer, intent(in), optional :: n
    type(field_t), intent(inout) :: a
    type(field_t), intent(in) :: b
    integer :: size

    if (present(n)) then
       size = n
    else
       size = a%size()
    end if

    if (NEKO_BCKND_DEVICE .eq. 1) then
       call device_add2(a%x_d, b%x_d, size)
    else
       call add2(a%x, b%x, size)
    end if

  end subroutine field_add2

  !> Vector addition \f$ a = b + c \f$
  subroutine field_add3(a, b, c, n)
    integer, intent(in), optional :: n
    type(field_t), intent(inout) :: a
    type(field_t), intent(in) :: b, c
    integer :: size

    if (present(n)) then
       size = n
    else
       size = a%size()
    end if

    if (NEKO_BCKND_DEVICE .eq. 1) then
       call device_add3(a%x_d, b%x_d, c%x_d, size)
    else
       call add3(a%x, b%x, c%x, size)
    end if

  end subroutine field_add3

  !> Vector addition \f$ a = b + c + d \f$
  subroutine field_add4(a, b, c, d, n)
    integer, intent(in), optional :: n
    type(field_t), intent(inout) :: a
    type(field_t), intent(in) :: b, c, d
    integer :: size

    if (present(n)) then
       size = n
    else
       size = a%size()
    end if

    if (NEKO_BCKND_DEVICE .eq. 1) then
       call device_add4(a%x_d, b%x_d, c%x_d, d%x_d, size)
    else
       call add4(a%x, b%x, c%x, d%x, size)
    end if

  end subroutine field_add4

  !> Vector substraction \f$ a = a - b \f$
  subroutine field_sub2(a, b, n)
    integer, intent(in), optional :: n
    type(field_t), intent(inout) :: a
    type(field_t), intent(inout) :: b
    integer :: size

    if (present(n)) then
       size = n
    else
       size = a%size()
    end if

    if (NEKO_BCKND_DEVICE .eq. 1) then
       call device_sub2(a%x_d, b%x_d, size)
    else
       call sub2(a%x, b%x, size)
    end if

  end subroutine field_sub2

  !> Vector subtraction \f$ a = b - c \f$
  subroutine field_sub3(a, b, c, n)
    integer, intent(in), optional :: n
    type(field_t), intent(inout) :: c
    type(field_t), intent(inout) :: b
    type(field_t), intent(out) :: a
    integer :: size

    if (present(n)) then
       size = n
    else
       size = a%size()
    end if

    if (NEKO_BCKND_DEVICE .eq. 1) then
       call device_sub3(a%x_d, b%x_d, c%x_d, size)
    else
       call sub3(a%x, b%x, c%x, size)
    end if

  end subroutine field_sub3


  !> Vector addition with scalar multiplication \f$ a = c_1 a + b \f$
  !! (multiplication on first argument)
  subroutine field_add2s1(a, b, c1, n)
    integer, intent(in), optional :: n
    type(field_t), intent(inout) :: a
    type(field_t), intent(inout) :: b
    real(kind=rp), intent(in) :: c1
    integer :: size

    if (present(n)) then
       size = n
    else
       size = a%size()
    end if

    if (NEKO_BCKND_DEVICE .eq. 1) then
       call device_add2s1(a%x_d, b%x_d, c1, size)
    else
       call add2s1(a%x, b%x, c1, size)
    end if

  end subroutine field_add2s1

  !> Vector addition with scalar multiplication  \f$ a = a + c_1 b \f$
  !! (multiplication on second argument)
  subroutine field_add2s2(a, b, c1, n)
    integer, intent(in), optional :: n
    type(field_t), intent(inout) :: a
    type(field_t), intent(inout) :: b
    real(kind=rp), intent(in) :: c1
    integer :: size

    if (present(n)) then
       size = n
    else
       size = a%size()
    end if

    if (NEKO_BCKND_DEVICE .eq. 1) then
       call device_add2s2(a%x_d, b%x_d, c1, size)
    else
       call add2s2(a%x, b%x, c1, size)
    end if

  end subroutine field_add2s2

  !> Returns \f$ a = a + c1 * (b * b )\f$
  subroutine field_addsqr2s2(a, b, c1, n)
    integer, intent(in), optional :: n
    type(field_t), intent(inout) :: a
    type(field_t), intent(in) :: b
    real(kind=rp), intent(in) :: c1
    integer :: size

    if (present(n)) then
       size = n
    else
       size = a%size()
    end if

    if (NEKO_BCKND_DEVICE .eq. 1) then
       call device_addsqr2s2(a%x_d, b%x_d, c1, size)
    else
       call addsqr2s2(a%x, b%x, c1, size)
    end if

  end subroutine field_addsqr2s2

  !> Multiplication by constant c \f$ a = c \cdot b \f$
  subroutine field_cmult2(a, b, c, n)
    integer, intent(in), optional :: n
    type(field_t), intent(inout) :: a
    type(field_t), intent(in) :: b
    real(kind=rp), intent(in) :: c
    integer :: size

    if (present(n)) then
       size = n
    else
       size = a%size()
    end if

    if (NEKO_BCKND_DEVICE .eq. 1) then
       call device_cmult2(a%x_d, b%x_d, c, size)
    else
       call cmult2(a%x, b%x, c, size)
    end if

  end subroutine field_cmult2

  !> Vector division \f$ a = a / b \f$
  subroutine field_invcol2(a, b, n)
    integer, intent(in), optional :: n
    type(field_t), intent(inout) :: a
    type(field_t), intent(in) :: b
    integer :: size

    if (present(n)) then
       size = n
    else
       size = a%size()
    end if

    if (NEKO_BCKND_DEVICE .eq. 1) then
       call device_invcol2(a%x_d, b%x_d, size)
    else
       call invcol2(a%x, b%x, size)
    end if

  end subroutine field_invcol2


  !> Vector multiplication \f$ a = a \cdot b \f$
  subroutine field_col2(a, b, n)
    integer, intent(in), optional :: n
    type(field_t), intent(inout) :: a
    type(field_t), intent(in) :: b
    integer :: size

    if (present(n)) then
       size = n
    else
       size = a%size()
    end if

    if (NEKO_BCKND_DEVICE .eq. 1) then
       call device_col2(a%x_d, b%x_d, size)
    else
       call col2(a%x, b%x, size)
    end if

  end subroutine field_col2

  !> Vector multiplication with 3 vectors \f$ a =  b \cdot c \f$
  subroutine field_col3(a, b, c, n)
    integer, intent(in), optional :: n
    type(field_t), intent(inout) :: a
    type(field_t), intent(in) :: b
    type(field_t), intent(in) :: c
    integer :: size

    if (present(n)) then
       size = n
    else
       size = a%size()
    end if

    if (NEKO_BCKND_DEVICE .eq. 1) then
       call device_col3(a%x_d, b%x_d, c%x_d, size)
    else
       call col3(a%x, b%x, c%x, size)
    end if

  end subroutine field_col3

  !> Returns \f$ a = a - b*c \f$
  subroutine field_subcol3(a, b, c, n)
    integer, intent(in), optional :: n
    type(field_t), intent(inout) :: a
    type(field_t), intent(in) :: b
    type(field_t), intent(in) :: c
    integer :: size

    if (present(n)) then
       size = n
    else
       size = a%size()
    end if

    if (NEKO_BCKND_DEVICE .eq. 1) then
       call device_subcol3(a%x_d, b%x_d, c%x_d, size)
    else
       call subcol3(a%x, b%x, c%x, size)
    end if

  end subroutine field_subcol3

  !> Returns \f$ a = c1 * b + c2 * c \f$
  subroutine field_add3s2(a, b, c, c1, c2, n)
    integer, intent(in), optional :: n
    type(field_t), intent(inout) :: a
    type(field_t), intent(in) :: b
    type(field_t), intent(in) :: c
    real(kind=rp), intent(in) :: c1, c2
    integer :: size

    if (present(n)) then
       size = n
    else
       size = a%size()
    end if

    if (NEKO_BCKND_DEVICE .eq. 1) then
       call device_add3s2(a%x_d, b%x_d, c%x_d, c1, c2, size)
    else
       call add3s2(a%x, b%x, c%x, c1, c2, size)
    end if

  end subroutine field_add3s2

  !> Returns \f$ a = a + b*c \f$
  subroutine field_addcol3(a, b, c, n)
    integer, intent(in), optional :: n
    type(field_t), intent(inout) :: a
    type(field_t), intent(in) :: b
    type(field_t), intent(in) :: c
    integer :: size

    if (present(n)) then
       size = n
    else
       size = a%size()
    end if

    if (NEKO_BCKND_DEVICE .eq. 1) then
       call device_addcol3(a%x_d, b%x_d, c%x_d, size)
    else
       call addcol3(a%x, b%x, c%x, size)
    end if

  end subroutine field_addcol3

  !> Returns \f$ a = a + b*c*d \f$
  subroutine field_addcol4(a, b, c, d, n)
    integer, intent(in), optional :: n
    type(field_t), intent(inout) :: a
    type(field_t), intent(in) :: b
    type(field_t), intent(in) :: c
    type(field_t), intent(in) :: d
    integer :: size

    if (present(n)) then
       size = n
    else
       size = a%size()
    end if

    if (NEKO_BCKND_DEVICE .eq. 1) then
       call device_addcol4(a%x_d, b%x_d, c%x_d, d%x_d, size)
    else
       call addcol4(a%x, b%x, c%x, d%x, size)
    end if

  end subroutine field_addcol4

  function field_glsum(a, n) result(sum)
    integer, intent(in), optional :: n
    type(field_t), intent(in) :: a
    real(kind=rp) :: sum
    integer :: size

    if (present(n)) then
       size = n
    else
       size = a%size()
    end if

    if (NEKO_BCKND_DEVICE .eq. 1) then
       sum = device_glsum(a%x_d, size)
    else
       sum = glsum(a%x, size)
    end if

  end function field_glsum

  function field_glsc2(a, b, n) result(norm)
    integer, intent(in), optional :: n
    type(field_t), intent(in) :: a, b
    real(kind=rp) :: norm
    integer :: size

    if (present(n)) then
       size = n
    else
       size = a%size()
    end if

    if (NEKO_BCKND_DEVICE .eq. 1) then
       norm = device_glsc2(a%x_d, b%x_d, size)
    else
       norm = glsc2(a%x, b%x, size)
    end if

  end function field_glsc2

  function field_glsc3(a, b, c, n) result(norm)
    integer, intent(in), optional :: n
    type(field_t), intent(in) :: a, b, c
    real(kind=rp) :: norm
    integer :: size

    if (present(n)) then
       size = n
    else
       size = a%size()
    end if

    if (NEKO_BCKND_DEVICE .eq. 1) then
       norm = device_glsc3(a%x_d, b%x_d, c%x_d, size)
    else
       norm = glsc3(a%x, b%x, c%x, size)
    end if

  end function field_glsc3

  !> Gather a field to reduced contigous array
  !! \f$ a = b(mask) \f$.
  !! @param a Destination array of size `m`.
  !! @param b Source array of size `n`.
  !! @param mask Mask array of length m+1, where `mask(0) =m`
  !! the length of the mask array.
  !! @param n Size of the array `b`.
  !! @param m Size of the mask array `mask` and `a`.
  subroutine field_masked_gather_copy(a, b, mask, n, m)
    integer, intent(in) :: n, m
    real(kind=rp), dimension(m), intent(inout) :: a
    type(field_t) :: b
    integer, dimension(0:m) :: mask
    type(c_ptr) :: mask_d, a_d

    if (NEKO_BCKND_DEVICE .eq. 1) then
       mask_d = device_get_ptr(mask)
       a_d = device_get_ptr(a)
       call device_masked_gather_copy(a_d, b%x_d, mask_d, b%size(), mask(0))
    else
       call masked_gather_copy(a, b%x, mask, b%size(), mask(0))
    end if

  end subroutine field_masked_gather_copy

  !> Gather a contigous array into a field
  !! \f$ a(mask) = b \f$.
  !! @param a Destination field.
  !! @param b Source array of size `m`.
  !! @param mask Mask array of length m+1, where `mask(0) =m`
  !! the length of the mask array.
  !! @param n Size of the array `b`.
  !! @param m Size of the mask array `mask` and `a`.
  subroutine field_masked_scatter_copy(a, b, mask, n, m)
    integer, intent(in) :: n, m
    real(kind=rp), dimension(m), intent(in) :: b
    type(field_t), intent(inout) :: a
    integer, dimension(0:m) :: mask
    type(c_ptr) :: mask_d, b_d

    if (NEKO_BCKND_DEVICE .eq. 1) then
       mask_d = device_get_ptr(mask)
       b_d = device_get_ptr(b)
       call device_masked_scatter_copy(a%x_d, b_d, mask_d, a%size(), mask(0))
    else
       call masked_scatter_copy(a%x, b, mask, a%size(), mask(0))
    end if

  end subroutine field_masked_scatter_copy



end module field_math<|MERGE_RESOLUTION|>--- conflicted
+++ resolved
@@ -61,12 +61,7 @@
   use neko_config, only: NEKO_BCKND_DEVICE
   use num_types, only: rp
   use field, only: field_t
-<<<<<<< HEAD
   use device, only: device_get_ptr
-  use, intrinsic :: iso_c_binding
-=======
-  use device
->>>>>>> f0b0ee77
   use math, only: rzero, rone, copy, cmult, cadd, cfill, invcol1, vdot3, add2, &
        add3, add4, sub2, sub3, add2s1, add2s2, addsqr2s2, cmult2, invcol2, &
        col2, col3, subcol3, add3s2, addcol3, addcol4, glsum, glsc2, glsc3, &
@@ -78,10 +73,7 @@
        device_col2, device_col3, device_subcol3, device_add3s2, &
        device_addcol3, device_addcol4, device_glsum, device_glsc2, device_glsc3, &
        device_masked_gather_copy, device_masked_scatter_copy
-<<<<<<< HEAD
-=======
   use, intrinsic :: iso_c_binding, only: c_ptr
->>>>>>> f0b0ee77
   implicit none
   private
 
