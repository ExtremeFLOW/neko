--- conflicted
+++ resolved
@@ -83,12 +83,8 @@
        field_add2s2, field_addsqr2s2, field_cmult2, &
        field_invcol2, field_col2, field_col3, field_subcol3, &
        field_add3s2, field_addcol3, field_addcol4, field_glsum, &
-<<<<<<< HEAD
        field_glsc2, field_glsc3, field_add3, field_masked_gather_copy, &
        field_masked_scatter_copy
-=======
-       field_glsc2, field_glsc3, field_add3
->>>>>>> 86c8e01d
 
 contains
 
