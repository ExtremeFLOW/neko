! Copyright (c) 2008-2020, UCHICAGO ARGONNE, LLC.
!
! The UChicago Argonne, LLC as Operator of Argonne National
! Laboratory holds copyright in the Software. The copyright holder
! reserves all rights except those expressly granted to licensees,
! and U.S. Government license rights.
!
! Redistribution and use in source and binary forms, with or without
! modification, are permitted provided that the following conditions
! are met:
!
! 1. Redistributions of source code must retain the above copyright
! notice, this list of conditions and the disclaimer below.
!
! 2. Redistributions in binary form must reproduce the above copyright
! notice, this list of conditions and the disclaimer (as noted below)
! in the documentation and/or other materials provided with the
! distribution.
!
! 3. Neither the name of ANL nor the names of its contributors
! may be used to endorse or promote products derived from this software
! without specific prior written permission.
!
! THIS SOFTWARE IS PROVIDED BY THE COPYRIGHT HOLDERS AND CONTRIBUTORS
! "AS IS" AND ANY EXPRESS OR IMPLIED WARRANTIES, INCLUDING, BUT NOT
! LIMITED TO, THE IMPLIED WARRANTIES OF MERCHANTABILITY AND FITNESS
! FOR A PARTICULAR PURPOSE ARE DISCLAIMED. IN NO EVENT SHALL
! UCHICAGO ARGONNE, LLC, THE U.S. DEPARTMENT OF
! ENERGY OR CONTRIBUTORS BE LIABLE FOR ANY DIRECT, INDIRECT, INCIDENTAL,
! SPECIAL, EXEMPLARY, OR CONSEQUENTIAL DAMAGES (INCLUDING, BUT NOT LIMITED
! TO, PROCUREMENT OF SUBSTITUTE GOODS OR SERVICES; LOSS OF USE,
! DATA, OR PROFITS; OR BUSINESS INTERRUPTION) HOWEVER CAUSED AND ON ANY
! THEORY OF LIABILITY, WHETHER IN CONTRACT, STRICT LIABILITY, OR TORT
! (INCLUDING NEGLIGENCE OR OTHERWISE) ARISING IN ANY WAY OUT OF THE USE
! OF THIS SOFTWARE, EVEN IF ADVISED OF THE POSSIBILITY OF SUCH DAMAGE.
!
! Additional BSD Notice
! ---------------------
! 1. This notice is required to be provided under our contract with
! the U.S. Department of Energy (DOE). This work was produced at
! Argonne National Laboratory under Contract
! No. DE-AC02-06CH11357 with the DOE.
!
! 2. Neither the United States Government nor UCHICAGO ARGONNE,
! LLC nor any of their employees, makes any warranty,
! express or implied, or assumes any liability or responsibility for the
! accuracy, completeness, or usefulness of any information, apparatus,
! product, or process disclosed, or represents that its use would not
! infringe privately-owned rights.
!
! 3. Also, reference herein to any specific commercial products, process,
! or services by trade name, trademark, manufacturer or otherwise does
! not necessarily constitute or imply its endorsement, recommendation,
! or favoring by the United States Government or UCHICAGO ARGONNE LLC.
! The views and opinions of authors expressed
! herein do not necessarily state or reflect those of the United States
! Government or UCHICAGO ARGONNE, LLC, and shall
! not be used for advertising or product endorsement purposes.
!
module math
  use num_types, only : rp, dp, sp, qp, i4, xp
  use utils, only: neko_error
  use comm, only: NEKO_COMM, MPI_REAL_PRECISION, MPI_EXTRA_PRECISION
  use mpi_f08, only: MPI_MIN, MPI_MAX, MPI_SUM, MPI_IN_PLACE, MPI_INTEGER, &
       MPI_Allreduce
  implicit none
  private

  !> Machine epsilon \f$ \epsilon \f$
  real(kind=rp), public, parameter :: NEKO_EPS = epsilon(1.0_rp)

  !> \f$ ln(2) \f$
  real(kind=rp), public, parameter :: NEKO_M_LN2 = log(2.0_rp)

  !> \f$ \pi \f$
  real(kind=rp), public, parameter :: pi = 4._rp*atan(1._rp)

  interface abscmp
     module procedure sabscmp, dabscmp, qabscmp
  end interface abscmp

  interface sort
     module procedure sortrp, sorti4
  end interface sort

  interface swap
     module procedure swapdp, swapi4
  end interface swap

  interface reord
     module procedure reorddp, reordi4
  end interface reord

  interface flipv
     module procedure flipvdp, flipvi4
  end interface flipv

  interface relcmp
     module procedure srelcmp, drelcmp, qrelcmp
  end interface relcmp

  interface pwmax
     module procedure pwmax_vec2, pwmax_vec3, pwmax_scal2, pwmax_scal3
  end interface pwmax

  interface pwmin
     module procedure pwmin_vec2, pwmin_vec3, pwmin_sca2, pwmin_sca3
  end interface pwmin

  public :: abscmp, rzero, izero, row_zero, rone, copy, cmult, cadd, cfill, &
       glsum, glmax, glmin, chsign, vlmax, vlmin, invcol1, invcol3, invers2, &
       vcross, vdot2, vdot3, vlsc3, vlsc2, add2, add3, add4, sub2, sub3, &
       add2s1, add2s2, addsqr2s2, cmult2, invcol2, col2, col3, subcol3, &
       add3s2, subcol4, addcol3, addcol4, ascol5, p_update, x_update, glsc2, &
       glsc3, glsc4, sort, masked_copy, cfill_mask, relcmp, glimax, glimin, &
       swap, reord, flipv, cadd2, masked_red_copy, absval, pwmax, pwmin

contains

  !> Return single precision absolute comparison \f$ | x - y | < \epsilon \f$
  pure function sabscmp(x, y)
    real(kind=sp), intent(in) :: x
    real(kind=sp), intent(in) :: y
    logical :: sabscmp

    sabscmp = abs(x - y) .lt. NEKO_EPS

  end function sabscmp

  !> Return double precision absolute comparison \f$ | x - y | < \epsilon \f$
  pure function dabscmp(x, y)
    real(kind=dp), intent(in) :: x
    real(kind=dp), intent(in) :: y
    logical :: dabscmp

    dabscmp = abs(x - y) .lt. NEKO_EPS

  end function dabscmp

  !> Return double precision absolute comparison \f$ | x - y | < \epsilon \f$
  pure function qabscmp(x, y)
    real(kind=qp), intent(in) :: x
    real(kind=qp), intent(in) :: y
    logical :: qabscmp

    qabscmp = abs(x - y) .lt. NEKO_EPS

  end function qabscmp

  !> Return single precision relative comparison \f$ | x - y |<= \epsilon*|y| \f$
  pure function srelcmp(x, y, eps)
    real(kind=sp), intent(in) :: x
    real(kind=sp), intent(in) :: y
    real(kind=sp), intent(in), optional :: eps
    logical :: srelcmp
    if (present(eps)) then
       srelcmp = abs(x - y) .le. eps*abs(y)
    else
       srelcmp = abs(x - y) .le. NEKO_EPS*abs(y)
    end if

  end function srelcmp

  !> Return double precision relative comparison \f$ | x - y |/|y| < \epsilon \f$
  pure function drelcmp(x, y, eps)
    real(kind=dp), intent(in) :: x
    real(kind=dp), intent(in) :: y
    real(kind=dp), intent(in), optional :: eps
    logical :: drelcmp
    if (present(eps)) then
       drelcmp = abs(x - y) .le. eps*abs(y)
    else
       drelcmp = abs(x - y) .le. NEKO_EPS*abs(y)
    end if

  end function drelcmp


  !> Return quad precision relative comparison \f$ | x - y |/|y| < \epsilon \f$
  pure function qrelcmp(x, y, eps)
    real(kind=qp), intent(in) :: x
    real(kind=qp), intent(in) :: y
    real(kind=qp), intent(in), optional :: eps
    logical :: qrelcmp
    if (present(eps)) then
       qrelcmp = abs(x - y)/abs(y) .lt. eps
    else
       qrelcmp = abs(x - y)/abs(y) .lt. NEKO_EPS
    end if

  end function qrelcmp

  !> Zero a real vector
  subroutine rzero(a, n)
    integer, intent(in) :: n
    real(kind=rp), dimension(n), intent(inout) :: a
    integer :: i

    do i = 1, n
       a(i) = 0.0_rp
    end do
  end subroutine rzero

  !> Zero an integer vector
  subroutine izero(a, n)
    integer, intent(in) :: n
    integer, dimension(n), intent(inout) :: a
    integer :: i

    do i = 1, n
       a(i) = 0
    end do
  end subroutine izero

  !> Sets row e to 0 in matrix a
  subroutine row_zero(a, m, n, e)
    integer, intent(in) :: m, n, e
    real(kind=rp), intent(inout) :: a(m,n)
    integer :: j

    do j = 1,n
       a(e,j) = 0.0_rp
    end do
  end subroutine row_zero

  !> Set all elements to one
  subroutine rone(a, n)
    integer, intent(in) :: n
    real(kind=rp), dimension(n), intent(inout) :: a
    integer :: i

    do i = 1, n
       a(i) = 1.0_rp
    end do
  end subroutine rone

  !> Copy a vector \f$ a = b \f$
  subroutine copy(a, b, n)
    integer, intent(in) :: n
    real(kind=rp), dimension(n), intent(in) :: b
    real(kind=rp), dimension(n), intent(inout) :: a
    integer :: i

    do i = 1, n
       a(i) = b(i)
    end do

  end subroutine copy

  !> Copy a masked vector \f$ a(mask) = b(mask) \f$.
  !! @param a Destination array of size `n`.
  !! @param b Source array of size `n`.
  !! @param mask Mask array of length m+1, where `mask(0) =m`
  !! the length of the mask array.
  !! @param n Size of the arrays `a` and `b`.
  !! @param m Size of the mask array `mask`.
  subroutine masked_copy(a, b, mask, n, m)
    integer, intent(in) :: n, m
    real(kind=rp), dimension(n), intent(in) :: b
    real(kind=rp), dimension(n), intent(inout) :: a
    integer, dimension(0:m) :: mask
    integer :: i, j

    do i = 1, m
       j = mask(i)
       a(j) = b(j)
    end do

  end subroutine masked_copy

  !> Copy a masked vector to reduced contigous vector
  !! \f$ a = b(mask) \f$.
  !! @param a Destination array of size `m`.
  !! @param b Source array of size `n`.
  !! @param mask Mask array of length m+1, where `mask(0) =m`
  !! the length of the mask array.
  !! @param n Size of the array `b`.
  !! @param m Size of the mask array `mask` and `a`.
  subroutine masked_red_copy(a, b, mask, n, m)
    integer, intent(in) :: n, m
    real(kind=rp), dimension(n), intent(in) :: b
    real(kind=rp), dimension(m), intent(inout) :: a
    integer, dimension(0:m) :: mask
    integer :: i, j

    do i = 1, m
       j = mask(i)
       a(i) = b(j)
    end do

  end subroutine masked_red_copy


  !> @brief Fill a constant to a masked vector.
  !! \f$ a_i = c, for i in mask \f$
  subroutine cfill_mask(a, c, size, mask, mask_size)
    integer, intent(in) :: size, mask_size
    real(kind=rp), dimension(size), intent(inout) :: a
    real(kind=rp), intent(in) :: c
    integer, dimension(mask_size), intent(in) :: mask
    integer :: i

    do i = 1, mask_size
       a(mask(i)) = c
    end do

  end subroutine cfill_mask

  !> Multiplication by constant c \f$ a = c \cdot a \f$
  subroutine cmult(a, c, n)
    integer, intent(in) :: n
    real(kind=rp), dimension(n), intent(inout) :: a
    real(kind=rp), intent(in) :: c
    integer :: i

    do i = 1, n
       a(i) = c * a(i)
    end do
  end subroutine cmult

  !> Add a scalar to vector \f$ a_i = a_i + s \f$
  subroutine cadd(a, s, n)
    integer, intent(in) :: n
    real(kind=rp), dimension(n), intent(inout) :: a
    real(kind=rp), intent(in) :: s
    integer :: i

    do i = 1, n
       a(i) = a(i) + s
    end do
  end subroutine cadd

  !> Add a scalar to vector \f$ a_i = b_i + s \f$
  subroutine cadd2(a, b, s, n)
    integer, intent(in) :: n
    real(kind=rp), dimension(n), intent(inout) :: a
    real(kind=rp), dimension(n), intent(in) :: b
    real(kind=rp), intent(in) :: s
    integer :: i

    do i = 1, n
       a(i) = b(i) + s
    end do
  end subroutine cadd2

  !> Set all elements to a constant c \f$ a = c \f$
  subroutine cfill(a, c, n)
    integer, intent(in) :: n
    real(kind=rp), dimension(n), intent(inout) :: a
    real(kind=rp), intent(in) :: c
    integer :: i

    do i = 1, n
       a(i) = c
    end do
  end subroutine cfill

  !> Sum a vector of length n
  function glsum(a, n)
    integer, intent(in) :: n
    real(kind=rp), dimension(n) :: a
    real(kind=rp) :: glsum
    real(kind=xp) :: tmp
    integer :: i, ierr
    tmp = 0.0_rp
    do i = 1, n
       tmp = tmp + a(i)
    end do
    call MPI_Allreduce(MPI_IN_PLACE, tmp, 1, &
         MPI_EXTRA_PRECISION, MPI_SUM, NEKO_COMM, ierr)
    glsum = tmp

  end function glsum

  !>Max of a vector of length n
  function glmax(a, n)
    integer, intent(in) :: n
    real(kind=rp), dimension(n) :: a
    real(kind=rp) :: tmp, glmax
    integer :: i, ierr

    tmp = -huge(0.0_rp)
    do i = 1, n
       tmp = max(tmp,a(i))
    end do
    call MPI_Allreduce(tmp, glmax, 1, &
         MPI_REAL_PRECISION, MPI_MAX, NEKO_COMM, ierr)
  end function glmax

  !>Max of an integer vector of length n
  function glimax(a, n)
    integer, intent(in) :: n
    integer, dimension(n) :: a
    integer :: tmp, glimax
    integer :: i, ierr

    tmp = -huge(0)
    do i = 1, n
       tmp = max(tmp,a(i))
    end do
    call MPI_Allreduce(tmp, glimax, 1, &
         MPI_INTEGER, MPI_MAX, NEKO_COMM, ierr)
  end function glimax

  !>Min of a vector of length n
  function glmin(a, n)
    integer, intent(in) :: n
    real(kind=rp), dimension(n) :: a
    real(kind=rp) :: tmp, glmin
    integer :: i, ierr

    tmp = huge(0.0_rp)
    do i = 1, n
       tmp = min(tmp,a(i))
    end do
    call MPI_Allreduce(tmp, glmin, 1, &
         MPI_REAL_PRECISION, MPI_MIN, NEKO_COMM, ierr)
  end function glmin

  !>Min of an integer vector of length n
  function glimin(a, n)
    integer, intent(in) :: n
    integer, dimension(n) :: a
    integer :: tmp, glimin
    integer :: i, ierr

    tmp = huge(0)
    do i = 1, n
       tmp = min(tmp,a(i))
    end do
    call MPI_Allreduce(tmp, glimin, 1, &
         MPI_INTEGER, MPI_MIN, NEKO_COMM, ierr)
  end function glimin




  !> Change sign of vector \f$ a = -a \f$
  subroutine chsign(a, n)
    integer, intent(in) :: n
    real(kind=rp), dimension(n), intent(inout) :: a
    integer :: i

    do i = 1, n
       a(i) = -a(i)
    end do

  end subroutine chsign

  !> maximum value of a vector of length @a n
  function vlmax(vec,n) result(tmax)
    integer :: n, i
    real(kind=rp), intent(in) :: vec(n)
    real(kind=rp) :: tmax
    tmax = real(-99d20, rp)
    do i = 1, n
       tmax = max(tmax, vec(i))
    end do
  end function vlmax

  !> minimun value of a vector of length @a n
  function vlmin(vec,n) result(tmin)
    integer, intent(in) :: n
    real(kind=rp), intent(in) :: vec(n)
    real(kind=rp) :: tmin
    integer :: i
    tmin = real(99.0e20, rp)
    do i = 1, n
       tmin = min(tmin, vec(i))
    end do
  end function vlmin

  !> Invert a vector \f$ a = 1 / a \f$
  subroutine invcol1(a, n)
    integer, intent(in) :: n
    real(kind=rp), dimension(n), intent(inout) :: a
    integer :: i

    do i = 1, n
       a(i) = 1.0_xp / real(a(i),xp)
    end do

  end subroutine invcol1

  !> Invert a vector \f$ a = b / c \f$
  subroutine invcol3(a, b, c, n)
    integer, intent(in) :: n
    real(kind=rp), dimension(n), intent(inout) :: a
    real(kind=rp), dimension(n), intent(in) :: b,c
    integer :: i

    do i = 1, n
       a(i) = real(b(i),xp) / c(i)
    end do

  end subroutine invcol3

  !> Compute inverted vector \f$ a = 1 / b \f$
  subroutine invers2(a, b, n)
    integer, intent(in) :: n
    real(kind=rp), dimension(n), intent(inout) :: a
    real(kind=rp), dimension(n), intent(in) :: b
    integer :: i

    do i = 1, n
       a(i) = 1.0_xp / real(b(i),xp)
    end do

  end subroutine invers2

  !> Compute a cross product \f$ u = v \times w \f$
  !! assuming vector components \f$ u = (u_1, u_2, u_3) \f$ etc.
  subroutine vcross(u1, u2, u3, v1, v2, v3, w1, w2, w3, n)
    integer, intent(in) :: n
    real(kind=rp), dimension(n), intent(in) :: v1, v2, v3
    real(kind=rp), dimension(n), intent(in) :: w1, w2, w3
    real(kind=rp), dimension(n), intent(out) :: u1, u2, u3
    integer :: i

    do i = 1, n
       u1(i) = v2(i)*w3(i) - v3(i)*w2(i)
       u2(i) = v3(i)*w1(i) - v1(i)*w3(i)
       u3(i) = v1(i)*w2(i) - v2(i)*w1(i)
    end do

  end subroutine vcross

  !> Compute a dot product \f$ dot = u \cdot v \f$ (2-d version)
  !! assuming vector components \f$ u = (u_1, u_2, u_3) \f$ etc.
  subroutine vdot2(dot, u1, u2, v1, v2, n)
    integer, intent(in) :: n
    real(kind=rp), dimension(n), intent(in) :: u1, u2
    real(kind=rp), dimension(n), intent(in) :: v1, v2
    real(kind=rp), dimension(n), intent(out) :: dot
    integer :: i
    do i = 1, n
       dot(i) = u1(i)*v1(i) + u2(i)*v2(i)
    end do

  end subroutine vdot2

  !> Compute a dot product \f$ dot = u \cdot v \f$ (3-d version)
  !! assuming vector components \f$ u = (u_1, u_2, u_3) \f$ etc.
  subroutine vdot3(dot, u1, u2, u3, v1, v2, v3, n)
    integer, intent(in) :: n
    real(kind=rp), dimension(n), intent(in) :: u1, u2, u3
    real(kind=rp), dimension(n), intent(in) :: v1, v2, v3
    real(kind=rp), dimension(n), intent(out) :: dot
    integer :: i

    do i = 1, n
       dot(i) = u1(i)*v1(i) + u2(i)*v2(i) + u3(i)*v3(i)
    end do

  end subroutine vdot3

  !> Compute multiplication sum \f$ dot = u \cdot v \cdot w \f$
  function vlsc3(u, v, w, n) result(s)
    integer, intent(in) :: n
    real(kind=rp), dimension(n), intent(in) :: u, v, w
    real(kind=rp) :: s
    integer :: i

    s = 0.0_rp
    do i = 1, n
       s = s + u(i)*v(i)*w(i)
    end do

  end function vlsc3

  !> Compute multiplication sum \f$ dot = u \cdot v \cdot w \f$
  function vlsc2(u, v, n) result(s)
    integer, intent(in) :: n
    real(kind=rp), dimension(n), intent(in) :: u, v
    real(kind=rp) :: s
    integer :: i

    s = 0.0_rp
    do i = 1, n
       s = s + u(i)*v(i)
    end do

  end function vlsc2

  !> Vector addition \f$ a = a + b \f$
  subroutine add2(a, b, n)
    integer, intent(in) :: n
    real(kind=rp), dimension(n), intent(inout) :: a
    real(kind=rp), dimension(n), intent(in) :: b
    integer :: i

    do i = 1, n
       a(i) = a(i) + b(i)
    end do

  end subroutine add2

  !> Vector addition \f$ a = b + c \f$
  subroutine add3(a, b, c, n)
    integer, intent(in) :: n
    real(kind=rp), dimension(n), intent(inout) :: a
    real(kind=rp), dimension(n), intent(in) :: b
    real(kind=rp), dimension(n), intent(in) :: c
    integer :: i

    do i = 1, n
       a(i) = b(i) + c(i)
    end do

  end subroutine add3

  !> Vector addition \f$ a = b + c + d\f$
  subroutine add4(a, b, c, d, n)
    integer, intent(in) :: n
    real(kind=rp), dimension(n), intent(out) :: a
    real(kind=rp), dimension(n), intent(in) :: d
    real(kind=rp), dimension(n), intent(in) :: c
    real(kind=rp), dimension(n), intent(in) :: b
    integer :: i

    do i = 1, n
       a(i) = b(i) + c(i) + d(i)
    end do

  end subroutine add4

  !> Vector substraction \f$ a = a - b \f$
  subroutine sub2(a, b, n)
    integer, intent(in) :: n
    real(kind=rp), dimension(n), intent(inout) :: a
    real(kind=rp), dimension(n), intent(inout) :: b
    integer :: i

    do i = 1, n
       a(i) = a(i) - b(i)
    end do

  end subroutine sub2

  !> Vector subtraction \f$ a = b - c \f$
  subroutine sub3(a, b, c, n)
    integer, intent(in) :: n
    real(kind=rp), dimension(n), intent(inout) :: a
    real(kind=rp), dimension(n), intent(in) :: b
    real(kind=rp), dimension(n), intent(in) :: c
    integer :: i

    do i = 1, n
       a(i) = b(i) - c(i)
    end do

  end subroutine sub3


  !> Vector addition with scalar multiplication \f$ a = c_1 a + b \f$
  !! (multiplication on first argument)
  subroutine add2s1(a, b, c1, n)
    integer, intent(in) :: n
    real(kind=rp), dimension(n), intent(inout) :: a
    real(kind=rp), dimension(n), intent(inout) :: b
    real(kind=rp), intent(in) :: c1
    integer :: i

    do i = 1, n
       a(i) = c1 * a(i) + b(i)
    end do

  end subroutine add2s1

  !> Vector addition with scalar multiplication  \f$ a = a + c_1 b \f$
  !! (multiplication on second argument)
  subroutine add2s2(a, b, c1, n)
    integer, intent(in) :: n
    real(kind=rp), dimension(n), intent(inout) :: a
    real(kind=rp), dimension(n), intent(inout) :: b
    real(kind=rp), intent(in) :: c1
    integer :: i

    do i = 1, n
       a(i) = a(i) + c1 * b(i)
    end do

  end subroutine add2s2

  !> Returns \f$ a = a + c1 * (b * b )\f$
  subroutine addsqr2s2(a, b, c1, n)
    integer, intent(in) :: n
    real(kind=rp), dimension(n), intent(inout) :: a
    real(kind=rp), dimension(n), intent(in) :: b
    real(kind=rp), intent(in) :: c1
    integer :: i

    do i = 1,n
       a(i) = a(i) + c1 * ( b(i) * b(i) )
    end do

  end subroutine addsqr2s2

  !> Multiplication by constant c \f$ a = c \cdot b \f$
  subroutine cmult2(a, b, c, n)
    integer, intent(in) :: n
    real(kind=rp), dimension(n), intent(inout) :: a
    real(kind=rp), dimension(n), intent(in) :: b
    real(kind=rp), intent(in) :: c
    integer :: i

    do i = 1, n
       a(i) = c * b(i)
    end do

  end subroutine cmult2

  !> Vector division \f$ a = a / b \f$
  subroutine invcol2(a, b, n)
    integer, intent(in) :: n
    real(kind=rp), dimension(n), intent(inout) :: a
    real(kind=rp), dimension(n), intent(in) :: b
    integer :: i

    do i = 1, n
       a(i) = real(a(i),xp) /b(i)
    end do

  end subroutine invcol2


  !> Vector multiplication \f$ a = a \cdot b \f$
  subroutine col2(a, b, n)
    integer, intent(in) :: n
    real(kind=rp), dimension(n), intent(inout) :: a
    real(kind=rp), dimension(n), intent(in) :: b
    integer :: i

    do i = 1, n
       a(i) = a(i) * b(i)
    end do

  end subroutine col2

  !> Vector multiplication with 3 vectors \f$ a =  b \cdot c \f$
  subroutine col3(a, b, c, n)
    integer, intent(in) :: n
    real(kind=rp), dimension(n), intent(inout) :: a
    real(kind=rp), dimension(n), intent(in) :: b
    real(kind=rp), dimension(n), intent(in) :: c
    integer :: i

    do i = 1, n
       a(i) = b(i) * c(i)
    end do

  end subroutine col3

  !> Returns \f$ a = a - b*c \f$
  subroutine subcol3(a, b, c, n)
    integer, intent(in) :: n
    real(kind=rp), dimension(n), intent(inout) :: a
    real(kind=rp), dimension(n), intent(in) :: b
    real(kind=rp), dimension(n), intent(in) :: c
    integer :: i

    do i = 1,n
       a(i) = a(i) - b(i) * c(i)
    end do

  end subroutine subcol3

  !> Returns \f$ a = c1 * b + c2 * c \f$
  subroutine add3s2(a, b, c, c1, c2 ,n)
    integer, intent(in) :: n
    real(kind=rp), dimension(n), intent(inout) :: a
    real(kind=rp), dimension(n), intent(in) :: b
    real(kind=rp), dimension(n), intent(in) :: c
    real(kind=rp), intent(in) :: c1, c2
    integer :: i

    do i = 1,n
       a(i) = c1 * b(i) + c2 * c(i)
    end do

  end subroutine add3s2


  !> Returns \f$ a = a - b*c*d \f$
  subroutine subcol4(a, b, c, d, n)
    integer, intent(in) :: n
    real(kind=rp), dimension(n), intent(inout) :: a
    real(kind=rp), dimension(n), intent(in) :: b
    real(kind=rp), dimension(n), intent(in) :: c
    real(kind=rp), dimension(n), intent(in) :: d
    integer :: i

    do i = 1,n
       a(i) = a(i) - b(i) * c(i) * d(i)
    end do

  end subroutine subcol4

  !> Returns \f$ a = a + b*c \f$
  subroutine addcol3(a, b, c, n)
    integer, intent(in) :: n
    real(kind=rp), dimension(n), intent(inout) :: a
    real(kind=rp), dimension(n), intent(in) :: b
    real(kind=rp), dimension(n), intent(in) :: c
    integer :: i

    do i = 1,n
       a(i) = a(i) + b(i) * c(i)
    end do

  end subroutine addcol3

  !> Returns \f$ a = a + b*c*d \f$
  subroutine addcol4(a, b, c, d, n)
    integer, intent(in) :: n
    real(kind=rp), dimension(n), intent(inout) :: a
    real(kind=rp), dimension(n), intent(in) :: b
    real(kind=rp), dimension(n), intent(in) :: c
    real(kind=rp), dimension(n), intent(in) :: d
    integer :: i

    do i = 1,n
       a(i) = a(i) + b(i) * c(i) * d(i)
    end do

  end subroutine addcol4

  !> Returns \f$ a = b \dot c - d \cdot e \f$
  subroutine ascol5(a, b, c, d, e, n)
    integer, intent(in) :: n
    real(kind=rp), dimension(n), intent(inout) :: a
    real(kind=rp), dimension(n), intent(in) :: b
    real(kind=rp), dimension(n), intent(in) :: c
    real(kind=rp), dimension(n), intent(in) :: d
    real(kind=rp), dimension(n), intent(in) :: e
    integer :: i

    do i = 1,n
       a(i) = b(i)*c(i)-d(i)*e(i)
    end do

  end subroutine ascol5

  !> Returns \f$ a = b \dot c1 ( a - c2 \cdot c )\f$
  subroutine p_update(a, b, c, c1, c2, n)
    integer, intent(in) :: n
    real(kind=rp), dimension(n), intent(inout) :: a
    real(kind=rp), dimension(n), intent(in) :: b
    real(kind=rp), dimension(n), intent(in) :: c
    real(kind=rp), intent(in) :: c1, c2
    integer :: i

    do i = 1,n
       a(i) = b(i) + c1*(a(i)-c2*c(i))
    end do

  end subroutine p_update

  !> Returns \f$ a = b \dot c1 ( a - c2 \cdot c )\f$
  subroutine x_update(a, b, c, c1, c2, n)
    integer, intent(in) :: n
    real(kind=rp), dimension(n), intent(inout) :: a
    real(kind=rp), dimension(n), intent(in) :: b
    real(kind=rp), dimension(n), intent(in) :: c
    real(kind=rp), intent(in) :: c1, c2
    integer :: i

    do i = 1,n
       a(i) = a(i) + c1*b(i)+c2*c(i)
    end do

  end subroutine x_update

  !> Weighted inner product \f$ a^T b \f$
  function glsc2(a, b, n)
    integer, intent(in) :: n
    real(kind=rp), dimension(n), intent(in) :: a
    real(kind=rp), dimension(n), intent(in) :: b
    real(kind=rp) :: glsc2
    real(kind=xp) :: tmp
    integer :: i, ierr

    tmp = 0.0_xp
    do i = 1, n
       tmp = tmp + a(i) * b(i)
    end do

    call MPI_Allreduce(MPI_IN_PLACE, tmp, 1, &
         MPI_EXTRA_PRECISION, MPI_SUM, NEKO_COMM, ierr)
    glsc2 = tmp
  end function glsc2

  !> Weighted inner product \f$ a^T b c \f$
  function glsc3(a, b, c, n)
    integer, intent(in) :: n
    real(kind=rp), dimension(n), intent(in) :: a
    real(kind=rp), dimension(n), intent(in) :: b
    real(kind=rp), dimension(n), intent(in) :: c
    real(kind=rp) :: glsc3
    real(kind=xp) :: tmp
    integer :: i, ierr

    tmp = 0.0_xp
    do i = 1, n
       tmp = tmp + a(i) * b(i) * c(i)
    end do

    call MPI_Allreduce(MPI_IN_PLACE, tmp, 1, &
         MPI_EXTRA_PRECISION, MPI_SUM, NEKO_COMM, ierr)
    glsc3 = tmp

  end function glsc3
  function glsc4(a, b, c, d, n)
    integer, intent(in) :: n
    real(kind=rp), dimension(n), intent(in) :: a
    real(kind=rp), dimension(n), intent(in) :: b
    real(kind=rp), dimension(n), intent(in) :: c
    real(kind=rp), dimension(n), intent(in) :: d
    real(kind=rp) :: glsc4
    real(kind=xp) :: tmp
    integer :: i, ierr

    tmp = 0.0_xp
    do i = 1, n
       tmp = tmp + a(i) * b(i) * c(i) * d(i)
    end do

    call MPI_Allreduce(MPI_IN_PLACE, tmp, 1, &
         MPI_EXTRA_PRECISION, MPI_SUM, NEKO_COMM, ierr)
    glsc4 = tmp

  end function glsc4

  !> Heap Sort for double precision arrays
  !! @details Following p 231 Num. Rec., 1st Ed.
  !! @param[inout]   a     vector to be sorted
  !! @param[out]     ind   permutation array
  !! @param[in]      n     array size
  subroutine sortrp(a, ind, n)
    integer, intent(in) :: n
    real(kind=rp), intent(inout) :: a(n)
    integer, intent(out) :: ind(n)
    real(kind=rp) :: aa
    integer :: j, ir, i, ii, l

    do j = 1, n
       ind(j) = j
    end do

    if (n .le. 1) return


    l = n/2+1
    ir = n
    do while (.true.)
       if (l .gt. 1) then
          l = l-1
          aa = a(l)
          ii = ind(l)
       else
          aa = a(ir)
          ii = ind(ir)
          a(ir) = a(1)
          ind(ir) = ind(1)
          ir = ir - 1
          if (ir .eq. 1) then
             a(1) = aa
             ind(1) = ii
             return
          end if
       end if
       i = l
       j = l+l
       do while (j .le. ir)
          if (j .lt. ir) then
             if ( a(j) .lt. a(j+1) ) j = j + 1
          end if
          if (aa .lt. a(j)) then
             a(i) = a(j)
             ind(i) = ind(j)
             i = j
             j = j+j
          else
             j = ir+1
          end if
       end do
       a(i) = aa
       ind(i) = ii
    end do
  end subroutine sortrp

  !> Heap Sort for single integer arrays
  !! @details Following p 231 Num. Rec., 1st Ed.
  !! @param[inout]   a     vector to be sorted
  !! @param[out]     ind   permutation array
  !! @param[in]      n     array size
  subroutine sorti4(a, ind, n)
    integer, intent(in) :: n
    integer(i4), intent(inout) :: a(n)
    integer, intent(out) :: ind(n)
    integer(i4) :: aa
    integer :: j, ir, i, ii, l

    do j = 1, n
       ind(j) = j
    end do

    if (n .le. 1) return

    l = n/2+1
    ir = n
    do while (.true.)
       if (l .gt. 1) then
          l = l - 1
          aa = a (l)
          ii = ind(l)
       else
          aa = a(ir)
          ii = ind(ir)
          a(ir) = a( 1)
          ind(ir) = ind( 1)
          ir = ir - 1
          if (ir .eq. 1) then
             a(1) = aa
             ind(1) = ii
             return
          end if
       end if
       i = l
       j = l + l
       do while (j .le. ir)
          if (j .lt. ir) then
             if ( a(j) .lt. a(j + 1) ) j = j + 1
          end if
          if (aa .lt. a(j)) then
             a(i) = a(j)
             ind(i) = ind(j)
             i = j
             j = j + j
          else
             j = ir + 1
          end if
       end do
       a(i) = aa
       ind(i) = ii
    end do
  end subroutine sorti4

  !> sort double precision array acording to ind vector
  !! @param[inout]   b     vector to be reordered
  !! @param[in]      ind   permutation array
  !! @param[in]      n     array size
  subroutine swapdp(b, ind, n)
    integer, intent(in) :: n
    real(kind=rp), intent(inout) :: b(n)
    integer, intent(in) :: ind(n)
    real(kind=rp) :: temp(n)
    integer :: i, jj

    do i = 1, n
       temp(i) = b(i)
    end do
    do i = 1, n
       jj = ind(i)
       b(i) = temp(jj)
    end do
  end subroutine swapdp

  !> sort single integer array acording to ind vector
  !! @param[inout]   b     vector to be reordered
  !! @param[in]      ind   permutation array
  !! @param[in]      n     array size
  subroutine swapi4(b, ind, n)
    integer, intent(in) :: n
    integer(i4), intent(inout) :: b(n)
    integer, intent(in) :: ind(n)
    integer(i4) :: temp(n)
    integer :: i, jj

    do i = 1, n
       temp(i) = b(i)
    end do
    do i = 1, n
       jj = ind(i)
       b(i) = temp(jj)
    end do
  end subroutine swapi4

  !> reorder double precision array - inverse of swap
  !! @param[inout]   b     vector to be reordered
  !! @param[in]      ind   permutation array
  !! @param[in]      n     array size
  subroutine reorddp(b, ind, n)
    integer, intent(in) :: n
    real(kind=rp), intent(inout) :: b(n)
    integer, intent(in) :: ind(n)
    real(kind=rp) :: temp(n)
    integer :: i, jj

    do i = 1, n
       temp(i) = b(i)
    end do
    do i = 1, n
       jj = ind(i)
       b(jj) = temp(i)
    end do
  end subroutine reorddp

  !> reorder single integer array - inverse of swap
  !! @param[inout]   b     vector to be reordered
  !! @param[in]      ind   permutation array
  !! @param[in]      n     array size
  subroutine reordi4(b, ind, n)
    integer, intent(in) :: n
    integer(i4), intent(inout) :: b(n)
    integer, intent(in) :: ind(n)
    integer(i4) :: temp(n)
    integer :: i, jj

    do i = 1, n
       temp(i) = b(i)
    end do
    do i = 1, n
       jj = ind(i)
       b(jj) = temp(i)
    end do
  end subroutine reordi4

  !> Flip double precision vector b and ind
  !! @param[inout]   b     vector to be reordered
  !! @param[inout]   ind   permutation array
  !! @param[in]      n     array size
  subroutine flipvdp(b, ind, n)
    integer, intent(in) :: n
    real(kind=rp), intent(inout) :: b(n)
    integer, intent(inout) :: ind(n)
    real(kind=rp) :: temp(n)
    integer :: tempind(n)
    integer :: i, jj

    do i = 1, n
       jj = n+1-i
       temp(jj) = b(i)
       tempind(jj) = ind(i)
    end do
    do i = 1,n
       b(i) = temp(i)
       ind(i) = tempind(i)
    end do
  end subroutine flipvdp

  !> Flip single integer vector b and ind
  !! @param[inout]   b     vector to be reordered
  !! @param[inout]   ind   permutation array
  !! @param[in]      n     array size
  subroutine flipvi4(b, ind, n)
    integer, intent(in) :: n
    integer(i4), intent(inout) :: b(n)
    integer, intent(inout) :: ind(n)
    integer(i4) :: temp(n)
    integer :: tempind(n)
    integer :: i, jj

    do i = 1, n
       jj = n+1-i
       temp(jj) = b(i)
       tempind(jj) = ind(i)
    end do
    do i = 1,n
       b(i) = temp(i)
       ind(i) = tempind(i)
    end do
  end subroutine flipvi4

  !> Take the absolute value of an array
  !! @param[inout]   a     vector to be manipulated
  !! @param[in]      n     array size
  subroutine absval(a, n)
    integer, intent(in) :: n
    real(kind=rp), dimension(n), intent(inout) :: a
    integer :: i
    do i = 1, n
       a(i) = abs(a(i))
    end do
  end subroutine absval
<<<<<<< HEAD
=======

  ! ========================================================================== !
  ! Point-wise operations

  !> Point-wise maximum of two vectors \f$ a = \max(a, b) \f$
  subroutine pwmax_vec2(a, b, n)
    integer, intent(in) :: n
    real(kind=rp), dimension(n), intent(inout) :: a
    real(kind=rp), dimension(n), intent(in) :: b
    integer :: i

    do i = 1, n
       a(i) = max(a(i), b(i))
    end do
  end subroutine pwmax_vec2

  !> Point-wise maximum of two vectors \f$ a = \max(b, c) \f$
  subroutine pwmax_vec3(a, b, c, n)
    integer, intent(in) :: n
    real(kind=rp), dimension(n), intent(inout) :: a
    real(kind=rp), dimension(n), intent(in) :: b, c
    integer :: i

    do i = 1, n
       a(i) = max(b(i), c(i))
    end do
  end subroutine pwmax_vec3

  !> Point-wise maximum of scalar and vector \f$ a = \max(a, b) \f$
  subroutine pwmax_scal2(a, b, n)
    integer, intent(in) :: n
    real(kind=rp), dimension(n), intent(inout) :: a
    real(kind=rp), intent(in) :: b
    integer :: i

    do i = 1, n
       a(i) = max(a(i), b)
    end do
  end subroutine pwmax_scal2

  !> Point-wise maximum of scalar and vector \f$ a = \max(b, c) \f$
  subroutine pwmax_scal3(a, b, c, n)
    integer, intent(in) :: n
    real(kind=rp), dimension(n), intent(inout) :: a
    real(kind=rp), dimension(n), intent(in) :: b
    real(kind=rp), intent(in) :: c
    integer :: i

    do i = 1, n
       a(i) = max(b(i), c)
    end do
  end subroutine pwmax_scal3

  !> Point-wise minimum of two vectors \f$ a = \min(a, b) \f$
  subroutine pwmin_vec2(a, b, n)
    integer, intent(in) :: n
    real(kind=rp), dimension(n), intent(inout) :: a
    real(kind=rp), dimension(n), intent(in) :: b
    integer :: i

    do i = 1, n
       a(i) = min(a(i), b(i))
    end do
  end subroutine pwmin_vec2

  !> Point-wise minimum of two vectors \f$ a = \min(b, c) \f$
  subroutine pwmin_vec3(a, b, c, n)
    integer, intent(in) :: n
    real(kind=rp), dimension(n), intent(inout) :: a
    real(kind=rp), dimension(n), intent(in) :: b, c
    integer :: i

    do i = 1, n
       a(i) = min(b(i), c(i))
    end do
  end subroutine pwmin_vec3

  !> Point-wise minimum of scalar and vector \f$ a = \min(a, b) \f$
  subroutine pwmin_sca2(a, b, n)
    integer, intent(in) :: n
    real(kind=rp), dimension(n), intent(inout) :: a
    real(kind=rp), intent(in) :: b
    integer :: i

    do i = 1, n
       a(i) = min(a(i), b)
    end do
  end subroutine pwmin_sca2

  !> Point-wise minimum of scalar and vector \f$ a = \min(b, c) \f$
  subroutine pwmin_sca3(a, b, c, n)
    integer, intent(in) :: n
    real(kind=rp), dimension(n), intent(inout) :: a
    real(kind=rp), dimension(n), intent(in) :: b
    real(kind=rp), intent(in) :: c
    integer :: i

    do i = 1, n
       a(i) = min(b(i), c)
    end do
  end subroutine pwmin_sca3

>>>>>>> 9032396c
end module math<|MERGE_RESOLUTION|>--- conflicted
+++ resolved
@@ -1183,8 +1183,6 @@
        a(i) = abs(a(i))
     end do
   end subroutine absval
-<<<<<<< HEAD
-=======
 
   ! ========================================================================== !
   ! Point-wise operations
@@ -1287,5 +1285,4 @@
     end do
   end subroutine pwmin_sca3
 
->>>>>>> 9032396c
 end module math