--- conflicted
+++ resolved
@@ -793,7 +793,6 @@
        ind(i) = ii
     end do
   end subroutine sort
-<<<<<<< HEAD
 
   !> Equality of two arrays of sizes @a n1, @ n2
   pure function arreq(arr1, arr2, n1, n2) result(equal)
@@ -810,7 +809,4 @@
     end do
   end function arreq
 
-=======
-  
->>>>>>> ff139d64
 end module math