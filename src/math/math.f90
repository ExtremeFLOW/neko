! Copyright (c) 2008-2020, UCHICAGO ARGONNE, LLC.
!
! The UChicago Argonne, LLC as Operator of Argonne National
! Laboratory holds copyright in the Software. The copyright holder
! reserves all rights except those expressly granted to licensees,
! and U.S. Government license rights.
!
! Redistribution and use in source and binary forms, with or without
! modification, are permitted provided that the following conditions
! are met:
!
! 1. Redistributions of source code must retain the above copyright
! notice, this list of conditions and the disclaimer below.
!
! 2. Redistributions in binary form must reproduce the above copyright
! notice, this list of conditions and the disclaimer (as noted below)
! in the documentation and/or other materials provided with the
! distribution.
!
! 3. Neither the name of ANL nor the names of its contributors
! may be used to endorse or promote products derived from this software
! without specific prior written permission.
!
! THIS SOFTWARE IS PROVIDED BY THE COPYRIGHT HOLDERS AND CONTRIBUTORS
! "AS IS" AND ANY EXPRESS OR IMPLIED WARRANTIES, INCLUDING, BUT NOT
! LIMITED TO, THE IMPLIED WARRANTIES OF MERCHANTABILITY AND FITNESS
! FOR A PARTICULAR PURPOSE ARE DISCLAIMED. IN NO EVENT SHALL
! UCHICAGO ARGONNE, LLC, THE U.S. DEPARTMENT OF
! ENERGY OR CONTRIBUTORS BE LIABLE FOR ANY DIRECT, INDIRECT, INCIDENTAL,
! SPECIAL, EXEMPLARY, OR CONSEQUENTIAL DAMAGES (INCLUDING, BUT NOT LIMITED
! TO, PROCUREMENT OF SUBSTITUTE GOODS OR SERVICES; LOSS OF USE,
! DATA, OR PROFITS; OR BUSINESS INTERRUPTION) HOWEVER CAUSED AND ON ANY
! THEORY OF LIABILITY, WHETHER IN CONTRACT, STRICT LIABILITY, OR TORT
! (INCLUDING NEGLIGENCE OR OTHERWISE) ARISING IN ANY WAY OUT OF THE USE
! OF THIS SOFTWARE, EVEN IF ADVISED OF THE POSSIBILITY OF SUCH DAMAGE.
!
! Additional BSD Notice
! ---------------------
! 1. This notice is required to be provided under our contract with
! the U.S. Department of Energy (DOE). This work was produced at
! Argonne National Laboratory under Contract
! No. DE-AC02-06CH11357 with the DOE.
!
! 2. Neither the United States Government nor UCHICAGO ARGONNE,
! LLC nor any of their employees, makes any warranty,
! express or implied, or assumes any liability or responsibility for the
! accuracy, completeness, or usefulness of any information, apparatus,
! product, or process disclosed, or represents that its use would not
! infringe privately-owned rights.
!
! 3. Also, reference herein to any specific commercial products, process,
! or services by trade name, trademark, manufacturer or otherwise does
! not necessarily constitute or imply its endorsement, recommendation,
! or favoring by the United States Government or UCHICAGO ARGONNE LLC.
! The views and opinions of authors expressed
! herein do not necessarily state or reflect those of the United States
! Government or UCHICAGO ARGONNE, LLC, and shall
! not be used for advertising or product endorsement purposes.
!
module math
  use num_types, only : rp, dp, sp, qp, i4
  use comm
  implicit none
  private

  !> Machine epsilon \f$ \epsilon \f$
  real(kind=rp), public, parameter :: NEKO_EPS = epsilon(1.0_rp)

  !> \f$ ln(2) \f$
  real(kind=rp), public, parameter :: NEKO_M_LN2 = log(2.0_rp)

  !> \f$ \pi \f$
  real(kind=rp), public, parameter :: pi = 4._rp*atan(1._rp)

  interface abscmp
     module procedure sabscmp, dabscmp, qabscmp
  end interface abscmp

<<<<<<< HEAD
  interface sort
     module procedure sortdp, sorti4
  end interface sort

  interface swap
     module procedure swapdp, swapi4
  end interface swap

  interface reord
     module procedure reorddp, reordi4
  end interface reord

  interface flipv
     module procedure flipvdp, flipvi4
  end interface flipv

  public :: abscmp, rzero, izero, row_zero, rone, copy, cmult, cadd, cfill, &
       glsum, glmax, glmin, chsign, vlmax, invcol1, invcol3, invers2, vcross, &
       vdot2, vdot3, vlsc3, vlsc2, add2, add3, add4, sub2, sub3, add2s1, add2s2, &
       addsqr2s2, cmult2, invcol2, col2, col3, subcol3, add3s2, subcol4, addcol3,&
       addcol4, ascol5, p_update, x_update, glsc2, glsc3, glsc4, sort, swap, &
       reord, flipv
=======
  interface relcmp
     module procedure srelcmp, drelcmp, qrelcmp
  end interface relcmp

  public :: abscmp, rzero, izero, row_zero, rone, copy, cmult, cadd, cfill, &
       glsum, glmax, glmin, chsign, vlmax, vlmin, invcol1, invcol3, invers2, &
       vcross, vdot2, vdot3, vlsc3, vlsc2, add2, add3, add4, sub2, sub3, &
       add2s1, add2s2, addsqr2s2, cmult2, invcol2, col2, col3, subcol3, &
       add3s2, subcol4, addcol3, addcol4, ascol5, p_update, x_update, glsc2, &
       glsc3, glsc4, sort, masked_copy, cfill_mask, relcmp, glimax, glimin
>>>>>>> 004aaf9d

contains

  !> Return single precision absolute comparison \f$ | x - y | < \epsilon \f$
  pure function sabscmp(x, y)
    real(kind=sp), intent(in) :: x
    real(kind=sp), intent(in) :: y
    logical :: sabscmp

    sabscmp = abs(x - y) .lt. NEKO_EPS

  end function sabscmp

  !> Return double precision absolute comparison \f$ | x - y | < \epsilon \f$
  pure function dabscmp(x, y)
    real(kind=dp), intent(in) :: x
    real(kind=dp), intent(in) :: y
    logical :: dabscmp

    dabscmp = abs(x - y) .lt. NEKO_EPS

  end function dabscmp

  !> Return double precision absolute comparison \f$ | x - y | < \epsilon \f$
  pure function qabscmp(x, y)
    real(kind=qp), intent(in) :: x
    real(kind=qp), intent(in) :: y
    logical :: qabscmp

    qabscmp = abs(x - y) .lt. NEKO_EPS

  end function qabscmp

  !> Return single precision relative comparison \f$ | x - y |<= \epsilon*|y| \f$
  pure function srelcmp(x, y, eps)
    real(kind=sp), intent(in) :: x
    real(kind=sp), intent(in) :: y
    real(kind=sp), intent(in), optional :: eps
    logical :: srelcmp
    if (present(eps)) then
       srelcmp = abs(x - y) .le. eps*abs(y)
    else
       srelcmp = abs(x - y) .le. NEKO_EPS*abs(y)
    end if

  end function srelcmp

  !> Return double precision relative comparison \f$ | x - y |/|y| < \epsilon \f$
  pure function drelcmp(x, y, eps)
    real(kind=dp), intent(in) :: x
    real(kind=dp), intent(in) :: y
    real(kind=dp), intent(in), optional :: eps
    logical :: drelcmp
    if (present(eps)) then
       drelcmp = abs(x - y) .le. eps*abs(y)
    else
       drelcmp = abs(x - y) .le. NEKO_EPS*abs(y)
    end if

  end function drelcmp


  !> Return quad precision relative comparison \f$ | x - y |/|y| < \epsilon \f$
  pure function qrelcmp(x, y, eps)
    real(kind=qp), intent(in) :: x
    real(kind=qp), intent(in) :: y
    real(kind=qp), intent(in), optional :: eps
    logical :: qrelcmp
    if (present(eps)) then
       qrelcmp = abs(x - y)/abs(y) .lt. eps
    else
       qrelcmp = abs(x - y)/abs(y) .lt. NEKO_EPS
    end if

  end function qrelcmp

  !> Zero a real vector
  subroutine rzero(a, n)
    integer, intent(in) :: n
    real(kind=rp), dimension(n), intent(inout) :: a
    integer :: i

    do i = 1, n
       a(i) = 0.0_rp
    end do
  end subroutine rzero

  !> Zero an integer vector
  subroutine izero(a, n)
    integer, intent(in) :: n
    integer, dimension(n), intent(inout) :: a
    integer :: i

    do i = 1, n
       a(i) = 0
    end do
  end subroutine izero

  !> Sets row e to 0 in matrix a
  subroutine row_zero(a, m, n, e)
    integer, intent(in) :: m, n, e
    real(kind=rp), intent(inout) :: a(m,n)
    integer :: j

    do j = 1,n
       a(e,j) = 0.0_rp
    end do
  end subroutine row_zero

  !> Set all elements to one
  subroutine rone(a, n)
    integer, intent(in) :: n
    real(kind=rp), dimension(n), intent(inout) :: a
    integer :: i

    do i = 1, n
       a(i) = 1.0_rp
    end do
  end subroutine rone

  !> Copy a vector \f$ a = b \f$
  subroutine copy(a, b, n)
    integer, intent(in) :: n
    real(kind=rp), dimension(n), intent(in) :: b
    real(kind=rp), dimension(n), intent(inout) :: a
    integer :: i

    do i = 1, n
       a(i) = b(i)
    end do

  end subroutine copy

  !> Copy a masked vector \f$ a(mask) = b(mask) \f$.
  !! @param a Destination array of size `n`.
  !! @param b Source array of size `n`.
  !! @param mask Mask array of length m+1, where `mask(0) =m`
  !! the length of the mask array.
  !! @param n Size of the arrays `a` and `b`.
  !! @param m Size of the mask array `mask`.
  subroutine masked_copy(a, b, mask, n, m)
    integer, intent(in) :: n, m
    real(kind=rp), dimension(n), intent(in) :: b
    real(kind=rp), dimension(n), intent(inout) :: a
    integer, dimension(0:m) :: mask
    integer :: i, j

    do i = 1, m
       j = mask(i)
       a(j) = b(j)
    end do

  end subroutine masked_copy

  !> @brief Fill a constant to a masked vector.
  !! \f$ a_i = c, for i in mask \f$
  subroutine cfill_mask(a, c, size, mask, mask_size)
    integer, intent(in) :: size, mask_size
    real(kind=rp), dimension(size), intent(inout) :: a
    real(kind=rp), intent(in) :: c
    integer, dimension(mask_size), intent(in) :: mask
    integer :: i

    do i = 1, mask_size
       a(mask(i)) = c
    end do

  end subroutine cfill_mask


  !> Multiplication by constant c \f$ a = c \cdot a \f$
  subroutine cmult(a, c, n)
    integer, intent(in) :: n
    real(kind=rp), dimension(n), intent(inout) :: a
    real(kind=rp), intent(in) :: c
    integer :: i

    do i = 1, n
       a(i) = c * a(i)
    end do
  end subroutine cmult

  !> Add a scalar to vector \f$ a = \sum a_i + s \f$
  subroutine cadd(a, s, n)
    integer, intent(in) :: n
    real(kind=rp), dimension(n), intent(inout) :: a
    real(kind=rp), intent(in) :: s
    integer :: i

    do i = 1, n
       a(i) = a(i) + s
    end do
  end subroutine cadd

  !> Set all elements to a constant c \f$ a = c \f$
  subroutine cfill(a, c, n)
    integer, intent(in) :: n
    real(kind=rp), dimension(n), intent(inout) :: a
    real(kind=rp), intent(in) :: c
    integer :: i

    do i = 1, n
       a(i) = c
    end do
  end subroutine cfill

  !>Sum a vector of length n
  function glsum(a, n)
    integer, intent(in) :: n
    real(kind=rp), dimension(n) :: a
    real(kind=rp) :: tmp, glsum
    integer :: i, ierr
    tmp = 0.0_rp
    do i = 1, n
       tmp = tmp + a(i)
    end do
    call MPI_Allreduce(tmp, glsum, 1, &
                       MPI_REAL_PRECISION, MPI_SUM, NEKO_COMM, ierr)

  end function glsum

  !>Max of a vector of length n
  function glmax(a, n)
    integer, intent(in) :: n
    real(kind=rp), dimension(n) :: a
    real(kind=rp) :: tmp, glmax
    integer :: i, ierr
    tmp = a(1)
    do i = 2, n
       tmp = max(tmp,a(i))
    end do
    call MPI_Allreduce(tmp, glmax, 1, &
                       MPI_REAL_PRECISION, MPI_MAX, NEKO_COMM, ierr)
  end function glmax

  !>Max of an integer vector of length n
  function glimax(a, n)
    integer, intent(in) :: n
    integer, dimension(n) :: a
    integer :: tmp, glimax
    integer :: i, ierr
    tmp = a(1)
    do i = 2, n
       tmp = max(tmp,a(i))
    end do
    call MPI_Allreduce(tmp, glimax, 1, &
                       MPI_INTEGER, MPI_MAX, NEKO_COMM, ierr)
  end function glimax

  !>Min of a vector of length n
  function glmin(a, n)
    integer, intent(in) :: n
    real(kind=rp), dimension(n) :: a
    real(kind=rp) :: tmp, glmin
    integer :: i, ierr
    tmp = a(1)
    do i = 2, n
       tmp = min(tmp,a(i))
    end do
    call MPI_Allreduce(tmp, glmin, 1, &
                       MPI_REAL_PRECISION, MPI_MIN, NEKO_COMM, ierr)
  end function glmin

  !>Min of an integer vector of length n
  function glimin(a, n)
    integer, intent(in) :: n
    integer, dimension(n) :: a
    integer :: tmp, glimin
    integer :: i, ierr
    tmp = a(1)
    do i = 2, n
       tmp = min(tmp,a(i))
    end do
    call MPI_Allreduce(tmp, glimin, 1, &
                       MPI_INTEGER, MPI_MIN, NEKO_COMM, ierr)
  end function glimin




  !> Change sign of vector \f$ a = -a \f$
  subroutine chsign(a, n)
    integer, intent(in) :: n
    real(kind=rp), dimension(n), intent(inout) :: a
    integer :: i

    do i = 1, n
       a(i) = -a(i)
    end do

  end subroutine chsign

  !> maximum value of a vector of length @a n
  function vlmax(vec,n) result(tmax)
    integer :: n, i
    real(kind=rp), intent(in) :: vec(n)
    real(kind=rp) :: tmax
    tmax = real(-99d20, rp)
    do i =1,n
       tmax = max(tmax,vec(i))
    end do
  end function vlmax

  !> minimun value of a vector of length @a n
  function vlmin(vec,n) result(tmin)
    integer, intent(in) :: n
    real(kind=rp), intent(in) :: vec(n)
    real(kind=rp) :: tmin
    integer :: i
    tmin = real(99.0e20, rp)
    do i =1,n
       tmin = min(tmin,vec(i))
    end do
  end function vlmin

  !> Invert a vector \f$ a = 1 / a \f$
  subroutine invcol1(a, n)
    integer, intent(in) :: n
    real(kind=rp), dimension(n), intent(inout) :: a
    integer :: i

    do i = 1, n
       a(i) = 1.0_rp / a(i)
    end do

  end subroutine invcol1

  !> Invert a vector \f$ a = b / c \f$
  subroutine invcol3(a, b, c, n)
    integer, intent(in) :: n
    real(kind=rp), dimension(n), intent(inout) :: a
    real(kind=rp), dimension(n), intent(in) :: b,c
    integer :: i

    do i = 1, n
       a(i) = b(i) / c(i)
    end do

  end subroutine invcol3

  !> Compute inverted vector \f$ a = 1 / b \f$
  subroutine invers2(a, b, n)
    integer, intent(in) :: n
    real(kind=rp), dimension(n), intent(inout) :: a
    real(kind=rp), dimension(n), intent(in) :: b
    integer :: i

    do i = 1, n
       a(i) = 1.0_rp / b(i)
    end do

  end subroutine invers2

  !> Compute a cross product \f$ u = v \times w \f$
  !! assuming vector components \f$ u = (u_1, u_2, u_3) \f$ etc.
  subroutine vcross(u1, u2, u3, v1, v2, v3, w1, w2, w3, n)
    integer, intent(in) :: n
    real(kind=rp), dimension(n), intent(in) :: v1, v2, v3
    real(kind=rp), dimension(n), intent(in) :: w1, w2, w3
    real(kind=rp), dimension(n), intent(out) :: u1, u2, u3
    integer :: i

    do i = 1, n
       u1(i) = v2(i)*w3(i) - v3(i)*w2(i)
       u2(i) = v3(i)*w1(i) - v1(i)*w3(i)
       u3(i) = v1(i)*w2(i) - v2(i)*w1(i)
    end do

  end subroutine vcross

  !> Compute a dot product \f$ dot = u \cdot v \f$ (2-d version)
  !! assuming vector components \f$ u = (u_1, u_2, u_3) \f$ etc.
  subroutine vdot2(dot, u1, u2, v1, v2, n)
    integer, intent(in) :: n
    real(kind=rp), dimension(n), intent(in) :: u1, u2
    real(kind=rp), dimension(n), intent(in) :: v1, v2
    real(kind=rp), dimension(n), intent(out) :: dot
    integer :: i
    do i = 1, n
       dot(i) = u1(i)*v1(i) + u2(i)*v2(i)
    end do

  end subroutine vdot2

  !> Compute a dot product \f$ dot = u \cdot v \f$ (3-d version)
  !! assuming vector components \f$ u = (u_1, u_2, u_3) \f$ etc.
  subroutine vdot3(dot, u1, u2, u3, v1, v2, v3, n)
    integer, intent(in) :: n
    real(kind=rp), dimension(n), intent(in) :: u1, u2, u3
    real(kind=rp), dimension(n), intent(in) :: v1, v2, v3
    real(kind=rp), dimension(n), intent(out) :: dot
    integer :: i

    do i = 1, n
       dot(i) = u1(i)*v1(i) + u2(i)*v2(i) + u3(i)*v3(i)
    end do

  end subroutine vdot3

  !> Compute multiplication sum \f$ dot = u \cdot v \cdot w \f$
  function vlsc3(u, v, w, n) result(s)
    integer, intent(in) :: n
    real(kind=rp), dimension(n), intent(in) :: u, v, w
    real(kind=rp) :: s
    integer :: i

    s = 0.0_rp
    do i = 1, n
       s = s + u(i)*v(i)*w(i)
    end do

  end function vlsc3

  !> Compute multiplication sum \f$ dot = u \cdot v \cdot w \f$
  function vlsc2(u, v, n) result(s)
    integer, intent(in) :: n
    real(kind=rp), dimension(n), intent(in) :: u, v
    real(kind=rp) :: s
    integer :: i

    s = 0.0_rp
    do i = 1, n
       s = s + u(i)*v(i)
    end do

  end function vlsc2

  !> Vector addition \f$ a = a + b \f$
  subroutine add2(a, b, n)
    integer, intent(in) :: n
    real(kind=rp), dimension(n), intent(inout) :: a
    real(kind=rp), dimension(n), intent(in) :: b
    integer :: i

    do i = 1, n
       a(i) = a(i) + b(i)
    end do

  end subroutine add2

  !> Vector addition \f$ a = b + c \f$
  subroutine add3(a, b, c, n)
    integer, intent(in) :: n
    real(kind=rp), dimension(n), intent(inout) :: c
    real(kind=rp), dimension(n), intent(inout) :: b
    real(kind=rp), dimension(n), intent(out) :: a
    integer :: i

    do i = 1, n
       a(i) = b(i) + c(i)
    end do

  end subroutine add3

  !> Vector addition \f$ a = b + c + d\f$
  subroutine add4(a, b, c, d, n)
    integer, intent(in) :: n
    real(kind=rp), dimension(n), intent(inout) :: d
    real(kind=rp), dimension(n), intent(inout) :: c
    real(kind=rp), dimension(n), intent(inout) :: b
    real(kind=rp), dimension(n), intent(out) :: a
    integer :: i

    do i = 1, n
       a(i) = b(i) + c(i) + d(i)
    end do

  end subroutine add4

  !> Vector substraction \f$ a = a - b \f$
  subroutine sub2(a, b, n)
    integer, intent(in) :: n
    real(kind=rp), dimension(n), intent(inout) :: a
    real(kind=rp), dimension(n), intent(inout) :: b
    integer :: i

    do i = 1, n
       a(i) = a(i) - b(i)
    end do

  end subroutine sub2

  !> Vector subtraction \f$ a = b - c \f$
  subroutine sub3(a, b, c, n)
    integer, intent(in) :: n
    real(kind=rp), dimension(n), intent(inout) :: c
    real(kind=rp), dimension(n), intent(inout) :: b
    real(kind=rp), dimension(n), intent(out) :: a
    integer :: i

    do i = 1, n
       a(i) = b(i) - c(i)
    end do

  end subroutine sub3


  !> Vector addition with scalar multiplication \f$ a = c_1 a + b \f$
  !! (multiplication on first argument)
  subroutine add2s1(a, b, c1, n)
    integer, intent(in) :: n
    real(kind=rp), dimension(n), intent(inout) :: a
    real(kind=rp), dimension(n), intent(inout) :: b
    real(kind=rp), intent(in) :: c1
    integer :: i

    do i = 1, n
       a(i) = c1 * a(i) + b(i)
    end do

  end subroutine add2s1

  !> Vector addition with scalar multiplication  \f$ a = a + c_1 b \f$
  !! (multiplication on second argument)
  subroutine add2s2(a, b, c1, n)
    integer, intent(in) :: n
    real(kind=rp), dimension(n), intent(inout) :: a
    real(kind=rp), dimension(n), intent(inout) :: b
    real(kind=rp), intent(in) :: c1
    integer :: i

    do i = 1, n
       a(i) = a(i) + c1 * b(i)
    end do

  end subroutine add2s2

  !> Returns \f$ a = a + c1 * (b * b )\f$
  subroutine addsqr2s2(a, b, c1, n)
    integer, intent(in) :: n
    real(kind=rp), dimension(n), intent(inout) :: a
    real(kind=rp), dimension(n), intent(in) :: b
    real(kind=rp), intent(in) :: c1
    integer :: i

    do i = 1,n
       a(i) = a(i) + c1 * ( b(i) * b(i) )
    end do

  end subroutine addsqr2s2

  !> Multiplication by constant c \f$ a = c \cdot b \f$
  subroutine cmult2(a, b, c, n)
    integer, intent(in) :: n
    real(kind=rp), dimension(n), intent(inout) :: a
    real(kind=rp), dimension(n), intent(in) :: b
    real(kind=rp), intent(in) :: c
    integer :: i

    do i = 1, n
       a(i) = c * b(i)
    end do

  end subroutine cmult2

  !> Vector division \f$ a = a / b \f$
  subroutine invcol2(a, b, n)
    integer, intent(in) :: n
    real(kind=rp), dimension(n), intent(inout) :: a
    real(kind=rp), dimension(n), intent(in) :: b
    integer :: i

    do i = 1, n
       a(i) = a(i) /b(i)
    end do

  end subroutine invcol2


  !> Vector multiplication \f$ a = a \cdot b \f$
  subroutine col2(a, b, n)
    integer, intent(in) :: n
    real(kind=rp), dimension(n), intent(inout) :: a
    real(kind=rp), dimension(n), intent(in) :: b
    integer :: i

    do i = 1, n
       a(i) = a(i) * b(i)
    end do

  end subroutine col2

  !> Vector multiplication with 3 vectors \f$ a =  b \cdot c \f$
  subroutine col3(a, b, c, n)
    integer, intent(in) :: n
    real(kind=rp), dimension(n), intent(inout) :: a
    real(kind=rp), dimension(n), intent(in) :: b
    real(kind=rp), dimension(n), intent(in) :: c
    integer :: i

    do i = 1, n
       a(i) = b(i) * c(i)
    end do

  end subroutine col3

  !> Returns \f$ a = a - b*c \f$
  subroutine subcol3(a, b, c, n)
    integer, intent(in) :: n
    real(kind=rp), dimension(n), intent(inout) :: a
    real(kind=rp), dimension(n), intent(in) :: b
    real(kind=rp), dimension(n), intent(in) :: c
    integer :: i

    do i = 1,n
       a(i) = a(i) - b(i) * c(i)
    end do

  end subroutine subcol3

  !> Returns \f$ a = c1 * b + c2 * c \f$
  subroutine add3s2(a, b, c, c1, c2 ,n)
    integer, intent(in) :: n
    real(kind=rp), dimension(n), intent(inout) :: a
    real(kind=rp), dimension(n), intent(in) :: b
    real(kind=rp), dimension(n), intent(in) :: c
    real(kind=rp), intent(in) :: c1, c2
    integer :: i

    do i = 1,n
       a(i) = c1 * b(i) + c2 * c(i)
    end do

  end subroutine add3s2


  !> Returns \f$ a = a - b*c*d \f$
  subroutine subcol4(a, b, c, d, n)
    integer, intent(in) :: n
    real(kind=rp), dimension(n), intent(inout) :: a
    real(kind=rp), dimension(n), intent(in) :: b
    real(kind=rp), dimension(n), intent(in) :: c
    real(kind=rp), dimension(n), intent(in) :: d
    integer :: i

    do i = 1,n
       a(i) = a(i) - b(i) * c(i) * d(i)
    end do

  end subroutine subcol4

  !> Returns \f$ a = a + b*c \f$
  subroutine addcol3(a, b, c, n)
    integer, intent(in) :: n
    real(kind=rp), dimension(n), intent(inout) :: a
    real(kind=rp), dimension(n), intent(in) :: b
    real(kind=rp), dimension(n), intent(in) :: c
    integer :: i

    do i = 1,n
       a(i) = a(i) + b(i) * c(i)
    end do

  end subroutine addcol3

  !> Returns \f$ a = a + b*c*d \f$
  subroutine addcol4(a, b, c, d, n)
    integer, intent(in) :: n
    real(kind=rp), dimension(n), intent(inout) :: a
    real(kind=rp), dimension(n), intent(in) :: b
    real(kind=rp), dimension(n), intent(in) :: c
    real(kind=rp), dimension(n), intent(in) :: d
    integer :: i

    do i = 1,n
       a(i) = a(i) + b(i) * c(i) * d(i)
    end do

  end subroutine addcol4

  !> Returns \f$ a = b \dot c - d \cdot e \f$
  subroutine ascol5(a, b, c, d, e, n)
    integer, intent(in) :: n
    real(kind=rp), dimension(n), intent(inout) :: a
    real(kind=rp), dimension(n), intent(in) :: b
    real(kind=rp), dimension(n), intent(in) :: c
    real(kind=rp), dimension(n), intent(in) :: d
    real(kind=rp), dimension(n), intent(in) :: e
    integer :: i

    do i = 1,n
       a(i) = b(i)*c(i)-d(i)*e(i)
    end do

  end subroutine ascol5

  !> Returns \f$ a = b \dot c1 ( a - c2 \cdot c )\f$
  subroutine p_update(a, b, c, c1, c2, n)
    integer, intent(in) :: n
    real(kind=rp), dimension(n), intent(inout) :: a
    real(kind=rp), dimension(n), intent(in) :: b
    real(kind=rp), dimension(n), intent(in) :: c
    real(kind=rp), intent(in) :: c1, c2
    integer :: i

    do i = 1,n
       a(i) = b(i) + c1*(a(i)-c2*c(i))
    end do

  end subroutine p_update

  !> Returns \f$ a = b \dot c1 ( a - c2 \cdot c )\f$
  subroutine x_update(a, b, c, c1, c2, n)
    integer, intent(in) :: n
    real(kind=rp), dimension(n), intent(inout) :: a
    real(kind=rp), dimension(n), intent(in) :: b
    real(kind=rp), dimension(n), intent(in) :: c
    real(kind=rp), intent(in) :: c1, c2
    integer :: i

    do i = 1,n
       a(i) = a(i) + c1*b(i)+c2*c(i)
    end do

  end subroutine x_update

  !> Weighted inner product \f$ a^T b c \f$
  function glsc2(a, b, n)
    integer, intent(in) :: n
    real(kind=rp), dimension(n), intent(in) :: a
    real(kind=rp), dimension(n), intent(in) :: b
    real(kind=rp) :: glsc2, tmp
    integer :: i, ierr

    tmp = 0.0_rp
    do i = 1, n
       tmp = tmp + a(i) * b(i)
    end do

    call MPI_Allreduce(tmp, glsc2, 1, &
                       MPI_REAL_PRECISION, MPI_SUM, NEKO_COMM, ierr)

  end function glsc2

  !> Weighted inner product \f$ a^T b c \f$
  function glsc3(a, b, c, n)
    integer, intent(in) :: n
    real(kind=rp), dimension(n), intent(in) :: a
    real(kind=rp), dimension(n), intent(in) :: b
    real(kind=rp), dimension(n), intent(in) :: c
    real(kind=rp) :: glsc3, tmp
    integer :: i, ierr

    tmp = 0.0_rp
    do i = 1, n
       tmp = tmp + a(i) * b(i) * c(i)
    end do

    call MPI_Allreduce(tmp, glsc3, 1, &
                       MPI_REAL_PRECISION, MPI_SUM, NEKO_COMM, ierr)

  end function glsc3
  function glsc4(a, b, c, d, n)
    integer, intent(in) :: n
    real(kind=rp), dimension(n), intent(in) :: a
    real(kind=rp), dimension(n), intent(in) :: b
    real(kind=rp), dimension(n), intent(in) :: c
    real(kind=rp), dimension(n), intent(in) :: d
    real(kind=rp) :: glsc4, tmp
    integer :: i, ierr

    tmp = 0.0_rp
    do i = 1, n
       tmp = tmp + a(i) * b(i) * c(i) * d(i)
    end do

    call MPI_Allreduce(tmp, glsc4, 1, &
                       MPI_REAL_PRECISION, MPI_SUM, NEKO_COMM, ierr)

  end function glsc4

<<<<<<< HEAD
  !> Heap Sort for double precision arrays
  !! @details Following p 231 Num. Rec., 1st Ed.
  !! @param[inout]   a     vector to be sorted
  !! @param[out]     ind   permutation array
  !! @param[in]      n     array size
  subroutine sortdp(a,ind,n)
=======
  !> Use Heap Sort (p 231 Num. Rec., 1st Ed.)
  subroutine sort(a,ind,n)
>>>>>>> 004aaf9d
    integer, intent(in) :: n
    real(kind=rp), intent(inout) :: a(n)
    integer, intent(out) :: ind(n)
    real(kind=rp) :: aa
    integer :: j, ir, i, ii, l

    do j = 1, n
       ind(j) = j
    end do

    if (n.le.1) return

<<<<<<< HEAD
    l=n/2+1
    ir=n
=======
    l =n/2+1
    ir =n
>>>>>>> 004aaf9d
    do while (.true.)
       if (l.gt.1) then
          l = l-1
          aa = a(l)
          ii = ind(l)
       else
          aa = a(ir)
          ii = ind(ir)
          a(ir) = a(1)
          ind(ir) = ind(1)
          ir = ir-1
          if (ir.eq.1) then
             a(1) = aa
             ind(1) = ii
             return
          endif
       endif
<<<<<<< HEAD
       i=l
       j=l+l
=======
       i = l
       j = l+l
>>>>>>> 004aaf9d
       do while (j .le. ir)
          if (j.lt.ir) then
             if ( a(j).lt.a(j+1) ) j = j+1
          endif
          if (aa.lt.a(j)) then
             a(i) = a(j)
             ind(i) = ind(j)
             i = j
             j = j+j
          else
             j = ir+1
          endif
       end do
       a(i) = aa
       ind(i) = ii
    end do
  end subroutine sortdp

  !> Heap Sort for single integer arrays
  !! @details Following p 231 Num. Rec., 1st Ed.
  !! @param[inout]   a     vector to be sorted
  !! @param[out]     ind   permutation array
  !! @param[in]      n     array size
  subroutine sorti4(a, ind, n)
    integer, intent(in) :: n
    integer(i4), intent(inout) :: a(n)
    integer, intent(out) :: ind(n)
    integer(i4) :: aa
    integer :: j, ir, i, ii, l

    do j = 1, n
       ind(j) = j
    end do

    if (n.le.1) return

    l = n/2+1
    ir = n
    do while (.true.)
       if (l.gt.1) then
          l=l-1
          aa  = a  (l)
          ii  = ind(l)
       else
          aa =   a(ir)
          ii = ind(ir)
          a(ir) =   a( 1)
          ind(ir) = ind( 1)
          ir=ir-1
          if (ir.eq.1) then
             a(1) = aa
             ind(1) = ii
             return
          endif
       endif
       i=l
       j=l+l
       do while (j .le. ir)
          if (j.lt.ir) then
             if ( a(j).lt.a(j+1) ) j=j+1
          endif
          if (aa.lt.a(j)) then
             a(i) = a(j)
             ind(i) = ind(j)
             i=j
             j=j+j
          else
             j=ir+1
          endif
       end do
       a(i) = aa
       ind(i) = ii
    end do
  end subroutine sorti4

  !> sort double precision array acording to ind vector
  !! @param[inout]   b     vector to be reordered
  !! @param[in]      ind   permutation array
  !! @param[in]      n     array size
  subroutine swapdp(b, ind, n)
    integer, intent(in) :: n
    real(kind=rp), intent(inout) :: b(n)
    integer, intent(in) :: ind(n)
    real(kind=rp) :: temp(n)
    integer :: i, jj

    do i = 1, n
       temp(i)=b(i)
    end do
    do i = 1, n
       jj=ind(i)
       b(i)=temp(jj)
    end do
  end subroutine swapdp

  !> sort single integer array acording to ind vector
  !! @param[inout]   b     vector to be reordered
  !! @param[in]      ind   permutation array
  !! @param[in]      n     array size
  subroutine swapi4(b, ind, n)
    integer, intent(in) :: n
    integer(i4), intent(inout) :: b(n)
    integer, intent(in) :: ind(n)
    integer(i4) :: temp(n)
    integer :: i, jj

    do i = 1, n
       temp(i)=b(i)
    end do
    do i = 1, n
       jj=ind(i)
       b(i)=temp(jj)
    end do
  end subroutine swapi4

  !> reorder double precision array - inverse of swap
  !! @param[inout]   b     vector to be reordered
  !! @param[in]      ind   permutation array
  !! @param[in]      n     array size
  subroutine reorddp(b, ind, n)
    integer, intent(in) :: n
    real(kind=rp), intent(inout) :: b(n)
    integer, intent(in) :: ind(n)
    real(kind=rp) :: temp(n)
    integer :: i, jj

    do i = 1, n
       temp(i) = b(i)
    end do
    do i = 1, n
       jj = ind(i)
       b(jj) = temp(i)
    end do
  end subroutine reorddp

  !> reorder single integer array - inverse of swap
  !! @param[inout]   b     vector to be reordered
  !! @param[in]      ind   permutation array
  !! @param[in]      n     array size
  subroutine reordi4(b, ind, n)
    integer, intent(in) :: n
    integer(i4), intent(inout) :: b(n)
    integer, intent(in) :: ind(n)
    integer(i4) :: temp(n)
    integer :: i, jj

    do i = 1, n
       temp(i)=b(i)
    end do
    do i = 1, n
       jj=ind(i)
       b(jj)=temp(i)
    end do
  end subroutine reordi4

  !> Flip double precision vector b and ind
  !! @param[inout]   b     vector to be reordered
  !! @param[inout]   ind   permutation array
  !! @param[in]      n     array size
  subroutine flipvdp(b, ind, n)
    integer, intent(in) :: n
    real(kind=rp), intent(inout) :: b(n)
    integer, intent(inout) :: ind(n)
    real(kind=rp) :: temp(n)
    integer :: tempind(n)
    integer :: i, jj

    do i = 1, n
       jj = n+1-i
       temp(jj) = b(i)
       tempind(jj) = ind(i)
    end do
    do i = 1,n
       b(i) = temp(i)
       ind(i) = tempind(i)
    end do
  end subroutine flipvdp

  !> Flip single integer vector b and ind
  !! @param[inout]   b     vector to be reordered
  !! @param[inout]   ind   permutation array
  !! @param[in]      n     array size
  subroutine flipvi4(b, ind, n)
    integer, intent(in) :: n
    integer(i4), intent(inout) :: b(n)
    integer, intent(inout) :: ind(n)
    integer(i4) :: temp(n)
    integer :: tempind(n)
    integer :: i, jj

    do i = 1, n
       jj = n+1-i
       temp(jj) = b(i)
       tempind(jj) = ind(i)
    end do
    do i = 1,n
       b(i) = temp(i)
       ind(i) = tempind(i)
    end do
  end subroutine flipvi4

end module math<|MERGE_RESOLUTION|>--- conflicted
+++ resolved
@@ -76,7 +76,6 @@
      module procedure sabscmp, dabscmp, qabscmp
   end interface abscmp
 
-<<<<<<< HEAD
   interface sort
      module procedure sortdp, sorti4
   end interface sort
@@ -93,13 +92,6 @@
      module procedure flipvdp, flipvi4
   end interface flipv
 
-  public :: abscmp, rzero, izero, row_zero, rone, copy, cmult, cadd, cfill, &
-       glsum, glmax, glmin, chsign, vlmax, invcol1, invcol3, invers2, vcross, &
-       vdot2, vdot3, vlsc3, vlsc2, add2, add3, add4, sub2, sub3, add2s1, add2s2, &
-       addsqr2s2, cmult2, invcol2, col2, col3, subcol3, add3s2, subcol4, addcol3,&
-       addcol4, ascol5, p_update, x_update, glsc2, glsc3, glsc4, sort, swap, &
-       reord, flipv
-=======
   interface relcmp
      module procedure srelcmp, drelcmp, qrelcmp
   end interface relcmp
@@ -109,8 +101,8 @@
        vcross, vdot2, vdot3, vlsc3, vlsc2, add2, add3, add4, sub2, sub3, &
        add2s1, add2s2, addsqr2s2, cmult2, invcol2, col2, col3, subcol3, &
        add3s2, subcol4, addcol3, addcol4, ascol5, p_update, x_update, glsc2, &
-       glsc3, glsc4, sort, masked_copy, cfill_mask, relcmp, glimax, glimin
->>>>>>> 004aaf9d
+       glsc3, glsc4, sort, masked_copy, cfill_mask, relcmp, glimax, glimin, &
+       swap, reord, flipv
 
 contains
 
@@ -882,17 +874,12 @@
 
   end function glsc4
 
-<<<<<<< HEAD
   !> Heap Sort for double precision arrays
   !! @details Following p 231 Num. Rec., 1st Ed.
   !! @param[inout]   a     vector to be sorted
   !! @param[out]     ind   permutation array
   !! @param[in]      n     array size
   subroutine sortdp(a,ind,n)
-=======
-  !> Use Heap Sort (p 231 Num. Rec., 1st Ed.)
-  subroutine sort(a,ind,n)
->>>>>>> 004aaf9d
     integer, intent(in) :: n
     real(kind=rp), intent(inout) :: a(n)
     integer, intent(out) :: ind(n)
@@ -905,13 +892,9 @@
 
     if (n.le.1) return
 
-<<<<<<< HEAD
-    l=n/2+1
-    ir=n
-=======
-    l =n/2+1
-    ir =n
->>>>>>> 004aaf9d
+
+    l = n/2+1
+    ir = n
     do while (.true.)
        if (l.gt.1) then
           l = l-1
@@ -929,13 +912,8 @@
              return
           endif
        endif
-<<<<<<< HEAD
-       i=l
-       j=l+l
-=======
        i = l
        j = l+l
->>>>>>> 004aaf9d
        do while (j .le. ir)
           if (j.lt.ir) then
              if ( a(j).lt.a(j+1) ) j = j+1
