! Copyright (c) 2008-2020, UCHICAGO ARGONNE, LLC.
!
! The UChicago Argonne, LLC as Operator of Argonne National
! Laboratory holds copyright in the Software. The copyright holder
! reserves all rights except those expressly granted to licensees,
! and U.S. Government license rights.
!
! Redistribution and use in source and binary forms, with or without
! modification, are permitted provided that the following conditions
! are met:
!
! 1. Redistributions of source code must retain the above copyright
! notice, this list of conditions and the disclaimer below.
!
! 2. Redistributions in binary form must reproduce the above copyright
! notice, this list of conditions and the disclaimer (as noted below)
! in the documentation and/or other materials provided with the
! distribution.
!
! 3. Neither the name of ANL nor the names of its contributors
! may be used to endorse or promote products derived from this software
! without specific prior written permission.
!
! THIS SOFTWARE IS PROVIDED BY THE COPYRIGHT HOLDERS AND CONTRIBUTORS
! "AS IS" AND ANY EXPRESS OR IMPLIED WARRANTIES, INCLUDING, BUT NOT
! LIMITED TO, THE IMPLIED WARRANTIES OF MERCHANTABILITY AND FITNESS
! FOR A PARTICULAR PURPOSE ARE DISCLAIMED. IN NO EVENT SHALL
! UCHICAGO ARGONNE, LLC, THE U.S. DEPARTMENT OF
! ENERGY OR CONTRIBUTORS BE LIABLE FOR ANY DIRECT, INDIRECT, INCIDENTAL,
! SPECIAL, EXEMPLARY, OR CONSEQUENTIAL DAMAGES (INCLUDING, BUT NOT LIMITED
! TO, PROCUREMENT OF SUBSTITUTE GOODS OR SERVICES; LOSS OF USE,
! DATA, OR PROFITS; OR BUSINESS INTERRUPTION) HOWEVER CAUSED AND ON ANY
! THEORY OF LIABILITY, WHETHER IN CONTRACT, STRICT LIABILITY, OR TORT
! (INCLUDING NEGLIGENCE OR OTHERWISE) ARISING IN ANY WAY OUT OF THE USE
! OF THIS SOFTWARE, EVEN IF ADVISED OF THE POSSIBILITY OF SUCH DAMAGE.
!
! Additional BSD Notice
! ---------------------
! 1. This notice is required to be provided under our contract with
! the U.S. Department of Energy (DOE). This work was produced at
! Argonne National Laboratory under Contract
! No. DE-AC02-06CH11357 with the DOE.
!
! 2. Neither the United States Government nor UCHICAGO ARGONNE,
! LLC nor any of their employees, makes any warranty,
! express or implied, or assumes any liability or responsibility for the
! accuracy, completeness, or usefulness of any information, apparatus,
! product, or process disclosed, or represents that its use would not
! infringe privately-owned rights.
!
! 3. Also, reference herein to any specific commercial products, process,
! or services by trade name, trademark, manufacturer or otherwise does
! not necessarily constitute or imply its endorsement, recommendation,
! or favoring by the United States Government or UCHICAGO ARGONNE LLC.
! The views and opinions of authors expressed
! herein do not necessarily state or reflect those of the United States
! Government or UCHICAGO ARGONNE, LLC, and shall
! not be used for advertising or product endorsement purposes.
!
module math
  use num_types, only : rp, dp, sp, qp
  use comm
  implicit none
  private

  !> Machine epsilon \f$ \epsilon \f$
  real(kind=rp), public, parameter :: NEKO_EPS = epsilon(1.0_rp)

  !> \f$ ln(2) \f$
  real(kind=rp), public, parameter :: NEKO_M_LN2 = log(2.0_rp)

  !> \f$ \pi \f$
  real(kind=rp), public, parameter :: pi = 4._rp*atan(1._rp)

  interface abscmp
     module procedure sabscmp, dabscmp, qabscmp
  end interface abscmp

  interface relcmp
     module procedure srelcmp, drelcmp, qrelcmp
  end interface relcmp

  public :: abscmp, rzero, izero, row_zero, rone, copy, cmult, cadd, cfill, &
       glsum, glmax, glmin, chsign, vlmax, invcol1, invcol3, invers2, vcross, &
       vdot2, vdot3, vlsc3, vlsc2, add2, add3, add4, sub2, sub3, add2s1, add2s2, &
       addsqr2s2, cmult2, invcol2, col2, col3, subcol3, add3s2, subcol4, addcol3,&
       addcol4, ascol5, p_update, x_update, glsc2, glsc3, glsc4, sort, relcmp,&
       glimax, glimin

contains

  !> Return single precision absolute comparison \f$ | x - y | < \epsilon \f$
  pure function sabscmp(x, y)
    real(kind=sp), intent(in) :: x
    real(kind=sp), intent(in) :: y
    logical :: sabscmp

    sabscmp = abs(x - y) .lt. NEKO_EPS

  end function sabscmp

  !> Return double precision absolute comparison \f$ | x - y | < \epsilon \f$
  pure function dabscmp(x, y)
    real(kind=dp), intent(in) :: x
    real(kind=dp), intent(in) :: y
    logical :: dabscmp

    dabscmp = abs(x - y) .lt. NEKO_EPS

  end function dabscmp

  !> Return double precision absolute comparison \f$ | x - y | < \epsilon \f$
  pure function qabscmp(x, y)
    real(kind=qp), intent(in) :: x
    real(kind=qp), intent(in) :: y
    logical :: qabscmp

    qabscmp = abs(x - y) .lt. NEKO_EPS

  end function qabscmp

  !> Return single precision relative comparison \f$ | x - y |<= \epsilon*|y| \f$
  pure function srelcmp(x, y, eps)
    real(kind=sp), intent(in) :: x
    real(kind=sp), intent(in) :: y
    real(kind=sp), intent(in), optional :: eps
    logical :: srelcmp 
    if (present(eps)) then
       srelcmp = abs(x - y) .le. eps*abs(y)
    else
       srelcmp = abs(x - y) .le. NEKO_EPS*abs(y)
    end if

  end function srelcmp

  !> Return double precision relative comparison \f$ | x - y |/|y| < \epsilon \f$
  pure function drelcmp(x, y, eps)
    real(kind=dp), intent(in) :: x
    real(kind=dp), intent(in) :: y
    real(kind=dp), intent(in), optional :: eps
    logical :: drelcmp 
    if (present(eps)) then
       drelcmp = abs(x - y) .le. eps*abs(y)
    else
       drelcmp = abs(x - y) .le. NEKO_EPS*abs(y)
    end if

  end function drelcmp


  !> Return quad precision relative comparison \f$ | x - y |/|y| < \epsilon \f$
  pure function qrelcmp(x, y, eps)
    real(kind=qp), intent(in) :: x
    real(kind=qp), intent(in) :: y
    real(kind=qp), intent(in), optional :: eps
    logical :: qrelcmp 
    if (present(eps)) then
       qrelcmp = abs(x - y)/abs(y) .lt. eps
    else
       qrelcmp = abs(x - y)/abs(y) .lt. NEKO_EPS
    end if

  end function qrelcmp

  !> Zero a real vector
  subroutine rzero(a, n)
    integer, intent(in) :: n
    real(kind=rp), dimension(n), intent(inout) :: a
    integer :: i

    do i = 1, n
       a(i) = 0.0_rp
    end do
  end subroutine rzero

  !> Zero an integer vector
  subroutine izero(a, n)
    integer, intent(in) :: n
    integer, dimension(n), intent(inout) :: a
    integer :: i

    do i = 1, n
       a(i) = 0
    end do
  end subroutine izero

  !> Sets row e to 0 in matrix a
  subroutine row_zero(a, m, n, e)
    integer, intent(in) :: m, n, e
    real(kind=rp), intent(inout) :: a(m,n)
    integer :: j

    do j = 1,n
       a(e,j) = 0.0_rp
    end do
  end subroutine row_zero

  !> Set all elements to one
  subroutine rone(a, n)
    integer, intent(in) :: n
    real(kind=rp), dimension(n), intent(inout) :: a
    integer :: i

    do i = 1, n
       a(i) = 1.0_rp
    end do
  end subroutine rone

  !> Copy a vector \f$ a = b \f$
  subroutine copy(a, b, n)
    integer, intent(in) :: n
    real(kind=rp), dimension(n), intent(in) :: b
    real(kind=rp), dimension(n), intent(inout) :: a
    integer :: i

    do i = 1, n
       a(i) = b(i)
    end do

  end subroutine copy

  !> Multiplication by constant c \f$ a = c \cdot a \f$
  subroutine cmult(a, c, n)
    integer, intent(in) :: n
    real(kind=rp), dimension(n), intent(inout) :: a
    real(kind=rp), intent(in) :: c
    integer :: i

    do i = 1, n
       a(i) = c * a(i)
    end do
  end subroutine cmult

  !> Add a scalar to vector \f$ a = \sum a_i + s \f$
  subroutine cadd(a, s, n)
    integer, intent(in) :: n
    real(kind=rp), dimension(n), intent(inout) :: a
    real(kind=rp), intent(in) :: s
    integer :: i

    do i = 1, n
       a(i) = a(i) + s
    end do
  end subroutine cadd

  !> Set all elements to a constant c \f$ a = c \f$
  subroutine cfill(a, c, n)
    integer, intent(in) :: n
    real(kind=rp), dimension(n), intent(inout) :: a
    real(kind=rp), intent(in) :: c
    integer :: i

    do i = 1, n
       a(i) = c
    end do
  end subroutine cfill

  !>Sum a vector of length n
  function glsum(a, n)
    integer, intent(in) :: n
    real(kind=rp), dimension(n) :: a
    real(kind=rp) :: tmp, glsum
    integer :: i, ierr
    tmp = 0.0_rp
    do i = 1, n
       tmp = tmp + a(i)
    end do
    call MPI_Allreduce(tmp, glsum, 1, &
         MPI_REAL_PRECISION, MPI_SUM, NEKO_COMM, ierr)

  end function glsum

  !>Max of a vector of length n
  function glmax(a, n)
    integer, intent(in) :: n
    real(kind=rp), dimension(n) :: a
    real(kind=rp) :: tmp, glmax
    integer :: i, ierr
    tmp = a(1)
    do i = 2, n
       tmp =  max(tmp,a(i))
    end do
    call MPI_Allreduce(tmp, glmax, 1, &
         MPI_REAL_PRECISION, MPI_MAX, NEKO_COMM, ierr)
  end function glmax
<<<<<<< HEAD
   
  !>Max of an integer vector of length n 
  function glimax(a, n) 
    integer, intent(in) :: n
    integer, dimension(n) :: a
    integer :: tmp, glimax
    integer :: i, ierr
    tmp = a(1)
    do i = 2, n
       tmp =  max(tmp,a(i))
    end do
    call MPI_Allreduce(tmp, glimax, 1, &
         MPI_INTEGER, MPI_MAX, NEKO_COMM, ierr)
  end function glimax
  

  !>Min of a vector of length n 
  function glmin(a, n) 
=======

  !>Min of a vector of length n
  function glmin(a, n)
>>>>>>> 5fc5217e
    integer, intent(in) :: n
    real(kind=rp), dimension(n) :: a
    real(kind=rp) :: tmp, glmin
    integer :: i, ierr
    tmp = a(1)
    do i = 2, n
       tmp =  min(tmp,a(i))
    end do
    call MPI_Allreduce(tmp, glmin, 1, &
         MPI_REAL_PRECISION, MPI_MIN, NEKO_COMM, ierr)
  end function glmin

  !>Min of an integer vector of length n 
  function glimin(a, n) 
    integer, intent(in) :: n
    integer, dimension(n) :: a
    integer :: tmp, glimin
    integer :: i, ierr
    tmp = a(1)
    do i = 2, n
       tmp =  min(tmp,a(i))
    end do
    call MPI_Allreduce(tmp, glimin, 1, &
         MPI_INTEGER, MPI_MIN, NEKO_COMM, ierr)
  end function glimin




  !> Change sign of vector \f$ a = -a \f$
  subroutine chsign(a, n)
    integer, intent(in) :: n
    real(kind=rp), dimension(n), intent(inout) :: a
    integer :: i

    do i = 1, n
       a(i) = -a(i)
    end do

  end subroutine chsign

  !> Maximum value of a vector of length @a n
  function vlmax(vec,n) result(tmax)
    integer :: n, i
    real(kind=rp), intent(in) :: vec(n)
    real(kind=rp) :: tmax
    tmax = real(-99d20, rp)
    do i=1,n
       tmax = max(tmax,vec(i))
    end do
  end function vlmax

  !> Invert a vector \f$ a = 1 / a \f$
  subroutine invcol1(a, n)
    integer, intent(in) :: n
    real(kind=rp), dimension(n), intent(inout) :: a
    integer :: i

    do i = 1, n
       a(i) = 1.0_rp / a(i)
    end do

  end subroutine invcol1

  !> Invert a vector \f$ a = b / c \f$
  subroutine invcol3(a, b, c, n)
    integer, intent(in) :: n
    real(kind=rp), dimension(n), intent(inout) :: a
    real(kind=rp), dimension(n), intent(in) :: b,c
    integer :: i

    do i = 1, n
       a(i) = b(i) / c(i)
    end do

  end subroutine invcol3

  !> Compute inverted vector \f$ a = 1 / b \f$
  subroutine invers2(a, b, n)
    integer, intent(in) :: n
    real(kind=rp), dimension(n), intent(inout) :: a
    real(kind=rp), dimension(n), intent(in) :: b
    integer :: i

    do i = 1, n
       a(i) = 1.0_rp / b(i)
    end do

  end subroutine invers2

  !> Compute a cross product \f$ u = v \times w \f$
  !! assuming vector components \f$ u = (u_1, u_2, u_3) \f$ etc.
  subroutine vcross(u1, u2, u3,  v1, v2, v3, w1, w2, w3, n)
    integer, intent(in) :: n
    real(kind=rp), dimension(n), intent(in) :: v1, v2, v3
    real(kind=rp), dimension(n), intent(in) :: w1, w2, w3
    real(kind=rp), dimension(n), intent(out) :: u1, u2, u3
    integer :: i

    do i = 1, n
       u1(i) = v2(i)*w3(i) - v3(i)*w2(i)
       u2(i) = v3(i)*w1(i) - v1(i)*w3(i)
       u3(i) = v1(i)*w2(i) - v2(i)*w1(i)
    end do

  end subroutine vcross

  !> Compute a dot product \f$ dot = u \cdot v \f$ (2-d version)
  !! assuming vector components \f$ u = (u_1, u_2, u_3) \f$ etc.
  subroutine vdot2(dot, u1, u2, v1, v2, n)
    integer, intent(in) :: n
    real(kind=rp), dimension(n), intent(in) :: u1, u2
    real(kind=rp), dimension(n), intent(in) :: v1, v2
    real(kind=rp), dimension(n), intent(out) :: dot
    integer :: i
    do i = 1, n
       dot(i) = u1(i)*v1(i) + u2(i)*v2(i)
    end do

  end subroutine vdot2

  !> Compute a dot product \f$ dot = u \cdot v \f$ (3-d version)
  !! assuming vector components \f$ u = (u_1, u_2, u_3) \f$ etc.
  subroutine vdot3(dot, u1, u2, u3, v1, v2, v3, n)
    integer, intent(in) :: n
    real(kind=rp), dimension(n), intent(in) :: u1, u2, u3
    real(kind=rp), dimension(n), intent(in) :: v1, v2, v3
    real(kind=rp), dimension(n), intent(out) :: dot
    integer :: i

    do i = 1, n
       dot(i) = u1(i)*v1(i) + u2(i)*v2(i) + u3(i)*v3(i)
    end do

  end subroutine vdot3

  !> Compute multiplication sum \f$ dot = u \cdot v \cdot w \f$
  function vlsc3(u, v, w, n) result(s)
    integer, intent(in) :: n
    real(kind=rp), dimension(n), intent(in) :: u, v, w
    real(kind=rp) :: s
    integer :: i

    s = 0.0_rp
    do i = 1, n
       s = s + u(i)*v(i)*w(i)
    end do

  end function vlsc3

  !> Compute multiplication sum \f$ dot = u \cdot v \cdot w \f$
  function vlsc2(u, v, n) result(s)
    integer, intent(in) :: n
    real(kind=rp), dimension(n), intent(in) :: u, v
    real(kind=rp) :: s
    integer :: i

    s = 0.0_rp
    do i = 1, n
       s = s + u(i)*v(i)
    end do

  end function vlsc2

  !> Vector addition \f$ a = a + b \f$
  subroutine add2(a, b, n)
    integer, intent(in) :: n
    real(kind=rp), dimension(n), intent(inout) :: a
    real(kind=rp), dimension(n), intent(in) :: b
    integer :: i

    do i = 1, n
       a(i) = a(i) + b(i)
    end do

  end subroutine add2

  !> Vector addition \f$ a = b + c \f$
  subroutine add3(a, b, c, n)
    integer, intent(in) :: n
    real(kind=rp), dimension(n), intent(inout) :: c
    real(kind=rp), dimension(n), intent(inout) :: b
    real(kind=rp), dimension(n), intent(out) :: a
    integer :: i

    do i = 1, n
       a(i) = b(i) + c(i)
    end do

  end subroutine add3

  !> Vector addition \f$ a = b + c + d\f$
  subroutine add4(a, b, c, d, n)
    integer, intent(in) :: n
    real(kind=rp), dimension(n), intent(inout) :: d
    real(kind=rp), dimension(n), intent(inout) :: c
    real(kind=rp), dimension(n), intent(inout) :: b
    real(kind=rp), dimension(n), intent(out) :: a
    integer :: i

    do i = 1, n
       a(i) = b(i) + c(i) + d(i)
    end do

  end subroutine add4

  !> Vector substraction \f$ a = a - b \f$
  subroutine sub2(a, b, n)
    integer, intent(in) :: n
    real(kind=rp), dimension(n), intent(inout) :: a
    real(kind=rp), dimension(n), intent(inout) :: b
    integer :: i

    do i = 1, n
       a(i) = a(i) - b(i)
    end do

  end subroutine sub2

  !> Vector subtraction \f$ a = b - c \f$
  subroutine sub3(a, b, c, n)
    integer, intent(in) :: n
    real(kind=rp), dimension(n), intent(inout) :: c
    real(kind=rp), dimension(n), intent(inout) :: b
    real(kind=rp), dimension(n), intent(out) :: a
    integer :: i

    do i = 1, n
       a(i) = b(i) - c(i)
    end do

  end subroutine sub3


  !> Vector addition with scalar multiplication \f$ a = c_1 a + b \f$
  !! (multiplication on first argument)
  subroutine add2s1(a, b, c1, n)
    integer, intent(in) :: n
    real(kind=rp), dimension(n), intent(inout) :: a
    real(kind=rp), dimension(n), intent(inout) :: b
    real(kind=rp), intent(in) :: c1
    integer :: i

    do i = 1, n
       a(i) = c1 * a(i) + b(i)
    end do

  end subroutine add2s1

  !> Vector addition with scalar multiplication  \f$ a = a + c_1 b \f$
  !! (multiplication on second argument)
  subroutine add2s2(a, b, c1, n)
    integer, intent(in) :: n
    real(kind=rp), dimension(n), intent(inout) :: a
    real(kind=rp), dimension(n), intent(inout) :: b
    real(kind=rp), intent(in) :: c1
    integer :: i

    do i = 1, n
       a(i) = a(i) + c1 * b(i)
    end do

  end subroutine add2s2

  !> Returns \f$ a = a + c1 * (b * b )\f$
  subroutine addsqr2s2(a, b, c1, n)
    integer, intent(in) :: n
    real(kind=rp), dimension(n), intent(inout) :: a
    real(kind=rp), dimension(n), intent(in) :: b
    real(kind=rp), intent(in) :: c1
    integer :: i

    do i = 1,n
       a(i) = a(i) + c1 * ( b(i) * b(i) )
    end do

  end subroutine addsqr2s2

  !> Multiplication by constant c \f$ a = c \cdot b \f$
  subroutine cmult2(a, b, c, n)
    integer, intent(in) :: n
    real(kind=rp), dimension(n), intent(inout) :: a
    real(kind=rp), dimension(n), intent(in) :: b
    real(kind=rp), intent(in) :: c
    integer :: i

    do i = 1, n
       a(i) = c * b(i)
    end do

  end subroutine cmult2

  !> Vector division \f$ a = a / b \f$
  subroutine invcol2(a, b, n)
    integer, intent(in) :: n
    real(kind=rp), dimension(n), intent(inout) :: a
    real(kind=rp), dimension(n), intent(in) :: b
    integer :: i

    do i = 1, n
       a(i) = a(i) /b(i)
    end do

  end subroutine invcol2


  !> Vector multiplication \f$ a = a \cdot b \f$
  subroutine col2(a, b, n)
    integer, intent(in) :: n
    real(kind=rp), dimension(n), intent(inout) :: a
    real(kind=rp), dimension(n), intent(in) :: b
    integer :: i

    do i = 1, n
       a(i) = a(i) * b(i)
    end do

  end subroutine col2

  !> Vector multiplication with 3 vectors \f$ a =  b \cdot c \f$
  subroutine col3(a, b, c, n)
    integer, intent(in) :: n
    real(kind=rp), dimension(n), intent(inout) :: a
    real(kind=rp), dimension(n), intent(in) :: b
    real(kind=rp), dimension(n), intent(in) :: c
    integer :: i

    do i = 1, n
       a(i) =  b(i) * c(i)
    end do

  end subroutine col3

  !> Returns \f$ a = a - b*c \f$
  subroutine subcol3(a, b, c, n)
    integer, intent(in) :: n
    real(kind=rp), dimension(n), intent(inout) :: a
    real(kind=rp), dimension(n), intent(in) :: b
    real(kind=rp), dimension(n), intent(in) :: c
    integer :: i

    do i = 1,n
       a(i) = a(i) - b(i) * c(i)
    end do

  end subroutine subcol3

  !> Returns \f$ a = c1 * b + c2 * c \f$
  subroutine add3s2(a, b, c, c1, c2 ,n)
    integer, intent(in) :: n
    real(kind=rp), dimension(n), intent(inout) :: a
    real(kind=rp), dimension(n), intent(in) :: b
    real(kind=rp), dimension(n), intent(in) :: c
    real(kind=rp), intent(in) :: c1, c2
    integer :: i

    do i = 1,n
       a(i) = c1 * b(i) + c2 * c(i)
    end do

  end subroutine add3s2


  !> Returns \f$ a = a - b*c*d \f$
  subroutine subcol4(a, b, c, d, n)
    integer, intent(in) :: n
    real(kind=rp), dimension(n), intent(inout) :: a
    real(kind=rp), dimension(n), intent(in) :: b
    real(kind=rp), dimension(n), intent(in) :: c
    real(kind=rp), dimension(n), intent(in) :: d
    integer :: i

    do i = 1,n
       a(i) = a(i) - b(i) * c(i) * d(i)
    end do

  end subroutine subcol4

  !> Returns \f$ a = a + b*c \f$
  subroutine addcol3(a, b, c, n)
    integer, intent(in) :: n
    real(kind=rp), dimension(n), intent(inout) :: a
    real(kind=rp), dimension(n), intent(in) :: b
    real(kind=rp), dimension(n), intent(in) :: c
    integer :: i

    do i = 1,n
       a(i) = a(i) + b(i) * c(i)
    end do

  end subroutine addcol3

  !> Returns \f$ a = a + b*c*d \f$
  subroutine addcol4(a, b, c, d, n)
    integer, intent(in) :: n
    real(kind=rp), dimension(n), intent(inout) :: a
    real(kind=rp), dimension(n), intent(in) :: b
    real(kind=rp), dimension(n), intent(in) :: c
    real(kind=rp), dimension(n), intent(in) :: d
    integer :: i

    do i = 1,n
       a(i) = a(i) + b(i) * c(i) * d(i)
    end do

  end subroutine addcol4

  !> Returns \f$ a = b \dot c - d \cdot e \f$
  subroutine ascol5(a, b, c, d, e, n)
    integer, intent(in) :: n
    real(kind=rp), dimension(n), intent(inout) :: a
    real(kind=rp), dimension(n), intent(in) :: b
    real(kind=rp), dimension(n), intent(in) :: c
    real(kind=rp), dimension(n), intent(in) :: d
    real(kind=rp), dimension(n), intent(in) :: e
    integer :: i

    do i = 1,n
       a(i) = b(i)*c(i)-d(i)*e(i)
    end do

  end subroutine ascol5

  !> Returns \f$ a = b \dot c1 ( a - c2 \cdot c )\f$
  subroutine p_update(a, b, c, c1, c2, n)
    integer, intent(in) :: n
    real(kind=rp), dimension(n), intent(inout) :: a
    real(kind=rp), dimension(n), intent(in) :: b
    real(kind=rp), dimension(n), intent(in) :: c
    real(kind=rp), intent(in) :: c1, c2
    integer :: i

    do i = 1,n
       a(i) = b(i) + c1*(a(i)-c2*c(i))
    end do

  end subroutine p_update

  !> Returns \f$ a = b \dot c1 ( a - c2 \cdot c )\f$
  subroutine x_update(a, b, c, c1, c2, n)
    integer, intent(in) :: n
    real(kind=rp), dimension(n), intent(inout) :: a
    real(kind=rp), dimension(n), intent(in) :: b
    real(kind=rp), dimension(n), intent(in) :: c
    real(kind=rp), intent(in) :: c1, c2
    integer :: i

    do i = 1,n
       a(i) = a(i) + c1*b(i)+c2*c(i)
    end do

  end subroutine x_update

  !> Weighted inner product \f$ a^T b c \f$
  function glsc2(a, b, n)
    integer, intent(in) :: n
    real(kind=rp), dimension(n), intent(in) :: a
    real(kind=rp), dimension(n), intent(in) :: b
    real(kind=rp) :: glsc2, tmp
    integer :: i, ierr

    tmp = 0.0_rp
    do i = 1, n
       tmp = tmp + a(i) * b(i)
    end do

    call MPI_Allreduce(tmp, glsc2, 1, &
         MPI_REAL_PRECISION, MPI_SUM, NEKO_COMM, ierr)

  end function glsc2

  !> Weighted inner product \f$ a^T b c \f$
  function glsc3(a, b, c, n)
    integer, intent(in) :: n
    real(kind=rp), dimension(n), intent(in) :: a
    real(kind=rp), dimension(n), intent(in) :: b
    real(kind=rp), dimension(n), intent(in) :: c
    real(kind=rp) :: glsc3, tmp
    integer :: i, ierr

    tmp = 0.0_rp
    do i = 1, n
       tmp = tmp + a(i) * b(i) * c(i)
    end do

    call MPI_Allreduce(tmp, glsc3, 1, &
         MPI_REAL_PRECISION, MPI_SUM, NEKO_COMM, ierr)

  end function glsc3
  function glsc4(a, b, c, d, n)
    integer, intent(in) :: n
    real(kind=rp), dimension(n), intent(in) :: a
    real(kind=rp), dimension(n), intent(in) :: b
    real(kind=rp), dimension(n), intent(in) :: c
    real(kind=rp), dimension(n), intent(in) :: d
    real(kind=rp) :: glsc4, tmp
    integer :: i, ierr

    tmp = 0.0_rp
    do i = 1, n
       tmp = tmp + a(i) * b(i) * c(i) * d(i)
    end do

    call MPI_Allreduce(tmp, glsc4, 1, &
         MPI_REAL_PRECISION, MPI_SUM, NEKO_COMM, ierr)

  end function glsc4
  !> Use Heap Sort (p 231 Num. Rec., 1st Ed.)
  subroutine sort(a,ind,n)
    integer, intent(in) :: n
    real(kind=rp), intent(inout) :: a(n)
    integer, intent(inout) :: ind(n)
    real(kind=rp) :: aa
    integer :: j, ir, i, ii, l
    do j = 1, n
       ind(j)=j
    end do

    if (n.le.1) return

    l=n/2+1
    ir=n
    do while (.true.)
       if (l.gt.1) then
          l=l-1
          aa  = a  (l)
          ii  = ind(l)
       else
          aa =   a(ir)
          ii = ind(ir)
          a(ir) =   a( 1)
          ind(ir) = ind( 1)
          ir=ir-1
          if (ir.eq.1) then
             a(1) = aa
             ind(1) = ii
             return
          endif
       endif
       i=l
       j=l+l
       do while (j .le. ir)
          if (j.lt.ir) then
             if ( a(j).lt.a(j+1) ) j=j+1
          endif
          if (aa.lt.a(j)) then
             a(i) = a(j)
             ind(i) = ind(j)
             i=j
             j=j+j
          else
             j=ir+1
          endif
       end do
       a(i) = aa
       ind(i) = ii
    end do
  end subroutine sort

end module math<|MERGE_RESOLUTION|>--- conflicted
+++ resolved
@@ -283,7 +283,6 @@
     call MPI_Allreduce(tmp, glmax, 1, &
          MPI_REAL_PRECISION, MPI_MAX, NEKO_COMM, ierr)
   end function glmax
-<<<<<<< HEAD
    
   !>Max of an integer vector of length n 
   function glimax(a, n) 
@@ -299,14 +298,8 @@
          MPI_INTEGER, MPI_MAX, NEKO_COMM, ierr)
   end function glimax
   
-
-  !>Min of a vector of length n 
-  function glmin(a, n) 
-=======
-
   !>Min of a vector of length n
   function glmin(a, n)
->>>>>>> 5fc5217e
     integer, intent(in) :: n
     real(kind=rp), dimension(n) :: a
     real(kind=rp) :: tmp, glmin
