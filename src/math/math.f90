! Copyright (c) 2008-2020, UCHICAGO ARGONNE, LLC.
!
! The UChicago Argonne, LLC as Operator of Argonne National
! Laboratory holds copyright in the Software. The copyright holder
! reserves all rights except those expressly granted to licensees,
! and U.S. Government license rights.
!
! Redistribution and use in source and binary forms, with or without
! modification, are permitted provided that the following conditions
! are met:
!
! 1. Redistributions of source code must retain the above copyright
! notice, this list of conditions and the disclaimer below.
!
! 2. Redistributions in binary form must reproduce the above copyright
! notice, this list of conditions and the disclaimer (as noted below)
! in the documentation and/or other materials provided with the
! distribution.
!
! 3. Neither the name of ANL nor the names of its contributors
! may be used to endorse or promote products derived from this software
! without specific prior written permission.
!
! THIS SOFTWARE IS PROVIDED BY THE COPYRIGHT HOLDERS AND CONTRIBUTORS
! "AS IS" AND ANY EXPRESS OR IMPLIED WARRANTIES, INCLUDING, BUT NOT
! LIMITED TO, THE IMPLIED WARRANTIES OF MERCHANTABILITY AND FITNESS
! FOR A PARTICULAR PURPOSE ARE DISCLAIMED. IN NO EVENT SHALL
! UCHICAGO ARGONNE, LLC, THE U.S. DEPARTMENT OF
! ENERGY OR CONTRIBUTORS BE LIABLE FOR ANY DIRECT, INDIRECT, INCIDENTAL,
! SPECIAL, EXEMPLARY, OR CONSEQUENTIAL DAMAGES (INCLUDING, BUT NOT LIMITED
! TO, PROCUREMENT OF SUBSTITUTE GOODS OR SERVICES; LOSS OF USE,
! DATA, OR PROFITS; OR BUSINESS INTERRUPTION) HOWEVER CAUSED AND ON ANY
! THEORY OF LIABILITY, WHETHER IN CONTRACT, STRICT LIABILITY, OR TORT
! (INCLUDING NEGLIGENCE OR OTHERWISE) ARISING IN ANY WAY OUT OF THE USE
! OF THIS SOFTWARE, EVEN IF ADVISED OF THE POSSIBILITY OF SUCH DAMAGE.
!
! Additional BSD Notice
! ---------------------
! 1. This notice is required to be provided under our contract with
! the U.S. Department of Energy (DOE). This work was produced at
! Argonne National Laboratory under Contract
! No. DE-AC02-06CH11357 with the DOE.
!
! 2. Neither the United States Government nor UCHICAGO ARGONNE,
! LLC nor any of their employees, makes any warranty,
! express or implied, or assumes any liability or responsibility for the
! accuracy, completeness, or usefulness of any information, apparatus,
! product, or process disclosed, or represents that its use would not
! infringe privately-owned rights.
!
! 3. Also, reference herein to any specific commercial products, process,
! or services by trade name, trademark, manufacturer or otherwise does
! not necessarily constitute or imply its endorsement, recommendation,
! or favoring by the United States Government or UCHICAGO ARGONNE LLC.
! The views and opinions of authors expressed
! herein do not necessarily state or reflect those of the United States
! Government or UCHICAGO ARGONNE, LLC, and shall
! not be used for advertising or product endorsement purposes.
!
module math
  use num_types, only : rp, dp, sp, qp, i4, xp
  use comm, only: NEKO_COMM, MPI_REAL_PRECISION, MPI_EXTRA_PRECISION
  use mpi_f08, only: MPI_MIN, MPI_MAX, MPI_SUM, MPI_IN_PLACE, MPI_INTEGER, &
       MPI_Allreduce
  implicit none
  private

  !> Machine epsilon \f$ \epsilon \f$
  real(kind=rp), public, parameter :: NEKO_EPS = epsilon(1.0_rp)

  !> \f$ ln(2) \f$
  real(kind=rp), public, parameter :: NEKO_M_LN2 = log(2.0_rp)

  !> \f$ \pi \f$
  real(kind=rp), public, parameter :: pi = 4._rp*atan(1._rp)

  interface abscmp
     module procedure sabscmp, dabscmp, qabscmp
  end interface abscmp

  interface sort
     module procedure sortrp, sorti4
  end interface sort

  interface swap
     module procedure swapdp, swapi4
  end interface swap

  interface reord
     module procedure reorddp, reordi4
  end interface reord

  interface flipv
     module procedure flipvdp, flipvi4
  end interface flipv

  interface relcmp
     module procedure srelcmp, drelcmp, qrelcmp
  end interface relcmp

  interface pwmax
     module procedure pwmax_vec2, pwmax_vec3, pwmax_scal2, pwmax_scal3
  end interface pwmax

  interface pwmin
     module procedure pwmin_vec2, pwmin_vec3, pwmin_sca2, pwmin_sca3
  end interface pwmin

  public :: abscmp, rzero, izero, row_zero, rone, copy, cmult, cadd, cfill, &
       glsum, glmax, glmin, chsign, vlmax, vlmin, invcol1, invcol3, invers2, &
       vcross, vdot2, vdot3, vlsc3, vlsc2, add2, add3, add4, sub2, sub3, &
       add2s1, add2s2, addsqr2s2, cmult2, invcol2, col2, col3, subcol3, &
       add3s2, subcol4, addcol3, addcol4, ascol5, p_update, x_update, glsc2, &
       glsc3, glsc4, sort, masked_copy, cfill_mask, relcmp, glimax, glimin, &
       swap, reord, flipv, cadd2, masked_gather_copy, absval, pwmax, pwmin, &
       masked_scatter_copy

contains

  !> Return single precision absolute comparison \f$ | x - y | < \epsilon \f$
  pure function sabscmp(x, y)
    real(kind=sp), intent(in) :: x
    real(kind=sp), intent(in) :: y
    logical :: sabscmp

    sabscmp = abs(x - y) .lt. NEKO_EPS

  end function sabscmp

  !> Return double precision absolute comparison \f$ | x - y | < \epsilon \f$
  pure function dabscmp(x, y)
    real(kind=dp), intent(in) :: x
    real(kind=dp), intent(in) :: y
    logical :: dabscmp

    dabscmp = abs(x - y) .lt. NEKO_EPS

  end function dabscmp

  !> Return double precision absolute comparison \f$ | x - y | < \epsilon \f$
  pure function qabscmp(x, y)
    real(kind=qp), intent(in) :: x
    real(kind=qp), intent(in) :: y
    logical :: qabscmp

    qabscmp = abs(x - y) .lt. NEKO_EPS

  end function qabscmp

  !> Return single precision relative comparison \f$ | x - y |<= \epsilon*|y| \f$
  pure function srelcmp(x, y, eps)
    real(kind=sp), intent(in) :: x
    real(kind=sp), intent(in) :: y
    real(kind=sp), intent(in), optional :: eps
    logical :: srelcmp
    if (present(eps)) then
       srelcmp = abs(x - y) .le. eps*abs(y)
    else
       srelcmp = abs(x - y) .le. NEKO_EPS*abs(y)
    end if

  end function srelcmp

  !> Return double precision relative comparison \f$ | x - y |/|y| < \epsilon \f$
  pure function drelcmp(x, y, eps)
    real(kind=dp), intent(in) :: x
    real(kind=dp), intent(in) :: y
    real(kind=dp), intent(in), optional :: eps
    logical :: drelcmp
    if (present(eps)) then
       drelcmp = abs(x - y) .le. eps*abs(y)
    else
       drelcmp = abs(x - y) .le. NEKO_EPS*abs(y)
    end if

  end function drelcmp


  !> Return quad precision relative comparison \f$ | x - y |/|y| < \epsilon \f$
  pure function qrelcmp(x, y, eps)
    real(kind=qp), intent(in) :: x
    real(kind=qp), intent(in) :: y
    real(kind=qp), intent(in), optional :: eps
    logical :: qrelcmp
    if (present(eps)) then
       qrelcmp = abs(x - y)/abs(y) .lt. eps
    else
       qrelcmp = abs(x - y)/abs(y) .lt. NEKO_EPS
    end if

  end function qrelcmp

  !> Zero a real vector
  subroutine rzero(a, n)
    integer, intent(in) :: n
    real(kind=rp), dimension(n), intent(inout) :: a
    integer :: i

    do i = 1, n
       a(i) = 0.0_rp
    end do
  end subroutine rzero

  !> Zero an integer vector
  subroutine izero(a, n)
    integer, intent(in) :: n
    integer, dimension(n), intent(inout) :: a
    integer :: i

    do i = 1, n
       a(i) = 0
    end do
  end subroutine izero

  !> Sets row e to 0 in matrix a
  subroutine row_zero(a, m, n, e)
    integer, intent(in) :: m, n, e
    real(kind=rp), intent(inout) :: a(m,n)
    integer :: j

    do j = 1,n
       a(e,j) = 0.0_rp
    end do
  end subroutine row_zero

  !> Set all elements to one
  subroutine rone(a, n)
    integer, intent(in) :: n
    real(kind=rp), dimension(n), intent(inout) :: a
    integer :: i

    do i = 1, n
       a(i) = 1.0_rp
    end do
  end subroutine rone

  !> Copy a vector \f$ a = b \f$
  subroutine copy(a, b, n)
    integer, intent(in) :: n
    real(kind=rp), dimension(n), intent(in) :: b
    real(kind=rp), dimension(n), intent(inout) :: a
    integer :: i

    do i = 1, n
       a(i) = b(i)
    end do

  end subroutine copy

  !> Copy a masked vector \f$ a(mask) = b(mask) \f$.
  !! @param a Destination array of size `n`.
  !! @param b Source array of size `n`.
  !! @param mask Mask array of length m+1, where `mask(0) =m`
  !! the length of the mask array.
  !! @param n Size of the arrays `a` and `b`.
  !! @param m Size of the mask array `mask`.
  subroutine masked_copy(a, b, mask, n, m)
    integer, intent(in) :: n, m
    real(kind=rp), dimension(n), intent(in) :: b
    real(kind=rp), dimension(n), intent(inout) :: a
    integer, dimension(0:m) :: mask
    integer :: i, j

    do i = 1, m
       j = mask(i)
       a(j) = b(j)
    end do

  end subroutine masked_copy

  !> Gather a masked vector to reduced contigous vector
  !! \f$ a = b(mask) \f$.
  !! @param a Destination array of size `m`.
  !! @param b Source array of size `n`.
  !! @param mask Mask array of length m+1, where `mask(0) =m`
  !! the length of the mask array.
  !! @param n Size of the array `b`.
  !! @param m Size of the mask array `mask` and `a`.
  subroutine masked_gather_copy(a, b, mask, n, m)
    integer, intent(in) :: n, m
    real(kind=rp), dimension(n), intent(in) :: b
    real(kind=rp), dimension(m), intent(inout) :: a
    integer, dimension(0:m) :: mask
    integer :: i, j

    do i = 1, m
       j = mask(i)
       a(i) = b(j)
    end do

  end subroutine masked_gather_copy
<<<<<<< HEAD


  !> Scatter a contigous vector to masked positions in a target array
  !! \f$ a(mask) = b \f$.
  !! @param a Destination array of size `n`.
  !! @param b Source array of size `m`.
  !! @param mask Mask array of length m+1, where `mask(0) =m`
  !! the length of the mask array.
  !! @param n Size of the array `b`.
  !! @param m Size of the mask array `mask` and `a`.
  subroutine masked_scatter_copy(a, b, mask, n, m)
    integer, intent(in) :: n, m
    real(kind=rp), dimension(n), intent(in) :: b
    real(kind=rp), dimension(m), intent(inout) :: a
    integer, dimension(0:m) :: mask
    integer :: i, j

    do i = 1, m
       j = mask(i)
       a(j) = b(i)
    end do

  end subroutine masked_scatter_copy
=======
>>>>>>> 5b751c3a


  !> Scatter a contigous vector to masked positions in a target array
  !! \f$ a(mask) = b \f$.
  !! @param a Destination array of size `n`.
  !! @param b Source array of size `m`.
  !! @param mask Mask array of length m+1, where `mask(0) =m`
  !! the length of the mask array.
  !! @param n Size of the array `b`.
  !! @param m Size of the mask array `mask` and `a`.
  subroutine masked_scatter_copy(a, b, mask, n, m)
    integer, intent(in) :: n, m
    real(kind=rp), dimension(n), intent(in) :: b
    real(kind=rp), dimension(m), intent(inout) :: a
    integer, dimension(0:m) :: mask
    integer :: i, j

    do i = 1, m
       j = mask(i)
       a(j) = b(i)
    end do

  end subroutine masked_scatter_copy

  !> @brief Fill a constant to a masked vector.
  !! \f$ a_i = c, for i in mask \f$
  subroutine cfill_mask(a, c, size, mask, mask_size)
    integer, intent(in) :: size, mask_size
    real(kind=rp), dimension(size), intent(inout) :: a
    real(kind=rp), intent(in) :: c
    integer, dimension(mask_size), intent(in) :: mask
    integer :: i

    do i = 1, mask_size
       a(mask(i)) = c
    end do

  end subroutine cfill_mask

  !> Multiplication by constant c \f$ a = c \cdot a \f$
  subroutine cmult(a, c, n)
    integer, intent(in) :: n
    real(kind=rp), dimension(n), intent(inout) :: a
    real(kind=rp), intent(in) :: c
    integer :: i

    do i = 1, n
       a(i) = c * a(i)
    end do
  end subroutine cmult

  !> Add a scalar to vector \f$ a_i = a_i + s \f$
  subroutine cadd(a, s, n)
    integer, intent(in) :: n
    real(kind=rp), dimension(n), intent(inout) :: a
    real(kind=rp), intent(in) :: s
    integer :: i

    do i = 1, n
       a(i) = a(i) + s
    end do
  end subroutine cadd

  !> Add a scalar to vector \f$ a_i = b_i + s \f$
  subroutine cadd2(a, b, s, n)
    integer, intent(in) :: n
    real(kind=rp), dimension(n), intent(inout) :: a
    real(kind=rp), dimension(n), intent(in) :: b
    real(kind=rp), intent(in) :: s
    integer :: i

    do i = 1, n
       a(i) = b(i) + s
    end do
  end subroutine cadd2

  !> Set all elements to a constant c \f$ a = c \f$
  subroutine cfill(a, c, n)
    integer, intent(in) :: n
    real(kind=rp), dimension(n), intent(inout) :: a
    real(kind=rp), intent(in) :: c
    integer :: i

    do i = 1, n
       a(i) = c
    end do
  end subroutine cfill

  !> Sum a vector of length n
  function glsum(a, n)
    integer, intent(in) :: n
    real(kind=rp), dimension(n) :: a
    real(kind=rp) :: glsum
    real(kind=xp) :: tmp
    integer :: i, ierr
    tmp = 0.0_rp
    do i = 1, n
       tmp = tmp + a(i)
    end do
    call MPI_Allreduce(MPI_IN_PLACE, tmp, 1, &
         MPI_EXTRA_PRECISION, MPI_SUM, NEKO_COMM, ierr)
    glsum = tmp

  end function glsum

  !>Max of a vector of length n
  function glmax(a, n)
    integer, intent(in) :: n
    real(kind=rp), dimension(n) :: a
    real(kind=rp) :: tmp, glmax
    integer :: i, ierr

    tmp = -huge(0.0_rp)
    do i = 1, n
       tmp = max(tmp,a(i))
    end do
    call MPI_Allreduce(tmp, glmax, 1, &
         MPI_REAL_PRECISION, MPI_MAX, NEKO_COMM, ierr)
  end function glmax

  !>Max of an integer vector of length n
  function glimax(a, n)
    integer, intent(in) :: n
    integer, dimension(n) :: a
    integer :: tmp, glimax
    integer :: i, ierr

    tmp = -huge(0)
    do i = 1, n
       tmp = max(tmp,a(i))
    end do
    call MPI_Allreduce(tmp, glimax, 1, &
         MPI_INTEGER, MPI_MAX, NEKO_COMM, ierr)
  end function glimax

  !>Min of a vector of length n
  function glmin(a, n)
    integer, intent(in) :: n
    real(kind=rp), dimension(n) :: a
    real(kind=rp) :: tmp, glmin
    integer :: i, ierr

    tmp = huge(0.0_rp)
    do i = 1, n
       tmp = min(tmp,a(i))
    end do
    call MPI_Allreduce(tmp, glmin, 1, &
         MPI_REAL_PRECISION, MPI_MIN, NEKO_COMM, ierr)
  end function glmin

  !>Min of an integer vector of length n
  function glimin(a, n)
    integer, intent(in) :: n
    integer, dimension(n) :: a
    integer :: tmp, glimin
    integer :: i, ierr

    tmp = huge(0)
    do i = 1, n
       tmp = min(tmp,a(i))
    end do
    call MPI_Allreduce(tmp, glimin, 1, &
         MPI_INTEGER, MPI_MIN, NEKO_COMM, ierr)
  end function glimin




  !> Change sign of vector \f$ a = -a \f$
  subroutine chsign(a, n)
    integer, intent(in) :: n
    real(kind=rp), dimension(n), intent(inout) :: a
    integer :: i

    do i = 1, n
       a(i) = -a(i)
    end do

  end subroutine chsign

  !> maximum value of a vector of length @a n
  function vlmax(vec,n) result(tmax)
    integer :: n, i
    real(kind=rp), intent(in) :: vec(n)
    real(kind=rp) :: tmax
    tmax = real(-99d20, rp)
    do i = 1, n
       tmax = max(tmax, vec(i))
    end do
  end function vlmax

  !> minimun value of a vector of length @a n
  function vlmin(vec,n) result(tmin)
    integer, intent(in) :: n
    real(kind=rp), intent(in) :: vec(n)
    real(kind=rp) :: tmin
    integer :: i
    tmin = real(99.0e20, rp)
    do i = 1, n
       tmin = min(tmin, vec(i))
    end do
  end function vlmin

  !> Invert a vector \f$ a = 1 / a \f$
  subroutine invcol1(a, n)
    integer, intent(in) :: n
    real(kind=rp), dimension(n), intent(inout) :: a
    integer :: i

    do i = 1, n
       a(i) = 1.0_xp / real(a(i),xp)
    end do

  end subroutine invcol1

  !> Invert a vector \f$ a = b / c \f$
  subroutine invcol3(a, b, c, n)
    integer, intent(in) :: n
    real(kind=rp), dimension(n), intent(inout) :: a
    real(kind=rp), dimension(n), intent(in) :: b,c
    integer :: i

    do i = 1, n
       a(i) = real(b(i),xp) / c(i)
    end do

  end subroutine invcol3

  !> Compute inverted vector \f$ a = 1 / b \f$
  subroutine invers2(a, b, n)
    integer, intent(in) :: n
    real(kind=rp), dimension(n), intent(inout) :: a
    real(kind=rp), dimension(n), intent(in) :: b
    integer :: i

    do i = 1, n
       a(i) = 1.0_xp / real(b(i),xp)
    end do

  end subroutine invers2

  !> Compute a cross product \f$ u = v \times w \f$
  !! assuming vector components \f$ u = (u_1, u_2, u_3) \f$ etc.
  subroutine vcross(u1, u2, u3, v1, v2, v3, w1, w2, w3, n)
    integer, intent(in) :: n
    real(kind=rp), dimension(n), intent(in) :: v1, v2, v3
    real(kind=rp), dimension(n), intent(in) :: w1, w2, w3
    real(kind=rp), dimension(n), intent(out) :: u1, u2, u3
    integer :: i

    do i = 1, n
       u1(i) = v2(i)*w3(i) - v3(i)*w2(i)
       u2(i) = v3(i)*w1(i) - v1(i)*w3(i)
       u3(i) = v1(i)*w2(i) - v2(i)*w1(i)
    end do

  end subroutine vcross

  !> Compute a dot product \f$ dot = u \cdot v \f$ (2-d version)
  !! assuming vector components \f$ u = (u_1, u_2, u_3) \f$ etc.
  subroutine vdot2(dot, u1, u2, v1, v2, n)
    integer, intent(in) :: n
    real(kind=rp), dimension(n), intent(in) :: u1, u2
    real(kind=rp), dimension(n), intent(in) :: v1, v2
    real(kind=rp), dimension(n), intent(out) :: dot
    integer :: i
    do i = 1, n
       dot(i) = u1(i)*v1(i) + u2(i)*v2(i)
    end do

  end subroutine vdot2

  !> Compute a dot product \f$ dot = u \cdot v \f$ (3-d version)
  !! assuming vector components \f$ u = (u_1, u_2, u_3) \f$ etc.
  subroutine vdot3(dot, u1, u2, u3, v1, v2, v3, n)
    integer, intent(in) :: n
    real(kind=rp), dimension(n), intent(in) :: u1, u2, u3
    real(kind=rp), dimension(n), intent(in) :: v1, v2, v3
    real(kind=rp), dimension(n), intent(out) :: dot
    integer :: i

    do i = 1, n
       dot(i) = u1(i)*v1(i) + u2(i)*v2(i) + u3(i)*v3(i)
    end do

  end subroutine vdot3

  !> Compute multiplication sum \f$ dot = u \cdot v \cdot w \f$
  function vlsc3(u, v, w, n) result(s)
    integer, intent(in) :: n
    real(kind=rp), dimension(n), intent(in) :: u, v, w
    real(kind=rp) :: s
    integer :: i

    s = 0.0_rp
    do i = 1, n
       s = s + u(i)*v(i)*w(i)
    end do

  end function vlsc3

  !> Compute multiplication sum \f$ dot = u \cdot v \cdot w \f$
  function vlsc2(u, v, n) result(s)
    integer, intent(in) :: n
    real(kind=rp), dimension(n), intent(in) :: u, v
    real(kind=rp) :: s
    integer :: i

    s = 0.0_rp
    do i = 1, n
       s = s + u(i)*v(i)
    end do

  end function vlsc2

  !> Vector addition \f$ a = a + b \f$
  subroutine add2(a, b, n)
    integer, intent(in) :: n
    real(kind=rp), dimension(n), intent(inout) :: a
    real(kind=rp), dimension(n), intent(in) :: b
    integer :: i

    do i = 1, n
       a(i) = a(i) + b(i)
    end do

  end subroutine add2

  !> Vector addition \f$ a = b + c \f$
  subroutine add3(a, b, c, n)
    integer, intent(in) :: n
    real(kind=rp), dimension(n), intent(inout) :: a
    real(kind=rp), dimension(n), intent(in) :: b
    real(kind=rp), dimension(n), intent(in) :: c
    integer :: i

    do i = 1, n
       a(i) = b(i) + c(i)
    end do

  end subroutine add3

  !> Vector addition \f$ a = b + c + d\f$
  subroutine add4(a, b, c, d, n)
    integer, intent(in) :: n
    real(kind=rp), dimension(n), intent(out) :: a
    real(kind=rp), dimension(n), intent(in) :: d
    real(kind=rp), dimension(n), intent(in) :: c
    real(kind=rp), dimension(n), intent(in) :: b
    integer :: i

    do i = 1, n
       a(i) = b(i) + c(i) + d(i)
    end do

  end subroutine add4

  !> Vector substraction \f$ a = a - b \f$
  subroutine sub2(a, b, n)
    integer, intent(in) :: n
    real(kind=rp), dimension(n), intent(inout) :: a
    real(kind=rp), dimension(n), intent(inout) :: b
    integer :: i

    do i = 1, n
       a(i) = a(i) - b(i)
    end do

  end subroutine sub2

  !> Vector subtraction \f$ a = b - c \f$
  subroutine sub3(a, b, c, n)
    integer, intent(in) :: n
    real(kind=rp), dimension(n), intent(inout) :: a
    real(kind=rp), dimension(n), intent(in) :: b
    real(kind=rp), dimension(n), intent(in) :: c
    integer :: i

    do i = 1, n
       a(i) = b(i) - c(i)
    end do

  end subroutine sub3


  !> Vector addition with scalar multiplication \f$ a = c_1 a + b \f$
  !! (multiplication on first argument)
  subroutine add2s1(a, b, c1, n)
    integer, intent(in) :: n
    real(kind=rp), dimension(n), intent(inout) :: a
    real(kind=rp), dimension(n), intent(inout) :: b
    real(kind=rp), intent(in) :: c1
    integer :: i

    do i = 1, n
       a(i) = c1 * a(i) + b(i)
    end do

  end subroutine add2s1

  !> Vector addition with scalar multiplication  \f$ a = a + c_1 b \f$
  !! (multiplication on second argument)
  subroutine add2s2(a, b, c1, n)
    integer, intent(in) :: n
    real(kind=rp), dimension(n), intent(inout) :: a
    real(kind=rp), dimension(n), intent(inout) :: b
    real(kind=rp), intent(in) :: c1
    integer :: i

    do i = 1, n
       a(i) = a(i) + c1 * b(i)
    end do

  end subroutine add2s2

  !> Returns \f$ a = a + c1 * (b * b )\f$
  subroutine addsqr2s2(a, b, c1, n)
    integer, intent(in) :: n
    real(kind=rp), dimension(n), intent(inout) :: a
    real(kind=rp), dimension(n), intent(in) :: b
    real(kind=rp), intent(in) :: c1
    integer :: i

    do i = 1,n
       a(i) = a(i) + c1 * ( b(i) * b(i) )
    end do

  end subroutine addsqr2s2

  !> Multiplication by constant c \f$ a = c \cdot b \f$
  subroutine cmult2(a, b, c, n)
    integer, intent(in) :: n
    real(kind=rp), dimension(n), intent(inout) :: a
    real(kind=rp), dimension(n), intent(in) :: b
    real(kind=rp), intent(in) :: c
    integer :: i

    do i = 1, n
       a(i) = c * b(i)
    end do

  end subroutine cmult2

  !> Vector division \f$ a = a / b \f$
  subroutine invcol2(a, b, n)
    integer, intent(in) :: n
    real(kind=rp), dimension(n), intent(inout) :: a
    real(kind=rp), dimension(n), intent(in) :: b
    integer :: i

    do i = 1, n
       a(i) = real(a(i),xp) /b(i)
    end do

  end subroutine invcol2


  !> Vector multiplication \f$ a = a \cdot b \f$
  subroutine col2(a, b, n)
    integer, intent(in) :: n
    real(kind=rp), dimension(n), intent(inout) :: a
    real(kind=rp), dimension(n), intent(in) :: b
    integer :: i

    do i = 1, n
       a(i) = a(i) * b(i)
    end do

  end subroutine col2

  !> Vector multiplication with 3 vectors \f$ a =  b \cdot c \f$
  subroutine col3(a, b, c, n)
    integer, intent(in) :: n
    real(kind=rp), dimension(n), intent(inout) :: a
    real(kind=rp), dimension(n), intent(in) :: b
    real(kind=rp), dimension(n), intent(in) :: c
    integer :: i

    do i = 1, n
       a(i) = b(i) * c(i)
    end do

  end subroutine col3

  !> Returns \f$ a = a - b*c \f$
  subroutine subcol3(a, b, c, n)
    integer, intent(in) :: n
    real(kind=rp), dimension(n), intent(inout) :: a
    real(kind=rp), dimension(n), intent(in) :: b
    real(kind=rp), dimension(n), intent(in) :: c
    integer :: i

    do i = 1,n
       a(i) = a(i) - b(i) * c(i)
    end do

  end subroutine subcol3

  !> Returns \f$ a = c1 * b + c2 * c \f$
  subroutine add3s2(a, b, c, c1, c2 ,n)
    integer, intent(in) :: n
    real(kind=rp), dimension(n), intent(inout) :: a
    real(kind=rp), dimension(n), intent(in) :: b
    real(kind=rp), dimension(n), intent(in) :: c
    real(kind=rp), intent(in) :: c1, c2
    integer :: i

    do i = 1,n
       a(i) = c1 * b(i) + c2 * c(i)
    end do

  end subroutine add3s2


  !> Returns \f$ a = a - b*c*d \f$
  subroutine subcol4(a, b, c, d, n)
    integer, intent(in) :: n
    real(kind=rp), dimension(n), intent(inout) :: a
    real(kind=rp), dimension(n), intent(in) :: b
    real(kind=rp), dimension(n), intent(in) :: c
    real(kind=rp), dimension(n), intent(in) :: d
    integer :: i

    do i = 1,n
       a(i) = a(i) - b(i) * c(i) * d(i)
    end do

  end subroutine subcol4

  !> Returns \f$ a = a + b*c \f$
  subroutine addcol3(a, b, c, n)
    integer, intent(in) :: n
    real(kind=rp), dimension(n), intent(inout) :: a
    real(kind=rp), dimension(n), intent(in) :: b
    real(kind=rp), dimension(n), intent(in) :: c
    integer :: i

    do i = 1,n
       a(i) = a(i) + b(i) * c(i)
    end do

  end subroutine addcol3

  !> Returns \f$ a = a + b*c*d \f$
  subroutine addcol4(a, b, c, d, n)
    integer, intent(in) :: n
    real(kind=rp), dimension(n), intent(inout) :: a
    real(kind=rp), dimension(n), intent(in) :: b
    real(kind=rp), dimension(n), intent(in) :: c
    real(kind=rp), dimension(n), intent(in) :: d
    integer :: i

    do i = 1,n
       a(i) = a(i) + b(i) * c(i) * d(i)
    end do

  end subroutine addcol4

  !> Returns \f$ a = b \dot c - d \cdot e \f$
  subroutine ascol5(a, b, c, d, e, n)
    integer, intent(in) :: n
    real(kind=rp), dimension(n), intent(inout) :: a
    real(kind=rp), dimension(n), intent(in) :: b
    real(kind=rp), dimension(n), intent(in) :: c
    real(kind=rp), dimension(n), intent(in) :: d
    real(kind=rp), dimension(n), intent(in) :: e
    integer :: i

    do i = 1,n
       a(i) = b(i)*c(i)-d(i)*e(i)
    end do

  end subroutine ascol5

  !> Returns \f$ a = b \dot c1 ( a - c2 \cdot c )\f$
  subroutine p_update(a, b, c, c1, c2, n)
    integer, intent(in) :: n
    real(kind=rp), dimension(n), intent(inout) :: a
    real(kind=rp), dimension(n), intent(in) :: b
    real(kind=rp), dimension(n), intent(in) :: c
    real(kind=rp), intent(in) :: c1, c2
    integer :: i

    do i = 1,n
       a(i) = b(i) + c1*(a(i)-c2*c(i))
    end do

  end subroutine p_update

  !> Returns \f$ a = b \dot c1 ( a - c2 \cdot c )\f$
  subroutine x_update(a, b, c, c1, c2, n)
    integer, intent(in) :: n
    real(kind=rp), dimension(n), intent(inout) :: a
    real(kind=rp), dimension(n), intent(in) :: b
    real(kind=rp), dimension(n), intent(in) :: c
    real(kind=rp), intent(in) :: c1, c2
    integer :: i

    do i = 1,n
       a(i) = a(i) + c1*b(i)+c2*c(i)
    end do

  end subroutine x_update

  !> Weighted inner product \f$ a^T b \f$
  function glsc2(a, b, n)
    integer, intent(in) :: n
    real(kind=rp), dimension(n), intent(in) :: a
    real(kind=rp), dimension(n), intent(in) :: b
    real(kind=rp) :: glsc2
    real(kind=xp) :: tmp
    integer :: i, ierr

    tmp = 0.0_xp
    do i = 1, n
       tmp = tmp + a(i) * b(i)
    end do

    call MPI_Allreduce(MPI_IN_PLACE, tmp, 1, &
         MPI_EXTRA_PRECISION, MPI_SUM, NEKO_COMM, ierr)
    glsc2 = tmp
  end function glsc2

  !> Weighted inner product \f$ a^T b c \f$
  function glsc3(a, b, c, n)
    integer, intent(in) :: n
    real(kind=rp), dimension(n), intent(in) :: a
    real(kind=rp), dimension(n), intent(in) :: b
    real(kind=rp), dimension(n), intent(in) :: c
    real(kind=rp) :: glsc3
    real(kind=xp) :: tmp
    integer :: i, ierr

    tmp = 0.0_xp
    do i = 1, n
       tmp = tmp + a(i) * b(i) * c(i)
    end do

    call MPI_Allreduce(MPI_IN_PLACE, tmp, 1, &
         MPI_EXTRA_PRECISION, MPI_SUM, NEKO_COMM, ierr)
    glsc3 = tmp

  end function glsc3
  function glsc4(a, b, c, d, n)
    integer, intent(in) :: n
    real(kind=rp), dimension(n), intent(in) :: a
    real(kind=rp), dimension(n), intent(in) :: b
    real(kind=rp), dimension(n), intent(in) :: c
    real(kind=rp), dimension(n), intent(in) :: d
    real(kind=rp) :: glsc4
    real(kind=xp) :: tmp
    integer :: i, ierr

    tmp = 0.0_xp
    do i = 1, n
       tmp = tmp + a(i) * b(i) * c(i) * d(i)
    end do

    call MPI_Allreduce(MPI_IN_PLACE, tmp, 1, &
         MPI_EXTRA_PRECISION, MPI_SUM, NEKO_COMM, ierr)
    glsc4 = tmp

  end function glsc4

  !> Heap Sort for double precision arrays
  !! @details Following p 231 Num. Rec., 1st Ed.
  !! @param[inout]   a     vector to be sorted
  !! @param[out]     ind   permutation array
  !! @param[in]      n     array size
  subroutine sortrp(a, ind, n)
    integer, intent(in) :: n
    real(kind=rp), intent(inout) :: a(n)
    integer, intent(out) :: ind(n)
    real(kind=rp) :: aa
    integer :: j, ir, i, ii, l

    do j = 1, n
       ind(j) = j
    end do

    if (n .le. 1) return


    l = n/2+1
    ir = n
    do while (.true.)
       if (l .gt. 1) then
          l = l-1
          aa = a(l)
          ii = ind(l)
       else
          aa = a(ir)
          ii = ind(ir)
          a(ir) = a(1)
          ind(ir) = ind(1)
          ir = ir - 1
          if (ir .eq. 1) then
             a(1) = aa
             ind(1) = ii
             return
          end if
       end if
       i = l
       j = l+l
       do while (j .le. ir)
          if (j .lt. ir) then
             if ( a(j) .lt. a(j+1) ) j = j + 1
          end if
          if (aa .lt. a(j)) then
             a(i) = a(j)
             ind(i) = ind(j)
             i = j
             j = j+j
          else
             j = ir+1
          end if
       end do
       a(i) = aa
       ind(i) = ii
    end do
  end subroutine sortrp

  !> Heap Sort for single integer arrays
  !! @details Following p 231 Num. Rec., 1st Ed.
  !! @param[inout]   a     vector to be sorted
  !! @param[out]     ind   permutation array
  !! @param[in]      n     array size
  subroutine sorti4(a, ind, n)
    integer, intent(in) :: n
    integer(i4), intent(inout) :: a(n)
    integer, intent(out) :: ind(n)
    integer(i4) :: aa
    integer :: j, ir, i, ii, l

    do j = 1, n
       ind(j) = j
    end do

    if (n .le. 1) return

    l = n/2+1
    ir = n
    do while (.true.)
       if (l .gt. 1) then
          l = l - 1
          aa = a (l)
          ii = ind(l)
       else
          aa = a(ir)
          ii = ind(ir)
          a(ir) = a( 1)
          ind(ir) = ind( 1)
          ir = ir - 1
          if (ir .eq. 1) then
             a(1) = aa
             ind(1) = ii
             return
          end if
       end if
       i = l
       j = l + l
       do while (j .le. ir)
          if (j .lt. ir) then
             if ( a(j) .lt. a(j + 1) ) j = j + 1
          end if
          if (aa .lt. a(j)) then
             a(i) = a(j)
             ind(i) = ind(j)
             i = j
             j = j + j
          else
             j = ir + 1
          end if
       end do
       a(i) = aa
       ind(i) = ii
    end do
  end subroutine sorti4

  !> sort double precision array acording to ind vector
  !! @param[inout]   b     vector to be reordered
  !! @param[in]      ind   permutation array
  !! @param[in]      n     array size
  subroutine swapdp(b, ind, n)
    integer, intent(in) :: n
    real(kind=rp), intent(inout) :: b(n)
    integer, intent(in) :: ind(n)
    real(kind=rp) :: temp(n)
    integer :: i, jj

    do i = 1, n
       temp(i) = b(i)
    end do
    do i = 1, n
       jj = ind(i)
       b(i) = temp(jj)
    end do
  end subroutine swapdp

  !> sort single integer array acording to ind vector
  !! @param[inout]   b     vector to be reordered
  !! @param[in]      ind   permutation array
  !! @param[in]      n     array size
  subroutine swapi4(b, ind, n)
    integer, intent(in) :: n
    integer(i4), intent(inout) :: b(n)
    integer, intent(in) :: ind(n)
    integer(i4) :: temp(n)
    integer :: i, jj

    do i = 1, n
       temp(i) = b(i)
    end do
    do i = 1, n
       jj = ind(i)
       b(i) = temp(jj)
    end do
  end subroutine swapi4

  !> reorder double precision array - inverse of swap
  !! @param[inout]   b     vector to be reordered
  !! @param[in]      ind   permutation array
  !! @param[in]      n     array size
  subroutine reorddp(b, ind, n)
    integer, intent(in) :: n
    real(kind=rp), intent(inout) :: b(n)
    integer, intent(in) :: ind(n)
    real(kind=rp) :: temp(n)
    integer :: i, jj

    do i = 1, n
       temp(i) = b(i)
    end do
    do i = 1, n
       jj = ind(i)
       b(jj) = temp(i)
    end do
  end subroutine reorddp

  !> reorder single integer array - inverse of swap
  !! @param[inout]   b     vector to be reordered
  !! @param[in]      ind   permutation array
  !! @param[in]      n     array size
  subroutine reordi4(b, ind, n)
    integer, intent(in) :: n
    integer(i4), intent(inout) :: b(n)
    integer, intent(in) :: ind(n)
    integer(i4) :: temp(n)
    integer :: i, jj

    do i = 1, n
       temp(i) = b(i)
    end do
    do i = 1, n
       jj = ind(i)
       b(jj) = temp(i)
    end do
  end subroutine reordi4

  !> Flip double precision vector b and ind
  !! @param[inout]   b     vector to be reordered
  !! @param[inout]   ind   permutation array
  !! @param[in]      n     array size
  subroutine flipvdp(b, ind, n)
    integer, intent(in) :: n
    real(kind=rp), intent(inout) :: b(n)
    integer, intent(inout) :: ind(n)
    real(kind=rp) :: temp(n)
    integer :: tempind(n)
    integer :: i, jj

    do i = 1, n
       jj = n+1-i
       temp(jj) = b(i)
       tempind(jj) = ind(i)
    end do
    do i = 1,n
       b(i) = temp(i)
       ind(i) = tempind(i)
    end do
  end subroutine flipvdp

  !> Flip single integer vector b and ind
  !! @param[inout]   b     vector to be reordered
  !! @param[inout]   ind   permutation array
  !! @param[in]      n     array size
  subroutine flipvi4(b, ind, n)
    integer, intent(in) :: n
    integer(i4), intent(inout) :: b(n)
    integer, intent(inout) :: ind(n)
    integer(i4) :: temp(n)
    integer :: tempind(n)
    integer :: i, jj

    do i = 1, n
       jj = n+1-i
       temp(jj) = b(i)
       tempind(jj) = ind(i)
    end do
    do i = 1,n
       b(i) = temp(i)
       ind(i) = tempind(i)
    end do
  end subroutine flipvi4

  !> Take the absolute value of an array
  !! @param[inout]   a     vector to be manipulated
  !! @param[in]      n     array size
  subroutine absval(a, n)
    integer, intent(in) :: n
    real(kind=rp), dimension(n), intent(inout) :: a
    integer :: i
    do i = 1, n
       a(i) = abs(a(i))
    end do
  end subroutine absval

  ! ========================================================================== !
  ! Point-wise operations

  !> Point-wise maximum of two vectors \f$ a = \max(a, b) \f$
  subroutine pwmax_vec2(a, b, n)
    integer, intent(in) :: n
    real(kind=rp), dimension(n), intent(inout) :: a
    real(kind=rp), dimension(n), intent(in) :: b
    integer :: i

    do i = 1, n
       a(i) = max(a(i), b(i))
    end do
  end subroutine pwmax_vec2

  !> Point-wise maximum of two vectors \f$ a = \max(b, c) \f$
  subroutine pwmax_vec3(a, b, c, n)
    integer, intent(in) :: n
    real(kind=rp), dimension(n), intent(inout) :: a
    real(kind=rp), dimension(n), intent(in) :: b, c
    integer :: i

    do i = 1, n
       a(i) = max(b(i), c(i))
    end do
  end subroutine pwmax_vec3

  !> Point-wise maximum of scalar and vector \f$ a = \max(a, b) \f$
  subroutine pwmax_scal2(a, b, n)
    integer, intent(in) :: n
    real(kind=rp), dimension(n), intent(inout) :: a
    real(kind=rp), intent(in) :: b
    integer :: i

    do i = 1, n
       a(i) = max(a(i), b)
    end do
  end subroutine pwmax_scal2

  !> Point-wise maximum of scalar and vector \f$ a = \max(b, c) \f$
  subroutine pwmax_scal3(a, b, c, n)
    integer, intent(in) :: n
    real(kind=rp), dimension(n), intent(inout) :: a
    real(kind=rp), dimension(n), intent(in) :: b
    real(kind=rp), intent(in) :: c
    integer :: i

    do i = 1, n
       a(i) = max(b(i), c)
    end do
  end subroutine pwmax_scal3

  !> Point-wise minimum of two vectors \f$ a = \min(a, b) \f$
  subroutine pwmin_vec2(a, b, n)
    integer, intent(in) :: n
    real(kind=rp), dimension(n), intent(inout) :: a
    real(kind=rp), dimension(n), intent(in) :: b
    integer :: i

    do i = 1, n
       a(i) = min(a(i), b(i))
    end do
  end subroutine pwmin_vec2

  !> Point-wise minimum of two vectors \f$ a = \min(b, c) \f$
  subroutine pwmin_vec3(a, b, c, n)
    integer, intent(in) :: n
    real(kind=rp), dimension(n), intent(inout) :: a
    real(kind=rp), dimension(n), intent(in) :: b, c
    integer :: i

    do i = 1, n
       a(i) = min(b(i), c(i))
    end do
  end subroutine pwmin_vec3

  !> Point-wise minimum of scalar and vector \f$ a = \min(a, b) \f$
  subroutine pwmin_sca2(a, b, n)
    integer, intent(in) :: n
    real(kind=rp), dimension(n), intent(inout) :: a
    real(kind=rp), intent(in) :: b
    integer :: i

    do i = 1, n
       a(i) = min(a(i), b)
    end do
  end subroutine pwmin_sca2

  !> Point-wise minimum of scalar and vector \f$ a = \min(b, c) \f$
  subroutine pwmin_sca3(a, b, c, n)
    integer, intent(in) :: n
    real(kind=rp), dimension(n), intent(inout) :: a
    real(kind=rp), dimension(n), intent(in) :: b
    real(kind=rp), intent(in) :: c
    integer :: i

    do i = 1, n
       a(i) = min(b(i), c)
    end do
  end subroutine pwmin_sca3

end module math<|MERGE_RESOLUTION|>--- conflicted
+++ resolved
@@ -289,32 +289,6 @@
     end do
 
   end subroutine masked_gather_copy
-<<<<<<< HEAD
-
-
-  !> Scatter a contigous vector to masked positions in a target array
-  !! \f$ a(mask) = b \f$.
-  !! @param a Destination array of size `n`.
-  !! @param b Source array of size `m`.
-  !! @param mask Mask array of length m+1, where `mask(0) =m`
-  !! the length of the mask array.
-  !! @param n Size of the array `b`.
-  !! @param m Size of the mask array `mask` and `a`.
-  subroutine masked_scatter_copy(a, b, mask, n, m)
-    integer, intent(in) :: n, m
-    real(kind=rp), dimension(n), intent(in) :: b
-    real(kind=rp), dimension(m), intent(inout) :: a
-    integer, dimension(0:m) :: mask
-    integer :: i, j
-
-    do i = 1, m
-       j = mask(i)
-       a(j) = b(i)
-    end do
-
-  end subroutine masked_scatter_copy
-=======
->>>>>>> 5b751c3a
 
 
   !> Scatter a contigous vector to masked positions in a target array
