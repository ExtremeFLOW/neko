--- conflicted
+++ resolved
@@ -382,11 +382,7 @@
     ! rmult is m  work array of length nrows = ncols
     class(matrix_t), intent(inout) :: m
     integer :: indr(m%nrows), indc(m%ncols), ipiv(m%ncols)
-<<<<<<< HEAD
     real(kind=xp) ::  rmult(m%nrows), amx, tmp, piv, eps
-=======
-    real(kind=rp) :: rmult(m%nrows), amx, tmp, piv, eps
->>>>>>> 983e8c4a
     integer :: i, j, k, ir, jc
 
     if (.not. (m%ncols .eq. m%nrows)) then
