--- conflicted
+++ resolved
@@ -69,11 +69,7 @@
   use utils, only : nonlinear_index
   use device
   use device_math, only : device_cmult, &
-<<<<<<< HEAD
-                          device_col3, device_vdot3, device_rzero
-=======
        device_col3, device_vdot3, device_rzero
->>>>>>> 5b751c3a
   implicit none
   private
   !> Some functions to calculate the lift/drag and torque
