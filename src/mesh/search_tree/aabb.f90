--- conflicted
+++ resolved
@@ -539,18 +539,10 @@
     class(aabb_t), intent(in) :: this
     real(kind=dp) :: surface_area
 
-<<<<<<< HEAD
-    surface_area = 2.0 * (&
-    & this%get_width() * this%get_height() &
-    & + this%get_width() * this%get_depth() &
-    & + this%get_height() * this%get_depth() &
-    &)
-=======
     surface_area = 2.0 * ( &
          this%get_width() * this%get_height() &
          + this%get_width() * this%get_depth() &
          + this%get_height() * this%get_depth())
->>>>>>> 1e7b5f36
   end function calculate_surface_area
 
   ! ========================================================================== !
