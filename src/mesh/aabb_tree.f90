--- conflicted
+++ resolved
@@ -68,15 +68,10 @@
 !! The purpose of this is to accelerate a Signed Distance Function and other
 !! spatial computations.
 module aabb_tree
-<<<<<<< HEAD
-  use aabb
-  use num_types, only: rp, dp
-=======
   use aabb, only : aabb_t, get_aabb, merge
   use tri, only : tri_t
   use num_types, only : rp, dp
   use stack, only : stack_i4_t
->>>>>>> 549ab237
   use utils, only : neko_error
   implicit none
   private
@@ -350,11 +345,7 @@
   end subroutine aabb_tree_init
 
   !> @brief Builds the tree.
-<<<<<<< HEAD
   subroutine aabb_tree_build_tree_aabb(this, objects, padding)
-=======
-  subroutine aabb_tree_build_tree(this, objects)
->>>>>>> 549ab237
     class(aabb_tree_t), intent(inout) :: this
     type(aabb_t), intent(in) :: objects(:)
     real(kind=dp), optional, intent(in) :: padding
@@ -391,7 +382,7 @@
     do i_obj = 1, size(objects)
        box_list(i_obj) = get_aabb(objects(i_obj), aabb_padding)
     end do
-    sorted_indices = sort(box_list)
+    call sort(box_list, sorted_indices)
 
     do i = 1, size(sorted_indices)
        i_obj = sorted_indices(i)
@@ -490,7 +481,7 @@
     do i_obj = 1, size(objects)
        box_list(i_obj) = get_aabb(objects(i_obj), aabb_padding)
     end do
-    call sort(box_list, sorted_indices)
+    sorted_indices = sort(box_list)
 
     do i = 1, size(sorted_indices)
        i_obj = sorted_indices(i)
@@ -732,22 +723,13 @@
     class(aabb_tree_t), intent(in) :: this
     class(*), intent(in) :: object
     integer, intent(in) :: object_index
-<<<<<<< HEAD
     type(stack_i4_t), intent(inout) :: overlaps
-=======
-    integer, intent(inout), allocatable :: overlaps(:)
->>>>>>> 549ab237
 
     type(stack_i4_t) :: simple_stack
     type(aabb_t) :: object_box
 
     integer :: root_index, left_index, right_index
-<<<<<<< HEAD
-
     integer :: node_index, tmp_index
-=======
-    integer :: node_index
->>>>>>> 549ab237
 
     if (allocated(overlaps)) deallocate(overlaps)
     allocate(overlaps(0))
