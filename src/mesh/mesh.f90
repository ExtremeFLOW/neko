! Copyright (c) 2018-2023, The Neko Authors
! All rights reserved.
!
! Redistribution and use in source and binary forms, with or without
! modification, are permitted provided that the following conditions
! are met:
!
!   * Redistributions of source code must retain the above copyright
!     notice, this list of conditions and the following disclaimer.
!
!   * Redistributions in binary form must reproduce the above
!     copyright notice, this list of conditions and the following
!     disclaimer in the documentation and/or other materials provided
!     with the distribution.
!
!   * Neither the name of the authors nor the names of its
!     contributors may be used to endorse or promote products derived
!     from this software without specific prior written permission.
!
! THIS SOFTWARE IS PROVIDED BY THE COPYRIGHT HOLDERS AND CONTRIBUTORS
! "AS IS" AND ANY EXPRESS OR IMPLIED WARRANTIES, INCLUDING, BUT NOT
! LIMITED TO, THE IMPLIED WARRANTIES OF MERCHANTABILITY AND FITNESS
! FOR A PARTICULAR PURPOSE ARE DISCLAIMED. IN NO EVENT SHALL THE
! COPYRIGHT OWNER OR CONTRIBUTORS BE LIABLE FOR ANY DIRECT, INDIRECT,
! INCIDENTAL, SPECIAL, EXEMPLARY, OR CONSEQUENTIAL DAMAGES (INCLUDING,
! BUT NOT LIMITED TO, PROCUREMENT OF SUBSTITUTE GOODS OR SERVICES;
! LOSS OF USE, DATA, OR PROFITS; OR BUSINESS INTERRUPTION) HOWEVER
! CAUSED AND ON ANY THEORY OF LIABILITY, WHETHER IN CONTRACT, STRICT
! LIABILITY, OR TORT (INCLUDING NEGLIGENCE OR OTHERWISE) ARISING IN
! ANY WAY OUT OF THE USE OF THIS SOFTWARE, EVEN IF ADVISED OF THE
! POSSIBILITY OF SUCH DAMAGE.
!
!> Defines a mesh
module mesh
  use num_types, only : rp, dp, i8
  use mpi_f08
  use point
  use element
  use hex
  use quad
  use utils
  use htable
  use comm
  use stack
  use tuple
  use htable
  use datadist
  use distdata
  use zone
  use math
  use uset
  use curve, only : curve_t
  implicit none
  private
  
  integer, public, parameter :: NEKO_MSH_MAX_ZLBLS = 20 !< Max num. zone labels

  type, private :: mesh_element_t
     class(element_t), allocatable :: e
  end type mesh_element_t

<<<<<<< HEAD
  type, public :: mesh_t

=======
  type, public ::  mesh_t
>>>>>>> 697a0b1e
     integer :: nelv            !< Number of elements
     integer :: npts            !< Number of points per element
     integer :: gdim            !< Geometric dimension
     integer :: mpts            !< Number of (unique) points in the mesh
     integer :: mfcs            !< Number of (unique) faces in the mesh
     integer :: meds            !< Number of (unique) edges in the mesh

     integer :: glb_nelv        !< Global number of elements
     integer :: glb_mpts        !< Global number of unique points
     integer :: glb_mfcs        !< Global number of unique faces
     integer :: glb_meds        !< Global number of unique edges
     
     integer :: offset_el       !< Element offset
     integer :: max_pts_id      !< Max local point id
     
     type(point_t), allocatable :: points(:) !< list of points
     type(mesh_element_t), allocatable :: elements(:) !< List of elements
     logical, allocatable :: dfrmd_el(:) !< List of elements
     
     type(htable_i4_t) :: htp   !< Table of unique points (global->local)
     type(htable_i4t4_t) :: htf !< Table of unique faces (facet->local id)
     type(htable_i4t2_t) :: hte !< Table of unique edges (edge->local id)

     integer, allocatable :: facet_neigh(:,:)  !< Facet to neigh. element table

     !> Facet to element's id tuple and the mapping of the
     !! points between lower id element and higher
     !! \f$ t=(low_id element, element with higher global id) \f$
     class(htable_t), allocatable :: facet_map 
     type(stack_i4_t), allocatable :: point_neigh(:) !< Point to neigh. table

     type(distdata_t) :: ddata            !< Mesh distributed data
     logical, allocatable :: neigh(:)     !< Neighbouring ranks
     integer, allocatable :: neigh_order(:) !< Neighbour order

     integer(2), allocatable :: facet_type(:,:) !< Facet type     
     
     type(zone_t) :: wall                 !< Zone of wall facets
     type(zone_t) :: inlet                !< Zone of inlet facets
     type(zone_t) :: outlet               !< Zone of outlet facets
     type(zone_t) :: outlet_normal        !< Zone of outlet normal facets
     type(zone_t) :: sympln               !< Zone of symmetry plane facets
     type(zone_t), allocatable :: labeled_zones(:) !< Zones with labeled facets
     type(zone_periodic_t) :: periodic             !< Zones with periodic facets
     type(curve_t) :: curve                        !< Set of curved elements

     logical :: lconn = .false.                !< valid connectivity
     logical :: ldist = .false.                !< valid distributed data
     logical :: lnumr = .false.                !< valid numbering
     logical :: lgenc = .true.                 !< generate connectivity

     !> enables user to specify a deformation
     !! that is applied to all x,y,z coordinates generated with this mesh
     procedure(mesh_deform), pass(msh), pointer  :: apply_deform => null()
   contains
     procedure, private, pass(m) :: init_nelv => mesh_init_nelv
     procedure, private, pass(m) :: init_dist => mesh_init_dist
     procedure, private, pass(m) :: add_quad => mesh_add_quad
     procedure, private, pass(m) :: add_hex => mesh_add_hex
     procedure, private, pass(m) :: get_local_point => mesh_get_local_point
     procedure, private, pass(m) :: get_local_edge => mesh_get_local_edge
     procedure, private, pass(m) :: get_local_facet => mesh_get_local_facet
     procedure, private, pass(m) :: get_global_edge => mesh_get_global_edge
     procedure, private, pass(m) :: get_global_facet => mesh_get_global_facet
     procedure, private, pass(m) :: is_shared_point => mesh_is_shared_point
     procedure, private, pass(m) :: is_shared_edge => mesh_is_shared_edge
     procedure, private, pass(m) :: is_shared_facet => mesh_is_shared_facet
     procedure, pass(m) :: free => mesh_free
     procedure, pass(m) :: finalize => mesh_finalize
     procedure, pass(m) :: mark_wall_facet => mesh_mark_wall_facet
     procedure, pass(m) :: mark_inlet_facet => mesh_mark_inlet_facet
     procedure, pass(m) :: mark_outlet_facet => mesh_mark_outlet_facet
     procedure, pass(m) :: mark_sympln_facet => mesh_mark_sympln_facet
     procedure, pass(m) :: mark_periodic_facet => mesh_mark_periodic_facet
     procedure, pass(m) :: mark_outlet_normal_facet => &
          mesh_mark_outlet_normal_facet
     procedure, pass(m) :: mark_labeled_facet => mesh_mark_labeled_facet
     procedure, pass(m) :: mark_curve_element => mesh_mark_curve_element
     procedure, pass(m) :: apply_periodic_facet => mesh_apply_periodic_facet
     procedure, pass(m) :: all_deformed => mesh_all_deformed
     procedure, pass(m) :: get_facet_ids => mesh_get_facet_ids
     procedure, pass(m) :: reset_periodic_ids => mesh_reset_periodic_ids
     procedure, pass(m) :: create_periodic_ids => mesh_create_periodic_ids
     procedure, pass(m) :: generate_conn => mesh_generate_conn
     !> Initialise a mesh
     generic :: init => init_nelv, init_dist
     !> Add an element to the mesh
     generic :: add_element => add_quad, add_hex
     !> Get local id for a mesh entity
     !! @todo Add similar mappings for element ids
     generic :: get_local => get_local_point, get_local_edge, get_local_facet
     !> Get global id for a mesh entity
     !! @todo Add similar mappings for element ids
     generic :: get_global => get_global_edge, get_global_facet
     !> Check if a mesh entity is shared
     generic :: is_shared => is_shared_point, is_shared_edge, is_shared_facet
  end type mesh_t

  abstract interface
     subroutine mesh_deform(msh, x, y, z, lx, ly, lz)
       import mesh_t       
       import rp
       class(mesh_t) :: msh
       integer, intent(in) :: lx, ly, lz
       real(kind=rp), intent(inout) :: x(lx, ly, lz, msh%nelv)
       real(kind=rp), intent(inout) :: y(lx, ly, lz, msh%nelv)
       real(kind=rp), intent(inout) :: z(lx, ly, lz, msh%nelv)
     end subroutine mesh_deform
  end interface

<<<<<<< HEAD


  !> Initialise a mesh
  interface mesh_init
     module procedure mesh_init_nelv, mesh_init_dist
  end interface mesh_init
  
  !> Add an element to the mesh
  interface mesh_add_element
     module procedure mesh_add_quad, mesh_add_hex
  end interface mesh_add_element

  !> Get local id for a mesh entity
  !! @todo Add similar mappings for element ids
  interface mesh_get_local
     module procedure mesh_get_local_point, mesh_get_local_edge, &
          mesh_get_local_facet
  end interface mesh_get_local

  !> Get global id for a mesh entity
  !! @todo Add similar mappings for element ids
  interface mesh_get_global
     module procedure mesh_get_global_edge, mesh_get_global_facet
  end interface mesh_get_global

  !> Check if a mesh entitiy is shared
  interface mesh_is_shared
     module procedure mesh_is_shared_point, mesh_is_shared_edge, &
          mesh_is_shared_facet
  end interface mesh_is_shared

  public :: mesh_init, mesh_add_element, mesh_get_local, &
       mesh_get_global, mesh_is_shared

  private :: mesh_init_common, mesh_add_quad, mesh_add_hex, &
       mesh_generate_external_facet_conn, mesh_generate_external_point_conn, &
       mesh_generate_edge_conn, mesh_generate_facet_numbering
 
=======
  public :: mesh_deform
   
>>>>>>> 697a0b1e
contains 

  !> Initialise a mesh @a m with @a nelv elements
  subroutine mesh_init_nelv(m, gdim, nelv)
    class(mesh_t), intent(inout) :: m !< Mesh
    integer, intent(in) :: gdim       !< Geometric dimension
    integer, intent(in) :: nelv       !< Local number of elements
    integer :: ierr
    
    call m%free()

    m%nelv = nelv
    m%gdim = gdim

    call MPI_Allreduce(m%nelv, m%glb_nelv, 1, &
         MPI_INTEGER, MPI_SUM, NEKO_COMM, ierr)

    m%offset_el = 0
    call MPI_Exscan(m%nelv, m%offset_el, 1, &
         MPI_INTEGER, MPI_SUM, NEKO_COMM, ierr)

    call mesh_init_common(m)
    
  end subroutine mesh_init_nelv

  !> Initialise a mesh @a m based on a distribution @a dist
  subroutine mesh_init_dist(m, gdim, dist)
    class(mesh_t), intent(inout) :: m       !< Mesh
    integer, intent(in) :: gdim             !< Geometric dimension
    type(linear_dist_t), intent(in) :: dist !< Data distribution

    call m%free()
    
    m%nelv = dist%num_local()
    m%glb_nelv = dist%num_global()
    m%offset_el = dist%start_idx()
    m%gdim = gdim

    call mesh_init_common(m)
    
  end subroutine mesh_init_dist

  subroutine mesh_init_common(m)
    type(mesh_t), intent(inout) :: m
    integer :: i
    type(tuple_i4_t) :: facet_data

    m%max_pts_id = 0
    
    allocate(m%elements(m%nelv))
    allocate(m%dfrmd_el(m%nelv))
    if (m%gdim .eq. 3) then
       do i = 1, m%nelv
          allocate(hex_t::m%elements(i)%e)
       end do
       m%npts = NEKO_HEX_NPTS
       !> Only intialize if we generate connectivity
       if (m%lgenc) then
          allocate(htable_i4t4_t::m%facet_map)
          select type (fmp => m%facet_map)
          type is(htable_i4t4_t)
             call fmp%init(m%nelv, facet_data)
          end select

          allocate(m%facet_neigh(NEKO_HEX_NFCS, m%nelv))

          call m%htf%init(m%nelv * NEKO_HEX_NFCS, i)
          call m%hte%init(m%nelv * NEKO_HEX_NEDS, i)
       end if
    else if (m%gdim .eq. 2) then
       do i = 1, m%nelv
          allocate(quad_t::m%elements(i)%e)
       end do
       m%npts = NEKO_QUAD_NPTS
       if (m%lgenc) then
          allocate(htable_i4t2_t::m%facet_map)       
          select type (fmp => m%facet_map)
          type is(htable_i4t2_t)
             call fmp%init(m%nelv, facet_data)
          end select

          allocate(m%facet_neigh(NEKO_QUAD_NEDS, m%nelv))

          call m%hte%init(m%nelv * NEKO_QUAD_NEDS, i)
       end if
    else
       call neko_error("Invalid dimension")
    end if

    !> @todo resize onces final size is known
    allocate(m%points(m%npts*m%nelv))

    !> @todo resize onces final size is known
    !! Only init if we generate connectivity
    if (m%lgenc) then
       allocate(m%point_neigh(m%gdim*m%npts*m%nelv))
       do i = 1, m%gdim*m%npts*m%nelv
          call m%point_neigh(i)%init()
       end do
    end if

    allocate(m%facet_type(2 * m%gdim, m%nelv))
    m%facet_type = 0
    
    call m%htp%init(m%npts*m%nelv, i)

    call m%wall%init(m%nelv)
    call m%inlet%init(m%nelv)
    call m%outlet%init(m%nelv)
    call m%outlet_normal%init(m%nelv)
    call m%sympln%init(m%nelv)
    call m%periodic%init(m%nelv)

    allocate(m%labeled_zones(NEKO_MSH_MAX_ZLBLS))
    do i = 1, NEKO_MSH_MAX_ZLBLS
       call m%labeled_zones(i)%init(m%nelv)
    end do

    call m%curve%init(m%nelv)
   
    call distdata_init(m%ddata)

    allocate(m%neigh(0:pe_size-1))
    m%neigh = .false.
    
    m%mpts = 0
    m%mfcs = 0
    m%meds = 0

  end subroutine mesh_init_common
  
  !> Deallocate a mesh @a m
  subroutine mesh_free(m)
    class(mesh_t), intent(inout) :: m
    integer :: i
    
    call m%htp%free()
    call m%htf%free()
    call m%hte%free()
    call distdata_free(m%ddata)
    
    if (allocated(m%points)) then
       deallocate(m%points)
    end if
    if (allocated(m%dfrmd_el)) then
       deallocate(m%dfrmd_el)
    end if

    if (allocated(m%elements)) then
       do i = 1, m%nelv
          call m%elements(i)%e%free()
          deallocate(m%elements(i)%e)
       end do
       deallocate(m%elements)
    end if

    if (allocated(m%facet_map)) then
       select type (fmp => m%facet_map)
       type is(htable_i4t2_t)
          call fmp%free()
       type is(htable_i4t4_t)
          call fmp%free()
       end select
       deallocate(m%facet_map)
    end if

    if (allocated(m%facet_neigh)) then
       deallocate(m%facet_neigh)
    end if

    if (allocated(m%point_neigh)) then
       do i = 1, m%gdim * m%npts * m%nelv
          call m%point_neigh(i)%free()
       end do
       deallocate(m%point_neigh)
    end if

    if (allocated(m%facet_type)) then
       deallocate(m%facet_type)
    end if
    if (allocated(m%labeled_zones)) then
       do i = 1, NEKO_MSH_MAX_ZLBLS
          call m%labeled_zones(i)%free()
       end do
       deallocate(m%labeled_zones)
    end if

    if (allocated(m%neigh)) then
       deallocate(m%neigh)
    end if

    if (allocated(m%neigh_order)) then
       deallocate(m%neigh_order)
    end if

    call m%wall%free()
    call m%inlet%free()
    call m%outlet%free()
    call m%outlet_normal%free()
    call m%sympln%free()
    call m%periodic%free()
    
  end subroutine mesh_free

  subroutine mesh_finalize(m)
    class(mesh_t), target, intent(inout) :: m
    integer :: i


    call mesh_generate_flags(m)
    call mesh_generate_conn(m)

    call m%wall%finalize()
    call m%inlet%finalize()
    call m%outlet%finalize()
    call m%outlet_normal%finalize()
    call m%sympln%finalize()
    call m%periodic%finalize()
    do i = 1, NEKO_MSH_MAX_ZLBLS
       call m%labeled_zones(i)%finalize()
    end do
    call m%curve%finalize()

  end subroutine mesh_finalize

  subroutine mesh_generate_flags(m)
    type(mesh_t), intent(inout) :: m
    real(kind=dp) :: u(3), v(3), w(3), temp
    integer :: e

    do e = 1, m%nelv
       if (m%gdim .eq. 2) then
          m%dfrmd_el(e) = .false.
          u = m%elements(e)%e%pts(2)%p%x - m%elements(e)%e%pts(1)%p%x
          v = m%elements(e)%e%pts(3)%p%x - m%elements(e)%e%pts(1)%p%x
          temp = u(1)*v(1) + u(2)*v(2)
          if(.not. abscmp(temp, 0d0)) m%dfrmd_el(e) = .true.
       else
          m%dfrmd_el(e) = .false.
          u = m%elements(e)%e%pts(2)%p%x - m%elements(e)%e%pts(1)%p%x
          v = m%elements(e)%e%pts(3)%p%x - m%elements(e)%e%pts(1)%p%x
          w = m%elements(e)%e%pts(5)%p%x - m%elements(e)%e%pts(1)%p%x
          temp = u(1)*v(1) + u(2)*v(2) + u(3)*v(3)
          if(.not. abscmp(temp, 0d0)) m%dfrmd_el(e) = .true.
          temp = u(1)*w(1) + u(2)*w(2) + u(3)*w(3)
          if(.not. abscmp(temp, 0d0)) m%dfrmd_el(e) = .true.
          u = m%elements(e)%e%pts(7)%p%x - m%elements(e)%e%pts(8)%p%x
          v = m%elements(e)%e%pts(6)%p%x - m%elements(e)%e%pts(8)%p%x
          w = m%elements(e)%e%pts(4)%p%x - m%elements(e)%e%pts(8)%p%x
          temp = u(1)*v(1) + u(2)*v(2) + u(3)*v(3)
          if(.not. abscmp(temp, 0d0)) m%dfrmd_el(e) = .true.
          temp = u(1)*w(1) + u(2)*w(2) + u(3)*w(3)
          if(.not. abscmp(temp, 0d0)) m%dfrmd_el(e) = .true.
       end if
    end do
  end subroutine mesh_generate_flags

  !> Set all elements as if they are deformed
  subroutine mesh_all_deformed(m)
    class(mesh_t), intent(inout) :: m
    m%dfrmd_el = .true.
  end subroutine mesh_all_deformed
  
  !> Generate element-to-element connectivity
  subroutine mesh_generate_conn(m)
    class(mesh_t), target, intent(inout) :: m
    type(tuple_i4_t) :: edge
    type(tuple4_i4_t) :: face, face_comp
    type(tuple_i4_t) :: facet_data
    type(stack_i4_t) :: neigh_order

    integer :: i, j, k, ierr, el_glb_idx, n_sides, n_nodes, src, dst

    if (m%lconn) return

    if (.not. m%lgenc) return

    if (m%gdim .eq. 2) then
       n_sides = 4
       n_nodes = 2
    else
       n_sides = 6
       n_nodes = 4
    end if

    ! Compute global number of unique points
    call MPI_Allreduce(m%max_pts_id, m%glb_mpts, 1, &
         MPI_INTEGER, MPI_MAX, NEKO_COMM, ierr)

    !
    ! Find all (local) boundaries
    !
    
    !> @note We have to sweep through the facet map twice to make sure
    !! that both odd and even sides are marked
    !! @todo These loop nests needs a lot of love...
    select type (fmp => m%facet_map)
    type is(htable_i4t2_t)
       do k = 1, 2              
          do i = 1, m%nelv
             el_glb_idx = i + m%offset_el
             do j = 1, n_sides
                call m%elements(i)%e%facet_id(edge, j)
                
                ! Assume that all facets are on the exterior
                facet_data%x = (/  0, 0/)
                
                !check it this face has shown up earlier
                if (fmp%get(edge, facet_data) .eq. 0) then
                  !if element is already recognized on face
                  if (facet_data%x(1) .eq. el_glb_idx ) then
                     m%facet_neigh(j, i) = facet_data%x(2)
                  else if( facet_data%x(2) .eq. el_glb_idx) then
                     m%facet_neigh(j, i) = facet_data%x(1)
                  !if this is the second element, arrange so low id is first
                  else if(facet_data%x(1) .gt. el_glb_idx) then 
                    facet_data%x(2) = facet_data%x(1)
                    facet_data%x(1) = el_glb_idx
                    m%facet_neigh(j, i) = facet_data%x(2)
                    call fmp%set(edge, facet_data)                             
                  else if(facet_data%x(1) .lt. el_glb_idx) then 
                    facet_data%x(2) = el_glb_idx
                    m%facet_neigh(j, i) = facet_data%x(1)
                    call fmp%set(edge, facet_data)
                 end if
                else
                   facet_data%x(1) = el_glb_idx
                   m%facet_neigh(j, i) = facet_data%x(2)
                   call fmp%set(edge, facet_data)               
                end if
             end do
          end do
       end do
    type is(htable_i4t4_t)
        
        do k = 1, 2
          do i = 1, m%nelv
             el_glb_idx = i + m%offset_el
             do j = 1, n_sides
                call m%elements(i)%e%facet_id(face, j)
               
                facet_data%x = (/ 0, 0/)

                !check it this face has shown up earlier
                if (fmp%get(face, facet_data) .eq. 0) then
                  !if element is already recognized on face
                  if (facet_data%x(1) .eq. el_glb_idx ) then
                     m%facet_neigh(j, i) = facet_data%x(2)
                     call m%elements(i)%e%facet_id(face_comp, j+(2*mod(j,2)-1)) 
                     if (face_comp .eq. face) then
                       facet_data%x(2) = el_glb_idx
                       m%facet_neigh(j, i) = facet_data%x(1)
                       call fmp%set(face, facet_data)
                    end if
                  else if( facet_data%x(2) .eq. el_glb_idx) then
                    m%facet_neigh(j, i) = facet_data%x(1)
                  !if this is the second element, arrange so low id is first
                  else if(facet_data%x(1) .gt. el_glb_idx) then 
                    facet_data%x(2) = facet_data%x(1)
                    facet_data%x(1) = el_glb_idx
                    m%facet_neigh(j, i) = facet_data%x(2)
                    call fmp%set(face, facet_data)                             
                  else if(facet_data%x(1) .lt. el_glb_idx) then 
                    facet_data%x(2) = el_glb_idx
                    m%facet_neigh(j, i) = facet_data%x(1)
                    call fmp%set(face, facet_data)
                 end if
                else
                   facet_data%x(1) = el_glb_idx
                   m%facet_neigh(j, i) = 0
                   call fmp%set(face, facet_data)               
                end if
          end do
       end do
    end do
    class default
       call neko_error('Invalid facet map')
    end select


    !
    ! Find all external (between PEs) boundaries
    !
    if (pe_size .gt. 1) then
       
       call mesh_generate_external_point_conn(m)

       !
       ! Generate neighbour exchange order
       !
       call neigh_order%init(pe_size)
              
       do i = 1, pe_size - 1
          src = modulo(pe_rank - i + pe_size, pe_size)
          dst = modulo(pe_rank + i, pe_size)
          if (m%neigh(src) .or. m%neigh(dst)) then
             j = i ! adhere to standards...
             call neigh_order%push(j)      
          end if
       end do

       allocate(m%neigh_order(neigh_order%size()))
       select type(order => neigh_order%data)
       type is (integer)
          do i = 1, neigh_order%size()
             m%neigh_order(i) = order(i)
          end do
       end select
       call neigh_order%free()
       
       call mesh_generate_external_facet_conn(m)
    else
       allocate(m%neigh_order(1))
       m%neigh_order = 1
    end if

    !
    ! Find all internal/extenral edge connections
    ! (Note it needs to be called after external point connections has
    ! been established)
    !
    if (m%gdim .eq. 3) then
       call mesh_generate_edge_conn(m)
    end if
    

    call mesh_generate_facet_numbering(m)
    
    m%lconn = .true.
    
  end subroutine mesh_generate_conn
 
  !> Generate element-element connectivity via facets between PEs
  subroutine mesh_generate_external_facet_conn(m)
    type(mesh_t), intent(inout) :: m
    type(tuple_i4_t) :: edge, edge2
    type(tuple4_i4_t) :: face,  face2
    type(tuple_i4_t) :: facet_data
    type(stack_i4_t) :: buffer
    type(MPI_Status) :: status
    type(MPI_Request) :: send_req, recv_req
    integer, allocatable :: recv_buffer(:)
    integer :: i, j, k, el_glb_idx, n_sides, n_nodes, facet, element, l
    integer :: max_recv, ierr, src, dst, n_recv, recv_side, neigh_el


    if (m%gdim .eq. 2) then
       n_sides = 4
       n_nodes = 2
    else
       n_sides = 6
       n_nodes = 4
    end if

    call buffer%init()
        
    ! Build send buffers containing
    ! [el_glb_idx, side number, facet_id (global ids of points)]
    do i = 1, m%nelv
       el_glb_idx = i + m%offset_el
       do j = 1, n_sides
          facet = j             ! Adhere to standards...
          if (m%facet_neigh(j, i) .eq. 0) then
             if (n_nodes .eq. 2) then
                call m%elements(i)%e%facet_id(edge, j)                
                call buffer%push(el_glb_idx)
                call buffer%push(facet)
                do k = 1, n_nodes
                   call buffer%push(edge%x(k))
                end do
             else
                call m%elements(i)%e%facet_id(face, j)
                call buffer%push(el_glb_idx)
                call buffer%push(facet)
                do k = 1, n_nodes
                   call buffer%push(face%x(k))
                end do
             end if
          end if
       end do
    end do


    call MPI_Allreduce(buffer%size(), max_recv, 1, &
         MPI_INTEGER, MPI_MAX, NEKO_COMM, ierr)

    allocate(recv_buffer(max_recv))
    
    do i = 1, size(m%neigh_order)
       src = modulo(pe_rank - m%neigh_order(i) + pe_size, pe_size)
       dst = modulo(pe_rank + m%neigh_order(i), pe_size)

       if (m%neigh(src)) then
          call MPI_Irecv(recv_buffer, max_recv, MPI_INTEGER, &
               src, 0, NEKO_COMM, recv_req, ierr)
       end if

       if (m%neigh(dst)) then
          call MPI_Isend(buffer%array(), buffer%size(), MPI_INTEGER, &
               dst, 0, NEKO_COMM, send_req, ierr)
       end if

       if (m%neigh(src)) then
          call MPI_Wait(recv_req, status, ierr)
          call MPI_Get_count(status, MPI_INTEGER, n_recv, ierr)

          select type (fmp => m%facet_map)
          type is(htable_i4t2_t)
             do j = 1, n_recv, n_nodes + 2
                neigh_el = recv_buffer(j)
                recv_side = recv_buffer(j+1)

                edge = (/ recv_buffer(j+2), recv_buffer(j+3) /)

                facet_data = (/ 0, 0 /)
                !Check if the face is present on this PE
                if (fmp%get(edge, facet_data) .eq. 0) then
                   element = facet_data%x(1) - m%offset_el
                   !Check which side is connected
                   do l = 1, n_sides
                      call m%elements(element)%e%facet_id(edge2, l)
                      if(edge2 .eq. edge) then
                         facet = l
                         exit
                      end if
                   end do
                   m%facet_neigh(facet, element) = -neigh_el
                   facet_data%x(2) = -neigh_el

                   !  Update facet map
                   call fmp%set(edge, facet_data)

                   call distdata_set_shared_el_facet(m%ddata, element, facet)

                   if (m%hte%get(edge, facet) .eq. 0) then
                      call distdata_set_shared_facet(m%ddata, facet)
                   else
                      call neko_error("Invalid shared edge")
                   end if

                end if

             end do
          type is(htable_i4t4_t)
             do j = 1, n_recv, n_nodes + 2
                neigh_el = recv_buffer(j)
                recv_side = recv_buffer(j+1)

                face%x = (/ recv_buffer(j+2), recv_buffer(j+3), &
                     recv_buffer(j+4), recv_buffer(j+5) /)


                facet_data%x = (/ 0, 0 /)

                !Check if the face is present on this PE
                if (fmp%get(face, facet_data) .eq. 0) then
                   ! Determine opposite side and update neighbor
                   element = facet_data%x(1) - m%offset_el
                   do l = 1, 6
                      call m%elements(element)%e%facet_id(face2, l)
                      if(face2 .eq. face) then
                         facet = l
                         exit
                      end if
                   end do
                   m%facet_neigh(facet, element) = -neigh_el
                   facet_data%x(2) = -neigh_el                   

                   ! Update facet map
                   call fmp%set(face, facet_data)

                   call distdata_set_shared_el_facet(m%ddata, element, facet)

                   if (m%htf%get(face, facet) .eq. 0) then
                      call distdata_set_shared_facet(m%ddata, facet)
                   else
                      call neko_error("Invalid shared face")
                   end if


                end if

             end do
          end select
       end if

       if (m%neigh(dst)) then
          call MPI_Wait(send_req, MPI_STATUS_IGNORE, ierr)
       end if
       
    end do

       
    deallocate(recv_buffer)

    call buffer%free()

  end subroutine mesh_generate_external_facet_conn

  !> Generate element-element connectivity via points between PEs
  subroutine mesh_generate_external_point_conn(m)
    type(mesh_t), intent(inout) :: m
    type(stack_i4_t) :: send_buffer
    type(MPI_Status) :: status
    integer, allocatable :: recv_buffer(:)
    integer :: i, j, k
    integer :: max_recv, ierr, src, dst, n_recv, neigh_el
    integer :: pt_glb_idx, pt_loc_idx, num_neigh
    integer, pointer :: neighs(:)

    
    call send_buffer%init(m%mpts * 2)
    
    ! Build send buffers containing
    ! [pt_glb_idx, #neigh, neigh id_1 ....neigh_id_n] 
    do i = 1, m%mpts
       pt_glb_idx = m%points(i)%id() ! Adhere to standards...
       num_neigh = m%point_neigh(i)%size()
       call send_buffer%push(pt_glb_idx)
       call send_buffer%push(num_neigh)

       neighs => m%point_neigh(i)%array()
       do j = 1, m%point_neigh(i)%size()
          call send_buffer%push(neighs(j))
       end do
    end do

    call MPI_Allreduce(send_buffer%size(), max_recv, 1, &
         MPI_INTEGER, MPI_MAX, NEKO_COMM, ierr)
    allocate(recv_buffer(max_recv))
       
    do i = 1, pe_size - 1
       src = modulo(pe_rank - i + pe_size, pe_size)
       dst = modulo(pe_rank + i, pe_size)

       call MPI_Sendrecv(send_buffer%array(), send_buffer%size(), &
            MPI_INTEGER, dst, 0, recv_buffer, max_recv, MPI_INTEGER, src, 0, &
            NEKO_COMM, status, ierr)

       call MPI_Get_count(status, MPI_INTEGER, n_recv, ierr)

       j = 1
       do while (j .le. n_recv)
          pt_glb_idx = recv_buffer(j)
          num_neigh = recv_buffer(j + 1)
          ! Check if the point is present on this PE
          pt_loc_idx = mesh_have_point_glb_idx(m, pt_glb_idx)
          if (pt_loc_idx .gt. 0) then
             m%neigh(src) = .true.
             do k = 1, num_neigh
                neigh_el = -recv_buffer(j + 1 + k)
                call m%point_neigh(pt_loc_idx)%push(neigh_el)
                call distdata_set_shared_point(m%ddata, pt_loc_idx)
             end do
          end if
          j = j + (2 + num_neigh)          
       end do
       
    end do

    deallocate(recv_buffer)
    call send_buffer%free()
    
  end subroutine mesh_generate_external_point_conn

  !> Generate element-element connectivity via edges
  !! both between internal and between PEs
  !! @attention only for elements where facet .ne. edges
  subroutine mesh_generate_edge_conn(m)
    type(mesh_t), target, intent(inout) :: m
    type(htable_iter_i4t2_t) :: it
    type(tuple_i4_t), pointer :: edge
    type(uset_i8_t), target :: edge_idx, ghost, owner
    type(stack_i8_t), target :: send_buff
    type(htable_i8_t) :: glb_to_loc
    type(MPI_Status) :: status
    type(MPI_Request) :: send_req, recv_req
    integer, pointer :: p1(:), p2(:), ns_id(:)
    integer :: i, j, id, ierr, num_edge_glb, edge_offset, num_edge_loc
    integer :: k, l , shared_offset, glb_nshared, n_glb_id
    integer(kind=i8) :: C, glb_max, glb_id
    integer(kind=i8), pointer :: glb_ptr
    integer(kind=i8), allocatable :: recv_buff(:)
    logical :: shared_edge
    type(stack_i4_t), target :: non_shared_edges
    integer :: max_recv, src, dst, n_recv


    !>@todo move this into distdata
    allocate(m%ddata%local_to_global_edge(m%meds))

    call edge_idx%init(m%hte%num_entries())
    call send_buff%init(m%hte%num_entries())
    call owner%init(m%hte%num_entries())

    call glb_to_loc%init(32, i)

    !
    ! Determine/ constants used to generate unique global edge numbers
    ! for shared edges 
    !
    C = int(m%glb_nelv, i8) * int(NEKO_HEX_NEDS, i8)

    num_edge_glb = 2* m%meds
    call MPI_Allreduce(MPI_IN_PLACE, num_edge_glb, 1, &
         MPI_INTEGER, MPI_SUM, NEKO_COMM,  ierr)

    glb_max = int(num_edge_glb, i8)

    call non_shared_edges%init(m%hte%num_entries())

    call it%init(m%hte)
    do while(it%next())       
       edge => it%key()
       call it%data(id)

       k = mesh_have_point_glb_idx(m, edge%x(1))
       l = mesh_have_point_glb_idx(m, edge%x(2))
       p1 => m%point_neigh(k)%array()
       p2 => m%point_neigh(l)%array()

       shared_edge = .false.
       
       ! Find edge neighbor from point neighbors 
       do i = 1, m%point_neigh(k)%size()
          do j = 1, m%point_neigh(l)%size()
             if ((p1(i) .eq. p2(j)) .and. &
                  (p1(i) .lt. 0) .and. (p2(j) .lt. 0)) then
                call distdata_set_shared_edge(m%ddata, id)
                shared_edge = .true.
             end if
          end do
       end do

       ! Generate a unique id for the shared edge as,
       ! ((e1 * C) + e2 )) + glb_max if e1 > e2
       ! ((e2 * C) + e1 )) + glb_max if e2 > e1     
       if (shared_edge) then
          glb_id = ((int(edge%x(1), i8)) + int(edge%x(2), i8)*C) + glb_max
          call glb_to_loc%set(glb_id, id)
          call edge_idx%add(glb_id)
          call owner%add(glb_id) ! Always assume the PE is the owner
          call send_buff%push(glb_id)
       else
          call non_shared_edges%push(id)
       end if
    end do

    ! Determine start offset for global numbering of locally owned edges
    edge_offset = 0
    num_edge_loc = non_shared_edges%size()
    call MPI_Exscan(num_edge_loc, edge_offset, 1, &
         MPI_INTEGER, MPI_SUM, NEKO_COMM, ierr)
    edge_offset = edge_offset + 1

    ! Construct global numbering of locally owned edges
    ns_id => non_shared_edges%array()
    do i = 1, non_shared_edges%size()
       call distdata_set_local_to_global_edge(m%ddata, ns_id(i), edge_offset)
       edge_offset = edge_offset + 1          
    end do
    nullify(ns_id)
    
    !
    ! Renumber shared edges into integer range
    !
    
    call MPI_Allreduce(send_buff%size(), max_recv, 1, &
         MPI_INTEGER, MPI_MAX, NEKO_COMM, ierr)

    call ghost%init(send_buff%size())

    allocate(recv_buff(max_recv))

    do i = 1, size(m%neigh_order)
       src = modulo(pe_rank - m%neigh_order(i) + pe_size, pe_size)
       dst = modulo(pe_rank + m%neigh_order(i), pe_size)

       if (m%neigh(src)) then
          call MPI_Irecv(recv_buff, max_recv, MPI_INTEGER8, &
               src, 0, NEKO_COMM, recv_req, ierr)
       end if

       if (m%neigh(dst)) then
          ! We should use the %array() procedure, which works great for
          ! GNU, Intel and NEC, but it breaks horribly on Cray when using
          ! certain data types
          select type(sbarray=>send_buff%data)
          type is (integer(i8))
             call MPI_Isend(sbarray, send_buff%size(), MPI_INTEGER8, &
                  dst, 0, NEKO_COMM, send_req, ierr)
          end select
       end if

       if (m%neigh(src)) then
          call MPI_Wait(recv_req, status, ierr)
          call MPI_Get_count(status, MPI_INTEGER8, n_recv, ierr)
          
          do j = 1, n_recv
             if ((edge_idx%element(recv_buff(j))) .and. (src .lt. pe_rank)) then
                call ghost%add(recv_buff(j))
                call owner%remove(recv_buff(j))
             end if
          end do
       end if

       if (m%neigh(dst)) then
          call MPI_Wait(send_req, MPI_STATUS_IGNORE, ierr)
       end if
    end do

   
    ! Determine start offset for global numbering of shared edges
    glb_nshared = num_edge_loc
    call MPI_Allreduce(MPI_IN_PLACE, glb_nshared, 1, &
         MPI_INTEGER, MPI_SUM, NEKO_COMM, ierr)

    shared_offset = 0
    call MPI_Exscan(owner%size(), shared_offset, 1, &
         MPI_INTEGER, MPI_SUM, NEKO_COMM, ierr)
    shared_offset = shared_offset + glb_nshared + 1
    
    ! Renumber locally owned set of shared edges
    call send_buff%clear()
    call owner%iter_init()
    do while (owner%iter_next())
       glb_ptr => owner%iter_value()
       if (glb_to_loc%get(glb_ptr, id) .eq. 0) then
          call distdata_set_local_to_global_edge(m%ddata, id, shared_offset)

          ! Add new number to send data as [old_glb_id new_glb_id] for each edge
          call send_buff%push(glb_ptr)    ! Old glb_id integer*8
          glb_id = int(shared_offset, i8) ! Waste some space here...
          call send_buff%push(glb_id)     ! New glb_id integer*4

          shared_offset = shared_offset + 1
       else
          call neko_error('Invalid edge id')
       end if
    end do
    nullify(glb_ptr)
       
    ! Determine total number of unique edges in the mesh
    ! (This can probably be done in a clever way...)
    m%glb_meds = shared_offset -1 
    call MPI_Allreduce(MPI_IN_PLACE, m%glb_meds, 1, &
         MPI_INTEGER, MPI_MAX, NEKO_COMM, IERR)    

    !
    ! Update ghosted edges with new global id
    !

    call MPI_Allreduce(send_buff%size(), max_recv, 1, &
         MPI_INTEGER, MPI_MAX, NEKO_COMM, ierr)

    deallocate(recv_buff)
    allocate(recv_buff(max_recv))


    do i = 1, size(m%neigh_order)
       src = modulo(pe_rank - m%neigh_order(i) + pe_size, pe_size)
       dst = modulo(pe_rank + m%neigh_order(i), pe_size)

       if (m%neigh(src)) then
          call MPI_Irecv(recv_buff, max_recv, MPI_INTEGER8, &
               src, 0, NEKO_COMM, recv_req, ierr)
       end if

       if (m%neigh(dst)) then
          ! We should use the %array() procedure, which works great for
          ! GNU, Intel and NEC, but it breaks horribly on Cray when using
          ! certain data types
          select type(sbarray=>send_buff%data)
          type is (integer(i8))
             call MPI_Isend(sbarray, send_buff%size(), MPI_INTEGER8, &
                  dst, 0, NEKO_COMM, send_req, ierr)
          end select
       end if
       
       if (m%neigh(src)) then
          call MPI_Wait(recv_req, status, ierr)
          call MPI_Get_count(status, MPI_INTEGER8, n_recv, ierr)
          
          do j = 1, n_recv, 2
             if (ghost%element(recv_buff(j))) then
                if (glb_to_loc%get(recv_buff(j), id) .eq. 0) then
                   n_glb_id = int(recv_buff(j + 1 ), 4)
                   call distdata_set_local_to_global_edge(m%ddata, id, n_glb_id)
                else
                   call neko_error('Invalid edge id')
                end if
             end if
          end do
       end if

       if (m%neigh(dst)) then
          call MPI_Wait(send_req, MPI_STATUS_IGNORE, ierr)
       end if
    end do

    deallocate(recv_buff)
    call glb_to_loc%free()
    call send_buff%free()
    call edge_idx%free()
    call non_shared_edges%free()
    call ghost%free()
    call owner%free()

  end subroutine mesh_generate_edge_conn

  !> Generate a unique facet numbering
  subroutine mesh_generate_facet_numbering(m)
    type(mesh_t), target, intent(inout) :: m
    type(htable_iter_i4t4_t), target :: face_it
    type(htable_iter_i4t2_t), target :: edge_it
    type(tuple4_i4_t), pointer :: face, fd(:)
    type(tuple_i4_t), pointer :: edge, ed(:)
    type(tuple_i4_t) :: facet_data
    type(tuple4_i4_t) :: recv_face
    type(tuple_i4_t) :: recv_edge
    type(stack_i4t4_t) :: face_owner
    type(htable_i4t4_t) :: face_ghost
    type(stack_i4t2_t) :: edge_owner
    type(htable_i4t2_t) :: edge_ghost
    type(stack_i4_t) :: send_buff
    type(MPI_Status) :: status
    type(MPI_Request) :: send_req, recv_req
    integer, allocatable :: recv_buff(:)
    integer :: non_shared_facets, shared_facets, facet_offset    
    integer :: id, glb_nshared, shared_offset, owned_facets
    integer :: i, j, ierr, max_recv, src, dst, n_recv

    shared_facets = m%ddata%shared_facet%size()

    !>@todo move this into distdata
    if (m%gdim .eq. 2) then
       allocate(m%ddata%local_to_global_facet(m%meds))
       call edge_owner%init(m%meds)
       call edge_ghost%init(64, i)       
       non_shared_facets = m%hte%num_entries() - shared_facets
    else
       allocate(m%ddata%local_to_global_facet(m%mfcs))
       call face_owner%init(m%mfcs)
       call face_ghost%init(64, i)       
       non_shared_facets = m%htf%num_entries() - shared_facets
    end if
    
    !> @todo Move this into distdata as a method...
    
    facet_offset = 0
    call MPI_Exscan(non_shared_facets, facet_offset, 1, &
         MPI_INTEGER, MPI_SUM, NEKO_COMM, ierr)
    facet_offset = facet_offset + 1
    
    ! Determine ownership of shared facets
    if (m%gdim .eq. 2) then
       call edge_it%init(m%hte)
       do while (edge_it%next())
          call edge_it%data(id)
          edge => edge_it%key()
          if (.not. m%ddata%shared_facet%element(id)) then       
             call distdata_set_local_to_global_facet(m%ddata, &
                  id, facet_offset)
             facet_offset = facet_offset + 1
          else
             select type(fmp => m%facet_map)
             type is(htable_i4t2_t)
                if (fmp%get(edge, facet_data) .eq. 0) then
                   if (facet_data%x(2) .lt. 0) then
                      if (abs(facet_data%x(2)) .lt. (m%offset_el + 1)) then
                         call edge_ghost%set(edge, id)
                      else
                         call edge_owner%push(edge)
                      end if
                   else
                      call neko_error("Invalid edge neigh.")
                   end if
                end if
             end select
          end if
       end do
       owned_facets = edge_owner%size()
    else
       call face_it%init(m%htf)
       do while (face_it%next())
          call face_it%data(id)
          face => face_it%key()
          if (.not. m%ddata%shared_facet%element(id)) then       
             call distdata_set_local_to_global_facet(m%ddata, &
                  id, facet_offset)
             facet_offset = facet_offset + 1
          else
             select type(fmp => m%facet_map)
             type is(htable_i4t4_t)
                if (fmp%get(face, facet_data) .eq. 0) then
                   if (facet_data%x(2) .lt. 0) then
                      if (abs(facet_data%x(2)) .lt. (m%offset_el + 1)) then
                         call face_ghost%set(face, id)
                      else
                         call face_owner%push(face)
                      end if
                   else
                      call neko_error("Invalid face neigh.")
                   end if
                end if
             end select
          end if
       end do
       owned_facets = face_owner%size()
    end if
    
    ! Determine start offset for global numbering of shared facets
    glb_nshared = non_shared_facets
    call MPI_Allreduce(MPI_IN_PLACE, glb_nshared, 1, &
         MPI_INTEGER, MPI_SUM, NEKO_COMM, ierr)
    
    shared_offset = 0
    call MPI_Exscan(owned_facets, shared_offset, 1, &
         MPI_INTEGER, MPI_SUM, NEKO_COMM, ierr)
    shared_offset = shared_offset + glb_nshared + 1

    if (m%gdim .eq. 2) then
       
       if (owned_facets .gt. 32)  then
          call send_buff%init(owned_facets)
       else
          call send_buff%init()
       end if
       
       ed => edge_owner%array()
       do i = 1, edge_owner%size()
          if (m%hte%get(ed(i), id) .eq. 0) then
             call distdata_set_local_to_global_facet(m%ddata, id, shared_offset)
             
             ! Add new number to send buffer
             ! [edge id1 ... edge idn new_glb_id]
             do j = 1, 2
                call send_buff%push(ed(i)%x(j))
             end do
             call send_buff%push(shared_offset)
             
             shared_offset = shared_offset + 1
          end if
       end do
       
    else
       
       if (owned_facets .gt. 32)  then
          call send_buff%init(owned_facets)
       else
          call send_buff%init()
       end if
           
       fd => face_owner%array()
       do i = 1, face_owner%size()
          if (m%htf%get(fd(i), id) .eq. 0) then
             call distdata_set_local_to_global_facet(m%ddata, id, shared_offset)

             ! Add new number to send buffer
             ! [face id1 ... face idn new_glb_id]
             do j = 1, 4
                call send_buff%push(fd(i)%x(j))
             end do
             call send_buff%push(shared_offset)
             
             shared_offset = shared_offset + 1
          end if
       end do
       nullify(fd)
       
    end if

    ! Determine total number of unique facets in the mesh
    ! (This can probably be done in a clever way...)
    m%glb_mfcs = shared_offset - 1
    call MPI_Allreduce(MPI_IN_PLACE, m%glb_mfcs, 1, &
         MPI_INTEGER, MPI_MAX, NEKO_COMM, IERR)    

    !
    ! Update ghosted facets with new global id
    !
    
    call MPI_Allreduce(send_buff%size(), max_recv, 1, &
         MPI_INTEGER, MPI_MAX, NEKO_COMM, ierr)

    allocate(recv_buff(max_recv))    

    !> @todo Since we now the neigh. we can actually do p2p here...
    do i = 1, size(m%neigh_order)
       src = modulo(pe_rank - m%neigh_order(i) + pe_size, pe_size)
       dst = modulo(pe_rank + m%neigh_order(i), pe_size)

       if (m%neigh(src)) then
          call MPI_Irecv(recv_buff, max_recv, MPI_INTEGER, &
               src, 0, NEKO_COMM, recv_req, ierr)
       end if

       if (m%neigh(dst)) then
          call MPI_Isend(send_buff%array(), send_buff%size(), MPI_INTEGER, &
               dst, 0, NEKO_COMM, send_req, ierr)
       end if
       
       if (m%neigh(src)) then
          call MPI_Wait(recv_req, status, ierr)
          call MPI_Get_count(status, MPI_INTEGER, n_recv, ierr)
          
          if (m%gdim .eq. 2) then
             do j = 1, n_recv, 3
             
                recv_edge = (/recv_buff(j), recv_buff(j+1)/)
             
                ! Check if the PE has the shared edge
                if (edge_ghost%get(recv_edge, id) .eq. 0) then
                   call distdata_set_local_to_global_facet(m%ddata, &
                        id, recv_buff(j+2))
                end if
             end do
          else             
             do j = 1, n_recv, 5
                
                recv_face = (/recv_buff(j), recv_buff(j+1), &
                     recv_buff(j+2), recv_buff(j+3) /)
                
                ! Check if the PE has the shared face
                if (face_ghost%get(recv_face, id) .eq. 0) then
                   call distdata_set_local_to_global_facet(m%ddata, &
                        id, recv_buff(j+4))
                end if
             end do
          end if
       end if

       if (m%neigh(dst)) then
          call MPI_Wait(send_req, MPI_STATUS_IGNORE, ierr)
       end if
       
    end do

    if (m%gdim .eq. 2) then
       call edge_owner%free()
       call edge_ghost%free()
    else
       call face_owner%free()
       call face_ghost%free()
    end if
    
    call send_buff%free()
    deallocate(recv_buff)
       
  end subroutine mesh_generate_facet_numbering
  
  
  !> Add a quadrilateral element to the mesh @a m
  subroutine mesh_add_quad(m, el, p1, p2, p3, p4)
    class(mesh_t), target, intent(inout) :: m
    integer, value :: el
    type(point_t), intent(inout) :: p1, p2, p3, p4
    class(element_t), pointer :: ep
    integer :: p(4), el_glb_idx, i, p_local_idx
    type(tuple_i4_t) :: e

    ! Connectivity invalidated if a new element is added        
    m%lconn = .false.

    ! Numbering invalidated if a new element is added
    m%lnumr = .false.
    
    call mesh_add_point(m, p1, p(1))
    call mesh_add_point(m, p2, p(2))
    call mesh_add_point(m, p3, p(3))
    call mesh_add_point(m, p4, p(4))

    ep => m%elements(el)%e
    el_glb_idx = el + m%offset_el

    do i = 1, NEKO_QUAD_NPTS
       p_local_idx = m%get_local(m%points(p(i)))
       call m%point_neigh(p_local_idx)%push(el_glb_idx)
    end do
    
    select type(ep)
    type is (quad_t)
       call ep%init(el_glb_idx, &
            m%points(p(1)), m%points(p(2)), &
            m%points(p(3)), m%points(p(4)))

       do i = 1, NEKO_QUAD_NEDS
          call ep%facet_id(e, i)
          call mesh_add_edge(m, e)
       end do

    class default
       call neko_error('Invalid element type')
    end select
        
  end subroutine mesh_add_quad

  !> Add a hexahedral element to the mesh @a m
  subroutine mesh_add_hex(m, el, p1, p2, p3, p4, p5, p6, p7, p8)
    class(mesh_t), target, intent(inout) :: m
    integer, value :: el
    type(point_t), intent(inout) :: p1, p2, p3, p4, p5, p6, p7, p8
    class(element_t), pointer :: ep
    integer :: p(8), el_glb_idx, i, p_local_idx
    type(tuple4_i4_t) :: f
    type(tuple_i4_t) :: e

    ! Connectivity invalidated if a new element is added        
    m%lconn = .false.

    ! Numbering invalidated if a new element is added
    m%lnumr = .false.
    
    call mesh_add_point(m, p1, p(1))
    call mesh_add_point(m, p2, p(2))
    call mesh_add_point(m, p3, p(3))
    call mesh_add_point(m, p4, p(4))
    call mesh_add_point(m, p5, p(5))
    call mesh_add_point(m, p6, p(6))
    call mesh_add_point(m, p7, p(7))
    call mesh_add_point(m, p8, p(8))

    ep => m%elements(el)%e
    el_glb_idx = el + m%offset_el
    if (m%lgenc) then
       do i = 1, NEKO_HEX_NPTS
          p_local_idx = m%get_local(m%points(p(i)))
          call m%point_neigh(p_local_idx)%push(el_glb_idx)
       end do
    end if
    select type(ep)
    type is (hex_t)
       call ep%init(el_glb_idx, &
            m%points(p(1)), m%points(p(2)), &
            m%points(p(3)), m%points(p(4)), &
            m%points(p(5)), m%points(p(6)), &
            m%points(p(7)), m%points(p(8)))
       
       if (m%lgenc) then
          do i = 1, NEKO_HEX_NFCS
             call ep%facet_id(f, i)
             call mesh_add_face(m, f)
          end do

          do i = 1, NEKO_HEX_NEDS
             call ep%edge_id(e, i)
             call mesh_add_edge(m, e)
          end do
       end if
       
    class default
       call neko_error('Invalid element type')
    end select

  end subroutine mesh_add_hex

  !> Add a unique point to the mesh
  subroutine mesh_add_point(m, p, idx)
    type(mesh_t), intent(inout) :: m
    type(point_t), intent(inout) :: p
    integer, intent(inout) :: idx
    integer :: tmp
   
    tmp = p%id()

    m%max_pts_id = max(m%max_pts_id, tmp)
    
    if (tmp .le. 0) then
       call neko_error("Invalid point id")
    end if

    if (m%htp%get(tmp, idx) .gt. 0) then
       m%mpts = m%mpts + 1
       call m%htp%set(tmp, m%mpts)
       m%points(m%mpts) = p
       idx = m%mpts
    end if
    
  end subroutine mesh_add_point

  !> Add a unique face represented as a 4-tuple to the mesh
  subroutine mesh_add_face(m, f)
    type(mesh_t), intent(inout) :: m
    type(tuple4_i4_t), intent(inout) :: f
    integer :: idx

    if (m%htf%get(f, idx) .gt. 0) then
       m%mfcs = m%mfcs + 1
       call m%htf%set(f, m%mfcs)
    end if
    
  end subroutine mesh_add_face
  
  !> Add a unique edge represented as a 2-tuple to the mesh
  subroutine mesh_add_edge(m, e)
    type(mesh_t), intent(inout) :: m
    type(tuple_i4_t), intent(inout) :: e
    integer :: idx

    if (m%hte%get(e, idx) .gt. 0) then
       m%meds = m%meds + 1
       call m%hte%set(e, m%meds)
    end if
    
  end subroutine mesh_add_edge

  !> Mark facet @a f in element @a e as a wall
  subroutine mesh_mark_wall_facet(m, f, e)
    class(mesh_t), intent(inout) :: m
    integer, intent(inout) :: f
    integer, intent(inout) :: e

    if (e .gt. m%nelv) then
       call neko_error('Invalid element index')
    end if

    if ((m%gdim .eq. 2 .and. f .gt. 4) .or. &
         (m%gdim .eq. 3 .and. f .gt. 6)) then
       call neko_error('Invalid facet index')
    end if
    m%facet_type(f, e) = 2
    call m%wall%add_facet(f, e)
    
  end subroutine mesh_mark_wall_facet

  !> Mark element @a e as a curve element
  subroutine mesh_mark_curve_element(m, e, curve_data, curve_type)
    class(mesh_t), intent(inout) :: m
    integer, intent(in) :: e
    real(kind=dp), dimension(5,12), intent(in) :: curve_data 
    integer, dimension(12), intent(in) :: curve_type 

    if (e .gt. m%nelv) then
       call neko_error('Invalid element index')
    end if
    if ((m%gdim .eq. 2 .and. sum(curve_type(5:8)) .gt. 0) ) then
       call neko_error('Invalid curve element')
    end if
    call m%curve%add_element(e, curve_data, curve_type)
    
  end subroutine mesh_mark_curve_element


  !> Mark facet @a f in element @a e as an inlet
  subroutine mesh_mark_inlet_facet(m, f, e)
    class(mesh_t), intent(inout) :: m
    integer, intent(in) :: f
    integer, intent(in) :: e

    if (e .gt. m%nelv) then
       call neko_error('Invalid element index')
    end if

    if ((m%gdim .eq. 2 .and. f .gt. 4) .or. &
         (m%gdim .eq. 3 .and. f .gt. 6)) then
       call neko_error('Invalid facet index')
    end if
    m%facet_type(f, e) = 2
    call m%inlet%add_facet(f, e)
    
  end subroutine mesh_mark_inlet_facet
 
  !> Mark facet @a f in element @a e with label 
  subroutine mesh_mark_labeled_facet(m, f, e, label)
    class(mesh_t), intent(inout) :: m
    integer, intent(in) :: f
    integer, intent(in) :: e
    integer, intent(in) :: label

    if (e .gt. m%nelv) then
       call neko_error('Invalid element index')
    end if

    if ((m%gdim .eq. 2 .and. f .gt. 4) .or. &
         (m%gdim .eq. 3 .and. f .gt. 6)) then
       call neko_error('Invalid facet index')
    end if
    call m%labeled_zones(label)%add_facet(f, e)
    m%facet_type(f,e) = -label
    
  end subroutine mesh_mark_labeled_facet

 
  !> Mark facet @a f in element @a e as an outlet normal
  subroutine mesh_mark_outlet_normal_facet(m, f, e)
    class(mesh_t), intent(inout) :: m
    integer, intent(inout) :: f
    integer, intent(inout) :: e

    if (e .gt. m%nelv) then
       call neko_error('Invalid element index')
    end if

    if ((m%gdim .eq. 2 .and. f .gt. 4) .or. &
         (m%gdim .eq. 3 .and. f .gt. 6)) then
       call neko_error('Invalid facet index')
    end if
    m%facet_type(f, e) = 1
    call m%outlet_normal%add_facet(f, e)
    
  end subroutine mesh_mark_outlet_normal_facet


  !> Mark facet @a f in element @a e as an outlet
  subroutine mesh_mark_outlet_facet(m, f, e)
    class(mesh_t), intent(inout) :: m
    integer, intent(inout) :: f
    integer, intent(inout) :: e

    if (e .gt. m%nelv) then
       call neko_error('Invalid element index')
    end if

    if ((m%gdim .eq. 2 .and. f .gt. 4) .or. &
         (m%gdim .eq. 3 .and. f .gt. 6)) then
       call neko_error('Invalid facet index')
    end if
    m%facet_type(f, e) = 1
    call m%outlet%add_facet(f, e)
    
  end subroutine mesh_mark_outlet_facet

  !> Mark facet @a f in element @a e as a symmetry plane
  subroutine mesh_mark_sympln_facet(m, f, e)
    class(mesh_t), intent(inout) :: m
    integer, intent(inout) :: f
    integer, intent(inout) :: e

    if (e .gt. m%nelv) then
       call neko_error('Invalid element index')
    end if

    if ((m%gdim .eq. 2 .and. f .gt. 4) .or. &
         (m%gdim .eq. 3 .and. f .gt. 6)) then
       call neko_error('Invalid facet index')
    end if
    m%facet_type(f, e) = 2
    call m%sympln%add_facet(f, e)
    
  end subroutine mesh_mark_sympln_facet

  !> Mark facet @a f in element @a e as periodic with (@a pf, @a pe)
  subroutine mesh_mark_periodic_facet(m, f, e, pf, pe, pids)
    class(mesh_t), intent(inout) :: m
    integer, intent(in) :: f
    integer, intent(in) :: e
    integer, intent(in) :: pf
    integer, intent(in) :: pe
    integer, intent(inout) :: pids(4)
    integer, dimension(4) :: org_ids
    
    call mesh_get_facet_ids(m, f, e, org_ids)
    call m%periodic%add_periodic_facet(f, e, pf, pe, pids, org_ids)
  end subroutine mesh_mark_periodic_facet

  !> Get original ids of periodic points
  subroutine mesh_get_facet_ids(m, f, e, pids)
    class(mesh_t), intent(inout) :: m
    integer, intent(in) :: f
    integer, intent(in) :: e
    integer, intent(inout) :: pids(4)
    type(point_t), pointer :: pi
    type(tuple4_i4_t) :: t
    type(tuple_i4_t) :: t2
    integer :: i

    select type(ele => m%elements(e)%e)
    type is(hex_t)
       call ele%facet_order(t,f)
       pids = t%x
    type is(quad_t)
       call ele%facet_order(t2,f)
       pids(1) = t2%x(1)
       pids(2) = t2%x(2)
       pids(3) = 0
       pids(4) = 0
    end select
  end subroutine mesh_get_facet_ids
  
  !> Reset ids of periodic points to their original ids
  subroutine mesh_reset_periodic_ids(m)
    class(mesh_t), intent(inout) :: m
    integer :: i,j
    integer :: f
    integer :: e
    integer :: pf
    integer :: pe
    integer :: org_ids(4), pids(4)
    type(point_t), pointer :: pi
    integer, dimension(4, 6) :: face_nodes = reshape((/1,5,7,3,&
                                                       2,6,8,4,&
                                                       1,2,6,5,&
                                                       3,4,8,7,&
                                                       1,2,4,3,&
                                                       5,6,8,7/),&
                                                       (/4,6/))
    integer, dimension(2, 4) :: edge_nodes = reshape((/1,3,&
                                                                2,4,&
                                                                1,2,&
                                                                3,4 /),&
                                                                (/2,4/))
 
    do i = 1, m%periodic%size
       e = m%periodic%facet_el(i)%x(2) 
       f = m%periodic%facet_el(i)%x(1)
       pe = m%periodic%p_facet_el(i)%x(2)
       pf = m%periodic%p_facet_el(i)%x(1)
       pids = m%periodic%p_ids(i)%x
       call mesh_get_facet_ids(m, f, e, pids)
       m%periodic%p_ids(i)%x = pids
    end do
    do i = 1, m%periodic%size
       e = m%periodic%facet_el(i)%x(2) 
       f = m%periodic%facet_el(i)%x(1)
       org_ids = m%periodic%org_ids(i)%x
       select type(ele => m%elements(e)%e)
       type is(hex_t)
       do j = 1, 4
          pi => ele%pts(face_nodes(j,f))%p
          call pi%set_id(org_ids(j))
       end do
       type is(quad_t)
       do j = 1, 2
          pi => ele%pts(edge_nodes(j,f))%p
          call pi%set_id(org_ids(j))
       end do
       end select
    end do
  end subroutine mesh_reset_periodic_ids
  
  !> Creates common ids for matching periodic points.
  subroutine mesh_create_periodic_ids(m, f, e, pf, pe)
    class(mesh_t), intent(inout) :: m
    integer, intent(in) :: f
    integer, intent(in) :: e
    integer, intent(in) :: pf
    integer, intent(in) :: pe
    type(point_t), pointer :: pi, pj
    real(kind=dp) :: L(3)
    integer :: i, j, id, p_local_idx
    type(tuple4_i4_t) :: ft
    type(tuple_i4_t) :: et
    integer, dimension(4, 6) :: face_nodes = reshape((/1,5,7,3,&
                                                       2,6,8,4,&
                                                       1,2,6,5,&
                                                       3,4,8,7,&
                                                       1,2,4,3,&
                                                       5,6,8,7/),&
                                                       (/4,6/))
    integer, dimension(2, 4) :: edge_nodes = reshape((/1,3,&
                                                       2,4,&
                                                       1,2,&
                                                       3,4 /),&
                                                      (/2,4/))
  
    select type(ele => m%elements(e)%e)
    type is(hex_t)
    select type(elp => m%elements(pe)%e)
    type is(hex_t)
       L = 0d0
       do i = 1, 4
          L = L + ele%pts(face_nodes(i,f))%p%x(1:3) - &
               elp%pts(face_nodes(i,pf))%p%x(1:3)
       end do
       L = L/4
       do i = 1, 4
          pi => ele%pts(face_nodes(i,f))%p
          do j = 1, 4
             pj => elp%pts(face_nodes(j,pf))%p
             if (norm2(pi%x(1:3) - pj%x(1:3) - L) .lt. 1d-7) then
                id = min(pi%id(), pj%id())
                call pi%set_id(id)
                call pj%set_id(id)
                p_local_idx = m%get_local(m%points(id))
                if (m%lgenc) then
                   id = ele%id()
                   call m%point_neigh(p_local_idx)%push(id)
                   id = elp%id()
                   call m%point_neigh(p_local_idx)%push(id)
                end if
             end if
          end do
       end do

       if (m%lgenc) then
          do i = 1, NEKO_HEX_NFCS
             call ele%facet_id(ft, i)
             call mesh_add_face(m, ft)
             call elp%facet_id(ft, i)
             call mesh_add_face(m, ft)
          end do

          do i = 1, NEKO_HEX_NEDS
             call ele%edge_id(et, i)
             call mesh_add_edge(m, et)
             call elp%edge_id(et, i)
             call mesh_add_edge(m, et)
          end do
       end if
    end select
    type is(quad_t)
    select type(elp => m%elements(pe)%e)
    type is(quad_t)
       L = 0d0
       do i = 1, 2
          L = L + ele%pts(edge_nodes(i,f))%p%x(1:3) - &
               elp%pts(edge_nodes(i,pf))%p%x(1:3)
       end do
       L = L/2
       do i = 1, 2
          pi => ele%pts(edge_nodes(i,f))%p
          do j = 1, 2
             pj => elp%pts(edge_nodes(j,pf))%p
             !whatabout thie tolerance?
             if (norm2(pi%x(1:3) - pj%x(1:3) - L) .lt. 1d-7) then
                id = min(pi%id(), pj%id())
                call pi%set_id(id)
                call pj%set_id(id)
                p_local_idx = m%get_local(m%points(id))
                if (m%lgenc) then
                   id = ele%id()
                   call m%point_neigh(p_local_idx)%push(id)
                   id = elp%id()
                   call m%point_neigh(p_local_idx)%push(id)
                end if
             end if
          end do
       end do
       if (m%lgenc) then
          do i = 1, NEKO_QUAD_NEDS
             call ele%facet_id(et, i)
             call mesh_add_edge(m, et)
             call elp%facet_id(et, i)
             call mesh_add_edge(m, et)
          end do
       end if
    end select
    end select
  end subroutine mesh_create_periodic_ids

  !> Replaces the periodic point's id with a common id for matching
  !! periodic points
  subroutine mesh_apply_periodic_facet(m, f, e, pf, pe, pids)
    class(mesh_t), intent(inout) :: m
    integer, intent(in) :: f
    integer, intent(in) :: e
    integer, intent(in) :: pf
    integer, intent(in) :: pe
    integer, intent(inout) :: pids(4)
    type(point_t), pointer :: pi
    integer :: i, id, p_local_idx
    type(tuple4_i4_t) :: ft
    type(tuple_i4_t) :: et
    integer, dimension(4, 6) :: face_nodes = reshape((/1,5,7,3,&
                                                       2,6,8,4,&
                                                       1,2,6,5,&
                                                       3,4,8,7,&
                                                       1,2,4,3,&
                                                       5,6,8,7/),&
                                                       (/4,6/))
  
    select type(ele => m%elements(e)%e)
    type is(hex_t)
       do i = 1, 4
          pi => ele%pts(face_nodes(i,f))%p
          call pi%set_id(pids(i))
          call mesh_add_point(m,pi,id)
          p_local_idx = m%get_local(m%points(id))
          id = ele%id()
          if (m%lgenc) then
             call m%point_neigh(p_local_idx)%push(id)
          end if
       end do
       if (m%lgenc) then
          do i = 1, NEKO_HEX_NFCS
             call ele%facet_id(ft, i)
             call mesh_add_face(m, ft)
          end do

          do i = 1, NEKO_HEX_NEDS
             call ele%edge_id(et, i)
             call mesh_add_edge(m, et)
          end do
       end if
    end select

  end subroutine mesh_apply_periodic_facet

  !> Return the local id of a point @a p
  function mesh_get_local_point(m, p) result(local_id)
    class(mesh_t), intent(inout) :: m
    type(point_t), intent(inout) :: p
    integer :: local_id
    integer :: tmp

    !> @todo why do we still need to do this?
    tmp = p%id()

    if (m%htp%get(tmp, local_id) .gt. 0) then
       call neko_error('Invalid global id (local point)')
    end if
    
  end function mesh_get_local_point

  !> Return the local id of an edge @a e
  !! @attention only defined for gdim .ne. 2
  function mesh_get_local_edge(m, e) result(local_id)
    class(mesh_t), intent(inout) :: m
    type(tuple_i4_t), intent(inout) :: e
    integer :: local_id

    if (m%hte%get(e, local_id) .gt. 0) then
       call neko_error('Invalid global id (local edge)')
    end if
    
  end function mesh_get_local_edge

  !> Return the local id of a face @a f
  function mesh_get_local_facet(m, f) result(local_id)
    class(mesh_t), intent(inout) :: m
    type(tuple4_i4_t), intent(inout) :: f
    integer :: local_id

    if (m%htf%get(f, local_id) .gt. 0) then
       call neko_error('Invalid global id (local facet)')
    end if
    
  end function mesh_get_local_facet

  !> Return the global id of an edge @a e
  function mesh_get_global_edge(m, e) result(global_id)
    class(mesh_t), intent(inout) :: m
    type(tuple_i4_t), intent(inout) :: e
    integer :: global_id

    global_id = m%get_local(e)

    if (m%gdim .eq. 2) then
       if (pe_size .gt. 1) then
          global_id = m%ddata%local_to_global_facet(global_id)
       end if
    else 
       if (pe_size .gt. 1) then
          global_id = m%ddata%local_to_global_edge(global_id)
       end if
    end if

  end function mesh_get_global_edge

  !> Return the local id of a face @a f
  function mesh_get_global_facet(m, f) result(global_id)
    class(mesh_t), intent(inout) :: m
    type(tuple4_i4_t), intent(inout) :: f
    integer :: global_id

    global_id = mesh_get_local_facet(m, f)
    
    if (pe_size .gt. 1) then
       global_id = m%ddata%local_to_global_facet(global_id)
    end if
    
  end function mesh_get_global_facet

  
  !> Check if the mesh has a point given its global index
  !! @return The local id of the point (if present) otherwise -1
  !! @todo Consider moving this to distdata
  function mesh_have_point_glb_idx(m, index) result(local_id)
    type(mesh_t), intent(inout) :: m 
    integer, intent(inout) :: index  !< Global index
    integer :: local_id

    if (m%htp%get(index, local_id) .eq. 1) then
       local_id = -1
    end if
        
  end function mesh_have_point_glb_idx


  !> Check if a point is shared
  function mesh_is_shared_point(m, p) result(shared)
    class(mesh_t), intent(inout) :: m
    type(point_t), intent(inout) :: p
    integer :: local_index
    logical shared

    local_index = m%get_local(p)
    shared = m%ddata%shared_point%element(local_index)
    
  end function mesh_is_shared_point
  

  !> Check if an edge is shared
  !! @attention only defined for gdim .ne. 2
  function mesh_is_shared_edge(m, e) result(shared)
    class(mesh_t), intent(inout) :: m
    type(tuple_i4_t), intent(inout) :: e
    integer :: local_index
    logical shared
    local_index = m%get_local(e)
    if (m%gdim .eq. 2) then
       shared = m%ddata%shared_facet%element(local_index)
    else 
       shared = m%ddata%shared_edge%element(local_index)
    end if
  end function mesh_is_shared_edge

  !> Check if a facet is shared
  function mesh_is_shared_facet(m, f) result(shared)
    class(mesh_t), intent(inout) :: m
    type(tuple4_i4_t), intent(inout) :: f
    integer :: local_index
    logical shared

    local_index = m%get_local(f)
    shared = m%ddata%shared_facet%element(local_index)
    
  end function mesh_is_shared_facet

end module mesh<|MERGE_RESOLUTION|>--- conflicted
+++ resolved
@@ -33,22 +33,21 @@
 !> Defines a mesh
 module mesh
   use num_types, only : rp, dp, i8
-  use mpi_f08
-  use point
-  use element
+ ! use mpi_f08
+  use point, only : point_t
+  use element, only : element_t
   use hex
   use quad
-  use utils
-  use htable
-  use comm
-  use stack
-  use tuple
+  use utils, only : neko_error
+  use stack, only : stack_i4_t, stack_i8_t, stack_i4t4_t, stack_i4t2_t
+  use tuple, only : tuple_i4_t, tuple4_i4_t
   use htable
   use datadist
   use distdata
-  use zone
+  use comm    
+  use zone, only : zone_t, zone_periodic_t
   use math
-  use uset
+  use uset, only : uset_i8_t
   use curve, only : curve_t
   implicit none
   private
@@ -59,12 +58,7 @@
      class(element_t), allocatable :: e
   end type mesh_element_t
 
-<<<<<<< HEAD
-  type, public :: mesh_t
-
-=======
   type, public ::  mesh_t
->>>>>>> 697a0b1e
      integer :: nelv            !< Number of elements
      integer :: npts            !< Number of points per element
      integer :: gdim            !< Geometric dimension
@@ -175,49 +169,8 @@
      end subroutine mesh_deform
   end interface
 
-<<<<<<< HEAD
-
-
-  !> Initialise a mesh
-  interface mesh_init
-     module procedure mesh_init_nelv, mesh_init_dist
-  end interface mesh_init
+  public :: mesh_deform
   
-  !> Add an element to the mesh
-  interface mesh_add_element
-     module procedure mesh_add_quad, mesh_add_hex
-  end interface mesh_add_element
-
-  !> Get local id for a mesh entity
-  !! @todo Add similar mappings for element ids
-  interface mesh_get_local
-     module procedure mesh_get_local_point, mesh_get_local_edge, &
-          mesh_get_local_facet
-  end interface mesh_get_local
-
-  !> Get global id for a mesh entity
-  !! @todo Add similar mappings for element ids
-  interface mesh_get_global
-     module procedure mesh_get_global_edge, mesh_get_global_facet
-  end interface mesh_get_global
-
-  !> Check if a mesh entitiy is shared
-  interface mesh_is_shared
-     module procedure mesh_is_shared_point, mesh_is_shared_edge, &
-          mesh_is_shared_facet
-  end interface mesh_is_shared
-
-  public :: mesh_init, mesh_add_element, mesh_get_local, &
-       mesh_get_global, mesh_is_shared
-
-  private :: mesh_init_common, mesh_add_quad, mesh_add_hex, &
-       mesh_generate_external_facet_conn, mesh_generate_external_point_conn, &
-       mesh_generate_edge_conn, mesh_generate_facet_numbering
- 
-=======
-  public :: mesh_deform
-   
->>>>>>> 697a0b1e
 contains 
 
   !> Initialise a mesh @a m with @a nelv elements
