! Copyright (c) 2018-2023, The Neko Authors
! All rights reserved.
!
! Redistribution and use in source and binary forms, with or without
! modification, are permitted provided that the following conditions
! are met:
!
!   * Redistributions of source code must retain the above copyright
!     notice, this list of conditions and the following disclaimer.
!
!   * Redistributions in binary form must reproduce the above
!     copyright notice, this list of conditions and the following
!     disclaimer in the documentation and/or other materials provided
!     with the distribution.
!
!   * Neither the name of the authors nor the names of its
!     contributors may be used to endorse or promote products derived
!     from this software without specific prior written permission.
!
! THIS SOFTWARE IS PROVIDED BY THE COPYRIGHT HOLDERS AND CONTRIBUTORS
! "AS IS" AND ANY EXPRESS OR IMPLIED WARRANTIES, INCLUDING, BUT NOT
! LIMITED TO, THE IMPLIED WARRANTIES OF MERCHANTABILITY AND FITNESS
! FOR A PARTICULAR PURPOSE ARE DISCLAIMED. IN NO EVENT SHALL THE
! COPYRIGHT OWNER OR CONTRIBUTORS BE LIABLE FOR ANY DIRECT, INDIRECT,
! INCIDENTAL, SPECIAL, EXEMPLARY, OR CONSEQUENTIAL DAMAGES (INCLUDING,
! BUT NOT LIMITED TO, PROCUREMENT OF SUBSTITUTE GOODS OR SERVICES;
! LOSS OF USE, DATA, OR PROFITS; OR BUSINESS INTERRUPTION) HOWEVER
! CAUSED AND ON ANY THEORY OF LIABILITY, WHETHER IN CONTRACT, STRICT
! LIABILITY, OR TORT (INCLUDING NEGLIGENCE OR OTHERWISE) ARISING IN
! ANY WAY OUT OF THE USE OF THIS SOFTWARE, EVEN IF ADVISED OF THE
! POSSIBILITY OF SUCH DAMAGE.
!
!> Defines a mesh
module mesh
  use num_types, only : rp, dp, i8
  use point, only : point_t
  use element, only : element_t
  use hex
  use quad
  use utils, only : neko_error
  use stack, only : stack_i4_t, stack_i8_t, stack_i4t4_t, stack_i4t2_t
  use tuple, only : tuple_i4_t, tuple4_i4_t
  use htable
  use datadist
  use distdata
  use comm
<<<<<<< HEAD
  use zone, only : zone_t, zone_periodic_t
=======
  use facet_zone, only : facet_zone_t, facet_zone_periodic_t
>>>>>>> 28378fb1
  use math
  use uset, only : uset_i8_t
  use curve, only : curve_t
  implicit none
  private

  integer, public, parameter :: NEKO_MSH_MAX_ZLBLS = 20 !< Max num. zone labels

  type, private :: mesh_element_t
     class(element_t), allocatable :: e
  end type mesh_element_t

  type, public ::  mesh_t
     integer :: nelv            !< Number of elements
     integer :: npts            !< Number of points per element
     integer :: gdim            !< Geometric dimension
     integer :: mpts            !< Number of (unique) points in the mesh
     integer :: mfcs            !< Number of (unique) faces in the mesh
     integer :: meds            !< Number of (unique) edges in the mesh

     integer :: glb_nelv        !< Global number of elements
     integer :: glb_mpts        !< Global number of unique points
     integer :: glb_mfcs        !< Global number of unique faces
     integer :: glb_meds        !< Global number of unique edges

     integer :: offset_el       !< Element offset
     integer :: max_pts_id      !< Max local point id

     type(point_t), allocatable :: points(:) !< list of points
     type(mesh_element_t), allocatable :: elements(:) !< List of elements
     logical, allocatable :: dfrmd_el(:) !< List of elements

     type(htable_i4_t) :: htp   !< Table of unique points (global->local)
     type(htable_i4t4_t) :: htf !< Table of unique faces (facet->local id)
     type(htable_i4t2_t) :: hte !< Table of unique edges (edge->local id)

     integer, allocatable :: facet_neigh(:,:)  !< Facet to neigh. element table

     !> Facet to element's id tuple and the mapping of the
     !! points between lower id element and higher
     !! \f$ t=(low_id element, element with higher global id) \f$
     class(htable_t), allocatable :: facet_map
     type(stack_i4_t), allocatable :: point_neigh(:) !< Point to neigh. table

     type(distdata_t) :: ddata            !< Mesh distributed data
     logical, allocatable :: neigh(:)     !< Neighbouring ranks
     integer, allocatable :: neigh_order(:) !< Neighbour order

     integer(2), allocatable :: facet_type(:,:) !< Facet type

<<<<<<< HEAD
     type(zone_t) :: wall                 !< Zone of wall facets
     type(zone_t) :: inlet                !< Zone of inlet facets
     type(zone_t) :: outlet               !< Zone of outlet facets
     type(zone_t) :: outlet_normal        !< Zone of outlet normal facets
     type(zone_t) :: sympln               !< Zone of symmetry plane facets
     type(zone_t), allocatable :: labeled_zones(:) !< Zones with labeled facets
     type(zone_periodic_t) :: periodic             !< Zones with periodic facets
=======
     type(facet_zone_t) :: wall                 !< Zone of wall facets
     type(facet_zone_t) :: inlet                !< Zone of inlet facets
     type(facet_zone_t) :: outlet               !< Zone of outlet facets
     type(facet_zone_t) :: outlet_normal        !< Zone of outlet normal facets
     type(facet_zone_t) :: sympln               !< Zone of symmetry plane facets
     type(facet_zone_t), allocatable :: labeled_zones(:) !< Zones with labeled facets
     type(facet_zone_periodic_t) :: periodic             !< Zones with periodic facets
>>>>>>> 28378fb1
     type(curve_t) :: curve                        !< Set of curved elements

     logical :: lconn = .false.                !< valid connectivity
     logical :: ldist = .false.                !< valid distributed data
     logical :: lnumr = .false.                !< valid numbering
     logical :: lgenc = .true.                 !< generate connectivity

     !> enables user to specify a deformation
     !! that is applied to all x,y,z coordinates generated with this mesh
     procedure(mesh_deform), pass(msh), pointer  :: apply_deform => null()
   contains
     procedure, private, pass(this) :: init_nelv => mesh_init_nelv
     procedure, private, pass(this) :: init_dist => mesh_init_dist
     procedure, private, pass(this) :: add_quad => mesh_add_quad
     procedure, private, pass(this) :: add_hex => mesh_add_hex
     procedure, private, pass(this) :: add_edge => mesh_add_edge
     procedure, private, pass(this) :: add_face => mesh_add_face
     procedure, private, pass(this) :: add_point => mesh_add_point
     procedure, private, pass(this) :: get_local_point => mesh_get_local_point
     procedure, private, pass(this) :: get_local_edge => mesh_get_local_edge
     procedure, private, pass(this) :: get_local_facet => mesh_get_local_facet
     procedure, private, pass(this) :: get_global_edge => mesh_get_global_edge
     procedure, private, pass(this) :: get_global_facet => mesh_get_global_facet
     procedure, private, pass(this) :: is_shared_point => mesh_is_shared_point
     procedure, private, pass(this) :: is_shared_edge => mesh_is_shared_edge
     procedure, private, pass(this) :: is_shared_facet => mesh_is_shared_facet
     procedure, pass(this) :: free => mesh_free
     procedure, pass(this) :: finalize => mesh_finalize
     procedure, pass(this) :: mark_wall_facet => mesh_mark_wall_facet
     procedure, pass(this) :: mark_inlet_facet => mesh_mark_inlet_facet
     procedure, pass(this) :: mark_outlet_facet => mesh_mark_outlet_facet
     procedure, pass(this) :: mark_sympln_facet => mesh_mark_sympln_facet
     procedure, pass(this) :: mark_periodic_facet => mesh_mark_periodic_facet
     procedure, pass(this) :: mark_outlet_normal_facet => &
          mesh_mark_outlet_normal_facet
     procedure, pass(this) :: mark_labeled_facet => mesh_mark_labeled_facet
     procedure, pass(this) :: mark_curve_element => mesh_mark_curve_element
     procedure, pass(this) :: apply_periodic_facet => mesh_apply_periodic_facet
     procedure, pass(this) :: all_deformed => mesh_all_deformed
     procedure, pass(this) :: get_facet_ids => mesh_get_facet_ids
     procedure, pass(this) :: reset_periodic_ids => mesh_reset_periodic_ids
     procedure, pass(this) :: create_periodic_ids => mesh_create_periodic_ids
     procedure, pass(this) :: generate_conn => mesh_generate_conn
     procedure, pass(this) :: have_point_glb_idx => mesh_have_point_glb_idx
     !> Initialise a mesh
     generic :: init => init_nelv, init_dist
     !> Add an element to the mesh
     generic :: add_element => add_quad, add_hex
     !> Get local id for a mesh entity
     !! @todo Add similar mappings for element ids
     generic :: get_local => get_local_point, get_local_edge, get_local_facet
     !> Get global id for a mesh entity
     !! @todo Add similar mappings for element ids
     generic :: get_global => get_global_edge, get_global_facet
     !> Check if a mesh entity is shared
     generic :: is_shared => is_shared_point, is_shared_edge, is_shared_facet
  end type mesh_t

  abstract interface
     subroutine mesh_deform(msh, x, y, z, lx, ly, lz)
       import mesh_t
       import rp
       class(mesh_t) :: msh
       integer, intent(in) :: lx, ly, lz
       real(kind=rp), intent(inout) :: x(lx, ly, lz, msh%nelv)
       real(kind=rp), intent(inout) :: y(lx, ly, lz, msh%nelv)
       real(kind=rp), intent(inout) :: z(lx, ly, lz, msh%nelv)
     end subroutine mesh_deform
  end interface

  public :: mesh_deform

contains

  !> Initialise a mesh @a this with @a nelv elements
  subroutine mesh_init_nelv(this, gdim, nelv)
    class(mesh_t), intent(inout) :: this !< Mesh
    integer, intent(in) :: gdim          !< Geometric dimension
    integer, intent(in) :: nelv          !< Local number of elements
    integer :: ierr

    call this%free()

    this%nelv = nelv
    this%gdim = gdim

    call MPI_Allreduce(this%nelv, this%glb_nelv, 1, &
         MPI_INTEGER, MPI_SUM, NEKO_COMM, ierr)

    this%offset_el = 0
    call MPI_Exscan(this%nelv, this%offset_el, 1, &
         MPI_INTEGER, MPI_SUM, NEKO_COMM, ierr)

    call mesh_init_common(this)

  end subroutine mesh_init_nelv

  !> Initialise a mesh @a this based on a distribution @a dist
  subroutine mesh_init_dist(this, gdim, dist)
    class(mesh_t), intent(inout) :: this    !< Mesh
    integer, intent(in) :: gdim             !< Geometric dimension
    type(linear_dist_t), intent(in) :: dist !< Data distribution

    call this%free()

    this%nelv = dist%num_local()
    this%glb_nelv = dist%num_global()
    this%offset_el = dist%start_idx()
    this%gdim = gdim

    call mesh_init_common(this)

  end subroutine mesh_init_dist

  subroutine mesh_init_common(this)
    type(mesh_t), intent(inout) :: this
    integer :: i
    type(tuple_i4_t) :: facet_data

    this%max_pts_id = 0

    allocate(this%elements(this%nelv))
    allocate(this%dfrmd_el(this%nelv))
    if (this%gdim .eq. 3) then
       do i = 1, this%nelv
          allocate(hex_t::this%elements(i)%e)
       end do
       this%npts = NEKO_HEX_NPTS
       !> Only intialize if we generate connectivity
       if (this%lgenc) then
          allocate(htable_i4t4_t::this%facet_map)
          select type (fmp => this%facet_map)
          type is(htable_i4t4_t)
             call fmp%init(this%nelv, facet_data)
          end select

          allocate(this%facet_neigh(NEKO_HEX_NFCS, this%nelv))

          call this%htf%init(this%nelv * NEKO_HEX_NFCS, i)
          call this%hte%init(this%nelv * NEKO_HEX_NEDS, i)
       end if
    else if (this%gdim .eq. 2) then
       do i = 1, this%nelv
          allocate(quad_t::this%elements(i)%e)
       end do
       this%npts = NEKO_QUAD_NPTS
       if (this%lgenc) then
          allocate(htable_i4t2_t::this%facet_map)
          select type (fmp => this%facet_map)
          type is(htable_i4t2_t)
             call fmp%init(this%nelv, facet_data)
          end select

          allocate(this%facet_neigh(NEKO_QUAD_NEDS, this%nelv))

          call this%hte%init(this%nelv * NEKO_QUAD_NEDS, i)
       end if
    else
       call neko_error("Invalid dimension")
    end if

    !> @todo resize onces final size is known
    allocate(this%points(this%npts*this%nelv))

    !> @todo resize onces final size is known
    !! Only init if we generate connectivity
    if (this%lgenc) then
       allocate(this%point_neigh(this%gdim*this%npts*this%nelv))
       do i = 1, this%gdim*this%npts*this%nelv
          call this%point_neigh(i)%init()
       end do
    end if

    allocate(this%facet_type(2 * this%gdim, this%nelv))
    this%facet_type = 0

    call this%htp%init(this%npts*this%nelv, i)

    call this%wall%init(this%nelv)
    call this%inlet%init(this%nelv)
    call this%outlet%init(this%nelv)
    call this%outlet_normal%init(this%nelv)
    call this%sympln%init(this%nelv)
    call this%periodic%init(this%nelv)

    allocate(this%labeled_zones(NEKO_MSH_MAX_ZLBLS))
    do i = 1, NEKO_MSH_MAX_ZLBLS
       call this%labeled_zones(i)%init(this%nelv)
    end do

    call this%curve%init(this%nelv)

    call distdata_init(this%ddata)

    allocate(this%neigh(0:pe_size-1))
    this%neigh = .false.

    this%mpts = 0
    this%mfcs = 0
    this%meds = 0

  end subroutine mesh_init_common

  !> Deallocate a mesh @a this
  subroutine mesh_free(this)
    class(mesh_t), intent(inout) :: this
    integer :: i

    call this%htp%free()
    call this%htf%free()
    call this%hte%free()
    call distdata_free(this%ddata)

    if (allocated(this%points)) then
       deallocate(this%points)
    end if
    if (allocated(this%dfrmd_el)) then
       deallocate(this%dfrmd_el)
    end if

    if (allocated(this%elements)) then
       do i = 1, this%nelv
          call this%elements(i)%e%free()
          deallocate(this%elements(i)%e)
       end do
       deallocate(this%elements)
    end if

    if (allocated(this%facet_map)) then
       select type (fmp => this%facet_map)
       type is(htable_i4t2_t)
          call fmp%free()
       type is(htable_i4t4_t)
          call fmp%free()
       end select
       deallocate(this%facet_map)
    end if

    if (allocated(this%facet_neigh)) then
       deallocate(this%facet_neigh)
    end if

    if (allocated(this%point_neigh)) then
       do i = 1, this%gdim * this%npts * this%nelv
          call this%point_neigh(i)%free()
       end do
       deallocate(this%point_neigh)
    end if

    if (allocated(this%facet_type)) then
       deallocate(this%facet_type)
    end if
    if (allocated(this%labeled_zones)) then
       do i = 1, NEKO_MSH_MAX_ZLBLS
          call this%labeled_zones(i)%free()
       end do
       deallocate(this%labeled_zones)
    end if

    if (allocated(this%neigh)) then
       deallocate(this%neigh)
    end if

    if (allocated(this%neigh_order)) then
       deallocate(this%neigh_order)
    end if

    call this%wall%free()
    call this%inlet%free()
    call this%outlet%free()
    call this%outlet_normal%free()
    call this%sympln%free()
    call this%periodic%free()
<<<<<<< HEAD
=======
    this%lconn = .false.
    this%lnumr = .false.
    this%ldist = .false.
    this%lgenc = .true.
>>>>>>> 28378fb1

  end subroutine mesh_free

  subroutine mesh_finalize(this)
    class(mesh_t), target, intent(inout) :: this
    integer :: i
    
    call mesh_generate_flags(this)
    call mesh_generate_conn(this)

    call this%wall%finalize()
    call this%inlet%finalize()
    call this%outlet%finalize()
    call this%outlet_normal%finalize()
    call this%sympln%finalize()
    call this%periodic%finalize()
    do i = 1, NEKO_MSH_MAX_ZLBLS
       call this%labeled_zones(i)%finalize()
    end do
    call this%curve%finalize()

  end subroutine mesh_finalize

  subroutine mesh_generate_flags(this)
    type(mesh_t), intent(inout) :: this
    real(kind=dp) :: u(3), v(3), w(3), temp
    integer :: e

    do e = 1, this%nelv
       if (this%gdim .eq. 2) then
          this%dfrmd_el(e) = .false.
          u = this%elements(e)%e%pts(2)%p%x - this%elements(e)%e%pts(1)%p%x
          v = this%elements(e)%e%pts(3)%p%x - this%elements(e)%e%pts(1)%p%x
          temp = u(1)*v(1) + u(2)*v(2)
          if(.not. abscmp(temp, 0d0)) this%dfrmd_el(e) = .true.
       else
          this%dfrmd_el(e) = .false.
          u = this%elements(e)%e%pts(2)%p%x - this%elements(e)%e%pts(1)%p%x
          v = this%elements(e)%e%pts(3)%p%x - this%elements(e)%e%pts(1)%p%x
          w = this%elements(e)%e%pts(5)%p%x - this%elements(e)%e%pts(1)%p%x
          temp = u(1)*v(1) + u(2)*v(2) + u(3)*v(3)
          if(.not. abscmp(temp, 0d0)) this%dfrmd_el(e) = .true.
          temp = u(1)*w(1) + u(2)*w(2) + u(3)*w(3)
          if(.not. abscmp(temp, 0d0)) this%dfrmd_el(e) = .true.
          u = this%elements(e)%e%pts(7)%p%x - this%elements(e)%e%pts(8)%p%x
          v = this%elements(e)%e%pts(6)%p%x - this%elements(e)%e%pts(8)%p%x
          w = this%elements(e)%e%pts(4)%p%x - this%elements(e)%e%pts(8)%p%x
          temp = u(1)*v(1) + u(2)*v(2) + u(3)*v(3)
          if(.not. abscmp(temp, 0d0)) this%dfrmd_el(e) = .true.
          temp = u(1)*w(1) + u(2)*w(2) + u(3)*w(3)
          if(.not. abscmp(temp, 0d0)) this%dfrmd_el(e) = .true.
       end if
    end do
  end subroutine mesh_generate_flags

  !> Set all elements as if they are deformed
  subroutine mesh_all_deformed(this)
    class(mesh_t), intent(inout) :: this
    this%dfrmd_el = .true.
  end subroutine mesh_all_deformed

  !> Generate element-to-element connectivity
  subroutine mesh_generate_conn(this)
    class(mesh_t), target, intent(inout) :: this
    type(tuple_i4_t) :: edge
    type(tuple4_i4_t) :: face, face_comp
    type(tuple_i4_t) :: facet_data
    type(stack_i4_t) :: neigh_order
    class(element_t), pointer :: ep
    type(tuple_i4_t) :: e
    type(tuple4_i4_t) :: f
    integer :: p_local_idx, res
    integer :: el, id
    integer :: i, j, k, ierr, el_glb_idx, n_sides, n_nodes, src, dst

    if (this%lconn) return

    if (.not. this%lgenc) return
 
    !If we generate connectivity, we do that here.
    do el = 1, this%nelv
       ep => this%elements(el)%e
       select type(ep)
       type is (hex_t)
          do i = 1, NEKO_HEX_NPTS
             !Only for getting the id
             call this%add_point(ep%pts(i)%p, id)
             p_local_idx = this%get_local(this%points(id))
             !should stack have inout on what we push? would be neat with in
             id = ep%id()
             call this%point_neigh(p_local_idx)%push(id)
         end do
         do i = 1, NEKO_HEX_NFCS
             call ep%facet_id(f, i)
             call this%add_face(f)
          end do

          do i = 1, NEKO_HEX_NEDS
             call ep%edge_id(e, i)
             call this%add_edge(e)
          end do
       type is (quad_t)
          do i = 1, NEKO_QUAD_NPTS
             !Only for getting the id
             call this%add_point(ep%pts(i)%p, id)
             p_local_idx = this%get_local(this%points(id))
             !should stack have inout on what we push? would be neat with in
             id = ep%id()
             call this%point_neigh(p_local_idx)%push(id)
          end do

          do i = 1, NEKO_QUAD_NEDS
             call ep%facet_id(e, i)
             call this%add_edge(e)
          end do
       end select
    end do


    if (this%gdim .eq. 2) then
       n_sides = 4
       n_nodes = 2
    else
       n_sides = 6
       n_nodes = 4
    end if

    ! Compute global number of unique points
    call MPI_Allreduce(this%max_pts_id, this%glb_mpts, 1, &
         MPI_INTEGER, MPI_MAX, NEKO_COMM, ierr)

    !
    ! Find all (local) boundaries
    !

    !> @note We have to sweep through the facet map twice to make sure
    !! that both odd and even sides are marked
    !! @todo These loop nests needs a lot of love...
    select type (fmp => this%facet_map)
    type is(htable_i4t2_t)
       do k = 1, 2
          do i = 1, this%nelv
             el_glb_idx = i + this%offset_el
             do j = 1, n_sides
                call this%elements(i)%e%facet_id(edge, j)

                ! Assume that all facets are on the exterior
                facet_data%x = (/  0, 0/)

                !check it this face has shown up earlier
                if (fmp%get(edge, facet_data) .eq. 0) then
                   !if element is already recognized on face
                   if (facet_data%x(1) .eq. el_glb_idx ) then
                      this%facet_neigh(j, i) = facet_data%x(2)
                   else if( facet_data%x(2) .eq. el_glb_idx) then
                      this%facet_neigh(j, i) = facet_data%x(1)
                      !if this is the second element, arrange so low id is first
                   else if(facet_data%x(1) .gt. el_glb_idx) then
                      facet_data%x(2) = facet_data%x(1)
                      facet_data%x(1) = el_glb_idx
                      this%facet_neigh(j, i) = facet_data%x(2)
                      call fmp%set(edge, facet_data)
                   else if(facet_data%x(1) .lt. el_glb_idx) then
                      facet_data%x(2) = el_glb_idx
                      this%facet_neigh(j, i) = facet_data%x(1)
                      call fmp%set(edge, facet_data)
                   end if
                else
                   facet_data%x(1) = el_glb_idx
                   this%facet_neigh(j, i) = facet_data%x(2)
                   call fmp%set(edge, facet_data)
                end if
             end do
          end do
       end do
    type is(htable_i4t4_t)

       do k = 1, 2
          do i = 1, this%nelv
             el_glb_idx = i + this%offset_el
             do j = 1, n_sides
                call this%elements(i)%e%facet_id(face, j)

                facet_data%x = (/ 0, 0/)

                !check it this face has shown up earlier
                if (fmp%get(face, facet_data) .eq. 0) then
                   !if element is already recognized on face
                   if (facet_data%x(1) .eq. el_glb_idx ) then
                      this%facet_neigh(j, i) = facet_data%x(2)
                      call this%elements(i)%e%facet_id(face_comp, &
                                                      j+(2*mod(j,2)-1))
                      if (face_comp .eq. face) then
                         facet_data%x(2) = el_glb_idx
                         this%facet_neigh(j, i) = facet_data%x(1)
                         call fmp%set(face, facet_data)
                      end if
                   else if( facet_data%x(2) .eq. el_glb_idx) then
                      this%facet_neigh(j, i) = facet_data%x(1)
                      !if this is the second element, arrange so low id is first
                   else if(facet_data%x(1) .gt. el_glb_idx) then
                      facet_data%x(2) = facet_data%x(1)
                      facet_data%x(1) = el_glb_idx
                      this%facet_neigh(j, i) = facet_data%x(2)
                      call fmp%set(face, facet_data)
                   else if(facet_data%x(1) .lt. el_glb_idx) then
                      facet_data%x(2) = el_glb_idx
                      this%facet_neigh(j, i) = facet_data%x(1)
                      call fmp%set(face, facet_data)
                   end if
                else
                   facet_data%x(1) = el_glb_idx
                   this%facet_neigh(j, i) = 0
                   call fmp%set(face, facet_data)
                end if
             end do
          end do
       end do
    class default
       call neko_error('Invalid facet map')
    end select


    !
    ! Find all external (between PEs) boundaries
    !
    if (pe_size .gt. 1) then

       call mesh_generate_external_point_conn(this)

       !
       ! Generate neighbour exchange order
       !
       call neigh_order%init(pe_size)

       do i = 1, pe_size - 1
          src = modulo(pe_rank - i + pe_size, pe_size)
          dst = modulo(pe_rank + i, pe_size)
          if (this%neigh(src) .or. this%neigh(dst)) then
             j = i ! adhere to standards...
             call neigh_order%push(j)
          end if
       end do

       allocate(this%neigh_order(neigh_order%size()))
       select type(order => neigh_order%data)
       type is (integer)
          do i = 1, neigh_order%size()
             this%neigh_order(i) = order(i)
          end do
       end select
       call neigh_order%free()

       call mesh_generate_external_facet_conn(this)
    else
       allocate(this%neigh_order(1))
       this%neigh_order = 1
    end if

    !
    ! Find all internal/extenral edge connections
    ! (Note it needs to be called after external point connections has
    ! been established)
    !
    if (this%gdim .eq. 3) then
       call mesh_generate_edge_conn(this)
    end if


    call mesh_generate_facet_numbering(this)

    this%lconn = .true.

  end subroutine mesh_generate_conn

  !> Generate element-element connectivity via facets between PEs
  subroutine mesh_generate_external_facet_conn(this)
    type(mesh_t), intent(inout) :: this
    type(tuple_i4_t) :: edge, edge2
    type(tuple4_i4_t) :: face,  face2
    type(tuple_i4_t) :: facet_data
    type(stack_i4_t) :: buffer
    type(MPI_Status) :: status
    type(MPI_Request) :: send_req, recv_req
    integer, allocatable :: recv_buffer(:)
    integer :: i, j, k, el_glb_idx, n_sides, n_nodes, facet, element, l
    integer :: max_recv, ierr, src, dst, n_recv, recv_side, neigh_el


    if (this%gdim .eq. 2) then
       n_sides = 4
       n_nodes = 2
    else
       n_sides = 6
       n_nodes = 4
    end if

    call buffer%init()

    ! Build send buffers containing
    ! [el_glb_idx, side number, facet_id (global ids of points)]
    do i = 1, this%nelv
       el_glb_idx = i + this%offset_el
       do j = 1, n_sides
          facet = j             ! Adhere to standards...
          if (this%facet_neigh(j, i) .eq. 0) then
             if (n_nodes .eq. 2) then
                call this%elements(i)%e%facet_id(edge, j)
                call buffer%push(el_glb_idx)
                call buffer%push(facet)
                do k = 1, n_nodes
                   call buffer%push(edge%x(k))
                end do
             else
                call this%elements(i)%e%facet_id(face, j)
                call buffer%push(el_glb_idx)
                call buffer%push(facet)
                do k = 1, n_nodes
                   call buffer%push(face%x(k))
                end do
             end if
          end if
       end do
    end do


    call MPI_Allreduce(buffer%size(), max_recv, 1, &
         MPI_INTEGER, MPI_MAX, NEKO_COMM, ierr)

    allocate(recv_buffer(max_recv))

    do i = 1, size(this%neigh_order)
       src = modulo(pe_rank - this%neigh_order(i) + pe_size, pe_size)
       dst = modulo(pe_rank + this%neigh_order(i), pe_size)

       if (this%neigh(src)) then
          call MPI_Irecv(recv_buffer, max_recv, MPI_INTEGER, &
               src, 0, NEKO_COMM, recv_req, ierr)
       end if

       if (this%neigh(dst)) then
          call MPI_Isend(buffer%array(), buffer%size(), MPI_INTEGER, &
               dst, 0, NEKO_COMM, send_req, ierr)
       end if

       if (this%neigh(src)) then
          call MPI_Wait(recv_req, status, ierr)
          call MPI_Get_count(status, MPI_INTEGER, n_recv, ierr)

          select type (fmp => this%facet_map)
          type is(htable_i4t2_t)
             do j = 1, n_recv, n_nodes + 2
                neigh_el = recv_buffer(j)
                recv_side = recv_buffer(j+1)

                edge = (/ recv_buffer(j+2), recv_buffer(j+3) /)

                facet_data = (/ 0, 0 /)
                !Check if the face is present on this PE
                if (fmp%get(edge, facet_data) .eq. 0) then
                   element = facet_data%x(1) - this%offset_el
                   !Check which side is connected
                   do l = 1, n_sides
                      call this%elements(element)%e%facet_id(edge2, l)
                      if(edge2 .eq. edge) then
                         facet = l
                         exit
                      end if
                   end do
                   this%facet_neigh(facet, element) = -neigh_el
                   facet_data%x(2) = -neigh_el

                   !  Update facet map
                   call fmp%set(edge, facet_data)

                   call distdata_set_shared_el_facet(this%ddata, element, facet)

                   if (this%hte%get(edge, facet) .eq. 0) then
                      call distdata_set_shared_facet(this%ddata, facet)
                   else
                      call neko_error("Invalid shared edge")
                   end if

                end if

             end do
          type is(htable_i4t4_t)
             do j = 1, n_recv, n_nodes + 2
                neigh_el = recv_buffer(j)
                recv_side = recv_buffer(j+1)

                face%x = (/ recv_buffer(j+2), recv_buffer(j+3), &
                     recv_buffer(j+4), recv_buffer(j+5) /)


                facet_data%x = (/ 0, 0 /)

                !Check if the face is present on this PE
                if (fmp%get(face, facet_data) .eq. 0) then
                   ! Determine opposite side and update neighbor
                   element = facet_data%x(1) - this%offset_el
                   do l = 1, 6
                      call this%elements(element)%e%facet_id(face2, l)
                      if(face2 .eq. face) then
                         facet = l
                         exit
                      end if
                   end do
                   this%facet_neigh(facet, element) = -neigh_el
                   facet_data%x(2) = -neigh_el

                   ! Update facet map
                   call fmp%set(face, facet_data)

                   call distdata_set_shared_el_facet(this%ddata, element, facet)

                   if (this%htf%get(face, facet) .eq. 0) then
                      call distdata_set_shared_facet(this%ddata, facet)
                   else
                      call neko_error("Invalid shared face")
                   end if


                end if

             end do
          end select
       end if

       if (this%neigh(dst)) then
          call MPI_Wait(send_req, MPI_STATUS_IGNORE, ierr)
       end if

    end do


    deallocate(recv_buffer)

    call buffer%free()

  end subroutine mesh_generate_external_facet_conn

  !> Generate element-element connectivity via points between PEs
  subroutine mesh_generate_external_point_conn(this)
    type(mesh_t), intent(inout) :: this
    type(stack_i4_t) :: send_buffer
    type(MPI_Status) :: status
    integer, allocatable :: recv_buffer(:)
    integer :: i, j, k
    integer :: max_recv, ierr, src, dst, n_recv, neigh_el
    integer :: pt_glb_idx, pt_loc_idx, num_neigh
    integer, pointer :: neighs(:)


    call send_buffer%init(this%mpts * 2)

    ! Build send buffers containing
    ! [pt_glb_idx, #neigh, neigh id_1 ....neigh_id_n]
    do i = 1, this%mpts
       pt_glb_idx = this%points(i)%id() ! Adhere to standards...
       num_neigh = this%point_neigh(i)%size()
       call send_buffer%push(pt_glb_idx)
       call send_buffer%push(num_neigh)

       neighs => this%point_neigh(i)%array()
       do j = 1, this%point_neigh(i)%size()
          call send_buffer%push(neighs(j))
       end do
    end do

    call MPI_Allreduce(send_buffer%size(), max_recv, 1, &
         MPI_INTEGER, MPI_MAX, NEKO_COMM, ierr)
    allocate(recv_buffer(max_recv))

    do i = 1, pe_size - 1
       src = modulo(pe_rank - i + pe_size, pe_size)
       dst = modulo(pe_rank + i, pe_size)

       call MPI_Sendrecv(send_buffer%array(), send_buffer%size(), &
            MPI_INTEGER, dst, 0, recv_buffer, max_recv, MPI_INTEGER, src, 0, &
            NEKO_COMM, status, ierr)

       call MPI_Get_count(status, MPI_INTEGER, n_recv, ierr)

       j = 1
       do while (j .le. n_recv)
          pt_glb_idx = recv_buffer(j)
          num_neigh = recv_buffer(j + 1)
          ! Check if the point is present on this PE
          pt_loc_idx = this%have_point_glb_idx(pt_glb_idx)
          if (pt_loc_idx .gt. 0) then
             this%neigh(src) = .true.
             do k = 1, num_neigh
                neigh_el = -recv_buffer(j + 1 + k)
                call this%point_neigh(pt_loc_idx)%push(neigh_el)
                call distdata_set_shared_point(this%ddata, pt_loc_idx)
             end do
          end if
          j = j + (2 + num_neigh)
       end do

    end do

    deallocate(recv_buffer)
    call send_buffer%free()

  end subroutine mesh_generate_external_point_conn

  !> Generate element-element connectivity via edges
  !! both between internal and between PEs
  !! @attention only for elements where facet .ne. edges
  subroutine mesh_generate_edge_conn(this)
    type(mesh_t), target, intent(inout) :: this
    type(htable_iter_i4t2_t) :: it
    type(tuple_i4_t), pointer :: edge
    type(uset_i8_t), target :: edge_idx, ghost, owner
    type(stack_i8_t), target :: send_buff
    type(htable_i8_t) :: glb_to_loc
    type(MPI_Status) :: status
    type(MPI_Request) :: send_req, recv_req
    integer, pointer :: p1(:), p2(:), ns_id(:)
    integer :: i, j, id, ierr, num_edge_glb, edge_offset, num_edge_loc
    integer :: k, l , shared_offset, glb_nshared, n_glb_id
    integer(kind=i8) :: C, glb_max, glb_id
    integer(kind=i8), pointer :: glb_ptr
    integer(kind=i8), allocatable :: recv_buff(:)
    logical :: shared_edge
    type(stack_i4_t), target :: non_shared_edges
    integer :: max_recv, src, dst, n_recv


    !>@todo move this into distdata
    allocate(this%ddata%local_to_global_edge(this%meds))

    call edge_idx%init(this%hte%num_entries())
    call send_buff%init(this%hte%num_entries())
    call owner%init(this%hte%num_entries())

    call glb_to_loc%init(32, i)

    !
    ! Determine/ constants used to generate unique global edge numbers
    ! for shared edges
    !
    C = int(this%glb_nelv, i8) * int(NEKO_HEX_NEDS, i8)

    num_edge_glb = 2* this%meds
    call MPI_Allreduce(MPI_IN_PLACE, num_edge_glb, 1, &
         MPI_INTEGER, MPI_SUM, NEKO_COMM,  ierr)

    glb_max = int(num_edge_glb, i8)

    call non_shared_edges%init(this%hte%num_entries())

    call it%init(this%hte)
    do while(it%next())
       edge => it%key()
       call it%data(id)

       k = this%have_point_glb_idx(edge%x(1))
       l = this%have_point_glb_idx(edge%x(2))
       p1 => this%point_neigh(k)%array()
       p2 => this%point_neigh(l)%array()

       shared_edge = .false.

       ! Find edge neighbor from point neighbors
       do i = 1, this%point_neigh(k)%size()
          do j = 1, this%point_neigh(l)%size()
             if ((p1(i) .eq. p2(j)) .and. &
                  (p1(i) .lt. 0) .and. (p2(j) .lt. 0)) then
                call distdata_set_shared_edge(this%ddata, id)
                shared_edge = .true.
             end if
          end do
       end do

       ! Generate a unique id for the shared edge as,
       ! ((e1 * C) + e2 )) + glb_max if e1 > e2
       ! ((e2 * C) + e1 )) + glb_max if e2 > e1
       if (shared_edge) then
          glb_id = ((int(edge%x(1), i8)) + int(edge%x(2), i8)*C) + glb_max
          call glb_to_loc%set(glb_id, id)
          call edge_idx%add(glb_id)
          call owner%add(glb_id) ! Always assume the PE is the owner
          call send_buff%push(glb_id)
       else
          call non_shared_edges%push(id)
       end if
    end do

    ! Determine start offset for global numbering of locally owned edges
    edge_offset = 0
    num_edge_loc = non_shared_edges%size()
    call MPI_Exscan(num_edge_loc, edge_offset, 1, &
         MPI_INTEGER, MPI_SUM, NEKO_COMM, ierr)
    edge_offset = edge_offset + 1

    ! Construct global numbering of locally owned edges
    ns_id => non_shared_edges%array()
    do i = 1, non_shared_edges%size()
       call distdata_set_local_to_global_edge(this%ddata, ns_id(i), edge_offset)
       edge_offset = edge_offset + 1
    end do
    nullify(ns_id)

    !
    ! Renumber shared edges into integer range
    !

    call MPI_Allreduce(send_buff%size(), max_recv, 1, &
         MPI_INTEGER, MPI_MAX, NEKO_COMM, ierr)

    call ghost%init(send_buff%size())

    allocate(recv_buff(max_recv))

    do i = 1, size(this%neigh_order)
       src = modulo(pe_rank - this%neigh_order(i) + pe_size, pe_size)
       dst = modulo(pe_rank + this%neigh_order(i), pe_size)

       if (this%neigh(src)) then
          call MPI_Irecv(recv_buff, max_recv, MPI_INTEGER8, &
               src, 0, NEKO_COMM, recv_req, ierr)
       end if

       if (this%neigh(dst)) then
          ! We should use the %array() procedure, which works great for
          ! GNU, Intel and NEC, but it breaks horribly on Cray when using
          ! certain data types
          select type(sbarray=>send_buff%data)
          type is (integer(i8))
             call MPI_Isend(sbarray, send_buff%size(), MPI_INTEGER8, &
                  dst, 0, NEKO_COMM, send_req, ierr)
          end select
       end if

       if (this%neigh(src)) then
          call MPI_Wait(recv_req, status, ierr)
          call MPI_Get_count(status, MPI_INTEGER8, n_recv, ierr)

          do j = 1, n_recv
             if ((edge_idx%element(recv_buff(j))) .and. (src .lt. pe_rank)) then
                call ghost%add(recv_buff(j))
                call owner%remove(recv_buff(j))
             end if
          end do
       end if

       if (this%neigh(dst)) then
          call MPI_Wait(send_req, MPI_STATUS_IGNORE, ierr)
       end if
    end do


    ! Determine start offset for global numbering of shared edges
    glb_nshared = num_edge_loc
    call MPI_Allreduce(MPI_IN_PLACE, glb_nshared, 1, &
         MPI_INTEGER, MPI_SUM, NEKO_COMM, ierr)

    shared_offset = 0
    call MPI_Exscan(owner%size(), shared_offset, 1, &
         MPI_INTEGER, MPI_SUM, NEKO_COMM, ierr)
    shared_offset = shared_offset + glb_nshared + 1

    ! Renumber locally owned set of shared edges
    call send_buff%clear()
    call owner%iter_init()
    do while (owner%iter_next())
       glb_ptr => owner%iter_value()
       if (glb_to_loc%get(glb_ptr, id) .eq. 0) then
          call distdata_set_local_to_global_edge(this%ddata, id, shared_offset)

          ! Add new number to send data as [old_glb_id new_glb_id] for each edge
          call send_buff%push(glb_ptr)    ! Old glb_id integer*8
          glb_id = int(shared_offset, i8) ! Waste some space here...
          call send_buff%push(glb_id)     ! New glb_id integer*4

          shared_offset = shared_offset + 1
       else
          call neko_error('Invalid edge id')
       end if
    end do
    nullify(glb_ptr)

    ! Determine total number of unique edges in the mesh
    ! (This can probably be done in a clever way...)
    this%glb_meds = shared_offset -1
    call MPI_Allreduce(MPI_IN_PLACE, this%glb_meds, 1, &
         MPI_INTEGER, MPI_MAX, NEKO_COMM, IERR)

    !
    ! Update ghosted edges with new global id
    !

    call MPI_Allreduce(send_buff%size(), max_recv, 1, &
         MPI_INTEGER, MPI_MAX, NEKO_COMM, ierr)

    deallocate(recv_buff)
    allocate(recv_buff(max_recv))


    do i = 1, size(this%neigh_order)
       src = modulo(pe_rank - this%neigh_order(i) + pe_size, pe_size)
       dst = modulo(pe_rank + this%neigh_order(i), pe_size)

       if (this%neigh(src)) then
          call MPI_Irecv(recv_buff, max_recv, MPI_INTEGER8, &
               src, 0, NEKO_COMM, recv_req, ierr)
       end if

       if (this%neigh(dst)) then
          ! We should use the %array() procedure, which works great for
          ! GNU, Intel and NEC, but it breaks horribly on Cray when using
          ! certain data types
          select type(sbarray=>send_buff%data)
          type is (integer(i8))
             call MPI_Isend(sbarray, send_buff%size(), MPI_INTEGER8, &
                  dst, 0, NEKO_COMM, send_req, ierr)
          end select
       end if

       if (this%neigh(src)) then
          call MPI_Wait(recv_req, status, ierr)
          call MPI_Get_count(status, MPI_INTEGER8, n_recv, ierr)

          do j = 1, n_recv, 2
             if (ghost%element(recv_buff(j))) then
                if (glb_to_loc%get(recv_buff(j), id) .eq. 0) then
                   n_glb_id = int(recv_buff(j + 1 ), 4)
                   call distdata_set_local_to_global_edge(this%ddata, id, &
                                                          n_glb_id)
                else
                   call neko_error('Invalid edge id')
                end if
             end if
          end do
       end if

       if (this%neigh(dst)) then
          call MPI_Wait(send_req, MPI_STATUS_IGNORE, ierr)
       end if
    end do

    deallocate(recv_buff)
    call glb_to_loc%free()
    call send_buff%free()
    call edge_idx%free()
    call non_shared_edges%free()
    call ghost%free()
    call owner%free()

  end subroutine mesh_generate_edge_conn

  !> Generate a unique facet numbering
  subroutine mesh_generate_facet_numbering(this)
    type(mesh_t), target, intent(inout) :: this
    type(htable_iter_i4t4_t), target :: face_it
    type(htable_iter_i4t2_t), target :: edge_it
    type(tuple4_i4_t), pointer :: face, fd(:)
    type(tuple_i4_t), pointer :: edge, ed(:)
    type(tuple_i4_t) :: facet_data
    type(tuple4_i4_t) :: recv_face
    type(tuple_i4_t) :: recv_edge
    type(stack_i4t4_t) :: face_owner
    type(htable_i4t4_t) :: face_ghost
    type(stack_i4t2_t) :: edge_owner
    type(htable_i4t2_t) :: edge_ghost
    type(stack_i4_t) :: send_buff
    type(MPI_Status) :: status
    type(MPI_Request) :: send_req, recv_req
    integer, allocatable :: recv_buff(:)
    integer :: non_shared_facets, shared_facets, facet_offset
    integer :: id, glb_nshared, shared_offset, owned_facets
    integer :: i, j, ierr, max_recv, src, dst, n_recv

    shared_facets = this%ddata%shared_facet%size()

    !>@todo move this into distdata
    if (this%gdim .eq. 2) then
       allocate(this%ddata%local_to_global_facet(this%meds))
       call edge_owner%init(this%meds)
       call edge_ghost%init(64, i)
       non_shared_facets = this%hte%num_entries() - shared_facets
    else
       allocate(this%ddata%local_to_global_facet(this%mfcs))
       call face_owner%init(this%mfcs)
       call face_ghost%init(64, i)
       non_shared_facets = this%htf%num_entries() - shared_facets
    end if

    !> @todo Move this into distdata as a method...

    facet_offset = 0
    call MPI_Exscan(non_shared_facets, facet_offset, 1, &
         MPI_INTEGER, MPI_SUM, NEKO_COMM, ierr)
    facet_offset = facet_offset + 1

    ! Determine ownership of shared facets
    if (this%gdim .eq. 2) then
       call edge_it%init(this%hte)
       do while (edge_it%next())
          call edge_it%data(id)
          edge => edge_it%key()
          if (.not. this%ddata%shared_facet%element(id)) then
             call distdata_set_local_to_global_facet(this%ddata, &
                  id, facet_offset)
             facet_offset = facet_offset + 1
          else
             select type(fmp => this%facet_map)
             type is(htable_i4t2_t)
                if (fmp%get(edge, facet_data) .eq. 0) then
                   if (facet_data%x(2) .lt. 0) then
                      if (abs(facet_data%x(2)) .lt. (this%offset_el + 1)) then
                         call edge_ghost%set(edge, id)
                      else
                         call edge_owner%push(edge)
                      end if
                   else
                      call neko_error("Invalid edge neigh.")
                   end if
                end if
             end select
          end if
       end do
       owned_facets = edge_owner%size()
    else
       call face_it%init(this%htf)
       do while (face_it%next())
          call face_it%data(id)
          face => face_it%key()
          if (.not. this%ddata%shared_facet%element(id)) then
             call distdata_set_local_to_global_facet(this%ddata, &
                  id, facet_offset)
             facet_offset = facet_offset + 1
          else
             select type(fmp => this%facet_map)
             type is(htable_i4t4_t)
                if (fmp%get(face, facet_data) .eq. 0) then
                   if (facet_data%x(2) .lt. 0) then
                      if (abs(facet_data%x(2)) .lt. (this%offset_el + 1)) then
                         call face_ghost%set(face, id)
                      else
                         call face_owner%push(face)
                      end if
                   else
                      call neko_error("Invalid face neigh.")
                   end if
                end if
             end select
          end if
       end do
       owned_facets = face_owner%size()
    end if

    ! Determine start offset for global numbering of shared facets
    glb_nshared = non_shared_facets
    call MPI_Allreduce(MPI_IN_PLACE, glb_nshared, 1, &
         MPI_INTEGER, MPI_SUM, NEKO_COMM, ierr)

    shared_offset = 0
    call MPI_Exscan(owned_facets, shared_offset, 1, &
         MPI_INTEGER, MPI_SUM, NEKO_COMM, ierr)
    shared_offset = shared_offset + glb_nshared + 1

    if (this%gdim .eq. 2) then

       if (owned_facets .gt. 32)  then
          call send_buff%init(owned_facets)
       else
          call send_buff%init()
       end if

       ed => edge_owner%array()
       do i = 1, edge_owner%size()
          if (this%hte%get(ed(i), id) .eq. 0) then
             call distdata_set_local_to_global_facet(this%ddata, id, &
                                                     shared_offset)

             ! Add new number to send buffer
             ! [edge id1 ... edge idn new_glb_id]
             do j = 1, 2
                call send_buff%push(ed(i)%x(j))
             end do
             call send_buff%push(shared_offset)

             shared_offset = shared_offset + 1
          end if
       end do

    else

       if (owned_facets .gt. 32)  then
          call send_buff%init(owned_facets)
       else
          call send_buff%init()
       end if

       fd => face_owner%array()
       do i = 1, face_owner%size()
          if (this%htf%get(fd(i), id) .eq. 0) then
             call distdata_set_local_to_global_facet(this%ddata, id, &
                                                     shared_offset)

             ! Add new number to send buffer
             ! [face id1 ... face idn new_glb_id]
             do j = 1, 4
                call send_buff%push(fd(i)%x(j))
             end do
             call send_buff%push(shared_offset)

             shared_offset = shared_offset + 1
          end if
       end do
       nullify(fd)

    end if

    ! Determine total number of unique facets in the mesh
    ! (This can probably be done in a clever way...)
    this%glb_mfcs = shared_offset - 1
    call MPI_Allreduce(MPI_IN_PLACE, this%glb_mfcs, 1, &
         MPI_INTEGER, MPI_MAX, NEKO_COMM, IERR)

    !
    ! Update ghosted facets with new global id
    !

    call MPI_Allreduce(send_buff%size(), max_recv, 1, &
         MPI_INTEGER, MPI_MAX, NEKO_COMM, ierr)

    allocate(recv_buff(max_recv))

    !> @todo Since we now the neigh. we can actually do p2p here...
    do i = 1, size(this%neigh_order)
       src = modulo(pe_rank - this%neigh_order(i) + pe_size, pe_size)
       dst = modulo(pe_rank + this%neigh_order(i), pe_size)

       if (this%neigh(src)) then
          call MPI_Irecv(recv_buff, max_recv, MPI_INTEGER, &
               src, 0, NEKO_COMM, recv_req, ierr)
       end if

       if (this%neigh(dst)) then
          call MPI_Isend(send_buff%array(), send_buff%size(), MPI_INTEGER, &
               dst, 0, NEKO_COMM, send_req, ierr)
       end if

       if (this%neigh(src)) then
          call MPI_Wait(recv_req, status, ierr)
          call MPI_Get_count(status, MPI_INTEGER, n_recv, ierr)

          if (this%gdim .eq. 2) then
             do j = 1, n_recv, 3

                recv_edge = (/recv_buff(j), recv_buff(j+1)/)

                ! Check if the PE has the shared edge
                if (edge_ghost%get(recv_edge, id) .eq. 0) then
                   call distdata_set_local_to_global_facet(this%ddata, &
                        id, recv_buff(j+2))
                end if
             end do
          else
             do j = 1, n_recv, 5

                recv_face = (/recv_buff(j), recv_buff(j+1), &
                     recv_buff(j+2), recv_buff(j+3) /)

                ! Check if the PE has the shared face
                if (face_ghost%get(recv_face, id) .eq. 0) then
                   call distdata_set_local_to_global_facet(this%ddata, &
                        id, recv_buff(j+4))
                end if
             end do
          end if
       end if

       if (this%neigh(dst)) then
          call MPI_Wait(send_req, MPI_STATUS_IGNORE, ierr)
       end if

    end do

    if (this%gdim .eq. 2) then
       call edge_owner%free()
       call edge_ghost%free()
    else
       call face_owner%free()
       call face_ghost%free()
    end if

    call send_buff%free()
    deallocate(recv_buff)

  end subroutine mesh_generate_facet_numbering


  !> Add a quadrilateral element to the mesh @a this
  subroutine mesh_add_quad(this, el, p1, p2, p3, p4)
    class(mesh_t), target, intent(inout) :: this
    integer, value :: el
    type(point_t), intent(inout) :: p1, p2, p3, p4
    class(element_t), pointer :: ep
    integer :: p(4), el_glb_idx, i, p_local_idx
    type(tuple_i4_t) :: e

    ! Connectivity invalidated if a new element is added
    this%lconn = .false.

    ! Numbering invalidated if a new element is added
    this%lnumr = .false.

    call this%add_point(p1, p(1))
    call this%add_point(p2, p(2))
    call this%add_point(p3, p(3))
    call this%add_point(p4, p(4))

    ep => this%elements(el)%e
    el_glb_idx = el + this%offset_el

<<<<<<< HEAD
    do i = 1, NEKO_QUAD_NPTS
       p_local_idx = this%get_local(this%points(p(i)))
       call this%point_neigh(p_local_idx)%push(el_glb_idx)
    end do

=======
>>>>>>> 28378fb1
    select type(ep)
    type is (quad_t)
       call ep%init(el_glb_idx, &
            this%points(p(1)), this%points(p(2)), &
            this%points(p(3)), this%points(p(4)))


    class default
       call neko_error('Invalid element type')
    end select

  end subroutine mesh_add_quad

  !> Add a hexahedral element to the mesh @a this
  subroutine mesh_add_hex(this, el, p1, p2, p3, p4, p5, p6, p7, p8)
    class(mesh_t), target, intent(inout) :: this
    integer, value :: el
    type(point_t), intent(inout) :: p1, p2, p3, p4, p5, p6, p7, p8
    class(element_t), pointer :: ep
    integer :: p(8), el_glb_idx, i, p_local_idx
    type(tuple4_i4_t) :: f
    type(tuple_i4_t) :: e

    ! Connectivity invalidated if a new element is added
    this%lconn = .false.

    ! Numbering invalidated if a new element is added
    this%lnumr = .false.

    call this%add_point(p1, p(1))
    call this%add_point(p2, p(2))
    call this%add_point(p3, p(3))
    call this%add_point(p4, p(4))
    call this%add_point(p5, p(5))
    call this%add_point(p6, p(6))
    call this%add_point(p7, p(7))
    call this%add_point(p8, p(8))

    ep => this%elements(el)%e
    el_glb_idx = el + this%offset_el
    select type(ep)
    type is (hex_t)
       call ep%init(el_glb_idx, &
            this%points(p(1)), this%points(p(2)), &
            this%points(p(3)), this%points(p(4)), &
            this%points(p(5)), this%points(p(6)), &
            this%points(p(7)), this%points(p(8)))
<<<<<<< HEAD

       if (this%lgenc) then
          do i = 1, NEKO_HEX_NFCS
             call ep%facet_id(f, i)
             call this%add_face(f)
          end do

          do i = 1, NEKO_HEX_NEDS
             call ep%edge_id(e, i)
             call this%add_edge(e)
          end do
       end if

=======
>>>>>>> 28378fb1
    class default
       call neko_error('Invalid element type')
    end select

  end subroutine mesh_add_hex

  !> Add a unique point to the mesh
  subroutine mesh_add_point(this, p, idx)
    class(mesh_t), intent(inout) :: this
    type(point_t), intent(inout) :: p
    integer, intent(inout) :: idx
    integer :: tmp

    tmp = p%id()

    this%max_pts_id = max(this%max_pts_id, tmp)

    if (tmp .le. 0) then
       call neko_error("Invalid point id")
    end if

    if (this%htp%get(tmp, idx) .gt. 0) then
       this%mpts = this%mpts + 1
       call this%htp%set(tmp, this%mpts)
       this%points(this%mpts) = p
       idx = this%mpts
    end if

  end subroutine mesh_add_point

  !> Add a unique face represented as a 4-tuple to the mesh
  subroutine mesh_add_face(this, f)
    class(mesh_t), intent(inout) :: this
    type(tuple4_i4_t), intent(inout) :: f
    integer :: idx

    if (this%htf%get(f, idx) .gt. 0) then
       this%mfcs = this%mfcs + 1
       call this%htf%set(f, this%mfcs)
    end if

  end subroutine mesh_add_face

  !> Add a unique edge represented as a 2-tuple to the mesh
  subroutine mesh_add_edge(this, e)
    class(mesh_t), intent(inout) :: this
    type(tuple_i4_t), intent(inout) :: e
    integer :: idx

    if (this%hte%get(e, idx) .gt. 0) then
       this%meds = this%meds + 1
       call this%hte%set(e, this%meds)
    end if

  end subroutine mesh_add_edge

  !> Mark facet @a f in element @a e as a wall
  subroutine mesh_mark_wall_facet(this, f, e)
    class(mesh_t), intent(inout) :: this
    integer, intent(inout) :: f
    integer, intent(inout) :: e

    if (e .gt. this%nelv) then
       call neko_error('Invalid element index')
    end if

    if ((this%gdim .eq. 2 .and. f .gt. 4) .or. &
         (this%gdim .eq. 3 .and. f .gt. 6)) then
       call neko_error('Invalid facet index')
    end if
    this%facet_type(f, e) = 2
    call this%wall%add_facet(f, e)

  end subroutine mesh_mark_wall_facet

  !> Mark element @a e as a curve element
  subroutine mesh_mark_curve_element(this, e, curve_data, curve_type)
    class(mesh_t), intent(inout) :: this
    integer, intent(in) :: e
    real(kind=dp), dimension(5,12), intent(in) :: curve_data
    integer, dimension(12), intent(in) :: curve_type

    if (e .gt. this%nelv) then
       call neko_error('Invalid element index')
    end if
    if ((this%gdim .eq. 2 .and. sum(curve_type(5:8)) .gt. 0) ) then
       call neko_error('Invalid curve element')
    end if
    call this%curve%add_element(e, curve_data, curve_type)

  end subroutine mesh_mark_curve_element


  !> Mark facet @a f in element @a e as an inlet
  subroutine mesh_mark_inlet_facet(this, f, e)
    class(mesh_t), intent(inout) :: this
    integer, intent(in) :: f
    integer, intent(in) :: e

    if (e .gt. this%nelv) then
       call neko_error('Invalid element index')
    end if

    if ((this%gdim .eq. 2 .and. f .gt. 4) .or. &
         (this%gdim .eq. 3 .and. f .gt. 6)) then
       call neko_error('Invalid facet index')
    end if
    this%facet_type(f, e) = 2
    call this%inlet%add_facet(f, e)

  end subroutine mesh_mark_inlet_facet

  !> Mark facet @a f in element @a e with label
  subroutine mesh_mark_labeled_facet(this, f, e, label)
    class(mesh_t), intent(inout) :: this
    integer, intent(in) :: f
    integer, intent(in) :: e
    integer, intent(in) :: label

    if (e .gt. this%nelv) then
       call neko_error('Invalid element index')
    end if

    if ((this%gdim .eq. 2 .and. f .gt. 4) .or. &
         (this%gdim .eq. 3 .and. f .gt. 6)) then
       call neko_error('Invalid facet index')
    end if
    call this%labeled_zones(label)%add_facet(f, e)
    this%facet_type(f,e) = -label

  end subroutine mesh_mark_labeled_facet


  !> Mark facet @a f in element @a e as an outlet normal
  subroutine mesh_mark_outlet_normal_facet(this, f, e)
    class(mesh_t), intent(inout) :: this
    integer, intent(inout) :: f
    integer, intent(inout) :: e

    if (e .gt. this%nelv) then
       call neko_error('Invalid element index')
    end if

    if ((this%gdim .eq. 2 .and. f .gt. 4) .or. &
         (this%gdim .eq. 3 .and. f .gt. 6)) then
       call neko_error('Invalid facet index')
    end if
    this%facet_type(f, e) = 1
    call this%outlet_normal%add_facet(f, e)

  end subroutine mesh_mark_outlet_normal_facet


  !> Mark facet @a f in element @a e as an outlet
  subroutine mesh_mark_outlet_facet(this, f, e)
    class(mesh_t), intent(inout) :: this
    integer, intent(inout) :: f
    integer, intent(inout) :: e

    if (e .gt. this%nelv) then
       call neko_error('Invalid element index')
    end if

    if ((this%gdim .eq. 2 .and. f .gt. 4) .or. &
         (this%gdim .eq. 3 .and. f .gt. 6)) then
       call neko_error('Invalid facet index')
    end if
    this%facet_type(f, e) = 1
    call this%outlet%add_facet(f, e)

  end subroutine mesh_mark_outlet_facet

  !> Mark facet @a f in element @a e as a symmetry plane
  subroutine mesh_mark_sympln_facet(this, f, e)
    class(mesh_t), intent(inout) :: this
    integer, intent(inout) :: f
    integer, intent(inout) :: e

    if (e .gt. this%nelv) then
       call neko_error('Invalid element index')
    end if

    if ((this%gdim .eq. 2 .and. f .gt. 4) .or. &
         (this%gdim .eq. 3 .and. f .gt. 6)) then
       call neko_error('Invalid facet index')
    end if
    this%facet_type(f, e) = 2
    call this%sympln%add_facet(f, e)

  end subroutine mesh_mark_sympln_facet

  !> Mark facet @a f in element @a e as periodic with (@a pf, @a pe)
  subroutine mesh_mark_periodic_facet(this, f, e, pf, pe, pids)
    class(mesh_t), intent(inout) :: this
    integer, intent(in) :: f
    integer, intent(in) :: e
    integer, intent(in) :: pf
    integer, intent(in) :: pe
    integer, intent(inout) :: pids(4)
    integer, dimension(4) :: org_ids

    call this%get_facet_ids(f, e, org_ids)
    call this%periodic%add_periodic_facet(f, e, pf, pe, pids, org_ids)
  end subroutine mesh_mark_periodic_facet

  !> Get original ids of periodic points
  subroutine mesh_get_facet_ids(this, f, e, pids)
    class(mesh_t), intent(inout) :: this
    integer, intent(in) :: f
    integer, intent(in) :: e
    integer, intent(inout) :: pids(4)
    type(point_t), pointer :: pi
    type(tuple4_i4_t) :: t
    type(tuple_i4_t) :: t2
    integer :: i

    select type(ele => this%elements(e)%e)
    type is(hex_t)
       call ele%facet_order(t,f)
       pids = t%x
    type is(quad_t)
       call ele%facet_order(t2,f)
       pids(1) = t2%x(1)
       pids(2) = t2%x(2)
       pids(3) = 0
       pids(4) = 0
    end select
  end subroutine mesh_get_facet_ids

  !> Reset ids of periodic points to their original ids
  subroutine mesh_reset_periodic_ids(this)
    class(mesh_t), intent(inout) :: this
    integer :: i,j
    integer :: f
    integer :: e
    integer :: pf
    integer :: pe
    integer :: org_ids(4), pids(4)
    type(point_t), pointer :: pi
    integer, dimension(4, 6) :: face_nodes = reshape((/1,5,7,3,&
                                                       2,6,8,4,&
                                                       1,2,6,5,&
                                                       3,4,8,7,&
                                                       1,2,4,3,&
                                                       5,6,8,7/),&
                                                       (/4,6/))
    integer, dimension(2, 4) :: edge_nodes = reshape((/1,3,&
                                                       2,4,&
                                                       1,2,&
                                                       3,4 /),&
                                                       (/2,4/))

    do i = 1, this%periodic%size
       e = this%periodic%facet_el(i)%x(2)
       f = this%periodic%facet_el(i)%x(1)
       pe = this%periodic%p_facet_el(i)%x(2)
       pf = this%periodic%p_facet_el(i)%x(1)
       pids = this%periodic%p_ids(i)%x
       call this%get_facet_ids(f, e, pids)
       this%periodic%p_ids(i)%x = pids
    end do
    do i = 1, this%periodic%size
       e = this%periodic%facet_el(i)%x(2)
       f = this%periodic%facet_el(i)%x(1)
       org_ids = this%periodic%org_ids(i)%x
       select type(ele => this%elements(e)%e)
       type is(hex_t)
          do j = 1, 4
             pi => ele%pts(face_nodes(j,f))%p
             call pi%set_id(org_ids(j))
          end do
       type is(quad_t)
          do j = 1, 2
             pi => ele%pts(edge_nodes(j,f))%p
             call pi%set_id(org_ids(j))
          end do
       end select
    end do
  end subroutine mesh_reset_periodic_ids

  !> Creates common ids for matching periodic points.
  subroutine mesh_create_periodic_ids(this, f, e, pf, pe)
    class(mesh_t), intent(inout) :: this
    integer, intent(in) :: f
    integer, intent(in) :: e
    integer, intent(in) :: pf
    integer, intent(in) :: pe
    type(point_t), pointer :: pi, pj
    real(kind=dp) :: L(3)
    integer :: i, j, id, p_local_idx, match
    type(tuple4_i4_t) :: ft
    type(tuple_i4_t) :: et
    integer, dimension(4, 6) :: face_nodes = reshape((/1,5,7,3,&
                                                       2,6,8,4,&
                                                       1,2,6,5,&
                                                       3,4,8,7,&
                                                       1,2,4,3,&
                                                       5,6,8,7/),&
                                                       (/4,6/))
    integer, dimension(2, 4) :: edge_nodes = reshape((/1,3,&
                                                       2,4,&
                                                       1,2,&
                                                       3,4 /),&
                                                      (/2,4/))

    select type(ele => this%elements(e)%e)
    type is(hex_t)
       select type(elp => this%elements(pe)%e)
       type is(hex_t)
          L = 0d0
          do i = 1, 4
             L = L + ele%pts(face_nodes(i,f))%p%x(1:3) - &
               elp%pts(face_nodes(i,pf))%p%x(1:3)
          end do
          L = L/4
          do i = 1, 4
             pi => ele%pts(face_nodes(i,f))%p
<<<<<<< HEAD
=======
             match = 0
>>>>>>> 28378fb1
             do j = 1, 4
                pj => elp%pts(face_nodes(j,pf))%p
                if (norm2(pi%x(1:3) - pj%x(1:3) - L) .lt. 1d-7) then
                   id = min(pi%id(), pj%id())
                   call pi%set_id(id)
                   call pj%set_id(id)
                   p_local_idx = this%get_local(this%points(id))
<<<<<<< HEAD
                   if (this%lgenc) then
                      id = ele%id()
                      call this%point_neigh(p_local_idx)%push(id)
                      id = elp%id()
                      call this%point_neigh(p_local_idx)%push(id)
                   end if
                end if
             end do
          end do

          if (this%lgenc) then
             do i = 1, NEKO_HEX_NFCS
                call ele%facet_id(ft, i)
                call this%add_face(ft)
                call elp%facet_id(ft, i)
                call this%add_face(ft)
             end do

             do i = 1, NEKO_HEX_NEDS
                call ele%edge_id(et, i)
                call this%add_edge(et)
                call elp%edge_id(et, i)
                call this%add_edge(et)
             end do
          end if
=======
                   match = match + 1
                end if
             end do
             if ( match .gt. 1) then
                call neko_error('Multiple matches when creating periodic ids')
             else if (match .eq. 0) then
                call neko_error('Cannot find matching periodic point')
             end if
          end do
>>>>>>> 28378fb1
       end select
    type is(quad_t)
       select type(elp => this%elements(pe)%e)
       type is(quad_t)
          L = 0d0
          do i = 1, 2
             L = L + ele%pts(edge_nodes(i,f))%p%x(1:3) - &
               elp%pts(edge_nodes(i,pf))%p%x(1:3)
          end do
          L = L/2
          do i = 1, 2
             pi => ele%pts(edge_nodes(i,f))%p
             do j = 1, 2
                pj => elp%pts(edge_nodes(j,pf))%p
                !whatabout thie tolerance?
                if (norm2(pi%x(1:3) - pj%x(1:3) - L) .lt. 1d-7) then
                   id = min(pi%id(), pj%id())
                   call pi%set_id(id)
                   call pj%set_id(id)
                   p_local_idx = this%get_local(this%points(id))
<<<<<<< HEAD
                   if (this%lgenc) then
                      id = ele%id()
                      call this%point_neigh(p_local_idx)%push(id)
                      id = elp%id()
                      call this%point_neigh(p_local_idx)%push(id)
                   end if
                end if
             end do
          end do
          if (this%lgenc) then
             do i = 1, NEKO_QUAD_NEDS
                call ele%facet_id(et, i)
                call this%add_edge(et)
                call elp%facet_id(et, i)
                call this%add_edge(et)
             end do
          end if
=======
                end if
             end do
          end do
>>>>>>> 28378fb1
       end select
    end select
  end subroutine mesh_create_periodic_ids

  !> Replaces the periodic point's id with a common id for matching
  !! periodic points
  subroutine mesh_apply_periodic_facet(this, f, e, pf, pe, pids)
    class(mesh_t), intent(inout) :: this
    integer, intent(in) :: f
    integer, intent(in) :: e
    integer, intent(in) :: pf
    integer, intent(in) :: pe
    integer, intent(inout) :: pids(4)
    type(point_t), pointer :: pi
    integer :: i, id, p_local_idx
    type(tuple4_i4_t) :: ft
    type(tuple_i4_t) :: et
    integer, dimension(4, 6) :: face_nodes = reshape((/1,5,7,3,&
                                                       2,6,8,4,&
                                                       1,2,6,5,&
                                                       3,4,8,7,&
                                                       1,2,4,3,&
                                                       5,6,8,7/),&
                                                       (/4,6/))
<<<<<<< HEAD

=======
>>>>>>> 28378fb1
    select type(ele => this%elements(e)%e)
    type is(hex_t)
       do i = 1, 4
          pi => ele%pts(face_nodes(i,f))%p
          call pi%set_id(pids(i))
          call this%add_point(pi, id)
          p_local_idx = this%get_local(this%points(id))
       end do
    end select

  end subroutine mesh_apply_periodic_facet

  !> Return the local id of a point @a p
  function mesh_get_local_point(this, p) result(local_id)
    class(mesh_t), intent(inout) :: this
    type(point_t), intent(inout) :: p
    integer :: local_id
    integer :: tmp

    !> @todo why do we still need to do this?
    tmp = p%id()

    if (this%htp%get(tmp, local_id) .gt. 0) then
       call neko_error('Invalid global id (local point)')
    end if

  end function mesh_get_local_point

  !> Return the local id of an edge @a e
  !! @attention only defined for gdim .ne. 2
  function mesh_get_local_edge(this, e) result(local_id)
    class(mesh_t), intent(inout) :: this
    type(tuple_i4_t), intent(inout) :: e
    integer :: local_id

    if (this%hte%get(e, local_id) .gt. 0) then
       call neko_error('Invalid global id (local edge)')
    end if

  end function mesh_get_local_edge

  !> Return the local id of a face @a f
  function mesh_get_local_facet(this, f) result(local_id)
    class(mesh_t), intent(inout) :: this
    type(tuple4_i4_t), intent(inout) :: f
    integer :: local_id

    if (this%htf%get(f, local_id) .gt. 0) then
       call neko_error('Invalid global id (local facet)')
    end if

  end function mesh_get_local_facet

  !> Return the global id of an edge @a e
  function mesh_get_global_edge(this, e) result(global_id)
    class(mesh_t), intent(inout) :: this
    type(tuple_i4_t), intent(inout) :: e
    integer :: global_id

    global_id = this%get_local(e)

    if (this%gdim .eq. 2) then
       if (pe_size .gt. 1) then
          global_id = this%ddata%local_to_global_facet(global_id)
       end if
    else
       if (pe_size .gt. 1) then
          global_id = this%ddata%local_to_global_edge(global_id)
       end if
    end if

  end function mesh_get_global_edge

  !> Return the local id of a face @a f
  function mesh_get_global_facet(this, f) result(global_id)
    class(mesh_t), intent(inout) :: this
    type(tuple4_i4_t), intent(inout) :: f
    integer :: global_id

    global_id = this%get_local_facet(f)

    if (pe_size .gt. 1) then
       global_id = this%ddata%local_to_global_facet(global_id)
    end if

  end function mesh_get_global_facet


  !> Check if the mesh has a point given its global index
  !! @return The local id of the point (if present) otherwise -1
  !! @todo Consider moving this to distdata
  function mesh_have_point_glb_idx(this, index) result(local_id)
    class(mesh_t), intent(inout) :: this
    integer, intent(inout) :: index  !< Global index
    integer :: local_id

    if (this%htp%get(index, local_id) .eq. 1) then
       local_id = -1
    end if

  end function mesh_have_point_glb_idx


  !> Check if a point is shared
  function mesh_is_shared_point(this, p) result(shared)
    class(mesh_t), intent(inout) :: this
    type(point_t), intent(inout) :: p
    integer :: local_index
    logical shared

    local_index = this%get_local(p)
    shared = this%ddata%shared_point%element(local_index)

  end function mesh_is_shared_point


  !> Check if an edge is shared
  !! @attention only defined for gdim .ne. 2
  function mesh_is_shared_edge(this, e) result(shared)
    class(mesh_t), intent(inout) :: this
    type(tuple_i4_t), intent(inout) :: e
    integer :: local_index
    logical shared
    local_index = this%get_local(e)
    if (this%gdim .eq. 2) then
       shared = this%ddata%shared_facet%element(local_index)
    else
       shared = this%ddata%shared_edge%element(local_index)
    end if
  end function mesh_is_shared_edge

  !> Check if a facet is shared
  function mesh_is_shared_facet(this, f) result(shared)
    class(mesh_t), intent(inout) :: this
    type(tuple4_i4_t), intent(inout) :: f
    integer :: local_index
    logical shared

    local_index = this%get_local(f)
    shared = this%ddata%shared_facet%element(local_index)

  end function mesh_is_shared_facet

end module mesh<|MERGE_RESOLUTION|>--- conflicted
+++ resolved
@@ -44,11 +44,7 @@
   use datadist
   use distdata
   use comm
-<<<<<<< HEAD
-  use zone, only : zone_t, zone_periodic_t
-=======
   use facet_zone, only : facet_zone_t, facet_zone_periodic_t
->>>>>>> 28378fb1
   use math
   use uset, only : uset_i8_t
   use curve, only : curve_t
@@ -99,15 +95,6 @@
 
      integer(2), allocatable :: facet_type(:,:) !< Facet type
 
-<<<<<<< HEAD
-     type(zone_t) :: wall                 !< Zone of wall facets
-     type(zone_t) :: inlet                !< Zone of inlet facets
-     type(zone_t) :: outlet               !< Zone of outlet facets
-     type(zone_t) :: outlet_normal        !< Zone of outlet normal facets
-     type(zone_t) :: sympln               !< Zone of symmetry plane facets
-     type(zone_t), allocatable :: labeled_zones(:) !< Zones with labeled facets
-     type(zone_periodic_t) :: periodic             !< Zones with periodic facets
-=======
      type(facet_zone_t) :: wall                 !< Zone of wall facets
      type(facet_zone_t) :: inlet                !< Zone of inlet facets
      type(facet_zone_t) :: outlet               !< Zone of outlet facets
@@ -115,7 +102,6 @@
      type(facet_zone_t) :: sympln               !< Zone of symmetry plane facets
      type(facet_zone_t), allocatable :: labeled_zones(:) !< Zones with labeled facets
      type(facet_zone_periodic_t) :: periodic             !< Zones with periodic facets
->>>>>>> 28378fb1
      type(curve_t) :: curve                        !< Set of curved elements
 
      logical :: lconn = .false.                !< valid connectivity
@@ -389,13 +375,10 @@
     call this%outlet_normal%free()
     call this%sympln%free()
     call this%periodic%free()
-<<<<<<< HEAD
-=======
     this%lconn = .false.
     this%lnumr = .false.
     this%ldist = .false.
     this%lgenc = .true.
->>>>>>> 28378fb1
 
   end subroutine mesh_free
 
@@ -1417,14 +1400,6 @@
     ep => this%elements(el)%e
     el_glb_idx = el + this%offset_el
 
-<<<<<<< HEAD
-    do i = 1, NEKO_QUAD_NPTS
-       p_local_idx = this%get_local(this%points(p(i)))
-       call this%point_neigh(p_local_idx)%push(el_glb_idx)
-    end do
-
-=======
->>>>>>> 28378fb1
     select type(ep)
     type is (quad_t)
        call ep%init(el_glb_idx, &
@@ -1472,22 +1447,6 @@
             this%points(p(3)), this%points(p(4)), &
             this%points(p(5)), this%points(p(6)), &
             this%points(p(7)), this%points(p(8)))
-<<<<<<< HEAD
-
-       if (this%lgenc) then
-          do i = 1, NEKO_HEX_NFCS
-             call ep%facet_id(f, i)
-             call this%add_face(f)
-          end do
-
-          do i = 1, NEKO_HEX_NEDS
-             call ep%edge_id(e, i)
-             call this%add_edge(e)
-          end do
-       end if
-
-=======
->>>>>>> 28378fb1
     class default
        call neko_error('Invalid element type')
     end select
@@ -1805,10 +1764,7 @@
           L = L/4
           do i = 1, 4
              pi => ele%pts(face_nodes(i,f))%p
-<<<<<<< HEAD
-=======
              match = 0
->>>>>>> 28378fb1
              do j = 1, 4
                 pj => elp%pts(face_nodes(j,pf))%p
                 if (norm2(pi%x(1:3) - pj%x(1:3) - L) .lt. 1d-7) then
@@ -1816,33 +1772,6 @@
                    call pi%set_id(id)
                    call pj%set_id(id)
                    p_local_idx = this%get_local(this%points(id))
-<<<<<<< HEAD
-                   if (this%lgenc) then
-                      id = ele%id()
-                      call this%point_neigh(p_local_idx)%push(id)
-                      id = elp%id()
-                      call this%point_neigh(p_local_idx)%push(id)
-                   end if
-                end if
-             end do
-          end do
-
-          if (this%lgenc) then
-             do i = 1, NEKO_HEX_NFCS
-                call ele%facet_id(ft, i)
-                call this%add_face(ft)
-                call elp%facet_id(ft, i)
-                call this%add_face(ft)
-             end do
-
-             do i = 1, NEKO_HEX_NEDS
-                call ele%edge_id(et, i)
-                call this%add_edge(et)
-                call elp%edge_id(et, i)
-                call this%add_edge(et)
-             end do
-          end if
-=======
                    match = match + 1
                 end if
              end do
@@ -1852,7 +1781,6 @@
                 call neko_error('Cannot find matching periodic point')
              end if
           end do
->>>>>>> 28378fb1
        end select
     type is(quad_t)
        select type(elp => this%elements(pe)%e)
@@ -1873,29 +1801,9 @@
                    call pi%set_id(id)
                    call pj%set_id(id)
                    p_local_idx = this%get_local(this%points(id))
-<<<<<<< HEAD
-                   if (this%lgenc) then
-                      id = ele%id()
-                      call this%point_neigh(p_local_idx)%push(id)
-                      id = elp%id()
-                      call this%point_neigh(p_local_idx)%push(id)
-                   end if
                 end if
              end do
           end do
-          if (this%lgenc) then
-             do i = 1, NEKO_QUAD_NEDS
-                call ele%facet_id(et, i)
-                call this%add_edge(et)
-                call elp%facet_id(et, i)
-                call this%add_edge(et)
-             end do
-          end if
-=======
-                end if
-             end do
-          end do
->>>>>>> 28378fb1
        end select
     end select
   end subroutine mesh_create_periodic_ids
@@ -1920,10 +1828,6 @@
                                                        1,2,4,3,&
                                                        5,6,8,7/),&
                                                        (/4,6/))
-<<<<<<< HEAD
-
-=======
->>>>>>> 28378fb1
     select type(ele => this%elements(e)%e)
     type is(hex_t)
        do i = 1, 4
