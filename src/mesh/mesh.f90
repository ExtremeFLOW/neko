--- conflicted
+++ resolved
@@ -107,10 +107,7 @@
      logical :: lconn = .false.                !< valid connectivity
      logical :: ldist = .false.                !< valid distributed data
      logical :: lnumr = .false.                !< valid numbering
-<<<<<<< HEAD
-=======
-     
->>>>>>> 9d1fbb60
+
      !> enables user to specify a deformation
      !! that is applied to all x,y,z coordinates generated with this mesh
      procedure(mesh_deform), pass(msh), pointer  :: apply_deform => null()
