!> Defines a domain as a subset of facets in a mesh
module curve
  use stack
  use utils
  use structs
  use point
  use hex
  implicit none
  private

  ! Maybe should be moved somewhere else
  type, public :: curve_t
     type(struct_curve_t), allocatable :: curve_el(:)
     type(stack_curve_t), private :: scratch
     integer :: size = 0
     logical, private :: finalized = .false.
   contains
     procedure, pass(z) :: init => curve_element_init
     procedure, pass(z) :: free => curve_element_free
     procedure, pass(z) :: finalize => curve_element_finalize
     procedure, pass(z) :: add_element => curve_element_add
!     procedure, pass(z) :: apply_xyz => curve_apply_xyz
  end type curve_t
  
contains

  !> Initialize a curved domain
  subroutine curve_element_init(z, size)
    class(curve_t), intent(inout) :: z
    integer, optional :: size

    call curve_element_free(z)

    if (present(size)) then
       call z%scratch%init(size)
    else
       call z%scratch%init()
    end if
    
  end subroutine curve_element_init

  !> Deallocate a domain
  subroutine curve_element_free(z)
    class(curve_t), intent(inout) :: z
    if (allocated(z%curve_el)) then
       deallocate(z%curve_el)
    end if

    z%finalized = .false.
    z%size = 0

    call z%scratch%free()
    
  end subroutine curve_element_free

  !> Finalize a domain list
  !! @details Create a static list of (facet,el) tuples
  subroutine curve_element_finalize(z)
    class(curve_t), target, intent(inout) :: z
    type(struct_curve_t), pointer :: tp(:)
    integer :: i
    
    if (.not. z%finalized) then

       allocate(z%curve_el(z%scratch%size()))
       select type (tp=>z%scratch%data)
<<<<<<< HEAD
       type is (struct_curve_t)       
=======
       type is (struct_curve_t)           
>>>>>>> 69a85d1a
       do i = 1, z%scratch%size()
          z%curve_el(i) = tp(i)
       end do
       end select
<<<<<<< HEAD
=======

>>>>>>> 69a85d1a
       z%size = z%scratch%size()

       call z%scratch%clear()

       z%finalized = .true.
       
    end if
    
  end subroutine curve_element_finalize

  !> Add a (facet, el) tuple to an unfinalized domain
  subroutine curve_element_add(z, el_idx, curve_data, curve_type )
    class(curve_t), intent(inout) :: z
    real(kind=dp), dimension(5,12), intent(in) :: curve_data
    integer, dimension(12), intent(in) :: curve_type
    integer, intent(in) :: el_idx
    type(struct_curve_t) :: c_el

    if (z%finalized) then
       call neko_error('Zone already finalized')
    end if
    c_el%curve_data = curve_data
    c_el%curve_type = curve_type
    c_el%el_idx = el_idx
    call z%scratch%push(c_el)
  end subroutine curve_element_add

!  !> Add a (facet, el) tuple to an unfinalized domain
!  subroutine curve_apply_xyz(this, x, y, z, Xh, elements, nel)
!    class(curve_t), intent(inout) :: this
!    integer, intent(in) :: lx, nel
!    class(element_t)
!    integer :: el_idx
!    real(kind=dp), dimension(Xh%lxyz, nel) :: x, y, z
!    do i = 1, this%size
!       el_idx = this%curve_el(i)%el_idx
!       do j = 1, 12
!          if (this%curve_el(i)%curve_type(j) .eq. 1) then
!             !call sphere_surface(j, this%curve_el(i)%curve_data(:,j),x(1,el_idx), y(1,el_idx), z(1, el_idx)) 
!          else if (this%curve_el(i)%curve_type(j) .eq. 2) then
!             !call generate_surface(j, this%curve_el(i)%curve_data(:,j), x(1,1,1,el_idx), y(1,1,1,el_idx), z(1,1,1, el_idx)) 
!          end if
!       end do
!       do j = 1, 12
!          if (this%curve_el(i)%curve_type(j) .eq. 3) then
!             call arc_surface(j, this%curve_el(i)%curve_data(:,j),x(1,1,1,el_idx), y(1,1,1,el_idx), z(1,1,1, el_idx)) 
!          end if
!       end do
!
!    end do
!  end subroutine curve_apply_xyz


!  subroutine sphere_surface(face, curve_data, x, y, z, Xh) 
!!  Major overhaul.
!!  Martin Karp 1 March 2021 15:30:15
!!
!!  5 Aug 1988 19:29:52 
!!
!!  Program to generate spherical shell elements for NEKTON
!!  input.  Paul F. Fischer
!  
!    NXM1 = NX-1
!    NYM1 = NY-1
!    NXY  = NX*NZ
!    NXY3 = 3*NX*NZ
!    XCTR   = curve_data(1,face)
!    YCTR   = curve_data(2,face)
!    ZCTR   = curve_data(3,face)
!    RADIUS = curve_data(4,face)
!    IFACE  = EFACE1(IFCE)
!
!    Generate (normalized) corner vectors XCV(1,i,j):
!
!    CALL CRN3D(XCV,XC(1,IE),YC(1,IE),ZC(1,IE),CURVE(1,IFCE,IE),IFACE)
!
!    Generate edge vectors on the sphere RR=1.0, 
!    for (r,s) = (-1,*),(1,*),(*,-1),(*,1)      
!
!    CALL EDG3D(XYSRF,XCV(1,1,1),XCV(1,1,2), 1, 1, 1,NY,NX,NY)
!    CALL EDG3D(XYSRF,XCV(1,2,1),XCV(1,2,2),NX,NX, 1,NY,NX,NY)
!    CALL EDG3D(XYSRF,XCV(1,1,1),XCV(1,2,1), 1,NX, 1, 1,NX,NY)
!    CALL EDG3D(XYSRF,XCV(1,1,2),XCV(1,2,2), 1,NX,NY,NY,NX,NY)
!
!    ivtx = cface(1,ifce)
!    ivto = cface(2,ifce)
!    vout(1) = xc(ivtx,ie)-xc(ivto,ie)
!    vout(2) = yc(ivtx,ie)-yc(ivto,ie)
!    vout(3) = zc(ivtx,ie)-zc(ivto,ie)
!
!    vsph(1) = xc(ivtx,ie)-xctr
!    vsph(2) = yc(ivtx,ie)-yctr
!    vsph(3) = zc(ivtx,ie)-zctr
!    ifconcv = .true.
!    sign    = DOT(vsph,vout,3)
!    if (sign.gt.0) ifconcv = .false.
!    write(6,*) 'THIS IS SIGN:',sign
!
!    DO 200 J=2,NYM1
!       CALL CROSS(VN1,XYSRF(1,1,J),XYSRF(1,NX,J))
!       DO 200 I=2,NXM1
!          CALL CROSS(VN2,XYSRF(1,I,1),XYSRF(1,I,NY))
!          if (ifconcv) then
!          IF (IFACE.EQ.1.OR.IFACE.EQ.4.OR.IFACE.EQ.5) THEN
!             CALL CROSS(XYSRF(1,I,J),VN2,VN1)
!          ELSE
!             CALL CROSS(XYSRF(1,I,J),VN1,VN2)
!          ENDIF
!20  CONTINUE
!
!    Normalize all vectors to the unit sphere.
!
!    DO 300 I=1,NXY
!       CALL NORM3D(XYSRF(1,I,1))
!30  CONTINUE
!
!    Scale by actual radius
!
!    CALL CMULT(XYSRF,RADIUS,NXY3)
!
!    Add back the sphere center offset
!
!    DO 400 I=1,NXY
!       XYSRF(1,I,1)=XYSRF(1,I,1)+XCTR
!       XYSRF(2,I,1)=XYSRF(2,I,1)+YCTR
!       XYSRF(3,I,1)=XYSRF(3,I,1)+ZCTR
!40  CONTINUE
!
!
!    Transpose data, if necessary
!
!    IF (IFACE.EQ.1.OR.IFACE.EQ.4.OR.IFACE.EQ.5) THEN
!       DO 500 J=1  ,NY
!       DO 500 I=J+1,NX
!          TMP=XYSRF(1,I,J)
!          XYSRF(1,I,J)=XYSRF(1,J,I)
!          XYSRF(1,J,I)=TMP
!          TMP=XYSRF(2,I,J)
!          XYSRF(2,I,J)=XYSRF(2,J,I)
!          XYSRF(2,J,I)=TMP
!          TMP=XYSRF(3,I,J)
!          XYSRF(3,I,J)=XYSRF(3,J,I)
!          XYSRF(3,J,I)=TMP
!50     CONTINUE
!    ENDIF
!
!    Compute surface deflection and perturbation due to face IFACE
!
!    CALL DSSET(NX,NY,NZ)
!    JS1    = SKPDAT(1,IFACE)
!    JF1    = SKPDAT(2,IFACE)
!    JSKIP1 = SKPDAT(3,IFACE)
!    JS2    = SKPDAT(4,IFACE)
!    JF2    = SKPDAT(5,IFACE)
!    JSKIP2 = SKPDAT(6,IFACE)
!
!    IOPP(1) = NX-1
!    IOPP(2) = NX*(NY-1)
!    IOPP(3) = NX*NY*(NZ-1)
!    NXX(1)  = NX
!    NXX(2)  = NY
!    NXX(3)  = NZ
!    IDIR    = 2*MOD(IFACE,2) - 1
!    IFC2    = (IFACE+1)/2
!    DELT    = 0.0
!    I=0
!    DO 700 J2=JS2,JF2,JSKIP2
!    DO 700 J1=JS1,JF1,JSKIP1
!       I=I+1
!       JOPP = J1 + IOPP(IFC2)*IDIR
!       X2(1) = XML(J1,J2,1,IE)
!       X2(2) = YML(J1,J2,1,IE)
!       X2(3) = ZML(J1,J2,1,IE)
!
!       DX(1) = XYSRF(1,I,1)-X2(1)
!       DX(2) = XYSRF(2,I,1)-X2(2)
!       DX(3) = XYSRF(3,I,1)-X2(3)
!
!       NXS = NXX(IFC2)
!       JOFF = (J1-JOPP)/(NXS-1)
!       DO 600 IX = 2,NXS
!          J = JOPP + JOFF*(IX-1)
!          ZETA = 0.5*(ZGML(IX,IFC2) + 1.0)
!          XML(J,J2,1,IE) = XML(J,J2,1,IE)+DX(1)*ZETA
!          YML(J,J2,1,IE) = YML(J,J2,1,IE)+DX(2)*ZETA
!          ZML(J,J2,1,IE) = ZML(J,J2,1,IE)+DX(3)*ZETA
!60     CONTINUE
!70  CONTINUE
!
!    return
!  end


end module curve<|MERGE_RESOLUTION|>--- conflicted
+++ resolved
@@ -64,19 +64,12 @@
 
        allocate(z%curve_el(z%scratch%size()))
        select type (tp=>z%scratch%data)
-<<<<<<< HEAD
        type is (struct_curve_t)       
-=======
-       type is (struct_curve_t)           
->>>>>>> 69a85d1a
        do i = 1, z%scratch%size()
           z%curve_el(i) = tp(i)
        end do
        end select
-<<<<<<< HEAD
-=======
-
->>>>>>> 69a85d1a
+
        z%size = z%scratch%size()
 
        call z%scratch%clear()
