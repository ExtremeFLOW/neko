! Copyright (c) 2024, The Neko Authors
! All rights reserved.
!
! Redistribution and use in source and binary forms, with or without
! modification, are permitted provided that the following conditions
! are met:
!
!   * Redistributions of source code must retain the above copyright
!     notice, this list of conditions and the following disclaimer.
!
!   * Redistributions in binary form must reproduce the above
!     copyright notice, this list of conditions and the following
!     disclaimer in the documentation and/or other materials provided
!     with the distribution.
!
!   * Neither the name of the authors nor the names of its
!     contributors may be used to endorse or promote products derived
!     from this software without specific prior written permission.
!
! THIS SOFTWARE IS PROVIDED BY THE COPYRIGHT HOLDERS AND CONTRIBUTORS
! "AS IS" AND ANY EXPRESS OR IMPLIED WARRANTIES, INCLUDING, BUT NOT
! LIMITED TO, THE IMPLIED WARRANTIES OF MERCHANTABILITY AND FITNESS
! FOR A PARTICULAR PURPOSE ARE DISCLAIMED. IN NO EVENT SHALL THE
! COPYRIGHT OWNER OR CONTRIBUTORS BE LIABLE FOR ANY DIRECT, INDIRECT,
! INCIDENTAL, SPECIAL, EXEMPLARY, OR CONSEQUENTIAL DAMAGES (INCLUDING,
! BUT NOT LIMITED TO, PROCUREMENT OF SUBSTITUTE GOODS OR SERVICES;
! LOSS OF USE, DATA, OR PROFITS; OR BUSINESS INTERRUPTION) HOWEVER
! CAUSED AND ON ANY THEORY OF LIABILITY, WHETHER IN CONTRACT, STRICT
! LIABILITY, OR TORT (INCLUDING NEGLIGENCE OR OTHERWISE) ARISING IN
! ANY WAY OUT OF THE USE OF THIS SOFTWARE, EVEN IF ADVISED OF THE
! POSSIBILITY OF SUCH DAMAGE.
!
! Implements a geometry subset that combines different zones.
module combine_point_zone
  use point_zone, only: point_zone_t, point_zone_wrapper_t
  use box_point_zone, only: box_point_zone_t
  use sphere_point_zone, only: sphere_point_zone_t
  use cylinder_point_zone, only: cylinder_point_zone_t
  use num_types, only: rp
  use json_utils, only: json_get, json_get_or_default
  use json_module, only: json_file, json_core, json_value
  use utils, only: neko_error, concat_string_array
  use logger, only: neko_log
  implicit none
  private

  ! List of all possible types that one can combine
  character(len=20) :: KNOWN_TYPES(3) = [character(len=20) :: &
       "box", &
       "sphere", &
       "cylinder"]

  !> A point zone that combines different point zones.
  type, public, extends(point_zone_t) :: combine_point_zone_t
     !> List of sub-zones to construct.
     type(point_zone_wrapper_t), allocatable :: internal_zones(:)
     !> List of the names of the sub-zones to construct.
     character(len=80), allocatable :: names(:)
     !> Number of zones to construct.
     integer :: n_zones = 0
     !> Operator with which to combine the point zones (AND, OR, XOR)
     character(len=:), allocatable :: operator
   contains
     !> Constructor from json object file.
     procedure, pass(this) :: init => combine_point_zone_init_from_json
     !> Destructor.
     procedure, pass(this) :: free => combine_point_zone_free
     !> Defines the criterion of selection of a GLL point in the combine point 
     !! zone.
     procedure, pass(this) :: criterion => combine_point_zone_criterion
  end type combine_point_zone_t

contains

  !> Constructor from json object file. Reads.
  !! @param json Json object file.
  !! @param size Size with which to initialize the stack
  subroutine combine_point_zone_init_from_json(this, json, size)
    class(combine_point_zone_t), intent(inout) :: this
    type(json_file), intent(inout) :: json
    integer, intent(in) :: size

    ! Json low-level manipulator.
    type(json_core) :: core
    ! Pointer to the source_terms JSON object and the individual sources.
    type(json_value), pointer :: source_object, source_pointer
    ! Buffer for serializing the json.
    character(len=:), allocatable :: buffer
    ! A single source term as its own json_file.
    type(json_file) :: source_subdict
    character(len=:), allocatable :: type_name
    character(len=:), allocatable :: type_string

    character(len=:), allocatable :: str_read
    integer :: i, n_zones
    logical :: found

    call json_get(json, "name", str_read)
    call this%init_base(size, trim(str_read))

    call json%get_core(core)
    call json%get('subsets', source_object, found)

    if (.not. found) call neko_error("No subsets found")

    n_zones = core%count(source_object)
    this%n_zones = n_zones

    ! Allocate arrays if we found things
    if (n_zones .gt. 0) then
       allocate(this%names(n_zones))
       allocate(this%internal_zones(n_zones))
    end if

    do i = 1, n_zones

       ! Create a new json containing just the subdict for this source.
       call core%get_child(source_object, i, source_pointer, found)
       call core%print_to_string(source_pointer, buffer)
       call source_subdict%load_from_string(buffer)

<<<<<<< HEAD
       call json_get(source_subdict, "name", type_name)
       this%names(i) = trim(type_name)
=======
       call json_get(source_subdict, "geometry", type_name)

       if (trim(type_name) .eq. "box") then
          allocate(box_point_zone_t::this%internal_zones(i)%pz)
       else if (trim(type_name) .eq. "sphere") then
          allocate(sphere_point_zone_t::this%internal_zones(i)%pz)
       else if (trim(type_name) .eq. "cylinder") then
          allocate(cylinder_point_zone_t::this%internal_zones(i)%pz)
       else
          type_string = concat_string_array(KNOWN_TYPES, &
               NEW_LINE('A') // "-  ", .true.)
          call neko_error("Unknown point zone type: " &
               // trim(type_name) // ".  Known types are: " &
               // type_string)
       end if

       ! Initialize the sub-point zone but do not map anything, here we
       ! initialize the stack with just size 1.
       call this%internal_zones(i)%pz%init(source_subdict, 1)
>>>>>>> 2852a39d

    end do

    ! Chcek that we got the proper operator
    call json_get(json, "operator", this%operator)
    select case (trim(this%operator))
    case ("OR")
    case ("AND")
    case ("XOR")
    case default
       call neko_error("Unknown operator " // trim(this%operator))
    end select

    call json_get_or_default(json, "invert", this%inverse, .false.)

  end subroutine combine_point_zone_init_from_json

  !> Destructor.
  subroutine combine_point_zone_free(this)
    class(combine_point_zone_t), intent(inout) :: this

    integer :: i

    if (allocated(this%internal_zones)) then
       do i = 1, this%n_zones
          call this%internal_zones(i)%pz%free
       end do
       deallocate(this%internal_zones)
    end if

    this%n_zones = 0
    call this%free_base()

  end subroutine combine_point_zone_free

  !> Defines the criterion of selection of a GLL point in the combined point
  !! zone.
  !! @param x x-coordinate of the GLL point.
  !! @param y y-coordinate of the GLL point.
  !! @param z z-coordinate of the GLL point.
  !! @param j 1st nonlinear index of the GLL point.
  !! @param k 2nd nonlinear index of the GLL point.
  !! @param l 3rd nonlinear index of the GLL point.
  !! @param e element index of the GLL point.
  pure function combine_point_zone_criterion(this, x, y, z, j, k, l, e) &
       result(is_inside)
    class(combine_point_zone_t), intent(in) :: this
    real(kind=rp), intent(in) :: x
    real(kind=rp), intent(in) :: y
    real(kind=rp), intent(in) :: z
    integer, intent(in) :: j
    integer, intent(in) :: k
    integer, intent(in) :: l
    integer, intent(in) :: e
    logical :: is_inside

    integer :: i

    is_inside = this%internal_zones(1)%pz%criterion(x, &
               y, z, j, k, l, e) .neqv. this%internal_zones(1)%pz%inverse

    do i = 2, this%n_zones
       select case (trim(this%operator))
       case ("OR")
          is_inside = is_inside .or. (this%internal_zones(i)%pz%criterion(x, &
               y, z, j, k, l, e) .neqv. this%internal_zones(i)%pz%inverse)

       case ("AND")
          is_inside = is_inside .and. (this%internal_zones(i)%pz%criterion(x, &
               y, z, j, k, l, e) .neqv. this%internal_zones(i)%pz%inverse)

       case ("XOR")
          is_inside = is_inside .neqv. (this%internal_zones(i)%pz%criterion(x, &
               y, z, j, k, l, e).neqv. this%internal_zones(i)%pz%inverse)

       case default
       end select
    end do

  end function combine_point_zone_criterion

end module combine_point_zone<|MERGE_RESOLUTION|>--- conflicted
+++ resolved
@@ -119,30 +119,8 @@
        call core%print_to_string(source_pointer, buffer)
        call source_subdict%load_from_string(buffer)
 
-<<<<<<< HEAD
        call json_get(source_subdict, "name", type_name)
        this%names(i) = trim(type_name)
-=======
-       call json_get(source_subdict, "geometry", type_name)
-
-       if (trim(type_name) .eq. "box") then
-          allocate(box_point_zone_t::this%internal_zones(i)%pz)
-       else if (trim(type_name) .eq. "sphere") then
-          allocate(sphere_point_zone_t::this%internal_zones(i)%pz)
-       else if (trim(type_name) .eq. "cylinder") then
-          allocate(cylinder_point_zone_t::this%internal_zones(i)%pz)
-       else
-          type_string = concat_string_array(KNOWN_TYPES, &
-               NEW_LINE('A') // "-  ", .true.)
-          call neko_error("Unknown point zone type: " &
-               // trim(type_name) // ".  Known types are: " &
-               // type_string)
-       end if
-
-       ! Initialize the sub-point zone but do not map anything, here we
-       ! initialize the stack with just size 1.
-       call this%internal_zones(i)%pz%init(source_subdict, 1)
->>>>>>> 2852a39d
 
     end do
 
