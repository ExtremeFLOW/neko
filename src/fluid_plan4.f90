--- conflicted
+++ resolved
@@ -70,16 +70,11 @@
     type(param_t), intent(inout) :: param        
     character(len=80), intent(inout) :: vel
     character(len=80), intent(inout) :: prs
-<<<<<<< HEAD
 
     call this%free()
     
     !> Setup velocity and pressure fields on the space \f$ Xh \f$
     call this%scheme_init(msh, lx, param, solver_vel=vel, solver_prs=prs)
-=======
-    call fluid_plan4_free(this)
-    !> Setup velocity and pressure fields on the space \f$ Xh \f$
-    call this%scheme_init(msh, lx, solver_vel=vel, solver_prs=prs)
     
     !> Initialize variables sepcific to this plan
     allocate(this%u_e(this%Xh%lx,this%Xh%ly,this%Xh%lz,this%msh%nelv))
@@ -113,12 +108,11 @@
     
     allocate(this%vtrans(this%Xh%lx,this%Xh%ly,this%Xh%lz,this%msh%nelv))
     allocate(this%vdiff(this%Xh%lx,this%Xh%ly,this%Xh%lz,this%msh%nelv))
+
     call field_init(this%du, this%dm_Xh, 'du')
     call field_init(this%dv, this%dm_Xh, 'dv')
     call field_init(this%dw, this%dm_Xh, 'dw')
     call field_init(this%dp, this%dm_Xh, 'dp')
-
->>>>>>> 07d7c920
 
   end subroutine fluid_plan4_init
 
