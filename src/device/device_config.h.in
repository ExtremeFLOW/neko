#ifndef __DEVICE_DEVICE_CONFIG__
#define __DEVICE_DEVICE_CONFIG__

/**
 * Parameters and options for device backends
 */

/**
 * Floating point precision in device kernels
 * @note Set to the same C/C++ equivalent type as @a rp
 */
typedef @NEKO_DEV_REAL_TYPE@ real;
<<<<<<< HEAD
typedef @NEKO_DEV_XREAL_TYPE@ xreal;
=======
typedef @NEKO_DEV_XREAL_TYPE@ real_xp;
>>>>>>> f7878481

extern void *glb_ctx;
extern void *glb_cmd_queue;
extern void *glb_device_id;

#ifdef HAVE_OPENCL
/** 
 * OpenCL queue with profiling enabled
 */
extern void *prf_cmd_queue;
#endif

#endif // __DEVICE_DEVICE_CONFIG__<|MERGE_RESOLUTION|>--- conflicted
+++ resolved
@@ -10,11 +10,7 @@
  * @note Set to the same C/C++ equivalent type as @a rp
  */
 typedef @NEKO_DEV_REAL_TYPE@ real;
-<<<<<<< HEAD
-typedef @NEKO_DEV_XREAL_TYPE@ xreal;
-=======
 typedef @NEKO_DEV_XREAL_TYPE@ real_xp;
->>>>>>> f7878481
 
 extern void *glb_ctx;
 extern void *glb_cmd_queue;
