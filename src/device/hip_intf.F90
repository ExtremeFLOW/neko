! Copyright (c) 2021-2022, The Neko Authors
! All rights reserved.
!
! Redistribution and use in source and binary forms, with or without
! modification, are permitted provided that the following conditions
! are met:
!
!   * Redistributions of source code must retain the above copyright
!     notice, this list of conditions and the following disclaimer.
!
!   * Redistributions in binary form must reproduce the above
!     copyright notice, this list of conditions and the following
!     disclaimer in the documentation and/or other materials provided
!     with the distribution.
!
!   * Neither the name of the authors nor the names of its
!     contributors may be used to endorse or promote products derived
!     from this software without specific prior written permission.
!
! THIS SOFTWARE IS PROVIDED BY THE COPYRIGHT HOLDERS AND CONTRIBUTORS
! "AS IS" AND ANY EXPRESS OR IMPLIED WARRANTIES, INCLUDING, BUT NOT
! LIMITED TO, THE IMPLIED WARRANTIES OF MERCHANTABILITY AND FITNESS
! FOR A PARTICULAR PURPOSE ARE DISCLAIMED. IN NO EVENT SHALL THE
! COPYRIGHT OWNER OR CONTRIBUTORS BE LIABLE FOR ANY DIRECT, INDIRECT,
! INCIDENTAL, SPECIAL, EXEMPLARY, OR CONSEQUENTIAL DAMAGES (INCLUDING,
! BUT NOT LIMITED TO, PROCUREMENT OF SUBSTITUTE GOODS OR SERVICES;
! LOSS OF USE, DATA, OR PROFITS; OR BUSINESS INTERRUPTION) HOWEVER
! CAUSED AND ON ANY THEORY OF LIABILITY, WHETHER IN CONTRACT, STRICT
! LIABILITY, OR TORT (INCLUDING NEGLIGENCE OR OTHERWISE) ARISING IN
! ANY WAY OUT OF THE USE OF THIS SOFTWARE, EVEN IF ADVISED OF THE
! POSSIBILITY OF SUCH DAMAGE.
!
!> Fortran HIP interface
module hip_intf
  use utils, only : neko_error
  use, intrinsic :: iso_c_binding
  implicit none

#ifdef HAVE_HIP

  !> Global HIP command queue
  type(c_ptr), bind(c) :: glb_cmd_queue = C_NULL_PTR

  !> Aux HIP command queue
  type(c_ptr), bind(c) :: aux_cmd_queue = C_NULL_PTR

  !> High priority stream setting
  integer :: STRM_HIGH_PRIO

  !> Low priority stream setting
  integer :: STRM_LOW_PRIO

  !> Enum @a hipError_t
  enum, bind(c)
    enumerator :: hipSuccess = 0
    enumerator :: hipErrorInvalidContext = 1
    enumerator :: hipErrorInvalidKernelFile = 2
    enumerator :: hipErrorMemoryAllocation = 3
    enumerator :: hipErrorInitializationError = 4
    enumerator :: hipErrorLaunchFailure = 5
    enumerator :: hipErrorLaunchOutOfResources = 6
    enumerator :: hipErrorInvalidDevice = 7
    enumerator :: hipErrorInvalidValue = 8
    enumerator :: hipErrorInvalidDevicePointer = 9
    enumerator :: hipErrorInvalidMemcpyDirection = 10
    enumerator :: hipErrorUnknown = 11
    enumerator :: hipErrorInvalidResourceHandle = 12
    enumerator :: hipErrorNotReady = 13
    enumerator :: hipErrorNoDevice = 14
    enumerator :: hipErrorPeerAccessAlreadyEnabled = 15
    enumerator :: hipErrorPeerAccessNotEnabled = 16
    enumerator :: hipErrorRuntimeMemory = 17
    enumerator :: hipErrorRuntimeOther = 18
    enumerator :: hipErrorHostMemoryAlreadyRegistered = 19
    enumerator :: hipErrorHostMemoryNotRegistered = 20
    enumerator :: hipErrorMapBufferObjectFailed = 21
    enumerator :: hipErrorTbd = 22
  end enum

  !> Enum @a hipMemcpyKind
  enum, bind(c)
    enumerator :: hipMemcpyHostToHost = 0
    enumerator :: hipMemcpyHostToDevice = 1
    enumerator :: hipMemcpyDeviceToHost = 2
    enumerator :: hipMemcpyDevicetoDevice = 3
    enumerator :: hipMemcpyDefault = 4
  end enum

  interface
     integer(c_int) function hipMalloc(ptr_d, s) &
       bind(c, name='hipMalloc')
       use, intrinsic :: iso_c_binding
       implicit none
       type(c_ptr) :: ptr_d
       integer(c_size_t), value :: s
     end function hipMalloc

     integer(c_int) function hipFree(ptr_d) &
       bind(c, name='hipFree')
       use, intrinsic :: iso_c_binding
       implicit none
       type(c_ptr), value :: ptr_d
     end function hipFree

     integer(c_int) function hipMemcpy(ptr_dst, ptr_src, s, dir) &
       bind(c, name='hipMemcpy')
       use, intrinsic :: iso_c_binding
       implicit none
       type(c_ptr), value :: ptr_dst, ptr_src
       integer(c_size_t), value :: s
       integer(c_int), value :: dir
     end function hipMemcpy

     integer(c_int) function hipMemcpyAsync(ptr_dst, ptr_src, s, dir, stream) &
       bind(c, name='hipMemcpyAsync')
       use, intrinsic :: iso_c_binding
       implicit none
       type(c_ptr), value :: ptr_dst, ptr_src, stream
       integer(c_size_t), value :: s
       integer(c_int), value :: dir
     end function hipMemcpyAsync

     integer(c_int) function hipDeviceSynchronize() &
       bind(c, name='hipDeviceSynchronize')
       use, intrinsic :: iso_c_binding
       implicit none
     end function hipDeviceSynchronize

     integer(c_int) function hipDeviceGetName(name, len, device) &
       bind(c, name='hipDeviceGetName')
       use, intrinsic :: iso_c_binding
       implicit none
       type(c_ptr), value :: name
       integer(c_int), value :: len
       integer(c_int), value :: device
     end function hipDeviceGetName

     integer(c_int) function hipGetDeviceCount(amount) &
       bind(c, name='hipGetDeviceCount')
       use, intrinsic :: iso_c_binding
       implicit none
       integer(c_int) :: amount
     end function hipGetDeviceCount

     integer(c_int) function hipStreamCreate(stream) &
       bind(c, name='hipStreamCreate')
       use, intrinsic :: iso_c_binding
       implicit none
       type(c_ptr) :: stream
     end function hipStreamCreate

     integer(c_int) function hipStreamCreateWithFlags(stream, flags) &
       bind(c, name='hipStreamCreateWithFlags')
       use, intrinsic :: iso_c_binding
       implicit none
       type(c_ptr) :: stream
       integer(c_int), value :: flags
     end function hipStreamCreateWithFlags

     integer(c_int) function hipStreamCreateWithPriority(stream, flags, prio) &
       bind(c, name='hipStreamCreateWithPriority')
       use, intrinsic :: iso_c_binding
       implicit none
       type(c_ptr) :: stream
       integer(c_int), value :: flags, prio
     end function hipStreamCreateWithPriority

     integer(c_int) function hipStreamDestroy(steam) &
       bind(c, name='hipStreamDestroy')
       use, intrinsic :: iso_c_binding
       implicit none
       type(c_ptr), value :: steam
     end function hipStreamDestroy

     integer(c_int) function hipStreamSynchronize(stream) &
       bind(c, name='hipStreamSynchronize')
       use, intrinsic :: iso_c_binding
       implicit none
       type(c_ptr), value :: stream
     end function hipStreamSynchronize

     integer(c_int) function hipStreamWaitEvent(stream, event, flags) &
       bind(c, name='hipStreamWaitEvent')
       use, intrinsic :: iso_c_binding
       implicit none
       type(c_ptr), value :: stream, event
       integer(c_int), value :: flags
     end function hipStreamWaitEvent

     integer(c_int) function hipDeviceGetStreamPriorityRange(low_prio, high_prio) &
       bind(c, name='hipDeviceGetStreamPriorityRange')
       use, intrinsic :: iso_c_binding
       implicit none
       integer(c_int) :: low_prio, high_prio
     end function hipDeviceGetStreamPriorityRange

     integer(c_int) function hipEventCreate(event) &
       bind(c, name='hipEventCreate')
       use, intrinsic :: iso_c_binding
       implicit none
       type(c_ptr) :: event
     end function hipEventCreate

     integer(c_int) function hipEventDestroy(event) &
       bind(c, name='hipEventDestroy')
       use, intrinsic :: iso_c_binding
       implicit none
       type(c_ptr), value :: event
     end function hipEventDestroy

     integer(c_int) function hipEventCreateWithFlags(event, flags) &
       bind(c, name='hipEventCreateWithFlags')
       use, intrinsic :: iso_c_binding
       implicit none
       type(c_ptr) :: event
       integer(c_int), value :: flags
     end function hipEventCreateWithFlags

     integer(c_int) function hipEventRecord(event, stream) &
       bind(c, name='hipEventRecord')
       use, intrinsic :: iso_c_binding
       implicit none
       type(c_ptr), value :: event, stream
     end function hipEventRecord

     integer(c_int) function hipEventSynchronize(event) &
       bind(c, name='hipEventSynchronize')
       use, intrinsic :: iso_c_binding
       implicit none
       type(c_ptr), value :: event
     end function hipEventSynchronize
  end interface

contains

  subroutine hip_init
<<<<<<< HEAD
    integer(c_int) :: num_devices

    !if (hipGetDeviceCount(num_devices) .ne. hipSuccess) then
    !   call neko_error('Failed to query device count')
    !end if

    !if (num_devices .ne. 1) then
    !    call neko_error('Only one device is supported per MPI node')
    !end if
=======
    if (hip_device_count() .ne. 1) then
       call neko_error('Only one device is supported per MPI rank')
    end if
>>>>>>> 8e912a4b

    if (hipDeviceGetStreamPriorityRange(STRM_LOW_PRIO, STRM_HIGH_PRIO) &
        .ne. hipSuccess) then
       call neko_error('Error retrieving stream priority range')
    end if

    if (hipStreamCreateWithPriority(glb_cmd_queue, 1, STRM_HIGH_PRIO) &
        .ne. hipSuccess) then
       call neko_error('Error creating main stream')
    end if

    if (hipStreamCreateWithPriority(aux_cmd_queue, 1, STRM_LOW_PRIO) &
        .ne. hipSuccess) then
       call neko_error('Error creating main stream')
    end if
  end subroutine hip_init

  subroutine hip_finalize
    if (hipStreamDestroy(glb_cmd_queue) .ne. hipSuccess) then
       call neko_error('Error destroying main stream')
    end if

    if (hipStreamDestroy(aux_cmd_queue) .ne. hipSuccess) then
       call neko_error('Error destroying aux stream')
    end if
  end subroutine hip_finalize

  subroutine hip_device_name(name)
    character(len=*), intent(inout) :: name
    character(kind=c_char, len=1024), target :: c_name
    integer :: end_pos

    if (hipDeviceGetName(c_loc(c_name), 1024, 0) .ne. hipSuccess) then
       call neko_error('Failed to query device')
    end if

    end_pos = scan(c_name, C_NULL_CHAR)
    if(end_pos .ge. 2) then
       name(1:end_pos-1) = c_name(1:end_pos-1)
    endif

  end subroutine hip_device_name

  !> Return the number of available HIP devices
  integer function hip_device_count()
    type(c_ptr) :: hip_count_ptr
    integer :: amount

    if (hipGetDeviceCount(amount) .ne. hipSuccess) then
       call neko_error('Failed to query device count')
    end if

    hip_device_count = amount
  end function hip_device_count

#endif

end module hip_intf<|MERGE_RESOLUTION|>--- conflicted
+++ resolved
@@ -234,21 +234,9 @@
 contains
 
   subroutine hip_init
-<<<<<<< HEAD
-    integer(c_int) :: num_devices
-
-    !if (hipGetDeviceCount(num_devices) .ne. hipSuccess) then
-    !   call neko_error('Failed to query device count')
-    !end if
-
-    !if (num_devices .ne. 1) then
-    !    call neko_error('Only one device is supported per MPI node')
-    !end if
-=======
     if (hip_device_count() .ne. 1) then
        call neko_error('Only one device is supported per MPI rank')
     end if
->>>>>>> 8e912a4b
 
     if (hipDeviceGetStreamPriorityRange(STRM_LOW_PRIO, STRM_HIGH_PRIO) &
         .ne. hipSuccess) then
