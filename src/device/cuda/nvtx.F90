!> Interface to NVTX
!! Based on https://github.com/maxcuda/NVTX_example
module nvtx
  use, intrinsic :: iso_c_binding
  implicit none
  private

  integer, parameter :: NVTX_MAX_LEN = 256
  integer, parameter :: color(24) = [int(Z'00A6CEE3'), int(Z'001F78B4'), &
                                     int(Z'00B2DF8A'), int(Z'0033A02C'), &
                                     int(Z'00FB9A99'), int(Z'00E31A1C'), &
                                     int(Z'00FDBF6F'), int(Z'00FF7F00'), &
                                     int(Z'00CAB2D6'), int(Z'006A3D9A'), &
                                     int(Z'00FFFF99'), int(Z'00B15928'), &
                                     int(Z'008DD3C7'), int(Z'00FFFFB3'), &
                                     int(Z'00BEBADA'), int(Z'00FB8072'), &
                                     int(Z'0080B1D3'), int(Z'00FDB462'), &
                                     int(Z'00B3DE69'), int(Z'00FCCDE5'), &
                                     int(Z'00D9D9D9'), int(Z'00BC89BD'), &
                                     int(Z'00CCEBC5'), int(Z'00FFED6F')]

#ifdef HAVE_NVTX

  type, bind(c) :: nvtxEventAttributes
     integer(c_int16_t) :: version = 1
     integer(c_int16_t) :: size = 48
     integer(c_int32_t) :: category = 0
     integer(c_int32_t) :: colortype = 1
     integer(c_int32_t) :: color
     integer(c_int32_t) :: payloadtype = 0
     integer(c_int32_t) :: reserved0
     integer(c_int64_t) :: payload
     integer(c_int) :: messagetype = 1
     type(c_ptr) :: message
  end type nvtxEventAttributes

  interface nvtxRangePushA
     subroutine nvtxRangePushA(name) bind(C, name='nvtxRangePushA')
       use iso_c_binding
       character(kind=c_char) :: name(256)
     end subroutine nvtxRangePushA
  end interface nvtxRangePushA

<<<<<<< HEAD
=======
  interface nvtxRangePushEx
     subroutine nvtxRangePushEx(event) bind(C, name='nvtxRangePushEx')
       use iso_c_binding
       import :: nvtxEventAttributes
       type(nvtxEventAttributes) :: event
     end subroutine nvtxRangePushEx
  end interface nvtxRangePushEx

>>>>>>> 28378fb1
  interface nvtxRangePop
     subroutine nvtxRangePop() bind(C, name='nvtxRangePop')
     end subroutine nvtxRangePop
  end interface nvtxRangePop

  public :: nvtxStartRange, nvtxRangePushA, nvtxRangePop

contains

<<<<<<< HEAD
  subroutine nvtxStartRange(name)
    character(kind=c_char,len=*) :: name
    character :: c_name(NVTX_MAX_LEN)
    integer:: i, str_len
=======
  subroutine nvtxStartRange(name, region_id)
    character(kind=c_char,len=*) :: name
    integer, optional :: region_id
    type(nvtxEventAttributes) :: event
    character, target :: c_name(NVTX_MAX_LEN)
    integer :: i, str_len
>>>>>>> 28378fb1

    str_len = len(trim(name))
    do i = 1, len(trim(name))
       c_name(i) = name(i:i)
    end do
    c_name(str_len+1) = C_NULL_CHAR

<<<<<<< HEAD
    call nvtxRangePushA(c_name)
=======
    if (present(region_id)) then
       event%color = color(mod(region_id, 24) + 1)
       event%message = c_loc(c_name)
       call nvtxRangePushEx(event)
    else
       call nvtxRangePushA(c_name)
    end if
>>>>>>> 28378fb1

  end subroutine nvtxStartRange

#endif
end module nvtx<|MERGE_RESOLUTION|>--- conflicted
+++ resolved
@@ -41,8 +41,6 @@
      end subroutine nvtxRangePushA
   end interface nvtxRangePushA
 
-<<<<<<< HEAD
-=======
   interface nvtxRangePushEx
      subroutine nvtxRangePushEx(event) bind(C, name='nvtxRangePushEx')
        use iso_c_binding
@@ -51,7 +49,6 @@
      end subroutine nvtxRangePushEx
   end interface nvtxRangePushEx
 
->>>>>>> 28378fb1
   interface nvtxRangePop
      subroutine nvtxRangePop() bind(C, name='nvtxRangePop')
      end subroutine nvtxRangePop
@@ -61,19 +58,12 @@
 
 contains
 
-<<<<<<< HEAD
-  subroutine nvtxStartRange(name)
-    character(kind=c_char,len=*) :: name
-    character :: c_name(NVTX_MAX_LEN)
-    integer:: i, str_len
-=======
   subroutine nvtxStartRange(name, region_id)
     character(kind=c_char,len=*) :: name
     integer, optional :: region_id
     type(nvtxEventAttributes) :: event
     character, target :: c_name(NVTX_MAX_LEN)
     integer :: i, str_len
->>>>>>> 28378fb1
 
     str_len = len(trim(name))
     do i = 1, len(trim(name))
@@ -81,9 +71,6 @@
     end do
     c_name(str_len+1) = C_NULL_CHAR
 
-<<<<<<< HEAD
-    call nvtxRangePushA(c_name)
-=======
     if (present(region_id)) then
        event%color = color(mod(region_id, 24) + 1)
        event%message = c_loc(c_name)
@@ -91,7 +78,6 @@
     else
        call nvtxRangePushA(c_name)
     end if
->>>>>>> 28378fb1
 
   end subroutine nvtxStartRange
 
