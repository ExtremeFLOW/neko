! Copyright (c) 2021-2025, The Neko Authors
! All rights reserved.
!
! Redistribution and use in source and binary forms, with or without
! modification, are permitted provided that the following conditions
! are met:
!
!   * Redistributions of source code must retain the above copyright
!     notice, this list of conditions and the following disclaimer.
!
!   * Redistributions in binary form must reproduce the above
!     copyright notice, this list of conditions and the following
!     disclaimer in the documentation and/or other materials provided
!     with the distribution.
!
!   * Neither the name of the authors nor the names of its
!     contributors may be used to endorse or promote products derived
!     from this software without specific prior written permission.
!
! THIS SOFTWARE IS PROVIDED BY THE COPYRIGHT HOLDERS AND CONTRIBUTORS
! "AS IS" AND ANY EXPRESS OR IMPLIED WARRANTIES, INCLUDING, BUT NOT
! LIMITED TO, THE IMPLIED WARRANTIES OF MERCHANTABILITY AND FITNESS
! FOR A PARTICULAR PURPOSE ARE DISCLAIMED. IN NO EVENT SHALL THE
! COPYRIGHT OWNER OR CONTRIBUTORS BE LIABLE FOR ANY DIRECT, INDIRECT,
! INCIDENTAL, SPECIAL, EXEMPLARY, OR CONSEQUENTIAL DAMAGES (INCLUDING,
! BUT NOT LIMITED TO, PROCUREMENT OF SUBSTITUTE GOODS OR SERVICES;
! LOSS OF USE, DATA, OR PROFITS; OR BUSINESS INTERRUPTION) HOWEVER
! CAUSED AND ON ANY THEORY OF LIABILITY, WHETHER IN CONTRACT, STRICT
! LIABILITY, OR TORT (INCLUDING NEGLIGENCE OR OTHERWISE) ARISING IN
! ANY WAY OUT OF THE USE OF THIS SOFTWARE, EVEN IF ADVISED OF THE
! POSSIBILITY OF SUCH DAMAGE.
!
!> Device abstraction, common interface for various accelerators
module device
  use num_types, only : i8
  use opencl_intf
  use cuda_intf
  use hip_intf
  use neko_config, only: NEKO_BCKND_DEVICE
  use htable, only : htable_cptr_t, h_cptr_t
  use utils, only : neko_error
  use opencl_prgm_lib
  use, intrinsic :: iso_c_binding
  implicit none
  private

  integer, public, parameter :: HOST_TO_DEVICE = 1, DEVICE_TO_HOST = 2, &
       DEVICE_TO_DEVICE = 3

  !> Global command queue
  type(c_ptr), public, bind(c) :: glb_cmd_queue = C_NULL_PTR

  !> Aux command queue
  type(c_ptr), public, bind(c) :: aux_cmd_queue = C_NULL_PTR

  !> Event for the global command queue
  type(c_ptr), public, bind(c) :: glb_cmd_event

  !> High priority stream setting
  integer, public :: STRM_HIGH_PRIO

  !> Low priority stream setting
  integer, public :: STRM_LOW_PRIO

  !> Copy data between host and device (or device and device)
  interface device_memcpy
     module procedure device_memcpy_r1, device_memcpy_r2, &
          device_memcpy_r3, device_memcpy_r4, device_memcpy_cptr
  end interface device_memcpy

  !> Map a Fortran array to a device (allocate and associate)
  interface device_map
     module procedure device_map_r1, device_map_r2, &
          device_map_r3, device_map_r4
  end interface device_map

  !> Associate a Fortran array to a (allocated) device pointer
  interface device_associate
     module procedure device_associate_r1, device_associate_r2, &
          device_associate_r3, device_associate_r4
  end interface device_associate

  !> Check if a Fortran array is assoicated with a device pointer
  interface device_associated
     module procedure device_associated_r1, device_associated_r2, &
          device_associated_r3, device_associated_r4
  end interface device_associated

  !> Deassociate a Fortran array from a device pointer
  interface device_deassociate
     module procedure device_deassociate_r1, device_deassociate_r2, &
          device_deassociate_r3, device_deassociate_r4
  end interface device_deassociate

  !> Return the device pointer for an associated Fortran array
  interface device_get_ptr
     module procedure device_get_ptr_r1, device_get_ptr_r2, &
          device_get_ptr_r3, device_get_ptr_r4
  end interface device_get_ptr

  !> Synchronize a device or stream
  interface device_sync
     module procedure device_sync_device, device_sync_stream
  end interface device_sync

  !> Table of host to device address mappings
  type(htable_cptr_t), private :: device_addrtbl

  public :: device_memcpy, device_map, device_associate, device_associated, &
       device_deassociate, device_get_ptr, device_sync, device_free, &
       device_sync_stream, device_stream_create, device_stream_destroy, &
       device_profiler_start, device_profiler_stop, device_alloc, &
       device_init, device_name, device_event_create, device_event_destroy, &
       device_event_record, device_event_sync, device_finalize, &
       device_stream_wait_event, device_count, &
       device_stream_create_with_priority

  private :: device_memcpy_common

contains

  subroutine device_init
#if defined(HAVE_HIP) || defined(HAVE_CUDA) || defined(HAVE_OPENCL)
    call device_addrtbl%init(64)

#ifdef HAVE_HIP
    call hip_init(glb_cmd_queue, aux_cmd_queue, STRM_HIGH_PRIO, STRM_LOW_PRIO)
#elif HAVE_CUDA
    call cuda_init(glb_cmd_queue, aux_cmd_queue, STRM_HIGH_PRIO, STRM_LOW_PRIO)
#elif HAVE_OPENCL
    call opencl_init(glb_cmd_queue, aux_cmd_queue)
#endif
    call device_event_create(glb_cmd_event, 2)
#endif

    ! Check the device count against the number of MPI ranks
    if (NEKO_BCKND_DEVICE .eq. 1) then
       if (device_count() .ne. 1) then
          call neko_error('Only one device is supported per MPI rank')
       end if
    end if
  end subroutine device_init

  subroutine device_finalize
#if defined(HAVE_HIP) || defined(HAVE_CUDA) || defined(HAVE_OPENCL)
    call device_addrtbl%free()

#ifdef HAVE_HIP
    call hip_finalize(glb_cmd_queue, aux_cmd_queue)
#elif HAVE_CUDA
    call cuda_finalize(glb_cmd_queue, aux_cmd_queue)
#elif HAVE_OPENCL
    call opencl_prgm_lib_release
    call opencl_finalize(glb_cmd_queue, aux_cmd_queue)
#endif
    call device_event_destroy(glb_cmd_event)
#endif
  end subroutine device_finalize

  subroutine device_name(name)
    character(len=*), intent(inout) :: name

#ifdef HAVE_HIP
    call hip_device_name(name)
#elif HAVE_CUDA
    call cuda_device_name(name)
#elif HAVE_OPENCL
    call opencl_device_name(name)
#endif
  end subroutine device_name

  !> Return the number of available devices
  integer function device_count()
#ifdef HAVE_HIP
    device_count = hip_device_count()
#elif HAVE_CUDA
    device_count = cuda_device_count()
#elif HAVE_OPENCL
    device_count = opencl_device_count()
#else
    device_count = 0
#endif
  end function device_count

  !> Allocate memory on the device
  subroutine device_alloc(x_d, s)
    type(c_ptr), intent(inout) :: x_d
    integer(c_size_t) :: s
    integer :: ierr

    if (s .eq. 0) then
<<<<<<< HEAD
=======
       call device_sync()
>>>>>>> 3e111419
       x_d = c_null_ptr
       return
    end if
#ifdef HAVE_HIP
    if (hipMalloc(x_d, s) .ne. hipSuccess) then
       call neko_error('Memory allocation on device failed')
    end if
#elif HAVE_CUDA
    if (cudamalloc(x_d, s) .ne. cudaSuccess) then
       call neko_error('Memory allocation on device failed')
    end if
#elif HAVE_OPENCL
    x_d = clCreateBuffer(glb_ctx, CL_MEM_READ_WRITE, s, C_NULL_PTR, ierr)
    if (ierr .ne. CL_SUCCESS) then
       call neko_error('Memory allocation on device failed')
    end if
#endif
  end subroutine device_alloc

  !> Deallocate memory on the device
  subroutine device_free(x_d)
    type(c_ptr), intent(inout) :: x_d
#ifdef HAVE_HIP
    if (hipfree(x_d) .ne. hipSuccess) then
       call neko_error('Memory deallocation on device failed')
    end if
#elif HAVE_CUDA
    if (cudafree(x_d) .ne. cudaSuccess) then
       call neko_error('Memory deallocation on device failed')
    end if
#elif HAVE_OPENCL
    if (clReleaseMemObject(x_d) .ne. CL_SUCCESS) then
       call neko_error('Memory deallocation on device failed')
    end if
#endif
    x_d = C_NULL_PTR
  end subroutine device_free

  !> Copy data between host and device (rank 1 arrays)
  subroutine device_memcpy_r1(x, x_d, n, dir, sync, strm)
    integer, intent(in) :: n
    class(*), intent(inout), target :: x(:)
    type(c_ptr), intent(inout) :: x_d
    integer, intent(in), value :: dir
    logical :: sync
    type(c_ptr), optional :: strm
    type(c_ptr) :: ptr_h, copy_stream
    integer(c_size_t) :: s

    if (present(strm)) then
       copy_stream = strm
    else
       copy_stream = glb_cmd_queue
    end if

    select type (x)
    type is (integer)
       s = n * int(4, c_size_t)
       ptr_h = c_loc(x)
    type is (integer(i8))
       s = n * int(8, c_size_t)
       ptr_h = c_loc(x)
    type is (real)
       s = n * int(4, c_size_t)
       ptr_h = c_loc(x)
    type is (double precision)
       s = n * int(8, c_size_t)
       ptr_h = c_loc(x)
    class default
       call neko_error('Unknown Fortran type')
    end select

    call device_memcpy_common(ptr_h, x_d, s, dir, sync, copy_stream)

  end subroutine device_memcpy_r1

  !> Copy data between host and device (rank 2 arrays)
  subroutine device_memcpy_r2(x, x_d, n, dir, sync, strm)
    integer, intent(in) :: n
    class(*), intent(inout), target :: x(:,:)
    type(c_ptr), intent(inout) :: x_d
    integer, intent(in), value :: dir
    logical :: sync
    type(c_ptr), optional :: strm
    type(c_ptr) :: ptr_h, copy_stream
    integer(c_size_t) :: s

    if (present(strm)) then
       copy_stream = strm
    else
       copy_stream = glb_cmd_queue
    end if

    select type (x)
    type is (integer)
       s = n * int(4, c_size_t)
       ptr_h = c_loc(x)
    type is (integer(i8))
       s = n * int(8, c_size_t)
       ptr_h = c_loc(x)
    type is (real)
       s = n * int(4, c_size_t)
       ptr_h = c_loc(x)
    type is (double precision)
       s = n * int(8, c_size_t)
       ptr_h = c_loc(x)
    class default
       call neko_error('Unknown Fortran type')
    end select

    call device_memcpy_common(ptr_h, x_d, s, dir, sync, copy_stream)

  end subroutine device_memcpy_r2

  !> Copy data between host and device (rank 3 arrays)
  subroutine device_memcpy_r3(x, x_d, n, dir, sync, strm)
    integer, intent(in) :: n
    class(*), intent(inout), target :: x(:,:,:)
    type(c_ptr), intent(inout) :: x_d
    integer, intent(in), value :: dir
    logical :: sync
    type(c_ptr), optional :: strm
    type(c_ptr) :: ptr_h, copy_stream
    integer(c_size_t) :: s

    if (present(strm)) then
       copy_stream = strm
    else
       copy_stream = glb_cmd_queue
    end if

    select type (x)
    type is (integer)
       s = n * int(4, c_size_t)
       ptr_h = c_loc(x)
    type is (integer(i8))
       s = n * int(8, c_size_t)
       ptr_h = c_loc(x)
    type is (real)
       s = n * int(4, c_size_t)
       ptr_h = c_loc(x)
    type is (double precision)
       s = n * int(8, c_size_t)
       ptr_h = c_loc(x)
    class default
       call neko_error('Unknown Fortran type')
    end select

    call device_memcpy_common(ptr_h, x_d, s, dir, sync, copy_stream)

  end subroutine device_memcpy_r3

  !> Copy data between host and device (rank 4 arrays)
  subroutine device_memcpy_r4(x, x_d, n, dir, sync, strm)
    integer, intent(in) :: n
    class(*), intent(inout), target :: x(:,:,:,:)
    type(c_ptr), intent(inout) :: x_d
    integer, intent(in), value :: dir
    logical :: sync
    type(c_ptr), optional :: strm
    type(c_ptr) :: ptr_h, copy_stream
    integer(c_size_t) :: s

    if (present(strm)) then
       copy_stream = strm
    else
       copy_stream = glb_cmd_queue
    end if

    select type (x)
    type is (integer)
       s = n * int(4, c_size_t)
       ptr_h = c_loc(x)
    type is (integer(i8))
       s = n * int(8, c_size_t)
       ptr_h = c_loc(x)
    type is (real)
       s = n * int(4, c_size_t)
       ptr_h = c_loc(x)
    type is (double precision)
       s = n * int(8, c_size_t)
       ptr_h = c_loc(x)
    class default
       call neko_error('Unknown Fortran type')
    end select

    call device_memcpy_common(ptr_h, x_d, s, dir, sync, copy_stream)

  end subroutine device_memcpy_r4

  !> Copy data between host and device (or device and device) (c-pointers)
  !! @note For host-device copies @a dst is the host pointer and @a src is the
  !! device pointer (regardless of @a dir)
  subroutine device_memcpy_cptr(dst, src, s, dir, sync, strm)
    type(c_ptr), intent(in) :: dst
    type(c_ptr), intent(in) :: src
    integer(c_size_t), intent(in) :: s
    integer, intent(in), value :: dir
    logical, optional :: sync
    type(c_ptr), optional :: strm
    type(c_ptr) :: copy_stream
    logical :: sync_device

    if (present(sync)) then
       sync_device = sync
    else
       sync_device = .false.
    end if

    if (present(strm)) then
       copy_stream = strm
    else
       copy_stream = glb_cmd_queue
    end if

    call device_memcpy_common(dst, src, s, dir, sync_device, copy_stream)

  end subroutine device_memcpy_cptr

  !> Copy data between host and device
  !! @note For device to device copies, @a ptr_h is assumed
  !! to be the dst device pointer
  subroutine device_memcpy_common(ptr_h, x_d, s, dir, sync_device, stream)
    type(c_ptr), intent(in) :: ptr_h
    type(c_ptr), intent(in) :: x_d
    integer(c_size_t), intent(in) :: s
    integer, intent(in), value :: dir
    logical, intent(in) :: sync_device
    type(c_ptr), intent(inout) :: stream

    if (s .eq. 0) then
       if (sync_device) then
          call device_sync_stream(stream)
       end if
       return
    end if

#ifdef HAVE_HIP
    if (dir .eq. HOST_TO_DEVICE) then
       if (hipMemcpyAsync(x_d, ptr_h, s, &
            hipMemcpyHostToDevice, stream) .ne. hipSuccess) then
          call neko_error('Device memcpy async (host-to-device) failed')
       end if
    else if (dir .eq. DEVICE_TO_HOST) then
       if (hipMemcpyAsync(ptr_h, x_d, s, &
            hipMemcpyDeviceToHost, stream) .ne. hipSuccess) then
          call neko_error('Device memcpy async (device-to-host) failed')
       end if
    else if (dir .eq. DEVICE_TO_DEVICE) then
       if (hipMemcpyAsync(ptr_h, x_d, s, hipMemcpyDeviceToDevice, stream) &
            .ne. hipSuccess) then
          call neko_error('Device memcpy async (device-to-device) failed')
       end if
    else
       call neko_error('Device memcpy failed (invalid direction')
    end if
    if (sync_device) then
       call device_sync_stream(stream)
    end if
#elif HAVE_CUDA
    if (dir .eq. HOST_TO_DEVICE) then
       if (cudaMemcpyAsync(x_d, ptr_h, s, cudaMemcpyHostToDevice, stream) &
            .ne. cudaSuccess) then
          call neko_error('Device memcpy async (host-to-device) failed')
       end if
    else if (dir .eq. DEVICE_TO_HOST) then
       if (cudaMemcpyAsync(ptr_h, x_d, s, cudaMemcpyDeviceToHost, stream) &
            .ne. cudaSuccess) then
          call neko_error('Device memcpy async (device-to-host) failed')
       end if
    else if (dir .eq. DEVICE_TO_DEVICE) then
       if (cudaMemcpyAsync(ptr_h, x_d, s, cudaMemcpyDeviceToDevice, stream) &
            .ne. cudaSuccess) then
          call neko_error('Device memcpy async (device-to-device) failed')
       end if
    else
       call neko_error('Device memcpy failed (invalid direction')
    end if
    if (sync_device) then
       call device_sync_stream(stream)
    end if
#elif HAVE_OPENCL
    if (sync_device) then
       if (dir .eq. HOST_TO_DEVICE) then
          if (clEnqueueWriteBuffer(stream, x_d, CL_TRUE, 0_i8, s, &
               ptr_h, 0, C_NULL_PTR, C_NULL_PTR) &
               .ne. CL_SUCCESS) then
             call neko_error('Device memcpy (host-to-device) failed')
          end if
       else if (dir .eq. DEVICE_TO_HOST) then
          if (clEnqueueReadBuffer(stream, x_d, CL_TRUE, 0_i8, s, ptr_h, &
               0, C_NULL_PTR, C_NULL_PTR) &
               .ne. CL_SUCCESS) then
             call neko_error('Device memcpy (device-to-host) failed')
          end if
       else if (dir .eq. DEVICE_TO_DEVICE) then
          if (clEnqueueCopyBuffer(stream, x_d, ptr_h, 0_i8, 0_i8, s, &
               0, C_NULL_PTR, C_NULL_PTR) &
               .ne. CL_SUCCESS) then
             call neko_error('Device memcpy (device-to-device) failed')
          end if
       else
          call neko_error('Device memcpy failed (invalid direction')
       end if
    else
       if (dir .eq. HOST_TO_DEVICE) then
          if (clEnqueueWriteBuffer(stream, x_d, CL_FALSE, 0_i8, s, &
               ptr_h, 0, C_NULL_PTR, C_NULL_PTR) &
               .ne. CL_SUCCESS) then
             call neko_error('Device memcpy (host-to-device) failed')
          end if
       else if (dir .eq. DEVICE_TO_HOST) then
          if (clEnqueueReadBuffer(stream, x_d, CL_FALSE, 0_i8, s, ptr_h,&
               0, C_NULL_PTR, C_NULL_PTR) &
               .ne. CL_SUCCESS) then
             call neko_error('Device memcpy (device-to-host) failed')
          end if
       else if (dir .eq. DEVICE_TO_DEVICE) then
          if (clEnqueueCopyBuffer(stream, x_d, ptr_h, 0_i8, 0_i8, s, &
               0, C_NULL_PTR, C_NULL_PTR) &
               .ne. CL_SUCCESS) then
             call neko_error('Device memcpy (device-to-device) failed')
          end if
       else
          call neko_error('Device memcpy failed (invalid direction')
       end if
    end if
#endif
  end subroutine device_memcpy_common

  !> Associate a Fortran rank 1 array to a (allocated) device pointer
  subroutine device_associate_r1(x, x_d)
    class(*), intent(inout), target :: x(:)
    type(c_ptr), intent(inout) :: x_d
    type(h_cptr_t) :: htbl_ptr_h, htbl_ptr_d

    select type (x)
    type is (integer)
       htbl_ptr_h%ptr = c_loc(x)
    type is (integer(i8))
       htbl_ptr_h%ptr = c_loc(x)
    type is (real)
       htbl_ptr_h%ptr = c_loc(x)
    type is (double precision)
       htbl_ptr_h%ptr = c_loc(x)
    class default
       call neko_error('Unknown Fortran type')
    end select

    htbl_ptr_d%ptr = x_d

    call device_addrtbl%set(htbl_ptr_h, htbl_ptr_d)

  end subroutine device_associate_r1

  !> Associate a Fortran rank 2 array to a (allocated) device pointer
  subroutine device_associate_r2(x, x_d)
    class(*), intent(inout), target :: x(:,:)
    type(c_ptr), intent(inout) :: x_d
    type(h_cptr_t) :: htbl_ptr_h, htbl_ptr_d

    select type (x)
    type is (integer)
       htbl_ptr_h%ptr = c_loc(x)
    type is (integer(i8))
       htbl_ptr_h%ptr = c_loc(x)
    type is (real)
       htbl_ptr_h%ptr = c_loc(x)
    type is (double precision)
       htbl_ptr_h%ptr = c_loc(x)
    class default
       call neko_error('Unknown Fortran type')
    end select

    htbl_ptr_d%ptr = x_d

    call device_addrtbl%set(htbl_ptr_h, htbl_ptr_d)

  end subroutine device_associate_r2

  !> Associate a Fortran rank 3 array to a (allocated) device pointer
  subroutine device_associate_r3(x, x_d)
    class(*), intent(inout), target :: x(:,:,:)
    type(c_ptr), intent(inout) :: x_d
    type(h_cptr_t) :: htbl_ptr_h, htbl_ptr_d

    select type (x)
    type is (integer)
       htbl_ptr_h%ptr = c_loc(x)
    type is (integer(i8))
       htbl_ptr_h%ptr = c_loc(x)
    type is (real)
       htbl_ptr_h%ptr = c_loc(x)
    type is (double precision)
       htbl_ptr_h%ptr = c_loc(x)
    class default
       call neko_error('Unknown Fortran type')
    end select

    htbl_ptr_d%ptr = x_d

    call device_addrtbl%set(htbl_ptr_h, htbl_ptr_d)

  end subroutine device_associate_r3

  !> Associate a Fortran rank 4 array to a (allocated) device pointer
  subroutine device_associate_r4(x, x_d)
    class(*), intent(inout), target :: x(:,:,:,:)
    type(c_ptr), intent(inout) :: x_d
    type(h_cptr_t) :: htbl_ptr_h, htbl_ptr_d

    select type (x)
    type is (integer)
       htbl_ptr_h%ptr = c_loc(x)
    type is (integer(i8))
       htbl_ptr_h%ptr = c_loc(x)
    type is (real)
       htbl_ptr_h%ptr = c_loc(x)
    type is (double precision)
       htbl_ptr_h%ptr = c_loc(x)
    class default
       call neko_error('Unknown Fortran type')
    end select

    htbl_ptr_d%ptr = x_d

    call device_addrtbl%set(htbl_ptr_h, htbl_ptr_d)

  end subroutine device_associate_r4

  !> Deassociate a Fortran rank 1 array from a device pointer
  subroutine device_deassociate_r1(x)
    class(*), intent(inout), target :: x(:)
    type(h_cptr_t) :: htbl_ptr_h, htbl_ptr_d

    select type (x)
    type is (integer)
       htbl_ptr_h%ptr = c_loc(x)
    type is (integer(i8))
       htbl_ptr_h%ptr = c_loc(x)
    type is (real)
       htbl_ptr_h%ptr = c_loc(x)
    type is (double precision)
       htbl_ptr_h%ptr = c_loc(x)
    class default
       call neko_error('Unknown Fortran type')
    end select

    if (device_addrtbl%get(htbl_ptr_h, htbl_ptr_d) .eq. 0) then
       call device_addrtbl%remove(htbl_ptr_h)
    end if

  end subroutine device_deassociate_r1

  !> Deassociate a Fortran rank 2 array from a device pointer
  subroutine device_deassociate_r2(x)
    class(*), intent(inout), target :: x(:,:)
    type(h_cptr_t) :: htbl_ptr_h, htbl_ptr_d

    select type (x)
    type is (integer)
       htbl_ptr_h%ptr = c_loc(x)
    type is (integer(i8))
       htbl_ptr_h%ptr = c_loc(x)
    type is (real)
       htbl_ptr_h%ptr = c_loc(x)
    type is (double precision)
       htbl_ptr_h%ptr = c_loc(x)
    class default
       call neko_error('Unknown Fortran type')
    end select

    if (device_addrtbl%get(htbl_ptr_h, htbl_ptr_d) .eq. 0) then
       call device_addrtbl%remove(htbl_ptr_h)
    end if

  end subroutine device_deassociate_r2

  !> Deassociate a Fortran rank 3 array from a device pointer
  subroutine device_deassociate_r3(x)
    class(*), intent(inout), target :: x(:,:,:)
    type(h_cptr_t) :: htbl_ptr_h, htbl_ptr_d

    select type (x)
    type is (integer)
       htbl_ptr_h%ptr = c_loc(x)
    type is (integer(i8))
       htbl_ptr_h%ptr = c_loc(x)
    type is (real)
       htbl_ptr_h%ptr = c_loc(x)
    type is (double precision)
       htbl_ptr_h%ptr = c_loc(x)
    class default
       call neko_error('Unknown Fortran type')
    end select

    if (device_addrtbl%get(htbl_ptr_h, htbl_ptr_d) .eq. 0) then
       call device_addrtbl%remove(htbl_ptr_h)
    end if

  end subroutine device_deassociate_r3

  !> Deassociate a Fortran rank 4 array from a device pointer
  subroutine device_deassociate_r4(x)
    class(*), intent(inout), target :: x(:,:,:,:)
    type(h_cptr_t) :: htbl_ptr_h, htbl_ptr_d

    select type (x)
    type is (integer)
       htbl_ptr_h%ptr = c_loc(x)
    type is (integer(i8))
       htbl_ptr_h%ptr = c_loc(x)
    type is (real)
       htbl_ptr_h%ptr = c_loc(x)
    type is (double precision)
       htbl_ptr_h%ptr = c_loc(x)
    class default
       call neko_error('Unknown Fortran type')
    end select

    if (device_addrtbl%get(htbl_ptr_h, htbl_ptr_d) .eq. 0) then
       call device_addrtbl%remove(htbl_ptr_h)
    end if

  end subroutine device_deassociate_r4

  !> Map a Fortran rank 1 array to a device (allocate and associate)
  subroutine device_map_r1(x, x_d, n)
    integer, intent(in) :: n
    class(*), intent(inout), target :: x(:)
    type(c_ptr), intent(inout) :: x_d
    integer(c_size_t) :: s

    if (c_associated(x_d)) then
       call neko_error('Device pointer already associated')
    end if

    select type (x)
    type is (integer)
       s = n * int(4, c_size_t)
    type is (integer(i8))
       s = n * int(8, c_size_t)
    type is (real)
       s = n * int(4, c_size_t)
    type is (double precision)
       s = n * int(8, c_size_t)
    class default
       call neko_error('Unknown Fortran type')
    end select

    call device_alloc(x_d, s)
    call device_associate(x, x_d)

  end subroutine device_map_r1

  !> Map a Fortran rank 2 array to a device (allocate and associate)
  subroutine device_map_r2(x, x_d, n)
    integer, intent(in) :: n
    class(*), intent(inout), target :: x(:,:)
    type(c_ptr), intent(inout) :: x_d
    integer(c_size_t) :: s

    if (c_associated(x_d)) then
       call neko_error('Device pointer already associated')
    end if

    select type (x)
    type is (integer)
       s = n * int(4, c_size_t)
    type is (integer(i8))
       s = n * int(8, c_size_t)
    type is (real)
       s = n * int(4, c_size_t)
    type is (double precision)
       s = n * int(8, c_size_t)
    class default
       call neko_error('Unknown Fortran type')
    end select

    call device_alloc(x_d, s)
    call device_associate(x, x_d)

  end subroutine device_map_r2

  !> Map a Fortran rank 3 array to a device (allocate and associate)
  subroutine device_map_r3(x, x_d, n)
    integer, intent(in) :: n
    class(*), intent(inout), target :: x(:,:,:)
    type(c_ptr), intent(inout) :: x_d
    integer(c_size_t) :: s

    if (c_associated(x_d)) then
       call neko_error('Device pointer already associated')
    end if

    select type (x)
    type is (integer)
       s = n * int(4, c_size_t)
    type is (integer(i8))
       s = n * int(8, c_size_t)
    type is (real)
       s = n * int(4, c_size_t)
    type is (double precision)
       s = n * int(8, c_size_t)
    class default
       call neko_error('Unknown Fortran type')
    end select

    call device_alloc(x_d, s)
    call device_associate(x, x_d)

  end subroutine device_map_r3

  !> Map a Fortran rank 4 array to a device (allocate and associate)
  subroutine device_map_r4(x, x_d, n)
    integer, intent(in) :: n
    class(*), intent(inout), target :: x(:,:,:,:)
    type(c_ptr), intent(inout) :: x_d
    integer(c_size_t) :: s

    if (c_associated(x_d)) then
       call neko_error('Device pointer already associated')
    end if

    select type (x)
    type is (integer)
       s = n * int(4, c_size_t)
    type is (integer(i8))
       s = n * int(8, c_size_t)
    type is (real)
       s = n * int(4, c_size_t)
    type is (double precision)
       s = n * int(8, c_size_t)
    class default
       call neko_error('Unknown Fortran type')
    end select

    call device_alloc(x_d, s)
    call device_associate(x, x_d)

  end subroutine device_map_r4

  !> Check if a Fortran rank 1 array is assoicated with a device pointer
  function device_associated_r1(x) result(assoc)
    class(*), intent(inout), target :: x(:)
    type(h_cptr_t) :: htbl_ptr_h, htbl_ptr_d
    logical :: assoc

    select type (x)
    type is (integer)
       htbl_ptr_h%ptr = c_loc(x)
    type is (integer(i8))
       htbl_ptr_h%ptr = c_loc(x)
    type is (real)
       htbl_ptr_h%ptr = c_loc(x)
    type is (double precision)
       htbl_ptr_h%ptr = c_loc(x)
    class default
       call neko_error('Unknown Fortran type')
    end select

    if (device_addrtbl%get(htbl_ptr_h, htbl_ptr_d) .eq. 0) then
       assoc = .true.
    else
       assoc = .false.
    end if

  end function device_associated_r1

  !> Check if a Fortran rank 2 array is assoicated with a device pointer
  function device_associated_r2(x) result(assoc)
    class(*), intent(inout), target :: x(:,:)
    type(h_cptr_t) :: htbl_ptr_h, htbl_ptr_d
    logical :: assoc

    select type (x)
    type is (integer)
       htbl_ptr_h%ptr = c_loc(x)
    type is (integer(i8))
       htbl_ptr_h%ptr = c_loc(x)
    type is (real)
       htbl_ptr_h%ptr = c_loc(x)
    type is (double precision)
       htbl_ptr_h%ptr = c_loc(x)
    class default
       call neko_error('Unknown Fortran type')
    end select

    if (device_addrtbl%get(htbl_ptr_h, htbl_ptr_d) .eq. 0) then
       assoc = .true.
    else
       assoc = .false.
    end if

  end function device_associated_r2

  !> Check if a Fortran rank 3 array is assoicated with a device pointer
  function device_associated_r3(x) result(assoc)
    class(*), intent(inout), target :: x(:,:,:)
    type(h_cptr_t) :: htbl_ptr_h, htbl_ptr_d
    logical :: assoc

    select type (x)
    type is (integer)
       htbl_ptr_h%ptr = c_loc(x)
    type is (integer(i8))
       htbl_ptr_h%ptr = c_loc(x)
    type is (real)
       htbl_ptr_h%ptr = c_loc(x)
    type is (double precision)
       htbl_ptr_h%ptr = c_loc(x)
    class default
       call neko_error('Unknown Fortran type')
    end select

    if (device_addrtbl%get(htbl_ptr_h, htbl_ptr_d) .eq. 0) then
       assoc = .true.
    else
       assoc = .false.
    end if

  end function device_associated_r3

  !> Check if a Fortran rank 4 array is assoicated with a device pointer
  function device_associated_r4(x) result(assoc)
    class(*), intent(inout), target :: x(:,:,:,:)
    type(h_cptr_t) :: htbl_ptr_h, htbl_ptr_d
    logical :: assoc

    select type (x)
    type is (integer)
       htbl_ptr_h%ptr = c_loc(x)
    type is (integer(i8))
       htbl_ptr_h%ptr = c_loc(x)
    type is (real)
       htbl_ptr_h%ptr = c_loc(x)
    type is (double precision)
       htbl_ptr_h%ptr = c_loc(x)
    class default
       call neko_error('Unknown Fortran type')
    end select

    if (device_addrtbl%get(htbl_ptr_h, htbl_ptr_d) .eq. 0) then
       assoc = .true.
    else
       assoc = .false.
    end if

  end function device_associated_r4

  !> Return the device pointer for an associated Fortran rank 1 array
  function device_get_ptr_r1(x)
    class(*), intent(in), target :: x(:)
    type(h_cptr_t) :: htbl_ptr_h, htbl_ptr_d
    type(c_ptr) :: device_get_ptr_r1

    device_get_ptr_r1 = C_NULL_PTR

    select type (x)
    type is (integer)
       htbl_ptr_h%ptr = c_loc(x)
    type is (integer(i8))
       htbl_ptr_h%ptr = c_loc(x)
    type is (real)
       htbl_ptr_h%ptr = c_loc(x)
    type is (double precision)
       htbl_ptr_h%ptr = c_loc(x)
    class default
       call neko_error('Unknown Fortran type')
    end select

    if (device_addrtbl%get(htbl_ptr_h, htbl_ptr_d) .eq. 0) then
       device_get_ptr_r1 = htbl_ptr_d%ptr
    else
       call neko_error('Array not associated with device')
    end if
  end function device_get_ptr_r1

  !> Return the device pointer for an associated Fortran rank 2 array
  function device_get_ptr_r2(x)
    class(*), intent(in), target :: x(:,:)
    type(h_cptr_t) :: htbl_ptr_h, htbl_ptr_d
    type(c_ptr) :: device_get_ptr_r2

    device_get_ptr_r2 = C_NULL_PTR

    select type (x)
    type is (integer)
       htbl_ptr_h%ptr = c_loc(x)
    type is (integer(i8))
       htbl_ptr_h%ptr = c_loc(x)
    type is (real)
       htbl_ptr_h%ptr = c_loc(x)
    type is (double precision)
       htbl_ptr_h%ptr = c_loc(x)
    class default
       call neko_error('Unknown Fortran type')
    end select

    if (device_addrtbl%get(htbl_ptr_h, htbl_ptr_d) .eq. 0) then
       device_get_ptr_r2 = htbl_ptr_d%ptr
    else
       call neko_error('Array not associated with device')
    end if
  end function device_get_ptr_r2

  !> Return the device pointer for an associated Fortran rank 3 array
  function device_get_ptr_r3(x)
    class(*), intent(in), target :: x(:,:,:)
    type(h_cptr_t) :: htbl_ptr_h, htbl_ptr_d
    type(c_ptr) :: device_get_ptr_r3

    device_get_ptr_r3 = C_NULL_PTR

    select type (x)
    type is (integer)
       htbl_ptr_h%ptr = c_loc(x)
    type is (integer(i8))
       htbl_ptr_h%ptr = c_loc(x)
    type is (real)
       htbl_ptr_h%ptr = c_loc(x)
    type is (double precision)
       htbl_ptr_h%ptr = c_loc(x)
    class default
       call neko_error('Unknown Fortran type')
    end select

    if (device_addrtbl%get(htbl_ptr_h, htbl_ptr_d) .eq. 0) then
       device_get_ptr_r3 = htbl_ptr_d%ptr
    else
       call neko_error('Array not associated with device')
    end if
  end function device_get_ptr_r3

  !> Return the device pointer for an associated Fortran rank 4 array
  function device_get_ptr_r4(x)
    class(*), intent(in), target :: x(:,:,:,:)
    type(h_cptr_t) :: htbl_ptr_h, htbl_ptr_d
    type(c_ptr) :: device_get_ptr_r4

    device_get_ptr_r4 = C_NULL_PTR

    select type (x)
    type is (integer)
       htbl_ptr_h%ptr = c_loc(x)
    type is (integer(i8))
       htbl_ptr_h%ptr = c_loc(x)
    type is (real)
       htbl_ptr_h%ptr = c_loc(x)
    type is (double precision)
       htbl_ptr_h%ptr = c_loc(x)
    class default
       call neko_error('Unknown Fortran type')
    end select

    if (device_addrtbl%get(htbl_ptr_h, htbl_ptr_d) .eq. 0) then
       device_get_ptr_r4 = htbl_ptr_d%ptr
    else
       call neko_error('Array not associated with device')
    end if
  end function device_get_ptr_r4

  !> Synchronize the device
  subroutine device_sync_device()
#ifdef HAVE_HIP
    if (hipDeviceSynchronize() .ne. hipSuccess) then
       call neko_error('Error during device sync')
    end if
#elif HAVE_CUDA
    if (cudaDeviceSynchronize() .ne. cudaSuccess) then
       call neko_error('Error during device sync')
    end if
#elif HAVE_OPENCL
    if (clFinish(glb_cmd_queue) .ne. CL_SUCCESS) then
       call neko_error('Error during device sync')
    end if
#endif
  end subroutine device_sync_device

  !> Synchronize a device stream
  subroutine device_sync_stream(stream)
    type(c_ptr), intent(in) :: stream
#ifdef HAVE_HIP
    if (hipStreamSynchronize(stream) .ne. hipSuccess) then
       call neko_error('Error during stream sync')
    end if
#elif HAVE_CUDA
    if (cudaStreamSynchronize(stream) .ne. cudaSuccess) then
       call neko_error('Error during stream sync')
    end if
#elif HAVE_OPENCL
    if (clFinish(stream) .ne. CL_SUCCESS) then
       call neko_error('Error during stream sync')
    end if
#endif
  end subroutine device_sync_stream

  !> Create a device stream/command queue
  subroutine device_stream_create(stream, flags)
    type(c_ptr), intent(inout) :: stream
    integer, optional :: flags
    integer :: ierr
#ifdef HAVE_HIP
    if (present(flags)) then
       if (hipStreamCreateWithFlags(stream, flags) .ne. hipSuccess) then
          call neko_error('Error during stream create (w. flags)')
       end if
    else
       if (hipStreamCreate(stream) .ne. hipSuccess) then
          call neko_error('Error during stream create')
       end if
    end if
#elif HAVE_CUDA
    if (present(flags)) then
       if (cudaStreamCreateWithFlags(stream, flags) .ne. cudaSuccess) then
          call neko_error('Error during stream create (w. flags)')
       end if
    else
       if (cudaStreamCreate(stream) .ne. cudaSuccess) then
          call neko_error('Error during stream create')
       end if
    end if
#elif HAVE_OPENCL
    stream = clCreateCommandQueue(glb_ctx, glb_device_id, 0_i8, ierr)
    if (ierr .ne. CL_SUCCESS) then
       call neko_error('Error during stream create')
    end if
#endif
  end subroutine device_stream_create

  !> Create a device stream/command queue with priority
  subroutine device_stream_create_with_priority(stream, flags, prio)
    type(c_ptr), intent(inout) :: stream
    integer, intent(in) :: flags, prio
#ifdef HAVE_HIP
    if (hipStreamCreateWithPriority(stream, flags, prio) .ne. hipSuccess) then
       call neko_error('Error during stream create (w. priority)')
    end if
#elif HAVE_CUDA
    if (cudaStreamCreateWithPriority(stream, flags, prio) .ne. cudaSuccess) then
       call neko_error('Error during stream create (w. priority)')
    end if
#elif HAVE_OPENCL
    call neko_error('Not implemented yet')
#endif
  end subroutine device_stream_create_with_priority

  !> Destroy a device stream/command queue
  subroutine device_stream_destroy(stream)
    type(c_ptr), intent(inout) :: stream
#ifdef HAVE_HIP
    if (hipStreamDestroy(stream) .ne. hipSuccess) then
       call neko_error('Error during stream destroy')
    end if
#elif HAVE_CUDA
    if (cudaStreamDestroy(stream) .ne. cudaSuccess) then
       call neko_error('Error during stream destroy')
    end if
#elif HAVE_OPENCL
    if (clReleaseCommandQueue(stream) .ne. CL_SUCCESS) then
       call neko_error('Error during stream destroy')
    end if
#endif
  end subroutine device_stream_destroy

  !> Synchronize a device stream with an event
  subroutine device_stream_wait_event(stream, event, flags)
    type(c_ptr), intent(in) :: stream
    type(c_ptr), target, intent(in) :: event
    integer :: flags
#ifdef HAVE_HIP
    if (hipStreamWaitEvent(stream, event, flags) .ne. hipSuccess) then
       call neko_error('Error during stream sync')
    end if
#elif HAVE_CUDA
    if (cudaStreamWaitEvent(stream, event, flags) .ne. cudaSuccess) then
       call neko_error('Error during stream sync')
    end if
#elif HAVE_OPENCL
    if (clEnqueueBarrier(stream) .ne. CL_SUCCESS) then
       call neko_error('Error during barrier')
    end if
    if (clEnqueueWaitForEvents(stream, 1, c_loc(event)) .ne. CL_SUCCESS) then
       call neko_error('Error during stream sync')
    end if
#endif
  end subroutine device_stream_wait_event

  !> Start device profiling
  subroutine device_profiler_start()
#if HAVE_CUDA
    if (cudaProfilerStart() .ne. cudaSuccess) then
       call neko_error('Error starting profiler')
    end if
#endif
  end subroutine device_profiler_start

  !> Stop device profiling
  subroutine device_profiler_stop()
#if HAVE_CUDA
    if (cudaProfilerStop() .ne. cudaSuccess) then
       call neko_error('Error stopping profiler')
    end if
#endif
  end subroutine device_profiler_stop

  !> Create a device event queue
  subroutine device_event_create(event, flags)
    type(c_ptr), intent(inout) :: event
    integer, optional :: flags
    integer :: ierr
#ifdef HAVE_HIP
    if (present(flags)) then
       if (hipEventCreateWithFlags(event, flags) .ne. hipSuccess) then
          call neko_error('Error during event create (w. flags)')
       end if
    else
       if (hipEventCreate(event) .ne. hipSuccess) then
          call neko_error('Error during event create')
       end if
    end if
#elif HAVE_CUDA
    if (present(flags)) then
       if (cudaEventCreateWithFlags(event, flags) .ne. cudaSuccess) then
          call neko_error('Error during event create (w. flags)')
       end if
    else
       if (cudaEventCreate(event) .ne. cudaSuccess) then
          call neko_error('Error during event create')
       end if
    end if
#elif HAVE_OPENCL
    event = C_NULL_PTR
#endif
  end subroutine device_event_create

  !> Destroy a device event
  subroutine device_event_destroy(event)
    type(c_ptr), intent(inout) :: event
#ifdef HAVE_HIP
    if (hipEventDestroy(event) .ne. hipSuccess) then
       call neko_error('Error during event destroy')
    end if
#elif HAVE_CUDA
    if (cudaEventDestroy(event) .ne. cudaSuccess) then
       call neko_error('Error during event destroy')
    end if
#elif HAVE_OPENCL
    event = C_NULL_PTR
#endif
  end subroutine device_event_destroy

  !> Record a device event
  subroutine device_event_record(event, stream)
    type(c_ptr), target, intent(in) :: event
    type(c_ptr), intent(in) :: stream
#ifdef HAVE_HIP
    if (hipEventRecord(event, stream) .ne. hipSuccess) then
       call neko_error('Error recording an event')
    end if
#elif HAVE_CUDA
    if (cudaEventRecord(event, stream) .ne. cudaSuccess) then
       call neko_error('Error recording an event')
    end if
#elif HAVE_OPENCL
    if (clEnqueueMarker(stream, c_loc(event)) .ne. CL_SUCCESS) then
       call neko_error('Error recording an event')
    end if
#endif
  end subroutine device_event_record

  !> Synchronize an event
  subroutine device_event_sync(event)
    type(c_ptr), target, intent(in) :: event
#ifdef HAVE_HIP
    if (hipEventSynchronize(event) .ne. hipSuccess) then
       call neko_error('Error during event sync')
    end if
#elif HAVE_CUDA
    if (cudaEventSynchronize(event) .ne. cudaSuccess) then
       call neko_error('Error during event sync')
    end if
#elif HAVE_OPENCL
    if (c_associated(event)) then
       if (clWaitForEvents(1, c_loc(event)) .ne. CL_SUCCESS) then
          call neko_error('Error during event sync')
       end if
    end if
#endif
  end subroutine device_event_sync

end module device<|MERGE_RESOLUTION|>--- conflicted
+++ resolved
@@ -189,10 +189,7 @@
     integer :: ierr
 
     if (s .eq. 0) then
-<<<<<<< HEAD
-=======
        call device_sync()
->>>>>>> 3e111419
        x_d = c_null_ptr
        return
     end if
