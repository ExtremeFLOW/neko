--- conflicted
+++ resolved
@@ -220,11 +220,7 @@
        call neko_error('Unknown Fortran type')
     end select
 
-<<<<<<< HEAD
-    call device_memcpy_common(ptr_h, x_d, s, dir, sync_device, copy_stream)
-=======
     call device_memcpy_common(ptr_h, x_d, s, dir, sync, copy_stream)
->>>>>>> 28378fb1
 
   end subroutine device_memcpy_r1
 
@@ -238,20 +234,6 @@
     type(c_ptr), optional :: strm
     type(c_ptr) :: ptr_h, copy_stream
     integer(c_size_t) :: s
-<<<<<<< HEAD
-    logical :: sync_device
-
-    if (present(sync)) then
-       sync_device = sync
-    else
-#if defined(HAVE_CUDA) || defined (HAVE_HIP)
-       sync_device = .false.
-#else
-       sync_device = .true.
-#endif
-    end if
-=======
->>>>>>> 28378fb1
 
     if (present(strm)) then
        copy_stream = strm
@@ -276,11 +258,7 @@
        call neko_error('Unknown Fortran type')
     end select
 
-<<<<<<< HEAD
-    call device_memcpy_common(ptr_h, x_d, s, dir, sync_device, copy_stream)
-=======
     call device_memcpy_common(ptr_h, x_d, s, dir, sync, copy_stream)
->>>>>>> 28378fb1
 
   end subroutine device_memcpy_r2
 
@@ -318,11 +296,7 @@
        call neko_error('Unknown Fortran type')
     end select
 
-<<<<<<< HEAD
-    call device_memcpy_common(ptr_h, x_d, s, dir, sync_device, copy_stream)
-=======
     call device_memcpy_common(ptr_h, x_d, s, dir, sync, copy_stream)
->>>>>>> 28378fb1
 
   end subroutine device_memcpy_r3
 
@@ -336,20 +310,6 @@
     type(c_ptr), optional :: strm
     type(c_ptr) :: ptr_h, copy_stream
     integer(c_size_t) :: s
-<<<<<<< HEAD
-    logical :: sync_device
-
-    if (present(sync)) then
-       sync_device = sync
-    else
-#if defined(HAVE_CUDA) || defined (HAVE_HIP)
-       sync_device = .false.
-#else
-       sync_device = .true.
-#endif
-    end if
-=======
->>>>>>> 28378fb1
 
     if (present(strm)) then
        copy_stream = strm
@@ -374,11 +334,7 @@
        call neko_error('Unknown Fortran type')
     end select
 
-<<<<<<< HEAD
-    call device_memcpy_common(ptr_h, x_d, s, dir, sync_device, copy_stream)
-=======
     call device_memcpy_common(ptr_h, x_d, s, dir, sync, copy_stream)
->>>>>>> 28378fb1
 
   end subroutine device_memcpy_r4
 
