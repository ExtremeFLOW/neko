--- conflicted
+++ resolved
@@ -246,11 +246,8 @@
              curve_skip = .true.
           case ('C')
              curve_type(edge,el_idx) = 3
-<<<<<<< HEAD
-=======
           case ('m')
              curve_type(edge,el_idx) = 4
->>>>>>> 28378fb1
           end select
        end do
        if (curve_skip) then
