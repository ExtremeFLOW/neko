! Copyright (c) 2020-2023, The Neko Authors
! All rights reserved.
!
! Redistribution and use in source and binary forms, with or without
! modification, are permitted provided that the following conditions
! are met:
!
!   * Redistributions of source code must retain the above copyright
!     notice, this list of conditions and the following disclaimer.
!
!   * Redistributions in binary form must reproduce the above
!     copyright notice, this list of conditions and the following
!     disclaimer in the documentation and/or other materials provided
!     with the distribution.
!
!   * Neither the name of the authors nor the names of its
!     contributors may be used to endorse or promote products derived
!     from this software without specific prior written permission.
!
! THIS SOFTWARE IS PROVIDED BY THE COPYRIGHT HOLDERS AND CONTRIBUTORS
! "AS IS" AND ANY EXPRESS OR IMPLIED WARRANTIES, INCLUDING, BUT NOT
! LIMITED TO, THE IMPLIED WARRANTIES OF MERCHANTABILITY AND FITNESS
! FOR A PARTICULAR PURPOSE ARE DISCLAIMED. IN NO EVENT SHALL THE
! COPYRIGHT OWNER OR CONTRIBUTORS BE LIABLE FOR ANY DIRECT, INDIRECT,
! INCIDENTAL, SPECIAL, EXEMPLARY, OR CONSEQUENTIAL DAMAGES (INCLUDING,
! BUT NOT LIMITED TO, PROCUREMENT OF SUBSTITUTE GOODS OR SERVICES;
! LOSS OF USE, DATA, OR PROFITS; OR BUSINESS INTERRUPTION) HOWEVER
! CAUSED AND ON ANY THEORY OF LIABILITY, WHETHER IN CONTRACT, STRICT
! LIABILITY, OR TORT (INCLUDING NEGLIGENCE OR OTHERWISE) ARISING IN
! ANY WAY OUT OF THE USE OF THIS SOFTWARE, EVEN IF ADVISED OF THE
! POSSIBILITY OF SUCH DAMAGE.
!
!> NEKTON fld file format
!! @details this module defines interface to write NEKTON's fld fields
module fld_file
  use generic_file
  use field
  use field_list
  use dofmap
  use space
  use structs, only: array_ptr_t
  use vector
  use fld_file_data
  use mean_flow
  use mean_sqr_flow
  use vector, only : vector_t
  use space, only : space_t
  use mesh, only : mesh_t
  use utils
  use comm
  use datadist
  use math, only : vlmin, vlmax
  use neko_mpi_types
  implicit none
  private

  real(kind=dp), private, allocatable :: tmp_dp(:)
  real(kind=sp), private, allocatable :: tmp_sp(:)

  !> Interface for NEKTON fld files
  type, public, extends(generic_file_t) :: fld_file_t
     logical :: dp_precision = .false. !< Precision of output data
   contains
     procedure :: read => fld_file_read
     procedure :: write => fld_file_write
     procedure :: set_precision => fld_file_set_precision
  end type fld_file_t


contains

  !> Write fields to a NEKTON fld file
  !! @note currently limited to double precision data
  subroutine fld_file_write(this, data, t)
    class(fld_file_t), intent(inout) :: this
    class(*), target, intent(in) :: data
    real(kind=rp), intent(in), optional :: t
    type(array_ptr_t) :: x, y, z, u, v, w, p, tem
    type(mesh_t), pointer :: msh
    type(dofmap_t), pointer :: dof
    type(space_t), pointer :: Xh
    real(kind=dp) :: time
    character(len=132) :: hdr
    character :: rdcode(10)
    character(len=6) :: id_str
    character(len=1024) :: fname
    character(len=1024) :: start_field
    integer :: i, ierr, n, j,k,l,el, suffix_pos,tslash_pos
    integer :: lx, ly, lz, lxyz, gdim, glb_nelv, nelv, offset_el
    integer, allocatable :: idx(:)
    type(MPI_Status) :: status
    type(MPI_File) :: fh
    integer (kind=MPI_OFFSET_KIND) :: mpi_offset, byte_offset, temp_offset
    real(kind=sp), parameter :: test_pattern = 6.54321
    type(array_ptr_t), allocatable :: scalar_fields(:)
    logical :: write_mesh, write_velocity, write_pressure, write_temperature
    integer :: FLD_DATA_SIZE, n_scalar_fields

    if (present(t)) then
       time = real(t,dp)
    else
       time = 0d0
    end if

    nullify(msh)
    nullify(dof)
    nullify(Xh)
    n_scalar_fields = 0
    write_pressure = .false.
    write_velocity = .false.
    write_temperature = .false.

    select type(data)
    type is (fld_file_data_t)
       if (data%x%n .gt. 0) x%x => data%x%x
       if (data%y%n .gt. 0) y%x => data%y%x
       if (data%z%n .gt. 0) z%x => data%z%x
       if (data%u%n .gt. 0) then
          u%x => data%u%x
          write_velocity = .true.
       end if
       if (data%v%n .gt. 0) v%x => data%v%x
       if (data%w%n .gt. 0) w%x => data%w%x
       if (data%p%n .gt. 0) then
          p%x => data%p%x
          write_pressure = .true.
       end if
       if (data%t%n .gt. 0) then
          write_temperature = .true.
          tem%x => data%t%x
       end if
       n_scalar_fields = data%n_scalars
       allocate(scalar_fields(n_scalar_fields))
       do i = 1, n_scalar_fields
          scalar_fields(i)%x => data%s(i)%x
       end do
       nelv = data%nelv
       lx = data%lx
       ly = data%ly
       lz = data%lz
       gdim = data%gdim
       glb_nelv = data%glb_nelv
       offset_el = data%offset_el

       allocate(idx(nelv))
       do i = 1, nelv
          idx(i) = data%idx(i)
       end do
    type is (field_t)
       p%x => data%x(:,1,1,1)
       dof => data%dof
       write_pressure = .true.
       write_velocity = .false.
    type is (field_list_t)
       select case (size(data%fields))
       case (1)
          p%x => data%fields(1)%f%x(:,1,1,1)
          write_pressure = .true.
          write_velocity = .false.
       case (2)
          p%x => data%fields(1)%f%x(:,1,1,1)
          tem%x => data%fields(2)%f%x(:,1,1,1)
          write_pressure = .true.
          write_temperature = .true.
       case (3)
          u%x => data%fields(1)%f%x(:,1,1,1)
          v%x => data%fields(2)%f%x(:,1,1,1)
          w%x => data%fields(3)%f%x(:,1,1,1)
          write_velocity = .true.
       case (4)
          p%x => data%fields(1)%f%x(:,1,1,1)
          u%x => data%fields(2)%f%x(:,1,1,1)
          v%x => data%fields(3)%f%x(:,1,1,1)
          w%x => data%fields(4)%f%x(:,1,1,1)
          write_pressure = .true.
          write_velocity = .true.
       case (5:99)
          p%x => data%fields(1)%f%x(:,1,1,1)
          u%x => data%fields(2)%f%x(:,1,1,1)
          v%x => data%fields(3)%f%x(:,1,1,1)
          w%x => data%fields(4)%f%x(:,1,1,1)
          tem%x => data%fields(5)%f%x(:,1,1,1)
          n_scalar_fields = size(data%fields) - 5
          allocate(scalar_fields(n_scalar_fields))
          do i = 1,n_scalar_fields
             scalar_fields(i)%x => data%fields(i+5)%f%x(:,1,1,1)
          end do
          write_pressure = .true.
          write_velocity = .true.
          write_temperature = .true.
       case default
          call neko_error('This many fields not supported yet, fld_file')
       end select
       dof => data%fields(1)%f%dof

    type is (mean_flow_t)
       u%x => data%u%mf%x(:,1,1,1)
       v%x => data%v%mf%x(:,1,1,1)
       w%x => data%w%mf%x(:,1,1,1)
       p%x => data%p%mf%x(:,1,1,1)
       dof => data%u%mf%dof
       write_pressure = .true.
       write_velocity = .true.
    type is (mean_sqr_flow_t)
       u%x => data%uu%mf%x(:,1,1,1)
       v%x => data%vv%mf%x(:,1,1,1)
       w%x => data%ww%mf%x(:,1,1,1)
       p%x => data%pp%mf%x(:,1,1,1)
       dof => data%pp%mf%dof
       write_pressure = .true.
       write_velocity = .true.
    class default
       call neko_error('Invalid data')
    end select
    ! Fix things for pointers that do not exist in all data types...
    if (associated(dof)) then
       x%x => dof%x(:,1,1,1)
       y%x => dof%y(:,1,1,1)
       z%x => dof%z(:,1,1,1)
       msh => dof%msh
       Xh => dof%Xh
    end if

    if (associated(msh)) then
       nelv = msh%nelv
       glb_nelv = msh%glb_nelv
       offset_el = msh%offset_el
       gdim = msh%gdim
       ! Store global idx of each element
       allocate(idx(msh%nelv))
       do i = 1, msh%nelv
          idx(i) = msh%elements(i)%e%id()
       end do
    end if

    if (associated(Xh)) then
       lx = Xh%lx
       ly = Xh%ly
       lz = Xh%lz
    end if

    lxyz = lx*ly*lz
    n = nelv*lxyz

    if (this%dp_precision) then
       FLD_DATA_SIZE = MPI_DOUBLE_PRECISION_SIZE
    else
       FLD_DATA_SIZE = MPI_REAL_SIZE
    end if

    if (this%dp_precision) then
       allocate(tmp_dp(gdim*n))
    else
       allocate(tmp_sp(gdim*n))
    end if


    !
    ! Create fld header for NEKTON's multifile output
    !

    write_mesh = (this%counter .eq. this%start_counter)

    ! Build rdcode note that for field_t, we only support scalar
    ! fields at the moment
    rdcode = ' '
    i = 1
    if (write_mesh) then
       rdcode(i) = 'X'
       i = i + 1
    end if
    if (write_velocity) then
       rdcode(i) = 'U'
       i = i + 1
    end if
    if (write_pressure) then
       rdcode(i) = 'P'
       i = i + 1
    end if
    if (write_temperature) then
       rdcode(i) = 'T'
       i = i + 1
    end if
    if (n_scalar_fields .gt. 0 ) then
       rdcode(i) = 'S'
       i = i + 1
       write(rdcode(i), '(i1)') (n_scalar_fields)/10
       i = i + 1
       write(rdcode(i), '(i1)') (n_scalar_fields) - 10*((n_scalar_fields)/10)
       i = i + 1
    end if

    !> @todo fix support for single precision output?
    write(hdr, 1) FLD_DATA_SIZE, lx, ly, lz,glb_nelv,glb_nelv,&
         time, this%counter, 1, 1, (rdcode(i),i=1,10)
1   format('#std',1x,i1,1x,i2,1x,i2,1x,i2,1x,i10,1x,i10,1x,e20.13,&
         1x,i9,1x,i6,1x,i6,1x,10a)

    ! Change to NEKTON's fld file format
    suffix_pos = filename_suffix_pos(this%fname)
    write(id_str, '(a,i5.5)') 'f', this%counter
    fname = trim(this%fname(1:suffix_pos-1))//'0.'//id_str

    call MPI_File_open(NEKO_COMM, trim(fname), &
         MPI_MODE_WRONLY + MPI_MODE_CREATE, MPI_INFO_NULL, fh, ierr)

    call MPI_File_write_all(fh, hdr, 132, MPI_CHARACTER,  status, ierr)
    mpi_offset = 132 * MPI_CHARACTER_SIZE

    call MPI_File_write_all(fh, test_pattern, 1, MPI_REAL, status, ierr)
    mpi_offset = mpi_offset  + MPI_REAL_SIZE

    byte_offset = mpi_offset + &
         int(offset_el, i8) * int(MPI_INTEGER_SIZE, i8)
    call MPI_File_write_at_all(fh, byte_offset, idx, nelv, &
         MPI_INTEGER, status, ierr)
    mpi_offset = mpi_offset + int(glb_nelv, i8) * int(MPI_INTEGER_SIZE, i8)

    deallocate(idx)

    if (write_mesh) then

       byte_offset = mpi_offset + int(offset_el, i8) * &
            (int(gdim*lxyz, i8) * &
            int(FLD_DATA_SIZE, i8))

       call fld_file_write_vector_field(this, fh, byte_offset, x%x, y%x, z%x, n,  gdim, lxyz, nelv)
       mpi_offset = mpi_offset + int(glb_nelv, i8) * &
            (int(gdim *lxyz, i8) * &
            int(FLD_DATA_SIZE, i8))
    end if

    if (write_velocity) then
       byte_offset = mpi_offset + int(offset_el, i8) * &
            (int(gdim * (lxyz), i8) * &
            int(FLD_DATA_SIZE, i8))
       call fld_file_write_vector_field(this, fh, byte_offset, u%x, v%x, w%x, n, gdim, lxyz, nelv)

       mpi_offset = mpi_offset + int(glb_nelv, i8) * &
            (int(gdim * (lxyz), i8) * &
            int(FLD_DATA_SIZE, i8))

    end if

    if (write_pressure) then
       byte_offset = mpi_offset + int(offset_el, i8) * &
            (int((lxyz), i8) * &
            int(FLD_DATA_SIZE, i8))
       call fld_file_write_field(this, fh, byte_offset, p%x, n)
       mpi_offset = mpi_offset + int(glb_nelv, i8) * &
            (int((lxyz), i8) * &
            int(FLD_DATA_SIZE, i8))
    end if

    if (write_temperature) then
       byte_offset = mpi_offset + int(offset_el, i8) * &
            (int((lxyz), i8) * &
            int(FLD_DATA_SIZE, i8))
       call fld_file_write_field(this, fh, byte_offset, tem%x, n)
       mpi_offset = mpi_offset + int(glb_nelv, i8) * &
            (int((lxyz), i8) * &
            int(FLD_DATA_SIZE, i8))
    end if

    temp_offset = mpi_offset

    do i = 1, n_scalar_fields
       !Without this redundant if statement, Cray optimizes this loop to Oblivion
       if (i .eq. 2) then
          mpi_offset = int(temp_offset,i8) + int(1_i8*glb_nelv, i8) * &
                           (int(lxyz, i8) * &
                       int(FLD_DATA_SIZE, i8))
       end if
       byte_offset = int(mpi_offset,i8) + int(offset_el, i8) * &
            (int((lxyz), i8) * &
            int(FLD_DATA_SIZE, i8))
       call fld_file_write_field(this, fh, byte_offset, scalar_fields(i)%x, n)
       mpi_offset = int(mpi_offset,i8) + int(glb_nelv, i8) * &
            (int(lxyz, i8) * &
            int(FLD_DATA_SIZE, i8))
    end do

<<<<<<< HEAD
=======

    !> Include metadata with bounding boxes (Just copying from nek5000)
    if (write_mesh) then
       !The offset is: mpioff + element_off*2(min max value)*4(single precision)*gdim(dimensions)
       byte_offset = int(mpi_offset,i8) + &
                     int(offset_el, i8) * &
                     int(2, i8) * &
                     int(MPI_REAL_SIZE, i8) * &
                     int(gdim, i8)
       call fld_file_write_metadata_vector(this, fh, byte_offset, x%x, y%x, z%x, gdim, lxyz, nelv)
       mpi_offset = int(mpi_offset,i8) + &
                     int(glb_nelv, i8) * &
                     int(2, i8) * &
                     int(MPI_REAL_SIZE, i8) * &
                     int(gdim, i8)
    end if

    if (write_velocity) then
       byte_offset = int(mpi_offset,i8) + &
                     int(offset_el, i8) * &
                     int(2, i8) * &
                     int(MPI_REAL_SIZE, i8) * &
                     int(gdim, i8)
       call fld_file_write_metadata_vector(this, fh, byte_offset, u%x, v%x, w%x, gdim, lxyz, nelv)
       mpi_offset = int(mpi_offset,i8) + &
                     int(glb_nelv, i8) * &
                     int(2, i8) * &
                     int(MPI_REAL_SIZE, i8) * &
                     int(gdim, i8)

    end if

    if (write_pressure) then
       byte_offset = int(mpi_offset,i8) + &
                     int(offset_el, i8) * &
                     int(2, i8) * &
                     int(MPI_REAL_SIZE, i8)
       call fld_file_write_metadata_scalar(this, fh, byte_offset, p%x, lxyz, nelv)
       mpi_offset = int(mpi_offset,i8) + &
                     int(glb_nelv, i8) * &
                     int(2, i8) * &
                     int(MPI_REAL_SIZE, i8)

    end if

    if (write_temperature) then
       byte_offset = int(mpi_offset,i8) + &
                     int(offset_el, i8) * &
                     int(2, i8) * &
                     int(MPI_REAL_SIZE, i8)
       call fld_file_write_metadata_scalar(this, fh, byte_offset, tem%x, lxyz, nelv)
       mpi_offset = int(mpi_offset,i8) + &
                     int(glb_nelv, i8) * &
                     int(2, i8) * &
                     int(MPI_REAL_SIZE, i8)

    end if



    temp_offset = mpi_offset

    do i = 1, n_scalar_fields
       !Without this redundant if statement, Cray optimizes this loop to Oblivion
       if (i .eq. 2) then
          mpi_offset = int(temp_offset,i8) + &
                       int(1_i8*glb_nelv, i8) * &
                       int(2, i8) * &
                       int(MPI_REAL_SIZE, i8)
       end if

       byte_offset = int(mpi_offset,i8) + &
                     int(offset_el, i8) * &
                     int(2, i8) * &
                     int(MPI_REAL_SIZE, i8)
       call fld_file_write_metadata_scalar(this, fh, byte_offset, scalar_fields(i)%x, lxyz, nelv)
       mpi_offset = int(mpi_offset,i8) + &
                     int(glb_nelv, i8) * &
                     int(2, i8) * &
                     int(MPI_REAL_SIZE, i8)
    end do


>>>>>>> 28378fb1
    call MPI_File_sync(fh, ierr)
    call MPI_File_close(fh, ierr)

    ! Write metadata file
    if (pe_rank .eq. 0) then
       tslash_pos = filename_tslash_pos(this%fname)
       write(start_field,"(I5,A8)") this%start_counter,'.nek5000'
       open(unit=9, file=trim(this%fname(1:suffix_pos-1))//trim(adjustl(start_field)), &
            status='replace')
       write(9, fmt='(A,A,A)') 'filetemplate:         ', &
            this%fname(tslash_pos+1:suffix_pos-1),'%01d.f%05d'
       write(9, fmt='(A,i5)') 'firsttimestep: ', this%start_counter
       write(9, fmt='(A,i5)') 'numtimesteps: ', (this%counter + 1)-this%start_counter
       write(9, fmt='(A)') 'type: binary'
       close(9)
    end if

    this%counter = this%counter + 1

    if (allocated(tmp_dp)) deallocate(tmp_dp)
    if (allocated(tmp_sp)) deallocate(tmp_sp)
  end subroutine fld_file_write

  subroutine fld_file_write_metadata_vector(this, fh, byte_offset, x, y, z, gdim, lxyz, nelv)
    class(fld_file_t), intent(inout) :: this
    type(MPI_File), intent(inout) :: fh
    integer, intent(in) :: gdim, lxyz, nelv
    real(kind=rp), intent(in) :: x(lxyz,nelv), y(lxyz,nelv), z(lxyz,nelv)
    integer (kind=MPI_OFFSET_KIND), intent(in) :: byte_offset
    integer :: i, el, j, ierr, nout
    type(MPI_Status) :: status
    real(kind=sp) :: buffer(2*gdim*nelv)

     j = 1
     do el=1,nelv
        buffer(j+0) = real(vlmin(x(1,el),lxyz),sp)
        buffer(j+1) = real(vlmax(x(1,el),lxyz),sp)
        buffer(j+2) = real(vlmin(y(1,el),lxyz) ,sp)
        buffer(j+3) = real(vlmax(y(1,el),lxyz),sp)
        j = j + 4
        buffer(j+0) = real(vlmin(z(1,el),lxyz) ,sp)
        buffer(j+1) = real(vlmax(z(1,el),lxyz),sp)
        j = j + 2
     enddo

     ! write out data
     nout = 2*gdim*nelv

     call MPI_File_write_at_all(fh, byte_offset, buffer, nout, &
            MPI_REAL, status, ierr)

  end subroutine fld_file_write_metadata_vector

  subroutine fld_file_write_metadata_scalar(this, fh, byte_offset, x, lxyz, nelv)
    class(fld_file_t), intent(inout) :: this
    type(MPI_File), intent(inout) :: fh
    integer, intent(in) :: lxyz, nelv
    real(kind=rp), intent(in) :: x(lxyz,nelv)
    integer (kind=MPI_OFFSET_KIND), intent(in) :: byte_offset
    integer :: i, el, j, ierr, nout
    type(MPI_Status) :: status
    real(kind=sp) :: buffer(2*nelv)

     j = 1
     do el=1,nelv
        buffer(j+0) = real(vlmin(x(1,el),lxyz),sp)
        buffer(j+1) = real(vlmax(x(1,el),lxyz),sp)
        j = j + 2
     enddo

     ! write out data
     nout = 2*nelv

     call MPI_File_write_at_all(fh, byte_offset, buffer, nout, &
            MPI_REAL, status, ierr)

  end subroutine fld_file_write_metadata_scalar

  subroutine fld_file_write_field(this, fh, byte_offset, p, n)
    class(fld_file_t), intent(inout) :: this
    type(MPI_File), intent(inout) :: fh
    integer, intent(inout) :: n
    real(kind=rp), intent(inout) :: p(n)
    integer (kind=MPI_OFFSET_KIND), intent(in) :: byte_offset
    integer :: i, ierr
    type(MPI_Status) :: status

    if ( this%dp_precision) then
       do i = 1, n
          tmp_dp(i) = real(p(i),dp)
       end do

       call MPI_File_write_at_all(fh, byte_offset, tmp_dp, n, &
            MPI_DOUBLE_PRECISION, status, ierr)
    else
       do i = 1, n
          tmp_sp(i) = real(p(i),sp)
       end do
       call MPI_File_write_at_all(fh, byte_offset, tmp_sp, n, &
            MPI_REAL, status, ierr)
    end if

  end subroutine fld_file_write_field

  subroutine fld_file_write_vector_field(this, fh, byte_offset, x, y, z, n, gdim, lxyz, nelv)
    class(fld_file_t), intent(inout) :: this
    type(MPI_File), intent(inout) :: fh
    integer, intent(in) :: n, gdim, lxyz, nelv
    real(kind=rp), intent(in) :: x(lxyz,nelv), y(lxyz,nelv), z(lxyz,nelv)
    integer (kind=MPI_OFFSET_KIND), intent(in) :: byte_offset
    integer :: i, el, j, ierr
    type(MPI_Status) :: status

    if (this%dp_precision) then
       i = 1
       do el = 1, nelv
          do j = 1, lxyz
             tmp_dp(i) = real(x(j,el),dp)
             i = i +1
          end do
          do j = 1, lxyz
             tmp_dp(i) = real(y(j,el),dp)
             i = i +1
          end do
          if (gdim .eq. 3) then
             do j = 1, lxyz
                tmp_dp(i) = real(z(j,el),dp)
                i = i +1
             end do
          end if
       end do
       call MPI_File_write_at_all(fh, byte_offset, tmp_dp, gdim*n, &
            MPI_DOUBLE_PRECISION, status, ierr)
    else
       i = 1
       do el = 1, nelv
          do j = 1, lxyz
             tmp_sp(i) = real(x(j,el),sp)
             i = i +1
          end do
          do j = 1, lxyz
             tmp_sp(i) = real(y(j,el),sp)
             i = i +1
          end do
          if (gdim .eq. 3) then
             do j = 1, lxyz
                tmp_sp(i) = real(z(j,el),sp)
                i = i +1
             end do
          end if
       end do
       call MPI_File_write_at_all(fh, byte_offset, tmp_sp, gdim*n, &
            MPI_REAL, status, ierr)
    end if


  end subroutine fld_file_write_vector_field

  !> Load a field from a NEKTON fld file
  subroutine fld_file_read(this, data)
    class(fld_file_t) :: this
    class(*), target, intent(inout) :: data
    character(len=132) :: hdr
    integer :: ierr, suffix_pos, i, j
    type(MPI_File) :: fh
    type(MPI_Status) :: status
    character(len=1024) :: fname, meta_fname, string
    logical :: meta_file, read_mesh, read_velocity, read_pressure
    logical :: read_temp
    character(len=6) :: id_str
    integer (kind=MPI_OFFSET_KIND) :: mpi_offset, byte_offset
    integer :: lx, ly, lz, glb_nelv, counter, lxyz
    integer :: FLD_DATA_SIZE, n_scalars, n, nd
    real(kind=rp) ::  time
    real(kind=sp) :: temp
    type(linear_dist_t) :: dist
    real(kind=sp), parameter :: test_pattern = 6.54321
    character :: rdcode(10),temp_str(4)

    select type(data)
    type is (fld_file_data_t)
       call filename_chsuffix(this%fname, meta_fname,'nek5000')

       inquire(file=trim(meta_fname), exist=meta_file)
       if (meta_file .and. data%meta_nsamples .eq. 0) then
          if (pe_rank .eq. 0) then
             open(unit=9, file=trim(meta_fname))
             read(9, fmt='(A)') string
             read(string(14:),fmt='(A)') string
             string = trim(string)
             data%fld_series_fname = string(:scan(trim(string), '%')-1)
             data%fld_series_fname = trim(data%fld_series_fname)//'0'
             read(9, fmt='(A)') string
             read(string(scan(string,':')+1:),*) data%meta_start_counter
             read(9, fmt='(A)') string
             read(string(scan(string,':')+1:),*) data%meta_nsamples

             close(9)
             write(*,*) 'Reading meta file for fld series'
             write(*,*) 'Name: ', trim(data%fld_series_fname)
             write(*,*) 'Start counter: ', data%meta_start_counter, 'Nsamples: ', data%meta_nsamples
          end if
          call MPI_Bcast(data%fld_series_fname, 1024, MPI_CHARACTER, 0, NEKO_COMM, ierr)
          call MPI_Bcast(data%meta_start_counter, 1, MPI_INTEGER, 0, NEKO_COMM, ierr)
          call MPI_Bcast(data%meta_nsamples, 1, MPI_INTEGER, 0, NEKO_COMM, ierr)
          if(this%counter .eq. 0) this%counter = data%meta_start_counter
       end if

       if (meta_file) then
          write(id_str, '(a,i5.5)') 'f', this%counter
          fname = trim(data%fld_series_fname)//'.'//id_str
          if (this%counter .ge. data%meta_nsamples+data%meta_start_counter) then
             call neko_error('Trying to read more fld files than exist')
          end if
       else
          suffix_pos = filename_suffix_pos(this%fname)
          write(id_str, '(a,i5.5)') 'f', this%counter
          fname = trim(this%fname(1:suffix_pos-1))//'.'//id_str
       end if
       call MPI_File_open(NEKO_COMM, trim(fname), &
           MPI_MODE_RDONLY, MPI_INFO_NULL, fh, ierr)
<<<<<<< HEAD
=======

       if (ierr .ne. 0) call neko_error("Could not read "//trim(fname))

>>>>>>> 28378fb1
       call MPI_File_read_all(fh, hdr, 132, MPI_CHARACTER,  status, ierr)
       !This read can prorbably be done wihtout the temp variables, temp_str, i, j

       read(hdr, 1) temp_str,FLD_DATA_SIZE, lx, ly, lz, glb_nelv, glb_nelv,&
          time, counter, i, j, (rdcode(i),i=1,10)
1      format(4a,1x,i1,1x,i2,1x,i2,1x,i2,1x,i10,1x,i10,1x,e20.13,&
         1x,i9,1x,i6,1x,i6,1x,10a)
       if (data%nelv .eq. 0) then
          dist = linear_dist_t(glb_nelv, pe_rank, pe_size, NEKO_COMM)
          data%nelv = dist%num_local()
          data%offset_el = dist%start_idx()
       end if
       data%lx = lx
       data%ly = ly
       data%lz = lz
       data%glb_nelv = glb_nelv
       data%t_counter = counter
       data%time = time
       lxyz = lx * ly * lz
       n = lxyz * data%nelv

       if (lz .eq. 1) then
          data%gdim = 2
       else
          data%gdim = 3
       end if


<<<<<<< HEAD
       if (this%dp_precision) then
          FLD_DATA_SIZE = MPI_DOUBLE_PRECISION_SIZE
       else
          FLD_DATA_SIZE = MPI_REAL_SIZE
=======
       if (FLD_DATA_SIZE .eq. MPI_DOUBLE_PRECISION_SIZE) then
          this%dp_precision = .true.
       else
          this%dp_precision = .false.
>>>>>>> 28378fb1
       end if
       if (this%dp_precision) then
          allocate(tmp_dp(data%gdim*n))
       else
          allocate(tmp_sp(data%gdim*n))
       end if


       i = 1
       read_mesh = .false.
       read_velocity = .false.
       read_pressure = .false.
       read_temp = .false.
       if (rdcode(i) .eq. 'X') then
          read_mesh = .true.
          if (data%x%n .ne. n) call data%x%init(n)
          if (data%y%n .ne. n) call data%y%init(n)
          if (data%z%n .ne. n) call data%z%init(n)
          i = i + 1
       end if
       if (rdcode(i) .eq. 'U') then
          read_velocity = .true.
          if (data%u%n .ne. n) call data%u%init(n)
          if (data%v%n .ne. n) call data%v%init(n)
          if (data%w%n .ne. n) call data%w%init(n)
          i = i + 1
       end if
       if (rdcode(i) .eq. 'P') then
          read_pressure = .true.
          if (data%p%n .ne. n) call data%p%init(n)
          i = i + 1
       end if
       if (rdcode(i) .eq. 'T') then
          read_temp = .true.
          if (data%t%n .ne. n) call data%t%init(n)
          i = i + 1
       end if
       n_scalars = 0
       if (rdcode(i) .eq. 'S') then
          i = i + 1
          read(rdcode(i),*) n_scalars
          n_scalars = n_scalars*10
          i = i + 1
          read(rdcode(i),*) j
          n_scalars = n_scalars+j
          i = i + 1
          if (allocated(data%s)) then
             if (data%n_scalars .ne. n_scalars) then
                do j = 1, data%n_scalars
                   call data%s(j)%free()
                end do
                deallocate(data%s)
                data%n_scalars = n_scalars
                allocate(data%s(n_scalars))
                do j = 1, data%n_scalars
                   call data%s(j)%init(n)
                end do
             end if
          else
             data%n_scalars = n_scalars
             allocate(data%s(data%n_scalars))
             do j = 1, data%n_scalars
                call data%s(j)%init(n)
             end do
          end if
          i = i + 1
       end if

       mpi_offset = 132 * MPI_CHARACTER_SIZE
       call MPI_File_read_at_all(fh, mpi_offset, temp, 1, &
           MPI_REAL, status, ierr)
       if (temp .ne. test_pattern) then
          call neko_error('Incorrect format for fld file, test pattern does not match.')
       end if
       mpi_offset = mpi_offset  + MPI_REAL_SIZE


       if (allocated(data%idx)) then
          if (size(data%idx) .ne. data%nelv) then
             deallocate(data%idx)
             allocate(data%idx(data%nelv))
          end if
       else
          allocate(data%idx(data%nelv))
       end if

       byte_offset = mpi_offset + &
           int(data%offset_el, i8) * int(MPI_INTEGER_SIZE, i8)

       call MPI_File_read_at_all(fh, byte_offset, data%idx, data%nelv, &
           MPI_INTEGER, status, ierr)

       mpi_offset = mpi_offset + int(data%glb_nelv, i8) * int(MPI_INTEGER_SIZE, i8)

       if (read_mesh) then
          byte_offset = mpi_offset + int(data%offset_el, i8) * &
             (int(data%gdim*lxyz, i8) * &
              int(FLD_DATA_SIZE, i8))
          call fld_file_read_vector_field(this, fh, byte_offset, data%x, data%y, data%z, data)
          mpi_offset = mpi_offset + int(data%glb_nelv, i8) * &
             (int(data%gdim *lxyz, i8) * &
              int(FLD_DATA_SIZE, i8))
       end if

       if (read_velocity) then
          byte_offset = mpi_offset + int(data%offset_el, i8) * &
             (int(data%gdim*lxyz, i8) * &
              int(FLD_DATA_SIZE, i8))
          call fld_file_read_vector_field(this, fh, byte_offset, data%u, data%v, data%w, data)
          mpi_offset = mpi_offset + int(data%glb_nelv, i8) * &
             (int(data%gdim *lxyz, i8) * &
              int(FLD_DATA_SIZE, i8))
       end if

       if (read_pressure) then
          byte_offset = mpi_offset + int(data%offset_el, i8) * &
             (int(lxyz, i8) * &
              int(FLD_DATA_SIZE, i8))
          call fld_file_read_field(this, fh, byte_offset, data%p, data)
          mpi_offset = mpi_offset + int(data%glb_nelv, i8) * &
             (int(lxyz, i8) * &
              int(FLD_DATA_SIZE, i8))
       end if

       if (read_temp) then
          byte_offset = mpi_offset + int(data%offset_el, i8) * &
             (int(lxyz, i8) * &
              int(FLD_DATA_SIZE, i8))
          call fld_file_read_field(this, fh, byte_offset, data%t, data)
          mpi_offset = mpi_offset + int(data%glb_nelv, i8) * &
             (int(lxyz, i8) * &
              int(FLD_DATA_SIZE, i8))
       end if

       do i = 1, n_scalars
          byte_offset = mpi_offset + int(data%offset_el, i8) * &
             (int(lxyz, i8) * &
              int(FLD_DATA_SIZE, i8))
          call fld_file_read_field(this, fh, byte_offset, data%s(i), data)
          mpi_offset = mpi_offset + int(data%glb_nelv, i8) * &
             (int(lxyz, i8) * &
              int(FLD_DATA_SIZE, i8))
       end do

       this%counter = this%counter + 1

       if (allocated(tmp_dp)) deallocate(tmp_dp)
       if (allocated(tmp_sp)) deallocate(tmp_sp)
    class default
       call neko_error('Currently we only read into fld_file_data_t, please use that data structure instead.')
    end select

  end subroutine fld_file_read

  subroutine fld_file_read_field(this, fh, byte_offset, x, fld_data)
    class(fld_file_t), intent(inout) :: this
    type(vector_t), intent(inout) :: x
    type(fld_file_data_t) :: fld_data
    integer(kind=MPI_OFFSET_KIND) :: byte_offset
    type(MPI_File) :: fh
    type(MPI_Status) :: status
    integer :: n, ierr, lxyz, i, j, e

    n = x%n
    lxyz = fld_data%lx*fld_data%ly*fld_data%lz

    if (this%dp_precision) then
       call MPI_File_read_at_all(fh, byte_offset, tmp_dp, n, &
            MPI_DOUBLE_PRECISION, status, ierr)
    else
       call MPI_File_read_at_all(fh, byte_offset, tmp_sp, n, &
            MPI_REAL, status, ierr)
    end if

    if (this%dp_precision) then
       do i = 1, n
          x%x(i) = tmp_dp(i)
       end do
    else
       do i = 1, n
          x%x(i) = tmp_sp(i)
       end do
    end if


  end subroutine fld_file_read_field


  subroutine fld_file_read_vector_field(this, fh, byte_offset, x, y, z, fld_data)
    class(fld_file_t), intent(inout) :: this
    type(vector_t), intent(inout) :: x, y, z
    type(fld_file_data_t) :: fld_data
    integer(kind=MPI_OFFSET_KIND) :: byte_offset
    type(MPI_File) :: fh
    type(MPI_Status) :: status
    integer :: n, ierr, lxyz, i, j, e, nd

    n = x%n
    nd = n*fld_data%gdim
    lxyz = fld_data%lx*fld_data%ly*fld_data%lz

    if (this%dp_precision) then
       call MPI_File_read_at_all(fh, byte_offset, tmp_dp, nd, &
            MPI_DOUBLE_PRECISION, status, ierr)
    else
       call MPI_File_read_at_all(fh, byte_offset, tmp_sp, nd, &
            MPI_REAL, status, ierr)
    end if


    if (this%dp_precision) then
       i = 1
       do e = 1, fld_data%nelv
          do j = 1, lxyz
             x%x((e-1)*lxyz+j) = tmp_dp(i)
             i = i +1
          end do
          do j = 1, lxyz
             y%x((e-1)*lxyz+j) = tmp_dp(i)
             i = i +1
          end do
          if (fld_data%gdim .eq. 3) then
             do j = 1, lxyz
                z%x((e-1)*lxyz+j) = tmp_dp(i)
                i = i +1
             end do
          end if
       end do
    else
       i = 1
       do e = 1, fld_data%nelv
          do j = 1, lxyz
             x%x((e-1)*lxyz+j) = tmp_sp(i)
             i = i +1
          end do
          do j = 1, lxyz
             y%x((e-1)*lxyz+j) = tmp_sp(i)
             i = i +1
          end do
          if (fld_data%gdim .eq. 3) then
             do j = 1, lxyz
                z%x((e-1)*lxyz+j) = tmp_sp(i)
                i = i +1
             end do
          end if
       end do
    end if

  end subroutine fld_file_read_vector_field

  subroutine fld_file_set_precision(this, precision)
    class(fld_file_t) :: this
    integer, intent(in) :: precision

    if (precision .eq. dp) then
       this%dp_precision = .true.
    else if (precision .eq. sp) then
       this%dp_precision = .false.
    else
       call neko_error('Invalid precision')
    end if

  end subroutine fld_file_set_precision


end module fld_file<|MERGE_RESOLUTION|>--- conflicted
+++ resolved
@@ -380,8 +380,6 @@
             int(FLD_DATA_SIZE, i8))
     end do
 
-<<<<<<< HEAD
-=======
 
     !> Include metadata with bounding boxes (Just copying from nek5000)
     if (write_mesh) then
@@ -465,7 +463,6 @@
     end do
 
 
->>>>>>> 28378fb1
     call MPI_File_sync(fh, ierr)
     call MPI_File_close(fh, ierr)
 
@@ -687,12 +684,9 @@
        end if
        call MPI_File_open(NEKO_COMM, trim(fname), &
            MPI_MODE_RDONLY, MPI_INFO_NULL, fh, ierr)
-<<<<<<< HEAD
-=======
 
        if (ierr .ne. 0) call neko_error("Could not read "//trim(fname))
 
->>>>>>> 28378fb1
        call MPI_File_read_all(fh, hdr, 132, MPI_CHARACTER,  status, ierr)
        !This read can prorbably be done wihtout the temp variables, temp_str, i, j
 
@@ -721,17 +715,10 @@
        end if
 
 
-<<<<<<< HEAD
-       if (this%dp_precision) then
-          FLD_DATA_SIZE = MPI_DOUBLE_PRECISION_SIZE
-       else
-          FLD_DATA_SIZE = MPI_REAL_SIZE
-=======
        if (FLD_DATA_SIZE .eq. MPI_DOUBLE_PRECISION_SIZE) then
           this%dp_precision = .true.
        else
           this%dp_precision = .false.
->>>>>>> 28378fb1
        end if
        if (this%dp_precision) then
           allocate(tmp_dp(data%gdim*n))
