! Copyright (c) 2020-2023, The Neko Authors
! All rights reserved.
!
! Redistribution and use in source and binary forms, with or without
! modification, are permitted provided that the following conditions
! are met:
!
!   * Redistributions of source code must retain the above copyright
!     notice, this list of conditions and the following disclaimer.
!
!   * Redistributions in binary form must reproduce the above
!     copyright notice, this list of conditions and the following
!     disclaimer in the documentation and/or other materials provided
!     with the distribution.
!
!   * Neither the name of the authors nor the names of its
!     contributors may be used to endorse or promote products derived
!     from this software without specific prior written permission.
!
! THIS SOFTWARE IS PROVIDED BY THE COPYRIGHT HOLDERS AND CONTRIBUTORS
! "AS IS" AND ANY EXPRESS OR IMPLIED WARRANTIES, INCLUDING, BUT NOT
! LIMITED TO, THE IMPLIED WARRANTIES OF MERCHANTABILITY AND FITNESS
! FOR A PARTICULAR PURPOSE ARE DISCLAIMED. IN NO EVENT SHALL THE
! COPYRIGHT OWNER OR CONTRIBUTORS BE LIABLE FOR ANY DIRECT, INDIRECT,
! INCIDENTAL, SPECIAL, EXEMPLARY, OR CONSEQUENTIAL DAMAGES (INCLUDING,
! BUT NOT LIMITED TO, PROCUREMENT OF SUBSTITUTE GOODS OR SERVICES;
! LOSS OF USE, DATA, OR PROFITS; OR BUSINESS INTERRUPTION) HOWEVER
! CAUSED AND ON ANY THEORY OF LIABILITY, WHETHER IN CONTRACT, STRICT
! LIABILITY, OR TORT (INCLUDING NEGLIGENCE OR OTHERWISE) ARISING IN
! ANY WAY OUT OF THE USE OF THIS SOFTWARE, EVEN IF ADVISED OF THE
! POSSIBILITY OF SUCH DAMAGE.
!
!> NEKTON fld file format
!! @details this module defines interface to write NEKTON's fld fields
module fld_file
  use generic_file
  use field
  use field_list
  use dofmap
  use space
  use structs, only: array_ptr_t
  use vector
  use fld_file_data
  use mean_flow
  use mean_sqr_flow
  use vector, only : vector_t
  use space, only : space_t
  use mesh, only : mesh_t
  use utils
  use comm
<<<<<<< HEAD
  use mpi_types
  use mpi
=======
  use datadist
  use math, only : vlmin, vlmax
  use neko_mpi_types
>>>>>>> aa72ad9b
  implicit none
  private

  real(kind=dp), private, allocatable :: tmp_dp(:)
  real(kind=sp), private, allocatable :: tmp_sp(:)

  !> Interface for NEKTON fld files
  type, public, extends(generic_file_t) :: fld_file_t
     logical :: dp_precision = .false. !< Precision of output data
   contains
     procedure :: read => fld_file_read
     procedure :: write => fld_file_write
     procedure :: set_precision => fld_file_set_precision
  end type fld_file_t


contains

  !> Write fields to a NEKTON fld file
  !! @note currently limited to double precision data
  subroutine fld_file_write(this, data, t)
    class(fld_file_t), intent(inout) :: this
    class(*), target, intent(in) :: data
    real(kind=rp), intent(in), optional :: t
    type(array_ptr_t) :: x, y, z, u, v, w, p, tem
    type(mesh_t), pointer :: msh
    type(dofmap_t), pointer :: dof
    type(space_t), pointer :: Xh
    real(kind=dp) :: time
    character(len=132) :: hdr
    character :: rdcode(10)
    character(len=6) :: id_str
    character(len=1024) :: fname
    character(len=1024) :: start_field
    integer :: i, ierr, n, j,k,l,el, suffix_pos,tslash_pos
    integer :: lx, ly, lz, lxyz, gdim, glb_nelv, nelv, offset_el
    integer, allocatable :: idx(:)
<<<<<<< HEAD
    integer :: status(MPI_STATUS_SIZE)
    integer :: fh
    integer (kind=MPI_OFFSET_KIND) :: mpi_offset, byte_offset
    real(kind=dp), allocatable :: tmp_dp(:)
    real(kind=sp), allocatable :: tmp_sp(:)
=======
    type(MPI_Status) :: status
    type(MPI_File) :: fh
    integer (kind=MPI_OFFSET_KIND) :: mpi_offset, byte_offset, temp_offset
>>>>>>> aa72ad9b
    real(kind=sp), parameter :: test_pattern = 6.54321
    type(array_ptr_t), allocatable :: scalar_fields(:)
    logical :: write_mesh, write_velocity, write_pressure, write_temperature
    integer :: FLD_DATA_SIZE, n_scalar_fields

    if (present(t)) then
       time = real(t,dp)
    else
       time = 0d0
    end if

    nullify(msh)
    nullify(dof)
    nullify(Xh)
    n_scalar_fields = 0
    write_pressure = .false.
    write_velocity = .false.
    write_temperature = .false.

    select type(data)
    type is (fld_file_data_t)
       if (data%x%n .gt. 0) x%x => data%x%x
       if (data%y%n .gt. 0) y%x => data%y%x
       if (data%z%n .gt. 0) z%x => data%z%x
       if (data%u%n .gt. 0) then
          u%x => data%u%x
          write_velocity = .true.
       end if
       if (data%v%n .gt. 0) v%x => data%v%x
       if (data%w%n .gt. 0) w%x => data%w%x
       if (data%p%n .gt. 0) then
          p%x => data%p%x
          write_pressure = .true.
       end if
       if (data%t%n .gt. 0) then
          write_temperature = .true.
          tem%x => data%t%x
       end if
       n_scalar_fields = data%n_scalars
       allocate(scalar_fields(n_scalar_fields))
       do i = 1, n_scalar_fields
          scalar_fields(i)%x => data%s(i)%x
       end do
       nelv = data%nelv
       lx = data%lx
       ly = data%ly
       lz = data%lz
       gdim = data%gdim
       glb_nelv = data%glb_nelv
       offset_el = data%offset_el

       allocate(idx(nelv))
       do i = 1, nelv
          idx(i) = data%idx(i)
       end do
    type is (field_t)
       p%x => data%x(:,1,1,1)
       dof => data%dof
       write_pressure = .true.
       write_velocity = .false.
    type is (field_list_t)
       select case (size(data%fields))
       case (1)
          p%x => data%fields(1)%f%x(:,1,1,1)
          write_pressure = .true.
          write_velocity = .false.
       case (2)
          p%x => data%fields(1)%f%x(:,1,1,1)
          tem%x => data%fields(2)%f%x(:,1,1,1)
          write_pressure = .true.
          write_temperature = .true.
       case (3)
          u%x => data%fields(1)%f%x(:,1,1,1)
          v%x => data%fields(2)%f%x(:,1,1,1)
          w%x => data%fields(3)%f%x(:,1,1,1)
          write_velocity = .true.
       case (4)
          p%x => data%fields(1)%f%x(:,1,1,1)
          u%x => data%fields(2)%f%x(:,1,1,1)
          v%x => data%fields(3)%f%x(:,1,1,1)
          w%x => data%fields(4)%f%x(:,1,1,1)
          write_pressure = .true.
          write_velocity = .true.
       case (5:99)
          p%x => data%fields(1)%f%x(:,1,1,1)
          u%x => data%fields(2)%f%x(:,1,1,1)
          v%x => data%fields(3)%f%x(:,1,1,1)
          w%x => data%fields(4)%f%x(:,1,1,1)
          tem%x => data%fields(5)%f%x(:,1,1,1)
          n_scalar_fields = size(data%fields) - 5
          allocate(scalar_fields(n_scalar_fields))
          do i = 1,n_scalar_fields
             scalar_fields(i)%x => data%fields(i+5)%f%x(:,1,1,1)
          end do
          write_pressure = .true.
          write_velocity = .true.
          write_temperature = .true.
       case default
          call neko_error('This many fields not supported yet, fld_file')
       end select
       dof => data%fields(1)%f%dof

    type is (mean_flow_t)
       u%x => data%u%mf%x(:,1,1,1)
       v%x => data%v%mf%x(:,1,1,1)
       w%x => data%w%mf%x(:,1,1,1)
       p%x => data%p%mf%x(:,1,1,1)
       dof => data%u%mf%dof
       write_pressure = .true.
       write_velocity = .true.
    type is (mean_sqr_flow_t)
       u%x => data%uu%mf%x(:,1,1,1)
       v%x => data%vv%mf%x(:,1,1,1)
       w%x => data%ww%mf%x(:,1,1,1)
       p%x => data%pp%mf%x(:,1,1,1)
       dof => data%pp%mf%dof
       write_pressure = .true.
       write_velocity = .true.
    class default
       call neko_error('Invalid data')
    end select
    ! Fix things for pointers that do not exist in all data types...
    if (associated(dof)) then
       x%x => dof%x(:,1,1,1)
       y%x => dof%y(:,1,1,1)
       z%x => dof%z(:,1,1,1)
       msh => dof%msh
       Xh => dof%Xh
    end if

    if (associated(msh)) then
       nelv = msh%nelv
       glb_nelv = msh%glb_nelv
       offset_el = msh%offset_el
       gdim = msh%gdim
       ! Store global idx of each element
       allocate(idx(msh%nelv))
       do i = 1, msh%nelv
          idx(i) = msh%elements(i)%e%id()
       end do
    end if

    if (associated(Xh)) then
       lx = Xh%lx
       ly = Xh%ly
       lz = Xh%lz
    end if

    lxyz = lx*ly*lz
    n = nelv*lxyz

    if (this%dp_precision) then
       FLD_DATA_SIZE = MPI_DOUBLE_PRECISION_SIZE
    else
       FLD_DATA_SIZE = MPI_REAL_SIZE
    end if

    if (this%dp_precision) then
       allocate(tmp_dp(gdim*n))
    else
       allocate(tmp_sp(gdim*n))
    end if


    !
    ! Create fld header for NEKTON's multifile output
    !

    write_mesh = (this%counter .eq. this%start_counter)

    ! Build rdcode note that for field_t, we only support scalar
    ! fields at the moment
    rdcode = ' '
    i = 1
    if (write_mesh) then
       rdcode(i) = 'X'
       i = i + 1
    end if
    if (write_velocity) then
       rdcode(i) = 'U'
       i = i + 1
    end if
    if (write_pressure) then
       rdcode(i) = 'P'
       i = i + 1
    end if
    if (write_temperature) then
       rdcode(i) = 'T'
       i = i + 1
    end if
    if (n_scalar_fields .gt. 0 ) then
       rdcode(i) = 'S'
       i = i + 1
       write(rdcode(i), '(i1)') (n_scalar_fields)/10
       i = i + 1
       write(rdcode(i), '(i1)') (n_scalar_fields) - 10*((n_scalar_fields)/10)
       i = i + 1
    end if

    !> @todo fix support for single precision output?
    write(hdr, 1) FLD_DATA_SIZE, lx, ly, lz,glb_nelv,glb_nelv,&
         time, this%counter, 1, 1, (rdcode(i),i=1,10)
1   format('#std',1x,i1,1x,i2,1x,i2,1x,i2,1x,i10,1x,i10,1x,e20.13,&
         1x,i9,1x,i6,1x,i6,1x,10a)

    ! Change to NEKTON's fld file format
    suffix_pos = filename_suffix_pos(this%fname)
    write(id_str, '(a,i5.5)') 'f', this%counter
    fname = trim(this%fname(1:suffix_pos-1))//'0.'//id_str

    call MPI_File_open(NEKO_COMM, trim(fname), &
         MPI_MODE_WRONLY + MPI_MODE_CREATE, MPI_INFO_NULL, fh, ierr)

    call MPI_File_write_all(fh, hdr, 132, MPI_CHARACTER,  status, ierr)
    mpi_offset = 132 * MPI_CHARACTER_SIZE

    call MPI_File_write_all(fh, test_pattern, 1, MPI_REAL, status, ierr)
    mpi_offset = mpi_offset  + MPI_REAL_SIZE

    byte_offset = mpi_offset + &
         int(offset_el, i8) * int(MPI_INTEGER_SIZE, i8)
    call MPI_File_write_at_all(fh, byte_offset, idx, nelv, &
         MPI_INTEGER, status, ierr)
    mpi_offset = mpi_offset + int(glb_nelv, i8) * int(MPI_INTEGER_SIZE, i8)

    deallocate(idx)

    if (write_mesh) then

       byte_offset = mpi_offset + int(offset_el, i8) * &
            (int(gdim*lxyz, i8) * &
            int(FLD_DATA_SIZE, i8))

       call fld_file_write_vector_field(this, fh, byte_offset, x%x, y%x, z%x, n,  gdim, lxyz, nelv)
       mpi_offset = mpi_offset + int(glb_nelv, i8) * &
            (int(gdim *lxyz, i8) * &
            int(FLD_DATA_SIZE, i8))
    end if

    if (write_velocity) then
       byte_offset = mpi_offset + int(offset_el, i8) * &
            (int(gdim * (lxyz), i8) * &
            int(FLD_DATA_SIZE, i8))
       call fld_file_write_vector_field(this, fh, byte_offset, u%x, v%x, w%x, n, gdim, lxyz, nelv)

       mpi_offset = mpi_offset + int(glb_nelv, i8) * &
            (int(gdim * (lxyz), i8) * &
            int(FLD_DATA_SIZE, i8))

    end if

    if (write_pressure) then
       byte_offset = mpi_offset + int(offset_el, i8) * &
            (int((lxyz), i8) * &
            int(FLD_DATA_SIZE, i8))
       call fld_file_write_field(this, fh, byte_offset, p%x, n)
       mpi_offset = mpi_offset + int(glb_nelv, i8) * &
            (int((lxyz), i8) * &
            int(FLD_DATA_SIZE, i8))
    end if

    if (write_temperature) then
       byte_offset = mpi_offset + int(offset_el, i8) * &
            (int((lxyz), i8) * &
            int(FLD_DATA_SIZE, i8))
       call fld_file_write_field(this, fh, byte_offset, tem%x, n)
       mpi_offset = mpi_offset + int(glb_nelv, i8) * &
            (int((lxyz), i8) * &
            int(FLD_DATA_SIZE, i8))
    end if

    temp_offset = mpi_offset

    do i = 1, n_scalar_fields
       !Without this redundant if statement, Cray optimizes this loop to Oblivion
       if (i .eq. 2) then
          mpi_offset = int(temp_offset,i8) + int(1_i8*glb_nelv, i8) * &
                           (int(lxyz, i8) * &
                       int(FLD_DATA_SIZE, i8))
       end if
       byte_offset = int(mpi_offset,i8) + int(offset_el, i8) * &
            (int((lxyz), i8) * &
            int(FLD_DATA_SIZE, i8))
       call fld_file_write_field(this, fh, byte_offset, scalar_fields(i)%x, n)
       mpi_offset = int(mpi_offset,i8) + int(glb_nelv, i8) * &
            (int(lxyz, i8) * &
            int(FLD_DATA_SIZE, i8))
    end do


    !> Include metadata with bounding boxes (Just copying from nek5000)
    if (write_mesh) then
       !The offset is: mpioff + element_off*2(min max value)*4(single precision)*gdim(dimensions)
       byte_offset = int(mpi_offset,i8) + &
                     int(offset_el, i8) * &
                     int(2, i8) * &
                     int(MPI_REAL_SIZE, i8) * &
                     int(gdim, i8)
       call fld_file_write_metadata_vector(this, fh, byte_offset, x%x, y%x, z%x, gdim, lxyz, nelv)
       mpi_offset = int(mpi_offset,i8) + &
                     int(glb_nelv, i8) * &
                     int(2, i8) * &
                     int(MPI_REAL_SIZE, i8) * &
                     int(gdim, i8)
    end if

    if (write_velocity) then
       byte_offset = int(mpi_offset,i8) + &
                     int(offset_el, i8) * &
                     int(2, i8) * &
                     int(MPI_REAL_SIZE, i8) * &
                     int(gdim, i8)
       call fld_file_write_metadata_vector(this, fh, byte_offset, u%x, v%x, w%x, gdim, lxyz, nelv)
       mpi_offset = int(mpi_offset,i8) + &
                     int(glb_nelv, i8) * &
                     int(2, i8) * &
                     int(MPI_REAL_SIZE, i8) * &
                     int(gdim, i8)

    end if

    if (write_pressure) then
       byte_offset = int(mpi_offset,i8) + &
                     int(offset_el, i8) * &
                     int(2, i8) * &
                     int(MPI_REAL_SIZE, i8)
       call fld_file_write_metadata_scalar(this, fh, byte_offset, p%x, lxyz, nelv)
       mpi_offset = int(mpi_offset,i8) + &
                     int(glb_nelv, i8) * &
                     int(2, i8) * &
                     int(MPI_REAL_SIZE, i8)

    end if

    if (write_temperature) then
       byte_offset = int(mpi_offset,i8) + &
                     int(offset_el, i8) * &
                     int(2, i8) * &
                     int(MPI_REAL_SIZE, i8)
       call fld_file_write_metadata_scalar(this, fh, byte_offset, tem%x, lxyz, nelv)
       mpi_offset = int(mpi_offset,i8) + &
                     int(glb_nelv, i8) * &
                     int(2, i8) * &
                     int(MPI_REAL_SIZE, i8)

    end if



    temp_offset = mpi_offset

    do i = 1, n_scalar_fields
       !Without this redundant if statement, Cray optimizes this loop to Oblivion
       if (i .eq. 2) then
          mpi_offset = int(temp_offset,i8) + &
                       int(1_i8*glb_nelv, i8) * &
                       int(2, i8) * &
                       int(MPI_REAL_SIZE, i8)
       end if

       byte_offset = int(mpi_offset,i8) + &
                     int(offset_el, i8) * &
                     int(2, i8) * &
                     int(MPI_REAL_SIZE, i8)
       call fld_file_write_metadata_scalar(this, fh, byte_offset, scalar_fields(i)%x, lxyz, nelv)
       mpi_offset = int(mpi_offset,i8) + &
                     int(glb_nelv, i8) * &
                     int(2, i8) * &
                     int(MPI_REAL_SIZE, i8)
    end do


    call MPI_File_sync(fh, ierr)
    call MPI_File_close(fh, ierr)

    ! Write metadata file
    if (pe_rank .eq. 0) then
       tslash_pos = filename_tslash_pos(this%fname)
       write(start_field,"(I5,A8)") this%start_counter,'.nek5000'
       open(unit=9, file=trim(this%fname(1:suffix_pos-1))//trim(adjustl(start_field)), &
            status='replace')
       write(9, fmt='(A,A,A)') 'filetemplate:         ', &
            this%fname(tslash_pos+1:suffix_pos-1),'%01d.f%05d'
       write(9, fmt='(A,i5)') 'firsttimestep: ', this%start_counter
       write(9, fmt='(A,i5)') 'numtimesteps: ', (this%counter + 1)-this%start_counter
       write(9, fmt='(A)') 'type: binary'
       close(9)
    end if

    this%counter = this%counter + 1

    if (allocated(tmp_dp)) deallocate(tmp_dp)
    if (allocated(tmp_sp)) deallocate(tmp_sp)
  end subroutine fld_file_write

  subroutine fld_file_write_metadata_vector(this, fh, byte_offset, x, y, z, gdim, lxyz, nelv)
    class(fld_file_t), intent(inout) :: this
    type(MPI_File), intent(inout) :: fh
    integer, intent(in) :: gdim, lxyz, nelv
    real(kind=rp), intent(in) :: x(lxyz,nelv), y(lxyz,nelv), z(lxyz,nelv)
    integer (kind=MPI_OFFSET_KIND), intent(in) :: byte_offset
    integer :: i, el, j, ierr, nout
    type(MPI_Status) :: status
    real(kind=sp) :: buffer(2*gdim*nelv)

     j = 1
     do el=1,nelv
        buffer(j+0) = real(vlmin(x(1,el),lxyz),sp)
        buffer(j+1) = real(vlmax(x(1,el),lxyz),sp)
        buffer(j+2) = real(vlmin(y(1,el),lxyz) ,sp)
        buffer(j+3) = real(vlmax(y(1,el),lxyz),sp)
        j = j + 4
        buffer(j+0) = real(vlmin(z(1,el),lxyz) ,sp)
        buffer(j+1) = real(vlmax(z(1,el),lxyz),sp)
        j = j + 2
     enddo

     ! write out data
     nout = 2*gdim*nelv

     call MPI_File_write_at_all(fh, byte_offset, buffer, nout, &
            MPI_REAL, status, ierr)

  end subroutine fld_file_write_metadata_vector

  subroutine fld_file_write_metadata_scalar(this, fh, byte_offset, x, lxyz, nelv)
    class(fld_file_t), intent(inout) :: this
    type(MPI_File), intent(inout) :: fh
    integer, intent(in) :: lxyz, nelv
    real(kind=rp), intent(in) :: x(lxyz,nelv)
    integer (kind=MPI_OFFSET_KIND), intent(in) :: byte_offset
    integer :: i, el, j, ierr, nout
    type(MPI_Status) :: status
    real(kind=sp) :: buffer(2*nelv)

     j = 1
     do el=1,nelv
        buffer(j+0) = real(vlmin(x(1,el),lxyz),sp)
        buffer(j+1) = real(vlmax(x(1,el),lxyz),sp)
        j = j + 2
     enddo

     ! write out data
     nout = 2*nelv

     call MPI_File_write_at_all(fh, byte_offset, buffer, nout, &
            MPI_REAL, status, ierr)

  end subroutine fld_file_write_metadata_scalar

  subroutine fld_file_write_field(this, fh, byte_offset, p, n)
    class(fld_file_t), intent(inout) :: this
    type(MPI_File), intent(inout) :: fh
    integer, intent(inout) :: n
    real(kind=rp), intent(inout) :: p(n)
    integer (kind=MPI_OFFSET_KIND), intent(in) :: byte_offset
    integer :: i, ierr
    type(MPI_Status) :: status

    if ( this%dp_precision) then
       do i = 1, n
          tmp_dp(i) = real(p(i),dp)
       end do

       call MPI_File_write_at_all(fh, byte_offset, tmp_dp, n, &
            MPI_DOUBLE_PRECISION, status, ierr)
    else
       do i = 1, n
          tmp_sp(i) = real(p(i),sp)
       end do
       call MPI_File_write_at_all(fh, byte_offset, tmp_sp, n, &
            MPI_REAL, status, ierr)
    end if

  end subroutine fld_file_write_field

  subroutine fld_file_write_vector_field(this, fh, byte_offset, x, y, z, n, gdim, lxyz, nelv)
    class(fld_file_t), intent(inout) :: this
    type(MPI_File), intent(inout) :: fh
    integer, intent(in) :: n, gdim, lxyz, nelv
    real(kind=rp), intent(in) :: x(lxyz,nelv), y(lxyz,nelv), z(lxyz,nelv)
    integer (kind=MPI_OFFSET_KIND), intent(in) :: byte_offset
    integer :: i, el, j, ierr
    type(MPI_Status) :: status

    if (this%dp_precision) then
       i = 1
       do el = 1, nelv
          do j = 1, lxyz
             tmp_dp(i) = real(x(j,el),dp)
             i = i +1
          end do
          do j = 1, lxyz
             tmp_dp(i) = real(y(j,el),dp)
             i = i +1
          end do
          if (gdim .eq. 3) then
             do j = 1, lxyz
                tmp_dp(i) = real(z(j,el),dp)
                i = i +1
             end do
          end if
       end do
       call MPI_File_write_at_all(fh, byte_offset, tmp_dp, gdim*n, &
            MPI_DOUBLE_PRECISION, status, ierr)
    else
       i = 1
       do el = 1, nelv
          do j = 1, lxyz
             tmp_sp(i) = real(x(j,el),sp)
             i = i +1
          end do
          do j = 1, lxyz
             tmp_sp(i) = real(y(j,el),sp)
             i = i +1
          end do
          if (gdim .eq. 3) then
             do j = 1, lxyz
                tmp_sp(i) = real(z(j,el),sp)
                i = i +1
             end do
          end if
       end do
       call MPI_File_write_at_all(fh, byte_offset, tmp_sp, gdim*n, &
            MPI_REAL, status, ierr)
    end if


  end subroutine fld_file_write_vector_field

  !> Load a field from a NEKTON fld file
  subroutine fld_file_read(this, data)
    class(fld_file_t) :: this
    class(*), target, intent(inout) :: data
    character(len=132) :: hdr
    integer :: ierr, suffix_pos, i, j
    type(MPI_File) :: fh
    type(MPI_Status) :: status
    character(len=1024) :: fname, meta_fname, string
    logical :: meta_file, read_mesh, read_velocity, read_pressure
    logical :: read_temp
    character(len=6) :: id_str
    integer (kind=MPI_OFFSET_KIND) :: mpi_offset, byte_offset
    integer :: lx, ly, lz, glb_nelv, counter, lxyz
    integer :: FLD_DATA_SIZE, n_scalars, n, nd
    real(kind=rp) ::  time
    real(kind=sp) :: temp
    type(linear_dist_t) :: dist
    real(kind=sp), parameter :: test_pattern = 6.54321
    character :: rdcode(10),temp_str(4)

    call this%check_exists()

    select type(data)
    type is (fld_file_data_t)
       call filename_chsuffix(this%fname, meta_fname,'nek5000')

       inquire(file=trim(meta_fname), exist=meta_file)
       if (meta_file .and. data%meta_nsamples .eq. 0) then
          if (pe_rank .eq. 0) then
             open(unit=9, file=trim(meta_fname))
             read(9, fmt='(A)') string
             read(string(14:),fmt='(A)') string
             string = trim(string)
             data%fld_series_fname = string(:scan(trim(string), '%')-1)
             data%fld_series_fname = trim(data%fld_series_fname)//'0'
             read(9, fmt='(A)') string
             read(string(scan(string,':')+1:),*) data%meta_start_counter
             read(9, fmt='(A)') string
             read(string(scan(string,':')+1:),*) data%meta_nsamples

             close(9)
             write(*,*) 'Reading meta file for fld series'
             write(*,*) 'Name: ', trim(data%fld_series_fname)
             write(*,*) 'Start counter: ', data%meta_start_counter, 'Nsamples: ', data%meta_nsamples
          end if
          call MPI_Bcast(data%fld_series_fname, 1024, MPI_CHARACTER, 0, NEKO_COMM, ierr)
          call MPI_Bcast(data%meta_start_counter, 1, MPI_INTEGER, 0, NEKO_COMM, ierr)
          call MPI_Bcast(data%meta_nsamples, 1, MPI_INTEGER, 0, NEKO_COMM, ierr)
          if(this%counter .eq. 0) this%counter = data%meta_start_counter
       end if

       if (meta_file) then
          write(id_str, '(a,i5.5)') 'f', this%counter
          fname = trim(data%fld_series_fname)//'.'//id_str
          if (this%counter .ge. data%meta_nsamples+data%meta_start_counter) then
             call neko_error('Trying to read more fld files than exist')
          end if
       else
          suffix_pos = filename_suffix_pos(this%fname)
          write(id_str, '(a,i5.5)') 'f', this%counter
          fname = trim(this%fname(1:suffix_pos-1))//'.'//id_str
       end if
       call MPI_File_open(NEKO_COMM, trim(fname), &
           MPI_MODE_RDONLY, MPI_INFO_NULL, fh, ierr)
       call MPI_File_read_all(fh, hdr, 132, MPI_CHARACTER,  status, ierr)
       !This read can prorbably be done wihtout the temp variables, temp_str, i, j

       read(hdr, 1) temp_str,FLD_DATA_SIZE, lx, ly, lz, glb_nelv, glb_nelv,&
          time, counter, i, j, (rdcode(i),i=1,10)
1      format(4a,1x,i1,1x,i2,1x,i2,1x,i2,1x,i10,1x,i10,1x,e20.13,&
         1x,i9,1x,i6,1x,i6,1x,10a)
       if (data%nelv .eq. 0) then
          dist = linear_dist_t(glb_nelv, pe_rank, pe_size, NEKO_COMM)
          data%nelv = dist%num_local()
          data%offset_el = dist%start_idx()
       end if
       data%lx = lx
       data%ly = ly
       data%lz = lz
       data%glb_nelv = glb_nelv
       data%t_counter = counter
       data%time = time
       lxyz = lx * ly * lz
       n = lxyz * data%nelv

       if (lz .eq. 1) then
          data%gdim = 2
       else
          data%gdim = 3
       end if


       if (FLD_DATA_SIZE .eq. MPI_DOUBLE_PRECISION_SIZE) then
          this%dp_precision = .true.
       else
          this%dp_precision = .false.
       end if
       if (this%dp_precision) then
          allocate(tmp_dp(data%gdim*n))
       else
          allocate(tmp_sp(data%gdim*n))
       end if


       i = 1
       read_mesh = .false.
       read_velocity = .false.
       read_pressure = .false.
       read_temp = .false.
       if (rdcode(i) .eq. 'X') then
          read_mesh = .true.
          if (data%x%n .ne. n) call data%x%init(n)
          if (data%y%n .ne. n) call data%y%init(n)
          if (data%z%n .ne. n) call data%z%init(n)
          i = i + 1
       end if
       if (rdcode(i) .eq. 'U') then
          read_velocity = .true.
          if (data%u%n .ne. n) call data%u%init(n)
          if (data%v%n .ne. n) call data%v%init(n)
          if (data%w%n .ne. n) call data%w%init(n)
          i = i + 1
       end if
       if (rdcode(i) .eq. 'P') then
          read_pressure = .true.
          if (data%p%n .ne. n) call data%p%init(n)
          i = i + 1
       end if
       if (rdcode(i) .eq. 'T') then
          read_temp = .true.
          if (data%t%n .ne. n) call data%t%init(n)
          i = i + 1
       end if
       n_scalars = 0
       if (rdcode(i) .eq. 'S') then
          i = i + 1
          read(rdcode(i),*) n_scalars
          n_scalars = n_scalars*10
          i = i + 1
          read(rdcode(i),*) j
          n_scalars = n_scalars+j
          i = i + 1
          if (allocated(data%s)) then
             if (data%n_scalars .ne. n_scalars) then
                do j = 1, data%n_scalars
                   call data%s(j)%free()
                end do
                deallocate(data%s)
                data%n_scalars = n_scalars
                allocate(data%s(n_scalars))
                do j = 1, data%n_scalars
                   call data%s(j)%init(n)
                end do
             end if
          else
             data%n_scalars = n_scalars
             allocate(data%s(data%n_scalars))
             do j = 1, data%n_scalars
                call data%s(j)%init(n)
             end do
          end if
          i = i + 1
       end if

       mpi_offset = 132 * MPI_CHARACTER_SIZE
       call MPI_File_read_at_all(fh, mpi_offset, temp, 1, &
           MPI_REAL, status, ierr)
       if (temp .ne. test_pattern) then
          call neko_error('Incorrect format for fld file, test pattern does not match.')
       end if
       mpi_offset = mpi_offset  + MPI_REAL_SIZE


       if (allocated(data%idx)) then
          if (size(data%idx) .ne. data%nelv) then
             deallocate(data%idx)
             allocate(data%idx(data%nelv))
          end if
       else
          allocate(data%idx(data%nelv))
       end if

       byte_offset = mpi_offset + &
           int(data%offset_el, i8) * int(MPI_INTEGER_SIZE, i8)

       call MPI_File_read_at_all(fh, byte_offset, data%idx, data%nelv, &
           MPI_INTEGER, status, ierr)

       mpi_offset = mpi_offset + int(data%glb_nelv, i8) * int(MPI_INTEGER_SIZE, i8)

       if (read_mesh) then
          byte_offset = mpi_offset + int(data%offset_el, i8) * &
             (int(data%gdim*lxyz, i8) * &
              int(FLD_DATA_SIZE, i8))
          call fld_file_read_vector_field(this, fh, byte_offset, data%x, data%y, data%z, data)
          mpi_offset = mpi_offset + int(data%glb_nelv, i8) * &
             (int(data%gdim *lxyz, i8) * &
              int(FLD_DATA_SIZE, i8))
       end if

       if (read_velocity) then
          byte_offset = mpi_offset + int(data%offset_el, i8) * &
             (int(data%gdim*lxyz, i8) * &
              int(FLD_DATA_SIZE, i8))
          call fld_file_read_vector_field(this, fh, byte_offset, data%u, data%v, data%w, data)
          mpi_offset = mpi_offset + int(data%glb_nelv, i8) * &
             (int(data%gdim *lxyz, i8) * &
              int(FLD_DATA_SIZE, i8))
       end if

       if (read_pressure) then
          byte_offset = mpi_offset + int(data%offset_el, i8) * &
             (int(lxyz, i8) * &
              int(FLD_DATA_SIZE, i8))
          call fld_file_read_field(this, fh, byte_offset, data%p, data)
          mpi_offset = mpi_offset + int(data%glb_nelv, i8) * &
             (int(lxyz, i8) * &
              int(FLD_DATA_SIZE, i8))
       end if

       if (read_temp) then
          byte_offset = mpi_offset + int(data%offset_el, i8) * &
             (int(lxyz, i8) * &
              int(FLD_DATA_SIZE, i8))
          call fld_file_read_field(this, fh, byte_offset, data%t, data)
          mpi_offset = mpi_offset + int(data%glb_nelv, i8) * &
             (int(lxyz, i8) * &
              int(FLD_DATA_SIZE, i8))
       end if

       do i = 1, n_scalars
          byte_offset = mpi_offset + int(data%offset_el, i8) * &
             (int(lxyz, i8) * &
              int(FLD_DATA_SIZE, i8))
          call fld_file_read_field(this, fh, byte_offset, data%s(i), data)
          mpi_offset = mpi_offset + int(data%glb_nelv, i8) * &
             (int(lxyz, i8) * &
              int(FLD_DATA_SIZE, i8))
       end do

       this%counter = this%counter + 1

       if (allocated(tmp_dp)) deallocate(tmp_dp)
       if (allocated(tmp_sp)) deallocate(tmp_sp)
    class default
       call neko_error('Currently we only read into fld_file_data_t, please use that data structure instead.')
    end select

  end subroutine fld_file_read

  subroutine fld_file_read_field(this, fh, byte_offset, x, fld_data)
    class(fld_file_t), intent(inout) :: this
    type(vector_t), intent(inout) :: x
    type(fld_file_data_t) :: fld_data
    integer(kind=MPI_OFFSET_KIND) :: byte_offset
    type(MPI_File) :: fh
    type(MPI_Status) :: status
    integer :: n, ierr, lxyz, i, j, e

    call this%check_exists()

    n = x%n
    lxyz = fld_data%lx*fld_data%ly*fld_data%lz

    if (this%dp_precision) then
       call MPI_File_read_at_all(fh, byte_offset, tmp_dp, n, &
            MPI_DOUBLE_PRECISION, status, ierr)
    else
       call MPI_File_read_at_all(fh, byte_offset, tmp_sp, n, &
            MPI_REAL, status, ierr)
    end if

    if (this%dp_precision) then
       do i = 1, n
          x%x(i) = tmp_dp(i)
       end do
    else
       do i = 1, n
          x%x(i) = tmp_sp(i)
       end do
    end if


  end subroutine fld_file_read_field


  subroutine fld_file_read_vector_field(this, fh, byte_offset, x, y, z, fld_data)
    class(fld_file_t), intent(inout) :: this
    type(vector_t), intent(inout) :: x, y, z
    type(fld_file_data_t) :: fld_data
    integer(kind=MPI_OFFSET_KIND) :: byte_offset
    type(MPI_File) :: fh
    type(MPI_Status) :: status
    integer :: n, ierr, lxyz, i, j, e, nd

    call this%check_exists()

    n = x%n
    nd = n*fld_data%gdim
    lxyz = fld_data%lx*fld_data%ly*fld_data%lz

    if (this%dp_precision) then
       call MPI_File_read_at_all(fh, byte_offset, tmp_dp, nd, &
            MPI_DOUBLE_PRECISION, status, ierr)
    else
       call MPI_File_read_at_all(fh, byte_offset, tmp_sp, nd, &
            MPI_REAL, status, ierr)
    end if


    if (this%dp_precision) then
       i = 1
       do e = 1, fld_data%nelv
          do j = 1, lxyz
             x%x((e-1)*lxyz+j) = tmp_dp(i)
             i = i +1
          end do
          do j = 1, lxyz
             y%x((e-1)*lxyz+j) = tmp_dp(i)
             i = i +1
          end do
          if (fld_data%gdim .eq. 3) then
             do j = 1, lxyz
                z%x((e-1)*lxyz+j) = tmp_dp(i)
                i = i +1
             end do
          end if
       end do
    else
       i = 1
       do e = 1, fld_data%nelv
          do j = 1, lxyz
             x%x((e-1)*lxyz+j) = tmp_sp(i)
             i = i +1
          end do
          do j = 1, lxyz
             y%x((e-1)*lxyz+j) = tmp_sp(i)
             i = i +1
          end do
          if (fld_data%gdim .eq. 3) then
             do j = 1, lxyz
                z%x((e-1)*lxyz+j) = tmp_sp(i)
                i = i +1
             end do
          end if
       end do
    end if

  end subroutine fld_file_read_vector_field

  subroutine fld_file_set_precision(this, precision)
    class(fld_file_t) :: this
    integer, intent(in) :: precision

    if (precision .eq. dp) then
       this%dp_precision = .true.
    else if (precision .eq. sp) then
       this%dp_precision = .false.
    else
       call neko_error('Invalid precision')
    end if

  end subroutine fld_file_set_precision


end module fld_file<|MERGE_RESOLUTION|>--- conflicted
+++ resolved
@@ -48,14 +48,9 @@
   use mesh, only : mesh_t
   use utils
   use comm
-<<<<<<< HEAD
-  use mpi_types
-  use mpi
-=======
   use datadist
   use math, only : vlmin, vlmax
   use neko_mpi_types
->>>>>>> aa72ad9b
   implicit none
   private
 
@@ -93,17 +88,9 @@
     integer :: i, ierr, n, j,k,l,el, suffix_pos,tslash_pos
     integer :: lx, ly, lz, lxyz, gdim, glb_nelv, nelv, offset_el
     integer, allocatable :: idx(:)
-<<<<<<< HEAD
     integer :: status(MPI_STATUS_SIZE)
     integer :: fh
-    integer (kind=MPI_OFFSET_KIND) :: mpi_offset, byte_offset
-    real(kind=dp), allocatable :: tmp_dp(:)
-    real(kind=sp), allocatable :: tmp_sp(:)
-=======
-    type(MPI_Status) :: status
-    type(MPI_File) :: fh
     integer (kind=MPI_OFFSET_KIND) :: mpi_offset, byte_offset, temp_offset
->>>>>>> aa72ad9b
     real(kind=sp), parameter :: test_pattern = 6.54321
     type(array_ptr_t), allocatable :: scalar_fields(:)
     logical :: write_mesh, write_velocity, write_pressure, write_temperature
@@ -501,12 +488,13 @@
 
   subroutine fld_file_write_metadata_vector(this, fh, byte_offset, x, y, z, gdim, lxyz, nelv)
     class(fld_file_t), intent(inout) :: this
-    type(MPI_File), intent(inout) :: fh
+    integer :: fh
     integer, intent(in) :: gdim, lxyz, nelv
     real(kind=rp), intent(in) :: x(lxyz,nelv), y(lxyz,nelv), z(lxyz,nelv)
     integer (kind=MPI_OFFSET_KIND), intent(in) :: byte_offset
     integer :: i, el, j, ierr, nout
-    type(MPI_Status) :: status
+    integer :: status(MPI_STATUS_SIZE)
+    
     real(kind=sp) :: buffer(2*gdim*nelv)
 
      j = 1
@@ -531,12 +519,12 @@
 
   subroutine fld_file_write_metadata_scalar(this, fh, byte_offset, x, lxyz, nelv)
     class(fld_file_t), intent(inout) :: this
-    type(MPI_File), intent(inout) :: fh
+    integer :: fh
     integer, intent(in) :: lxyz, nelv
     real(kind=rp), intent(in) :: x(lxyz,nelv)
     integer (kind=MPI_OFFSET_KIND), intent(in) :: byte_offset
     integer :: i, el, j, ierr, nout
-    type(MPI_Status) :: status
+    integer :: status(MPI_STATUS_SIZE)
     real(kind=sp) :: buffer(2*nelv)
 
      j = 1
@@ -556,12 +544,12 @@
 
   subroutine fld_file_write_field(this, fh, byte_offset, p, n)
     class(fld_file_t), intent(inout) :: this
-    type(MPI_File), intent(inout) :: fh
+    integer :: fh
     integer, intent(inout) :: n
     real(kind=rp), intent(inout) :: p(n)
     integer (kind=MPI_OFFSET_KIND), intent(in) :: byte_offset
     integer :: i, ierr
-    type(MPI_Status) :: status
+    integer :: status(MPI_STATUS_SIZE)
 
     if ( this%dp_precision) then
        do i = 1, n
@@ -582,12 +570,12 @@
 
   subroutine fld_file_write_vector_field(this, fh, byte_offset, x, y, z, n, gdim, lxyz, nelv)
     class(fld_file_t), intent(inout) :: this
-    type(MPI_File), intent(inout) :: fh
+    integer :: fh
     integer, intent(in) :: n, gdim, lxyz, nelv
     real(kind=rp), intent(in) :: x(lxyz,nelv), y(lxyz,nelv), z(lxyz,nelv)
     integer (kind=MPI_OFFSET_KIND), intent(in) :: byte_offset
     integer :: i, el, j, ierr
-    type(MPI_Status) :: status
+    integer :: status(MPI_STATUS_SIZE)
 
     if (this%dp_precision) then
        i = 1
@@ -640,8 +628,8 @@
     class(*), target, intent(inout) :: data
     character(len=132) :: hdr
     integer :: ierr, suffix_pos, i, j
-    type(MPI_File) :: fh
-    type(MPI_Status) :: status
+    integer :: status(MPI_STATUS_SIZE)
+    integer :: fh
     character(len=1024) :: fname, meta_fname, string
     logical :: meta_file, read_mesh, read_velocity, read_pressure
     logical :: read_temp
@@ -890,8 +878,8 @@
     type(vector_t), intent(inout) :: x
     type(fld_file_data_t) :: fld_data
     integer(kind=MPI_OFFSET_KIND) :: byte_offset
-    type(MPI_File) :: fh
-    type(MPI_Status) :: status
+    integer :: status(MPI_STATUS_SIZE)
+    integer :: fh
     integer :: n, ierr, lxyz, i, j, e
 
     call this%check_exists()
@@ -926,8 +914,8 @@
     type(vector_t), intent(inout) :: x, y, z
     type(fld_file_data_t) :: fld_data
     integer(kind=MPI_OFFSET_KIND) :: byte_offset
-    type(MPI_File) :: fh
-    type(MPI_Status) :: status
+    integer :: status(MPI_STATUS_SIZE)
+    integer :: fh
     integer :: n, ierr, lxyz, i, j, e, nd
 
     call this%check_exists()
