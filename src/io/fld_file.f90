! Copyright (c) 2020-2023, The Neko Authors
! All rights reserved.
!
! Redistribution and use in source and binary forms, with or without
! modification, are permitted provided that the following conditions
! are met:
!
!   * Redistributions of source code must retain the above copyright
!     notice, this list of conditions and the following disclaimer.
!
!   * Redistributions in binary form must reproduce the above
!     copyright notice, this list of conditions and the following
!     disclaimer in the documentation and/or other materials provided
!     with the distribution.
!
!   * Neither the name of the authors nor the names of its
!     contributors may be used to endorse or promote products derived
!     from this software without specific prior written permission.
!
! THIS SOFTWARE IS PROVIDED BY THE COPYRIGHT HOLDERS AND CONTRIBUTORS
! "AS IS" AND ANY EXPRESS OR IMPLIED WARRANTIES, INCLUDING, BUT NOT
! LIMITED TO, THE IMPLIED WARRANTIES OF MERCHANTABILITY AND FITNESS
! FOR A PARTICULAR PURPOSE ARE DISCLAIMED. IN NO EVENT SHALL THE
! COPYRIGHT OWNER OR CONTRIBUTORS BE LIABLE FOR ANY DIRECT, INDIRECT,
! INCIDENTAL, SPECIAL, EXEMPLARY, OR CONSEQUENTIAL DAMAGES (INCLUDING,
! BUT NOT LIMITED TO, PROCUREMENT OF SUBSTITUTE GOODS OR SERVICES;
! LOSS OF USE, DATA, OR PROFITS; OR BUSINESS INTERRUPTION) HOWEVER
! CAUSED AND ON ANY THEORY OF LIABILITY, WHETHER IN CONTRACT, STRICT
! LIABILITY, OR TORT (INCLUDING NEGLIGENCE OR OTHERWISE) ARISING IN
! ANY WAY OUT OF THE USE OF THIS SOFTWARE, EVEN IF ADVISED OF THE
! POSSIBILITY OF SUCH DAMAGE.
!
!> NEKTON fld file format
!! @details this module defines interface to write NEKTON's fld fields
module fld_file
  use num_types, only : rp, dp, sp, i8
  use generic_file, only : generic_file_t
  use field, only : field_t
  use field_list, only : field_list_t
  use dofmap, only : dofmap_t
  use space, only : space_t
  use structs, only : array_ptr_t
  use vector, only : vector_t
  use fld_file_data, only : fld_file_data_t
<<<<<<< HEAD
  use mean_flow, only : mean_flow_t
  use mean_sqr_flow, only : mean_sqr_flow_t
  use vector, only : vector_t
  use space, only : space_t
  use mesh, only : mesh_t
  use utils, only : filename_suffix_pos, filename_tslash_pos, filename_chsuffix
  use utils, only : neko_error
=======
  use vector, only : vector_t
  use space, only : space_t
  use mesh, only : mesh_t
  use utils, only: filename_suffix_pos, filename_chsuffix, filename_name, &
       filename_path, neko_error
>>>>>>> c8fc9131
  use comm
  use datadist, only : linear_dist_t
  use math, only : vlmin, vlmax
  use neko_mpi_types, only : MPI_CHARACTER_SIZE, MPI_DOUBLE_PRECISION_SIZE, &
       MPI_REAL_SIZE, MPI_INTEGER_SIZE
  use mpi_f08
  implicit none
  private

  real(kind=dp), private, allocatable :: tmp_dp(:)
  real(kind=sp), private, allocatable :: tmp_sp(:)

  !> Interface for NEKTON fld files
  type, public, extends(generic_file_t) :: fld_file_t
     logical :: dp_precision = .false. !< Precision of output data
   contains
     procedure :: read => fld_file_read
     procedure :: write => fld_file_write
     procedure :: set_precision => fld_file_set_precision
     procedure :: get_fld_fname => fld_file_get_fld_fname
     procedure :: get_meta_fname => fld_file_get_meta_fname
  end type fld_file_t


contains

  !> Write fields to a NEKTON fld file
  !! @note currently limited to double precision data
  subroutine fld_file_write(this, data, t)
    class(fld_file_t), intent(inout) :: this
    class(*), target, intent(in) :: data
    real(kind=rp), intent(in), optional :: t
    type(array_ptr_t) :: x, y, z, u, v, w, p, tem
    real(kind=rp), allocatable, target :: tempo(:)
    type(mesh_t), pointer :: msh
    type(dofmap_t), pointer :: dof
    type(space_t), pointer :: Xh
    real(kind=dp) :: time
    character(len= 132) :: hdr
    character :: rdcode(10)
    character(len=6) :: id_str
    character(len= 1024) :: fname
    character(len= 1024) :: name
    integer :: file_unit
    integer :: i, ierr, n, suffix_pos, tslash_pos
    integer :: lx, ly, lz, lxyz, gdim, glb_nelv, nelv, offset_el
    integer, allocatable :: idx(:)
    type(MPI_Status) :: status
    type(MPI_File) :: fh
    integer (kind=MPI_OFFSET_KIND) :: mpi_offset, byte_offset, temp_offset
    real(kind=sp), parameter :: test_pattern = 6.54321
    type(array_ptr_t), allocatable :: scalar_fields(:)
    logical :: write_mesh, write_velocity, write_pressure, write_temperature
    integer :: FLD_DATA_SIZE, n_scalar_fields

    if (present(t)) then
       time = real(t, dp)
    else
       time = 0d0
    end if

    nullify(msh)
    nullify(dof)
    nullify(Xh)
    n_scalar_fields = 0
    write_pressure = .false.
    write_velocity = .false.
    write_temperature = .false.

    select type (data)
    type is (fld_file_data_t)
       nelv = data%nelv
       lx = data%lx
       ly = data%ly
       lz = data%lz
       gdim = data%gdim
       glb_nelv = data%glb_nelv
       offset_el = data%offset_el

       if (data%x%size() .gt. 0) x%ptr => data%x%x
       if (data%y%size() .gt. 0) y%ptr => data%y%x
       if (data%z%size() .gt. 0) z%ptr => data%z%x
       if (gdim .eq. 2) z%ptr => data%y%x
       if (data%u%size() .gt. 0) then
          u%ptr => data%u%x
          ! In case only u is actually allocated, point the other comps to u
          ! so that we don't die on trying to write them
          if (data%v%size() .le. 0) v%ptr => data%u%x
          if (data%w%size() .le. 0) w%ptr => data%u%x
          write_velocity = .true.
       end if
       if (data%v%size() .gt. 0) v%ptr => data%v%x
       if (data%w%size() .gt. 0) w%ptr => data%w%x
       if (data%p%size() .gt. 0) then
          p%ptr => data%p%x
          write_pressure = .true.
       end if
       if (data%t%size() .gt. 0) then
          write_temperature = .true.
          tem%ptr => data%t%x
       end if
       ! If gdim = 2 and Z-velocity component exists,
       ! it is stored in last scalar field
       if (gdim .eq. 2 .and. data%w%size() .gt. 0) then
          n_scalar_fields = data%n_scalars + 1
          allocate(scalar_fields(n_scalar_fields))
          do i = 1, n_scalar_fields -1
             scalar_fields(i)%ptr => data%s(i)%x
          end do
          scalar_fields(n_scalar_fields)%ptr => data%w%x
       else
          n_scalar_fields = data%n_scalars
          allocate(scalar_fields(n_scalar_fields+1))
          do i = 1, n_scalar_fields
             scalar_fields(i)%ptr => data%s(i)%x
          end do
          scalar_fields(n_scalar_fields+1)%ptr => data%w%x
       end if
       ! This is very stupid...
       ! Some compilers cannot handle that these pointers dont point to anything
       ! (although they are not used) this fixes a segfault due to this.
       if (nelv .eq. 0) then
          allocate(tempo(1))
          x%ptr => tempo
          y%ptr => tempo
          z%ptr => tempo
          u%ptr => tempo
          v%ptr => tempo
          w%ptr => tempo
          p%ptr => tempo
          tem%ptr => tempo
       end if

       allocate(idx(nelv))
       do i = 1, nelv
          idx(i) = data%idx(i)
       end do
    type is (field_t)
       p%ptr => data%x(:,1,1,1)
       dof => data%dof
       write_pressure = .true.
       write_velocity = .false.
    type is (field_list_t)
       select case (data%size())
       case (1)
          p%ptr => data%items(1)%ptr%x(:,1,1,1)
          write_pressure = .true.
          write_velocity = .false.
       case (2)
          p%ptr => data%items(1)%ptr%x(:,1,1,1)
          tem%ptr => data%items(2)%ptr%x(:,1,1,1)
          write_pressure = .true.
          write_temperature = .true.
       case (3)
          u%ptr => data%items(1)%ptr%x(:,1,1,1)
          v%ptr => data%items(2)%ptr%x(:,1,1,1)
          w%ptr => data%items(3)%ptr%x(:,1,1,1)
          write_velocity = .true.
       case (4)
          p%ptr => data%items(1)%ptr%x(:,1,1,1)
          u%ptr => data%items(2)%ptr%x(:,1,1,1)
          v%ptr => data%items(3)%ptr%x(:,1,1,1)
          w%ptr => data%items(4)%ptr%x(:,1,1,1)
          write_pressure = .true.
          write_velocity = .true.
       case (5:99)
          p%ptr => data%items(1)%ptr%x(:,1,1,1)
          u%ptr => data%items(2)%ptr%x(:,1,1,1)
          v%ptr => data%items(3)%ptr%x(:,1,1,1)
          w%ptr => data%items(4)%ptr%x(:,1,1,1)
          ! Check if position 5 is a temperature field by name
          if (trim(data%name(5)) .eq. 'temperature') then
             ! Position 5 is temperature, remaining fields are scalars
             tem%ptr => data%items(5)%ptr%x(:,1,1,1)
             n_scalar_fields = data%size() - 5
             allocate(scalar_fields(n_scalar_fields))
             do i = 1, n_scalar_fields
                scalar_fields(i)%ptr => data%items(i+5)%ptr%x(:,1,1,1)
             end do
             write_temperature = .true.
          else
             ! All remaining fields are scalars (no temperature field)
             n_scalar_fields = data%size() - 4
             allocate(scalar_fields(n_scalar_fields))
             do i = 1, n_scalar_fields
                scalar_fields(i)%ptr => data%items(i+4)%ptr%x(:,1,1,1)
             end do
             write_temperature = .false.
          end if
          write_pressure = .true.
          write_velocity = .true.
       case default
          call neko_error('This many fields not supported yet, fld_file')
       end select
       dof => data%dof(1)
    class default
       call neko_error('Invalid data')
    end select
    ! Fix things for pointers that do not exist in all data types...
    if (associated(dof)) then
       x%ptr => dof%x(:,1,1,1)
       y%ptr => dof%y(:,1,1,1)
       z%ptr => dof%z(:,1,1,1)
       msh => dof%msh
       Xh => dof%Xh
    end if

    if (associated(msh)) then
       nelv = msh%nelv
       glb_nelv = msh%glb_nelv
       offset_el = msh%offset_el
       gdim = msh%gdim
       ! Store global idx of each element
       allocate(idx(msh%nelv))
       do i = 1, msh%nelv
          idx(i) = msh%elements(i)%e%id()
       end do
    end if

    if (associated(Xh)) then
       lx = Xh%lx
       ly = Xh%ly
       lz = Xh%lz
    end if

    lxyz = lx*ly*lz
    n = nelv*lxyz

    if (this%dp_precision) then
       FLD_DATA_SIZE = MPI_DOUBLE_PRECISION_SIZE
    else
       FLD_DATA_SIZE = MPI_REAL_SIZE
    end if
    if (this%dp_precision) then
       allocate(tmp_dp(gdim*n))
    else
       allocate(tmp_sp(gdim*n))
    end if


    !
    ! Create fld header for NEKTON's multifile output
    !

    call this%increment_counter()
    write_mesh = (this%get_counter() .eq. this%get_start_counter())
    call MPI_Allreduce(MPI_IN_PLACE, write_mesh, 1, &
         MPI_LOGICAL, MPI_LOR, NEKO_COMM)
    call MPI_Allreduce(MPI_IN_PLACE, write_velocity, 1, &
         MPI_LOGICAL, MPI_LOR, NEKO_COMM)
    call MPI_Allreduce(MPI_IN_PLACE, write_pressure, 1, &
         MPI_LOGICAL, MPI_LOR, NEKO_COMM)
    call MPI_Allreduce(MPI_IN_PLACE, write_temperature, 1, &
         MPI_LOGICAL, MPI_LOR, NEKO_COMM)
    call MPI_Allreduce(MPI_IN_PLACE, n_scalar_fields, 1, &
         MPI_INTEGER, MPI_MAX, NEKO_COMM)

    ! Build rdcode note that for field_t, we only support scalar
    ! fields at the moment
    rdcode = ' '
    i = 1
    if (write_mesh) then
       rdcode(i) = 'X'
       i = i + 1
    end if
    if (write_velocity) then
       rdcode(i) = 'U'
       i = i + 1
    end if
    if (write_pressure) then
       rdcode(i) = 'P'
       i = i + 1
    end if
    if (write_temperature) then
       rdcode(i) = 'T'
       i = i + 1
    end if
    if (n_scalar_fields .gt. 0 ) then
       rdcode(i) = 'S'
       i = i + 1
       write(rdcode(i), '(i1)') (n_scalar_fields)/10
       i = i + 1
       write(rdcode(i), '(i1)') (n_scalar_fields) - 10*((n_scalar_fields)/10)
       i = i + 1
    end if

    !> @todo fix support for single precision output?
    write(hdr, 1) FLD_DATA_SIZE, lx, ly, lz, glb_nelv, glb_nelv,&
         time, this%get_counter(), 1, 1, (rdcode(i), i = 1, 10)
1   format('#std', 1x, i1, 1x, i2, 1x, i2, 1x, i2, 1x, i10, 1x, i10, &
         1x, e20.13, 1x, i9, 1x, i6, 1x, i6, 1x, 10a)

    ! Change to NEKTON's fld file format
    fname = this%get_fld_fname()

    call MPI_File_open(NEKO_COMM, trim(fname), &
         MPI_MODE_WRONLY + MPI_MODE_CREATE, MPI_INFO_NULL, fh, &
         ierr)

    call MPI_File_write_all(fh, hdr, 132, MPI_CHARACTER, status, ierr)
    mpi_offset = 132 * MPI_CHARACTER_SIZE

    call MPI_File_write_all(fh, test_pattern, 1, MPI_REAL, status, ierr)
    mpi_offset = mpi_offset + MPI_REAL_SIZE

    byte_offset = mpi_offset + &
         int(offset_el, i8) * int(MPI_INTEGER_SIZE, i8)
    call MPI_File_write_at_all(fh, byte_offset, idx, nelv, &
         MPI_INTEGER, status, ierr)
    mpi_offset = mpi_offset + int(glb_nelv, i8) * int(MPI_INTEGER_SIZE, i8)
    deallocate(idx)
    if (write_mesh) then

       byte_offset = mpi_offset + int(offset_el, i8) * &
            (int(gdim*lxyz, i8) * &
            int(FLD_DATA_SIZE, i8))
       call fld_file_write_vector_field(this, fh, byte_offset, &
            x%ptr, y%ptr, z%ptr, &
            n, gdim, lxyz, nelv)
       mpi_offset = mpi_offset + int(glb_nelv, i8) * &
            (int(gdim *lxyz, i8) * &
            int(FLD_DATA_SIZE, i8))
    end if
    if (write_velocity) then
       byte_offset = mpi_offset + int(offset_el, i8) * &
            (int(gdim * (lxyz), i8) * int(FLD_DATA_SIZE, i8))
       call fld_file_write_vector_field(this, fh, byte_offset, &
            u%ptr, v%ptr, w%ptr, n, gdim, lxyz, nelv)

       mpi_offset = mpi_offset + int(glb_nelv, i8) * &
            (int(gdim * (lxyz), i8) * &
            int(FLD_DATA_SIZE, i8))

    end if

    if (write_pressure) then
       byte_offset = mpi_offset + int(offset_el, i8) * &
            (int((lxyz), i8) * int(FLD_DATA_SIZE, i8))
       call fld_file_write_field(this, fh, byte_offset, p%ptr, n)
       mpi_offset = mpi_offset + int(glb_nelv, i8) * &
            (int((lxyz), i8) * int(FLD_DATA_SIZE, i8))
    end if

    if (write_temperature) then
       byte_offset = mpi_offset + int(offset_el, i8) * &
            (int((lxyz), i8) * &
            int(FLD_DATA_SIZE, i8))
       call fld_file_write_field(this, fh, byte_offset, tem%ptr, n)
       mpi_offset = mpi_offset + int(glb_nelv, i8) * &
            (int((lxyz), i8) * &
            int(FLD_DATA_SIZE, i8))
    end if

    temp_offset = mpi_offset

    do i = 1, n_scalar_fields
       ! Without this redundant if statement Cray optimizes this loop to
       ! Oblivion
       if (i .eq. 2) then
          mpi_offset = int(temp_offset, i8) + int(1_i8*glb_nelv, i8) * &
               (int(lxyz, i8) * int(FLD_DATA_SIZE, i8))
       end if
       byte_offset = int(mpi_offset, i8) + int(offset_el, i8) * &
            (int((lxyz), i8) * &
            int(FLD_DATA_SIZE, i8))
       call fld_file_write_field(this, fh, byte_offset, scalar_fields(i)%ptr, n)
       mpi_offset = int(mpi_offset, i8) + int(glb_nelv, i8) * &
            (int(lxyz, i8) * &
            int(FLD_DATA_SIZE, i8))
    end do

    if (gdim .eq. 3) then

       !> Include metadata with bounding boxes (Just copying from nek5000)
       if (write_mesh) then
          !The offset is:
          ! mpioff + element_off * 2(min max value)
          !           * 4(single precision) * gdim(dimensions)
          byte_offset = int(mpi_offset, i8) + &
               int(offset_el, i8) * &
               int(2, i8) * &
               int(MPI_REAL_SIZE, i8) * &
               int(gdim, i8)
          call fld_file_write_metadata_vector(this, fh, byte_offset, &
               x%ptr, y%ptr, z%ptr, gdim, lxyz, nelv)
          mpi_offset = int(mpi_offset, i8) + &
               int(glb_nelv, i8) * &
               int(2, i8) * &
               int(MPI_REAL_SIZE, i8) * &
               int(gdim, i8)
       end if

       if (write_velocity) then
          byte_offset = int(mpi_offset, i8) + &
               int(offset_el, i8) * &
               int(2, i8) * &
               int(MPI_REAL_SIZE, i8) * &
               int(gdim, i8)
          call fld_file_write_metadata_vector(this, fh, byte_offset, &
               u%ptr, v%ptr, w%ptr, gdim, lxyz, nelv)
          mpi_offset = int(mpi_offset, i8) + &
               int(glb_nelv, i8) * &
               int(2, i8) * &
               int(MPI_REAL_SIZE, i8) * &
               int(gdim, i8)

       end if

       if (write_pressure) then
          byte_offset = int(mpi_offset, i8) + &
               int(offset_el, i8) * &
               int(2, i8) * &
               int(MPI_REAL_SIZE, i8)
          call fld_file_write_metadata_scalar(this, fh, byte_offset, &
               p%ptr, lxyz, nelv)
          mpi_offset = int(mpi_offset, i8) + &
               int(glb_nelv, i8) * &
               int(2, i8) * &
               int(MPI_REAL_SIZE, i8)

       end if

       if (write_temperature) then
          byte_offset = int(mpi_offset, i8) + &
               int(offset_el, i8) * &
               int(2, i8) * &
               int(MPI_REAL_SIZE, i8)
          call fld_file_write_metadata_scalar(this, fh, byte_offset, &
               tem%ptr, lxyz, nelv)
          mpi_offset = int(mpi_offset, i8) + &
               int(glb_nelv, i8) * &
               int(2, i8) * &
               int(MPI_REAL_SIZE, i8)

       end if



       temp_offset = mpi_offset

       do i = 1, n_scalar_fields
          ! Without this redundant if statement, Cray optimizes this loop to
          ! Oblivion
          if (i .eq. 2) then
             mpi_offset = int(temp_offset, i8) + &
                  int(1_i8*glb_nelv, i8) * &
                  int(2, i8) * &
                  int(MPI_REAL_SIZE, i8)
          end if

          byte_offset = int(mpi_offset, i8) + &
               int(offset_el, i8) * &
               int(2, i8) * &
               int(MPI_REAL_SIZE, i8)
          call fld_file_write_metadata_scalar(this, fh, byte_offset, &
               scalar_fields(i)%ptr, lxyz, nelv)
          mpi_offset = int(mpi_offset, i8) + &
               int(glb_nelv, i8) * &
               int(2, i8) * &
               int(MPI_REAL_SIZE, i8)
       end do
    end if


    call MPI_File_sync(fh, ierr)
    call MPI_File_close(fh, ierr)
    ! Write metadata file
    if (pe_rank .eq. 0) then
       call filename_name(this%get_base_fname(), name)

       open(newunit = file_unit, &
            file = this%get_meta_fname(), status = 'replace')
       ! The following string will specify that the files in the file series
       ! are defined by the filename followed by a 0.
       ! This 0 is necessary as it specifies the index of number of files
       ! the output file is split across.
       ! In the past, many .f files were generated for each write.
       ! To be consistent with this the trailing 0 is still necessary today.
       write(file_unit, fmt = '(A,A,A)') 'filetemplate:         ', &
            trim(name), '%01d.f%05d'
       write(file_unit, fmt = '(A,i5)') 'firsttimestep: ', &
            this%get_start_counter()
       write(file_unit, fmt = '(A,i5)') 'numtimesteps: ', &
            (this%get_counter() + 1) - this%get_start_counter()
       close(file_unit)
    end if

    if (allocated(tmp_dp)) deallocate(tmp_dp)
    if (allocated(tmp_sp)) deallocate(tmp_sp)
  end subroutine fld_file_write

  subroutine fld_file_write_metadata_vector(this, fh, byte_offset, x, y, z, &
       gdim, lxyz, nelv)
    class(fld_file_t), intent(inout) :: this
    type(MPI_File), intent(inout) :: fh
    integer, intent(in) :: gdim, lxyz, nelv
    real(kind=rp), intent(in) :: x(lxyz, nelv), y(lxyz, nelv), z(lxyz, nelv)
    integer (kind=MPI_OFFSET_KIND), intent(in) :: byte_offset
    integer :: el, j, ierr, nout
    type(MPI_Status) :: status
    real(kind=sp) :: buffer(2*gdim*nelv)

    j = 1
    do el = 1, nelv
       buffer(j+0) = real(vlmin(x(1, el), lxyz), sp)
       buffer(j+1) = real(vlmax(x(1, el), lxyz), sp)
       buffer(j+2) = real(vlmin(y(1, el), lxyz), sp)
       buffer(j+3) = real(vlmax(y(1, el), lxyz), sp)
       j = j + 4
       if (gdim .eq. 3) then
          buffer(j+0) = real(vlmin(z(1, el), lxyz), sp)
          buffer(j+1) = real(vlmax(z(1, el), lxyz), sp)
          j = j + 2
       end if
    end do

    ! write out data
    nout = 2*gdim*nelv

    call MPI_File_write_at_all(fh, byte_offset, buffer, nout, &
         MPI_REAL, status, ierr)

  end subroutine fld_file_write_metadata_vector

  subroutine fld_file_write_metadata_scalar(this, fh, byte_offset, x, lxyz, &
       nelv)
    class(fld_file_t), intent(inout) :: this
    type(MPI_File), intent(inout) :: fh
    integer, intent(in) :: lxyz, nelv
    real(kind=rp), intent(in) :: x(lxyz, nelv)
    integer (kind=MPI_OFFSET_KIND), intent(in) :: byte_offset
    integer :: el, j, ierr, nout
    type(MPI_Status) :: status
    real(kind=sp) :: buffer(2*nelv)

    j = 1
    do el = 1, nelv
       buffer(j+0) = real(vlmin(x(1, el), lxyz), sp)
       buffer(j+1) = real(vlmax(x(1, el), lxyz), sp)
       j = j + 2
    end do

    ! write out data
    nout = 2*nelv

    call MPI_File_write_at_all(fh, byte_offset, buffer, nout, &
         MPI_REAL, status, ierr)

  end subroutine fld_file_write_metadata_scalar

  subroutine fld_file_write_field(this, fh, byte_offset, p, n)
    class(fld_file_t), intent(inout) :: this
    type(MPI_File), intent(inout) :: fh
    integer, intent(inout) :: n
    real(kind=rp), intent(inout) :: p(n)
    integer (kind=MPI_OFFSET_KIND), intent(in) :: byte_offset
    integer :: i, ierr
    type(MPI_Status) :: status

    if ( this%dp_precision) then
       do i = 1, n
          tmp_dp(i) = real(p(i), dp)
       end do

       call MPI_File_write_at_all(fh, byte_offset, tmp_dp, n, &
            MPI_DOUBLE_PRECISION, status, ierr)
    else
       do i = 1, n
          tmp_sp(i) = real(p(i), sp)
       end do
       call MPI_File_write_at_all(fh, byte_offset, tmp_sp, n, &
            MPI_REAL, status, ierr)
    end if

  end subroutine fld_file_write_field

  subroutine fld_file_write_vector_field(this, fh, byte_offset, x, y, z, n, &
       gdim, lxyz, nelv)
    class(fld_file_t), intent(inout) :: this
    type(MPI_File), intent(inout) :: fh
    integer, intent(in) :: n, gdim, lxyz, nelv
    real(kind=rp), intent(in) :: x(lxyz, nelv), y(lxyz, nelv), z(lxyz, nelv)
    integer (kind=MPI_OFFSET_KIND), intent(in) :: byte_offset
    integer :: i, el, j, ierr
    type(MPI_Status) :: status

    if (this%dp_precision) then
       i = 1
       do el = 1, nelv
          do j = 1, lxyz
             tmp_dp(i) = real(x(j, el), dp)
             i = i +1
          end do
          do j = 1, lxyz
             tmp_dp(i) = real(y(j, el), dp)
             i = i +1
          end do
          if (gdim .eq. 3) then
             do j = 1, lxyz
                tmp_dp(i) = real(z(j, el), dp)
                i = i +1
             end do
          end if
       end do
       call MPI_File_write_at_all(fh, byte_offset, tmp_dp, gdim*n, &
            MPI_DOUBLE_PRECISION, status, ierr)
    else
       i = 1
       do el = 1, nelv
          do j = 1, lxyz
             tmp_sp(i) = real(x(j, el), sp)
             i = i +1
          end do
          do j = 1, lxyz
             tmp_sp(i) = real(y(j, el), sp)
             i = i +1
          end do
          if (gdim .eq. 3) then
             do j = 1, lxyz
                tmp_sp(i) = real(z(j, el), sp)
                i = i +1
             end do
          end if
       end do
       call MPI_File_write_at_all(fh, byte_offset, tmp_sp, gdim*n, &
            MPI_REAL, status, ierr)
    end if


  end subroutine fld_file_write_vector_field

  !> Load a field from a NEKTON fld file
  subroutine fld_file_read(this, data)
    class(fld_file_t) :: this
    class(*), target, intent(inout) :: data
    character(len= 132) :: hdr
    integer :: ierr, suffix_pos, i, j
    type(MPI_File) :: fh
    type(MPI_Status) :: status
    character(len= 1024) :: fname, base_fname, meta_fname, string, path
    logical :: meta_file, read_mesh, read_velocity, read_pressure
    logical :: read_temp
    character(len=6) :: suffix
    integer (kind=MPI_OFFSET_KIND) :: mpi_offset, byte_offset
    integer :: lx, ly, lz, glb_nelv, counter, lxyz
    integer :: FLD_DATA_SIZE, n_scalars, n
    integer :: file_unit
    real(kind=rp) :: time
    real(kind=sp) :: temp
    type(linear_dist_t) :: dist
    real(kind=sp), parameter :: test_pattern = 6.54321
    character :: rdcode(10), temp_str(4)

    select type (data)
    type is (fld_file_data_t)
       call filename_chsuffix(this%get_base_fname(), meta_fname, 'nek5000')

       inquire(file = trim(meta_fname), exist = meta_file)
       if (meta_file .and. data%meta_nsamples .eq. 0) then
          if (pe_rank .eq. 0) then
             open(newunit = file_unit, file = trim(meta_fname))
             read(file_unit, fmt = '(A)') string
             read(string(14:), fmt = '(A)') string
             string = trim(string)
             data%fld_series_fname = string(:scan(trim(string), '%')-1)
             data%fld_series_fname = adjustl(data%fld_series_fname)
             data%fld_series_fname = trim(data%fld_series_fname)//'0'
             read(file_unit, fmt = '(A)') string
             read(string(scan(string, ':')+1:), *) data%meta_start_counter
             read(file_unit, fmt = '(A)') string
             read(string(scan(string, ':')+1:), *) data%meta_nsamples

             close(file_unit)
             write(*,*) 'Reading meta file for fld series'
             write(*,*) 'Name: ', trim(data%fld_series_fname)
             write(*,*) 'Start counter: ', data%meta_start_counter, &
                  'Nsamples: ', data%meta_nsamples
          end if
          call MPI_Bcast(data%fld_series_fname, 1024, MPI_CHARACTER, 0, &
               NEKO_COMM, ierr)
          call MPI_Bcast(data%meta_start_counter, 1, MPI_INTEGER, 0, &
               NEKO_COMM, ierr)
          call MPI_Bcast(data%meta_nsamples, 1, MPI_INTEGER, 0, &
               NEKO_COMM, ierr)
       end if

       if (meta_file) then
          call filename_path(this%get_base_fname(), path)
          write(suffix, '(a,i5.5)') 'f', this%get_counter()
          fname = trim(path) // trim(data%fld_series_fname) // '.' // suffix
          if (this%get_counter() .ge. &
               data%meta_nsamples+data%meta_start_counter) then
             call neko_error('Trying to read more fld files than exist')
          end if
       else
          write(suffix, '(a,i5.5)') 'f', this%get_counter()
          call filename_chsuffix(trim(this%get_base_fname()), fname, suffix)
       end if
       call MPI_File_open(NEKO_COMM, trim(fname), &
            MPI_MODE_RDONLY, MPI_INFO_NULL, fh, ierr)

       if (ierr .ne. 0) call neko_error("Could not read "//trim(fname))

       call MPI_File_read_all(fh, hdr, 132, MPI_CHARACTER, status, ierr)
       ! This read can prorbably be done wihtout the temp variables,
       !      temp_str, i, j

       read(hdr, 1) temp_str, FLD_DATA_SIZE, lx, ly, lz, glb_nelv, glb_nelv, &
            time, counter, i, j, (rdcode(i), i = 1, 10)
1      format(4a, 1x, i1, 1x, i2, 1x, i2, 1x, i2, 1x, i10, 1x, i10, &
            1x, e20.13, 1x, i9, 1x, i6, 1x, i6, 1x, 10a)
       if (data%nelv .eq. 0) then
          dist = linear_dist_t(glb_nelv, pe_rank, pe_size, NEKO_COMM)
          data%nelv = dist%num_local()
          data%offset_el = dist%start_idx()
       end if
       data%lx = lx
       data%ly = ly
       data%lz = lz
       data%glb_nelv = glb_nelv
       data%t_counter = counter
       data%time = time
       lxyz = lx * ly * lz
       n = lxyz * data%nelv

       if (lz .eq. 1) then
          data%gdim = 2
       else
          data%gdim = 3
       end if


       if (FLD_DATA_SIZE .eq. MPI_DOUBLE_PRECISION_SIZE) then
          this%dp_precision = .true.
       else
          this%dp_precision = .false.
       end if
       if (this%dp_precision) then
          allocate(tmp_dp(data%gdim*n))
       else
          allocate(tmp_sp(data%gdim*n))
       end if


       i = 1
       read_mesh = .false.
       read_velocity = .false.
       read_pressure = .false.
       read_temp = .false.
       if (rdcode(i) .eq. 'X') then
          read_mesh = .true.
          call data%x%init(n)
          call data%y%init(n)
          call data%z%init(n)
          i = i + 1
       end if
       if (rdcode(i) .eq. 'U') then
          read_velocity = .true.
          call data%u%init(n)
          call data%v%init(n)
          call data%w%init(n)
          i = i + 1
       end if
       if (rdcode(i) .eq. 'P') then
          read_pressure = .true.
          call data%p%init(n)
          i = i + 1
       end if
       if (rdcode(i) .eq. 'T') then
          read_temp = .true.
          call data%t%init(n)
          i = i + 1
       end if
       n_scalars = 0
       if (rdcode(i) .eq. 'S') then
          i = i + 1
          read(rdcode(i),*) n_scalars
          n_scalars = n_scalars*10
          i = i + 1
          read(rdcode(i),*) j
          n_scalars = n_scalars+j
          i = i + 1
          if (allocated(data%s)) then
             if (data%n_scalars .ne. n_scalars) then
                do j = 1, data%n_scalars
                   call data%s(j)%free()
                end do
                deallocate(data%s)
                data%n_scalars = n_scalars
                allocate(data%s(n_scalars))
                do j = 1, data%n_scalars
                   call data%s(j)%init(n)
                end do
             end if
          else
             data%n_scalars = n_scalars
             allocate(data%s(data%n_scalars))
             do j = 1, data%n_scalars
                call data%s(j)%init(n)
             end do
          end if
          i = i + 1
       end if

       mpi_offset = 132 * MPI_CHARACTER_SIZE
       call MPI_File_read_at_all(fh, mpi_offset, temp, 1, &
            MPI_REAL, status, ierr)
       if (temp .ne. test_pattern) then
          call neko_error('Incorrect format for fld file, &
          &test pattern does not match.')
       end if
       mpi_offset = mpi_offset + MPI_REAL_SIZE


       if (allocated(data%idx)) then
          if (size(data%idx) .ne. data%nelv) then
             deallocate(data%idx)
             allocate(data%idx(data%nelv))
          end if
       else
          allocate(data%idx(data%nelv))
       end if

       byte_offset = mpi_offset + &
            int(data%offset_el, i8) * int(MPI_INTEGER_SIZE, i8)

       call MPI_File_read_at_all(fh, byte_offset, data%idx, data%nelv, &
            MPI_INTEGER, status, ierr)

       mpi_offset = mpi_offset + &
            int(data%glb_nelv, i8) * int(MPI_INTEGER_SIZE, i8)

       if (read_mesh) then
          byte_offset = mpi_offset + int(data%offset_el, i8) * &
               (int(data%gdim*lxyz, i8) * &
               int(FLD_DATA_SIZE, i8))
          call fld_file_read_vector_field(this, fh, byte_offset, &
               data%x, data%y, data%z, data)
          mpi_offset = mpi_offset + int(data%glb_nelv, i8) * &
               (int(data%gdim *lxyz, i8) * &
               int(FLD_DATA_SIZE, i8))
       end if

       if (read_velocity) then
          byte_offset = mpi_offset + int(data%offset_el, i8) * &
               (int(data%gdim*lxyz, i8) * &
               int(FLD_DATA_SIZE, i8))
          call fld_file_read_vector_field(this, fh, byte_offset, &
               data%u, data%v, data%w, data)
          mpi_offset = mpi_offset + int(data%glb_nelv, i8) * &
               (int(data%gdim *lxyz, i8) * &
               int(FLD_DATA_SIZE, i8))
       end if

       if (read_pressure) then
          byte_offset = mpi_offset + int(data%offset_el, i8) * &
               (int(lxyz, i8) * &
               int(FLD_DATA_SIZE, i8))
          call fld_file_read_field(this, fh, byte_offset, data%p, data)
          mpi_offset = mpi_offset + int(data%glb_nelv, i8) * &
               (int(lxyz, i8) * &
               int(FLD_DATA_SIZE, i8))
       end if

       if (read_temp) then
          byte_offset = mpi_offset + int(data%offset_el, i8) * &
               (int(lxyz, i8) * &
               int(FLD_DATA_SIZE, i8))
          call fld_file_read_field(this, fh, byte_offset, data%t, data)
          mpi_offset = mpi_offset + int(data%glb_nelv, i8) * &
               (int(lxyz, i8) * &
               int(FLD_DATA_SIZE, i8))
       end if

       do i = 1, n_scalars
          byte_offset = mpi_offset + int(data%offset_el, i8) * &
               (int(lxyz, i8) * &
               int(FLD_DATA_SIZE, i8))
          call fld_file_read_field(this, fh, byte_offset, data%s(i), data)
          mpi_offset = mpi_offset + int(data%glb_nelv, i8) * &
               (int(lxyz, i8) * &
               int(FLD_DATA_SIZE, i8))
       end do

       if (allocated(tmp_dp)) deallocate(tmp_dp)
       if (allocated(tmp_sp)) deallocate(tmp_sp)
    class default
       call neko_error('Currently we only read into fld_file_data_t, &
       &please use that data structure instead.')
    end select

  end subroutine fld_file_read

  subroutine fld_file_read_field(this, fh, byte_offset, x, fld_data)
    class(fld_file_t), intent(inout) :: this
    type(vector_t), intent(inout) :: x
    type(fld_file_data_t) :: fld_data
    integer(kind=MPI_OFFSET_KIND) :: byte_offset
    type(MPI_File) :: fh
    type(MPI_Status) :: status
    integer :: n, ierr, lxyz, i

    n = x%size()
    lxyz = fld_data%lx*fld_data%ly*fld_data%lz

    if (this%dp_precision) then
       call MPI_File_read_at_all(fh, byte_offset, tmp_dp, n, &
            MPI_DOUBLE_PRECISION, status, ierr)
    else
       call MPI_File_read_at_all(fh, byte_offset, tmp_sp, n, &
            MPI_REAL, status, ierr)
    end if

    if (this%dp_precision) then
       do i = 1, n
          x%x(i) = tmp_dp(i)
       end do
    else
       do i = 1, n
          x%x(i) = tmp_sp(i)
       end do
    end if


  end subroutine fld_file_read_field


  subroutine fld_file_read_vector_field(this, fh, byte_offset, &
       x, y, z, fld_data)
    class(fld_file_t), intent(inout) :: this
    type(vector_t), intent(inout) :: x, y, z
    type(fld_file_data_t) :: fld_data
    integer(kind=MPI_OFFSET_KIND) :: byte_offset
    type(MPI_File) :: fh
    type(MPI_Status) :: status
    integer :: n, ierr, lxyz, i, j, e, nd

    n = x%size()
    nd = n*fld_data%gdim
    lxyz = fld_data%lx*fld_data%ly*fld_data%lz

    if (this%dp_precision) then
       call MPI_File_read_at_all(fh, byte_offset, tmp_dp, nd, &
            MPI_DOUBLE_PRECISION, status, ierr)
    else
       call MPI_File_read_at_all(fh, byte_offset, tmp_sp, nd, &
            MPI_REAL, status, ierr)
    end if


    if (this%dp_precision) then
       i = 1
       do e = 1, fld_data%nelv
          do j = 1, lxyz
             x%x((e-1)*lxyz+j) = tmp_dp(i)
             i = i +1
          end do
          do j = 1, lxyz
             y%x((e-1)*lxyz+j) = tmp_dp(i)
             i = i +1
          end do
          if (fld_data%gdim .eq. 3) then
             do j = 1, lxyz
                z%x((e-1)*lxyz+j) = tmp_dp(i)
                i = i +1
             end do
          end if
       end do
    else
       i = 1
       do e = 1, fld_data%nelv
          do j = 1, lxyz
             x%x((e-1)*lxyz+j) = tmp_sp(i)
             i = i +1
          end do
          do j = 1, lxyz
             y%x((e-1)*lxyz+j) = tmp_sp(i)
             i = i +1
          end do
          if (fld_data%gdim .eq. 3) then
             do j = 1, lxyz
                z%x((e-1)*lxyz+j) = tmp_sp(i)
                i = i +1
             end do
          end if
       end do
    end if

  end subroutine fld_file_read_vector_field

  subroutine fld_file_set_precision(this, precision)
    class(fld_file_t) :: this
    integer, intent(in) :: precision

    if (precision .eq. dp) then
       this%dp_precision = .true.
    else if (precision .eq. sp) then
       this%dp_precision = .false.
    else
       call neko_error('Invalid precision')
    end if

  end subroutine fld_file_set_precision

  function fld_file_get_fld_fname(this) result(fname)
    class(fld_file_t), intent(in) :: this
    character(len=1024) :: fname
    character(len=1024) :: path, name, id_str
    integer :: suffix_pos

    call filename_path(this%get_base_fname(), path)
    call filename_name(this%get_base_fname(), name)

    write(fname, '(a,a,a,i5.5)') trim(path), trim(name), &
         '0.f', this%get_counter()

  end function fld_file_get_fld_fname

  function fld_file_get_meta_fname(this) result(fname)
    class(fld_file_t), intent(in) :: this
    character(len=1024) :: fname
    character(len=1024) :: path, name, id_str

    call filename_path(this%get_base_fname(), path)
    call filename_name(this%get_base_fname(), name)

    write(id_str, '(i5,a)') this%get_start_counter(), '.nek5000'
    write(fname, '(a,a,a)') trim(path), trim(name), trim(adjustl(id_str))

  end function fld_file_get_meta_fname

end module fld_file<|MERGE_RESOLUTION|>--- conflicted
+++ resolved
@@ -42,21 +42,11 @@
   use structs, only : array_ptr_t
   use vector, only : vector_t
   use fld_file_data, only : fld_file_data_t
-<<<<<<< HEAD
-  use mean_flow, only : mean_flow_t
-  use mean_sqr_flow, only : mean_sqr_flow_t
-  use vector, only : vector_t
-  use space, only : space_t
-  use mesh, only : mesh_t
-  use utils, only : filename_suffix_pos, filename_tslash_pos, filename_chsuffix
-  use utils, only : neko_error
-=======
   use vector, only : vector_t
   use space, only : space_t
   use mesh, only : mesh_t
   use utils, only: filename_suffix_pos, filename_chsuffix, filename_name, &
        filename_path, neko_error
->>>>>>> c8fc9131
   use comm
   use datadist, only : linear_dist_t
   use math, only : vlmin, vlmax
