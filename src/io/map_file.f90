--- conflicted
+++ resolved
@@ -56,11 +56,8 @@
     type(map_t), pointer :: nm
     integer :: j, k, neli, nnzi, ierr
 
-<<<<<<< HEAD
-=======
     call this%check_exists()
 
->>>>>>> 28378fb1
     select type(data)
     type is (map_t)
        nm => data
