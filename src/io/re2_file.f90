--- conflicted
+++ resolved
@@ -39,13 +39,8 @@
   use mesh
   use point
   use comm
-<<<<<<< HEAD
   use mpi
-  use mpi_types
-=======
-  use mpi_f08
   use neko_mpi_types
->>>>>>> aa72ad9b
   use datadist
   use re2
   use map
@@ -72,16 +67,10 @@
     type(mesh_t), pointer :: msh
     character(len=5) :: hdr_ver
     character(len=54) :: hdr_str
-<<<<<<< HEAD
-    integer :: nel, ndim, nelv, ierr
+    character(len=80) :: hdr_full
+    integer :: nel, ndim, nelv, ierr, nBCre2
     integer :: status(MPI_STATUS_SIZE)
     integer :: fh
-=======
-    character(len=80) :: hdr_full
-    integer :: nel, ndim, nelv, ierr, nBCre2
-    type(MPI_Status) :: status
-    type(MPI_File) :: fh
->>>>>>> aa72ad9b
     integer (kind=MPI_OFFSET_KIND) :: mpi_offset
     real(kind=sp) :: test
     real(kind=dp) :: t2
@@ -229,13 +218,8 @@
     character(len=5), parameter :: RE2_HDR_VER = '#v001'
     character(len=54), parameter :: RE2_HDR_STR = 'RE2 exported by NEKO'
     integer :: i, j, ierr, nelgv
-<<<<<<< HEAD
     integer :: status(MPI_STATUS_SIZE)
     integer :: fh    
-=======
-    type(MPI_Status) :: status
-    type(MPI_File) :: fh
->>>>>>> aa72ad9b
     integer (kind=MPI_OFFSET_KIND) :: mpi_offset
     integer :: element_offset
     integer :: re2_data_xy_size
