--- conflicted
+++ resolved
@@ -43,16 +43,11 @@
   use utils
   use space
   use mesh
-<<<<<<< HEAD
-  use mpi_types
-  use mpi
-=======
   use math
   use interpolation
   use neko_mpi_types
   use comm
   use global_interpolation
->>>>>>> aa72ad9b
   implicit none
   private
 
@@ -361,12 +356,8 @@
     type(field_series_t), pointer :: wlag => null()
     type(field_series_t), pointer :: slag => null()
     type(mesh_t), pointer :: msh
-<<<<<<< HEAD
     integer :: status(MPI_STATUS_SIZE)
     integer :: fh
-=======
-    type(MPI_Status) :: status
-    type(MPI_File) :: fh
     type(field_t), pointer :: abx1,abx2
     type(field_t), pointer :: aby1,aby2
     type(field_t), pointer :: abz1,abz2
@@ -375,7 +366,6 @@
     real(kind=rp), allocatable :: y_coord(:,:,:,:)
     real(kind=rp), allocatable :: z_coord(:,:,:,:)
     real(kind=rp), pointer :: dtlag(:), tlag(:)
->>>>>>> aa72ad9b
     integer (kind=MPI_OFFSET_KIND) :: mpi_offset, byte_offset
     integer(kind=i8) :: n_glb_dofs, dof_offset
     integer :: glb_nelv, gdim, lx, have_lag, have_scalar, nel, optional_fields, have_dtlag
@@ -645,13 +635,13 @@
 
   subroutine chkp_read_field(this, fh, byte_offset, x, nel)
     class(chkp_file_t) :: this
-    type(MPI_File) :: fh
+    integer :: fh
     integer(kind=MPI_OFFSET_KIND) :: byte_offset
     integer, intent(in) :: nel
     real(kind=rp) :: x(this%sim_Xh%lxyz, nel)
     real(kind=rp), allocatable :: read_array(:)
     integer :: nel_stride, frac_space
-    type(MPI_Status) :: status
+    integer :: status(MPI_STATUS_SIZE)
     integer :: ierr
 
     allocate(read_array(this%chkp_Xh%lxyz*nel))
