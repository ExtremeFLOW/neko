--- conflicted
+++ resolved
@@ -73,11 +73,6 @@
        this%file_ = file_t(fname)
     end if
 
-<<<<<<< HEAD
-    this%file_ = file_t(fname)
-
-=======
->>>>>>> 28378fb1
   end subroutine output_init
 
   !> Update the output's file counter
