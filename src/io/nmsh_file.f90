! Copyright (c) 2019-2021, The Neko Authors
! All rights reserved.
!
! Redistribution and use in source and binary forms, with or without
! modification, are permitted provided that the following conditions
! are met:
!
!   * Redistributions of source code must retain the above copyright
!     notice, this list of conditions and the following disclaimer.
!
!   * Redistributions in binary form must reproduce the above
!     copyright notice, this list of conditions and the following
!     disclaimer in the documentation and/or other materials provided
!     with the distribution.
!
!   * Neither the name of the authors nor the names of its
!     contributors may be used to endorse or promote products derived
!     from this software without specific prior written permission.
!
! THIS SOFTWARE IS PROVIDED BY THE COPYRIGHT HOLDERS AND CONTRIBUTORS
! "AS IS" AND ANY EXPRESS OR IMPLIED WARRANTIES, INCLUDING, BUT NOT
! LIMITED TO, THE IMPLIED WARRANTIES OF MERCHANTABILITY AND FITNESS
! FOR A PARTICULAR PURPOSE ARE DISCLAIMED. IN NO EVENT SHALL THE
! COPYRIGHT OWNER OR CONTRIBUTORS BE LIABLE FOR ANY DIRECT, INDIRECT,
! INCIDENTAL, SPECIAL, EXEMPLARY, OR CONSEQUENTIAL DAMAGES (INCLUDING,
! BUT NOT LIMITED TO, PROCUREMENT OF SUBSTITUTE GOODS OR SERVICES;
! LOSS OF USE, DATA, OR PROFITS; OR BUSINESS INTERRUPTION) HOWEVER
! CAUSED AND ON ANY THEORY OF LIABILITY, WHETHER IN CONTRACT, STRICT
! LIABILITY, OR TORT (INCLUDING NEGLIGENCE OR OTHERWISE) ARISING IN
! ANY WAY OUT OF THE USE OF THIS SOFTWARE, EVEN IF ADVISED OF THE
! POSSIBILITY OF SUCH DAMAGE.
!
!> Neko binary mesh data
module nmsh_file
  use generic_file
  use comm
  use mesh
  use utils
  use point
  use tuple
  use nmsh
  use element
  use datadist
<<<<<<< HEAD
  use mpi_types
  use mpi
=======
  use neko_mpi_types
  use mpi_f08
>>>>>>> aa72ad9b
  use logger
  implicit none

  private
  !> Specifices the maximum number of elements any rank is allowed to write (for nmsh).
  !! Needed in order to generate large meshes where an individual write might exceed 2GB.
  integer, parameter :: max_write_nel = 8000000
  !> Interface for Neko nmsh files
  type, public, extends(generic_file_t) :: nmsh_file_t
   contains
     procedure :: read => nmsh_file_read
     procedure :: write => nmsh_file_write
  end type nmsh_file_t

contains

  !> Load a mesh from a binary Neko nmsh file
  subroutine nmsh_file_read(this, data)
    class(nmsh_file_t) :: this
    class(*), target, intent(inout) :: data
    type(nmsh_hex_t), allocatable :: nmsh_hex(:)
    type(nmsh_quad_t), allocatable :: nmsh_quad(:)
    type(nmsh_zone_t), allocatable :: nmsh_zone(:)
    type(nmsh_curve_el_t), allocatable :: nmsh_curve(:)
    type(mesh_t), pointer :: msh
    integer :: status(MPI_STATUS_SIZE)
    integer :: fh
    integer (kind=MPI_OFFSET_KIND) :: mpi_offset, mpi_el_offset
    integer :: i, j, ierr, element_offset
    integer :: nmsh_quad_size, nmsh_hex_size, nmsh_zone_size
    integer :: nelv, gdim, nzones, ncurves
    integer :: el_idx
    type(point_t) :: p(8)
    type(linear_dist_t) :: dist
    character(len=LOG_SIZE) :: log_buf

    call this%check_exists()

    select type(data)
    type is(mesh_t)
       msh => data
    class default
       call neko_error('Invalid output data')
    end select


    call neko_log%section("Mesh")
    call neko_log%message('Reading a binary Neko file ' // this%fname)

    call MPI_Type_size(MPI_NMSH_HEX, nmsh_hex_size, ierr)
    call MPI_Type_size(MPI_NMSH_QUAD, nmsh_quad_size, ierr)
    call MPI_Type_size(MPI_NMSH_ZONE, nmsh_zone_size, ierr)

    call MPI_File_open(NEKO_COMM, trim(this%fname), &
         MPI_MODE_RDONLY, MPI_INFO_NULL, fh, ierr)

    if (ierr > 0) then
       call neko_error('Could not open the mesh file ' // this%fname  // &
                       'for reading!')
    end if
    call MPI_File_read_all(fh, nelv, 1, MPI_INTEGER, status, ierr)
    call MPI_File_read_all(fh, gdim, 1, MPI_INTEGER, status, ierr)

    write(log_buf,1) gdim, nelv
1   format('gdim = ', i1, ', nelements =', i9)
    call neko_log%message(log_buf)

    if (gdim .eq. 2) then
       call MPI_File_close(fh, ierr)
       call nmsh_file_read_2d(this, msh)
    else

       dist = linear_dist_t(nelv, pe_rank, pe_size, NEKO_COMM)
       nelv = dist%num_local()
       element_offset = dist%start_idx()

       call msh%init(gdim, nelv)

       call neko_log%message('Reading elements')

       if (msh%gdim .eq. 2) then
          allocate(nmsh_quad(msh%nelv))
          mpi_offset = int(2 * MPI_INTEGER_SIZE,i8) + int(element_offset,i8) * int(nmsh_quad_size,i8)
          call MPI_File_read_at_all(fh, mpi_offset, &
            nmsh_quad, msh%nelv, MPI_NMSH_QUAD, status, ierr)
          do i = 1, nelv
             do j = 1, 4
                p(j) = point_t(nmsh_quad(i)%v(j)%v_xyz, nmsh_quad(i)%v(j)%v_idx)
             end do
             ! swap vertices to keep symmetric vertex numbering in neko
             call msh%add_element(i, p(1), p(2), p(4), p(3))
          end do
          deallocate(nmsh_quad)
          mpi_el_offset = int(2 * MPI_INTEGER_SIZE,i8) + int(dist%num_global(),i8) * int(nmsh_quad_size,i8)
       else if (msh%gdim .eq. 3) then
          allocate(nmsh_hex(msh%nelv))
          mpi_offset = int(2 * MPI_INTEGER_SIZE,i8) + int(element_offset,i8) * int(nmsh_hex_size,i8)
          call MPI_File_read_at_all(fh, mpi_offset, &
            nmsh_hex, msh%nelv, MPI_NMSH_HEX, status, ierr)
          do i = 1, nelv
             do j = 1, 8
                p(j) = point_t(nmsh_hex(i)%v(j)%v_xyz, nmsh_hex(i)%v(j)%v_idx)
             end do
             ! swap vertices to keep symmetric vertex numbering in neko
             call msh%add_element(i, &
               p(1), p(2), p(4), p(3), p(5), p(6), p(8), p(7))
          end do
          deallocate(nmsh_hex)
          mpi_el_offset = int(2 * MPI_INTEGER_SIZE,i8) + int(dist%num_global(),i8) * int(nmsh_hex_size,i8)
       else
          if (pe_rank .eq. 0) call neko_error('Invalid dimension of mesh')
       end if
       call neko_log%message('Reading BC/zone data')

       mpi_offset = mpi_el_offset
       call MPI_File_read_at_all(fh, mpi_offset, &
         nzones, 1, MPI_INTEGER, status, ierr)
       if (nzones .gt. 0) then
          allocate(nmsh_zone(nzones))

          !>
          !!@todo Fix the parallel reading in this part, let each rank read
          !!a piece and pass the pieces around, filtering out matching zones
          !!in the local mesh.
          !!
          mpi_offset = mpi_el_offset + int(MPI_INTEGER_SIZE,i8)
          call MPI_File_read_at_all(fh, mpi_offset, &
            nmsh_zone, nzones, MPI_NMSH_ZONE, status, ierr)

          do i = 1, nzones
             el_idx = nmsh_zone(i)%e
             if (el_idx .gt. msh%offset_el .and. &
               el_idx .le. msh%offset_el + msh%nelv) then
                el_idx = el_idx - msh%offset_el
                select case(nmsh_zone(i)%type)
                case(1)
                   call msh%mark_wall_facet(nmsh_zone(i)%f, el_idx)
                case(2)
                   call msh%mark_inlet_facet(nmsh_zone(i)%f, el_idx)
                case(3)
                   call msh%mark_outlet_facet(nmsh_zone(i)%f, el_idx)
                case(4)
                   call msh%mark_sympln_facet(nmsh_zone(i)%f, el_idx)
                case(5)
                   call msh%mark_periodic_facet(nmsh_zone(i)%f, el_idx, &
                     nmsh_zone(i)%p_f, nmsh_zone(i)%p_e, nmsh_zone(i)%glb_pt_ids)
                case(6)
                   call msh%mark_outlet_normal_facet(nmsh_zone(i)%f, el_idx)
                case(7)
                   call msh%mark_labeled_facet(nmsh_zone(i)%f, el_idx,nmsh_zone(i)%p_f)
                end select
             end if
          end do
          !Apply facets, important that marking is finished
          do i = 1, nzones
             el_idx = nmsh_zone(i)%e
             if (el_idx .gt. msh%offset_el .and. &
               el_idx .le. msh%offset_el + msh%nelv) then
                el_idx = el_idx - msh%offset_el
                select case(nmsh_zone(i)%type)
                case(5)
                   call msh%apply_periodic_facet(nmsh_zone(i)%f, el_idx, &
                     nmsh_zone(i)%p_f, nmsh_zone(i)%p_e, nmsh_zone(i)%glb_pt_ids)
                end select
             end if
          end do

          deallocate(nmsh_zone)
       end if
       call neko_log%message('Reading deformation data')

       mpi_offset = mpi_el_offset + int(MPI_INTEGER_SIZE,i8) + int(nzones,i8)*int(nmsh_zone_size,i8)
       call MPI_File_read_at_all(fh, mpi_offset, &
         ncurves, 1, MPI_INTEGER, status, ierr)

       if (ncurves .gt. 0) then

          allocate(nmsh_curve(ncurves))
          mpi_offset = mpi_el_offset + int(2 * MPI_INTEGER_SIZE,i8) + int(nzones,i8)*int(nmsh_zone_size,i8)
          call MPI_File_read_at_all(fh, mpi_offset, &
            nmsh_curve, ncurves, MPI_NMSH_CURVE, status, ierr)

          do i = 1, ncurves
             el_idx = nmsh_curve(i)%e - msh%offset_el
             if (el_idx .gt. 0 .and. &
              el_idx .le. msh%nelv) then
                call msh%mark_curve_element(el_idx, &
                  nmsh_curve(i)%curve_data, nmsh_curve(i)%type)
             end if

          end do

          deallocate(nmsh_curve)
       end if

       call MPI_File_close(fh, ierr)
       call neko_log%message('Mesh read, setting up connectivity')

       call msh%finalize()
       call neko_log%message('Done setting up mesh and connectivity')

       call neko_log%end_section()
    end if

  end subroutine nmsh_file_read

  !> Load a mesh from a binary Neko nmsh file
  subroutine nmsh_file_read_2d(this, msh)
    class(nmsh_file_t) :: this
    type(mesh_t), pointer, intent(inout) :: msh
    type(nmsh_hex_t), allocatable :: nmsh_hex(:)
    type(nmsh_quad_t), allocatable :: nmsh_quad(:)
    type(nmsh_zone_t), allocatable :: nmsh_zone(:)
    type(nmsh_curve_el_t), allocatable :: nmsh_curve(:)
    type(MPI_Status) :: status
    type(MPI_File) :: fh
    integer (kind=MPI_OFFSET_KIND) :: mpi_offset, mpi_el_offset
    integer :: i, j, ierr, element_offset, id
    integer :: nmsh_quad_size, nmsh_hex_size, nmsh_zone_size
    integer :: nelv, gdim, nzones, ncurves, ids(4)
    integer :: el_idx
    type(point_t) :: p(8)
    type(linear_dist_t) :: dist
    character(len=LOG_SIZE) :: log_buf
    real(kind=rp) :: depth = 1d0
    real(kind=dp) :: coord(3)
    type(tuple4_i4_t) :: glb_pt_ids


    call MPI_Type_size(MPI_NMSH_HEX, nmsh_hex_size, ierr)
    call MPI_Type_size(MPI_NMSH_QUAD, nmsh_quad_size, ierr)
    call MPI_Type_size(MPI_NMSH_ZONE, nmsh_zone_size, ierr)

    call MPI_File_open(NEKO_COMM, trim(this%fname), &
         MPI_MODE_RDONLY, MPI_INFO_NULL, fh, ierr)
    call MPI_File_read_all(fh, nelv, 1, MPI_INTEGER, status, ierr)
    call MPI_File_read_all(fh, gdim, 1, MPI_INTEGER, status, ierr)

    write(log_buf,2) gdim
2   format('gdim = ', i1, ', no full 2d support, creating thin slab')
    call neko_log%message(log_buf)
    gdim = 3

    dist = linear_dist_t(nelv, pe_rank, pe_size, NEKO_COMM)
    nelv = dist%num_local()
    element_offset = dist%start_idx()

    call msh%init(gdim, nelv)

    allocate(nmsh_quad(msh%nelv))
    mpi_offset = int(2 * MPI_INTEGER_SIZE,i8) + int(element_offset,i8) * int(nmsh_quad_size,i8)
    call MPI_File_read_at_all(fh, mpi_offset, &
         nmsh_quad, msh%nelv, MPI_NMSH_QUAD, status, ierr)
    do i = 1, nelv
       do j = 1, 4
          coord = nmsh_quad(i)%v(j)%v_xyz
          coord(3) = 0_rp
          p(j) = point_t(coord, nmsh_quad(i)%v(j)%v_idx)
       end do
       do j = 1, 4
          coord = nmsh_quad(i)%v(j)%v_xyz
          coord(3) = depth
          id = nmsh_quad(i)%v(j)%v_idx+msh%glb_nelv*8
          p(j+4) = point_t(coord, id)
       end do
       ! swap vertices to keep symmetric vertex numbering in neko
       call msh%add_element(i, &
            p(1), p(2), p(4), p(3), p(5), p(6), p(8), p(7))
    end do
    deallocate(nmsh_quad)
    mpi_el_offset = int(2 * MPI_INTEGER_SIZE,i8) + int(dist%num_global(),i8) * int(nmsh_quad_size,i8)

    mpi_offset = mpi_el_offset
    call MPI_File_read_at_all(fh, mpi_offset, &
         nzones, 1, MPI_INTEGER, status, ierr)
    if (nzones .gt. 0) then
       allocate(nmsh_zone(nzones))

       !>
       !!@todo Fix the parallel reading in this part, let each rank read
       !!a piece and pass the pieces around, filtering out matching zones
       !!in the local mesh.
       !!
       mpi_offset = mpi_el_offset + int(MPI_INTEGER_SIZE,i8)
       call MPI_File_read_at_all(fh, mpi_offset, &
            nmsh_zone, nzones, MPI_NMSH_ZONE, status, ierr)

       do i = 1, nzones
          el_idx = nmsh_zone(i)%e
          if (el_idx .gt. msh%offset_el .and. &
               el_idx .le. msh%offset_el + msh%nelv) then
             el_idx = el_idx - msh%offset_el
             select case(nmsh_zone(i)%type)
             case(1)
                call msh%mark_wall_facet(nmsh_zone(i)%f, el_idx)
             case(2)
                call msh%mark_inlet_facet(nmsh_zone(i)%f, el_idx)
             case(3)
                call msh%mark_outlet_facet(nmsh_zone(i)%f, el_idx)
             case(4)
                call msh%mark_sympln_facet(nmsh_zone(i)%f, el_idx)
             case(5)
                nmsh_zone(i)%glb_pt_ids(3) = nmsh_zone(i)%glb_pt_ids(1)+msh%glb_nelv*8
                nmsh_zone(i)%glb_pt_ids(4) = nmsh_zone(i)%glb_pt_ids(2)+msh%glb_nelv*8
                if (nmsh_zone(i)%f .eq. 1 .or. nmsh_zone(i)%f .eq. 2) then
                   ids(1) = nmsh_zone(i)%glb_pt_ids(1)
                   ids(2) = nmsh_zone(i)%glb_pt_ids(3)
                   ids(3) = nmsh_zone(i)%glb_pt_ids(4)
                   ids(4) = nmsh_zone(i)%glb_pt_ids(2)
                else
                   ids(1) = nmsh_zone(i)%glb_pt_ids(1)
                   ids(2) = nmsh_zone(i)%glb_pt_ids(2)
                   ids(3) = nmsh_zone(i)%glb_pt_ids(4)
                   ids(4) = nmsh_zone(i)%glb_pt_ids(3)
                end if
                nmsh_zone(i)%glb_pt_ids = ids
                call msh%mark_periodic_facet(nmsh_zone(i)%f, el_idx, &
                     nmsh_zone(i)%p_f, nmsh_zone(i)%p_e, ids)
             case(6)
                call msh%mark_outlet_normal_facet(nmsh_zone(i)%f, el_idx)
             case(7)
                call msh%mark_labeled_facet(nmsh_zone(i)%f, el_idx,nmsh_zone(i)%p_f)
             end select
          end if
       end do
       !Apply facets, important that marking is finished
       do i = 1, nzones
          el_idx = nmsh_zone(i)%e
          if (el_idx .gt. msh%offset_el .and. &
               el_idx .le. msh%offset_el + msh%nelv) then
             el_idx = el_idx - msh%offset_el
             select case(nmsh_zone(i)%type)
             case(5)
                call msh%apply_periodic_facet(nmsh_zone(i)%f, el_idx, &
                     nmsh_zone(i)%p_f, nmsh_zone(i)%p_e, nmsh_zone(i)%glb_pt_ids)
             end select
          end if
       end do
       !Do the same for extruded 3d points
       do el_idx = 1, nelv
          call msh%elements(el_idx)%e%facet_order(glb_pt_ids,5)
          call msh%mark_periodic_facet(6, el_idx, &
               5, el_idx, glb_pt_ids%x)
          call msh%elements(el_idx)%e%facet_order(glb_pt_ids,5)
          call msh%mark_periodic_facet(5, el_idx, &
               6, el_idx, glb_pt_ids%x)
       end do
       do el_idx = 1, nelv
          call msh%elements(el_idx)%e%facet_order(glb_pt_ids,5)
          call msh%apply_periodic_facet(6, el_idx, &
               5, el_idx, glb_pt_ids%x)
          call msh%elements(el_idx)%e%facet_order(glb_pt_ids,5)
          call msh%apply_periodic_facet(5, el_idx, &
               6, el_idx, glb_pt_ids%x)
       end do

       deallocate(nmsh_zone)
    end if

    mpi_offset = mpi_el_offset + &
         int(MPI_INTEGER_SIZE,i8) + int(nzones,i8)*int(nmsh_zone_size,i8)
    call MPI_File_read_at_all(fh, mpi_offset, &
         ncurves, 1, MPI_INTEGER, status, ierr)

    if (ncurves .gt. 0) then

       allocate(nmsh_curve(ncurves))
       mpi_offset = mpi_el_offset + &
            int(2*MPI_INTEGER_SIZE,i8) + int(nzones,i8)*int(nmsh_zone_size,i8)
       call MPI_File_read_at_all(fh, mpi_offset, &
            nmsh_curve, ncurves, MPI_NMSH_CURVE, status, ierr)

       do i = 1, ncurves
          el_idx = nmsh_curve(i)%e - msh%offset_el
          if (el_idx .gt. 0 .and. &
              el_idx .le. msh%nelv) then
             call msh%mark_curve_element(el_idx, &
                  nmsh_curve(i)%curve_data, nmsh_curve(i)%type)
          end if

       end do

       deallocate(nmsh_curve)
    end if

    call MPI_File_close(fh, ierr)

    call msh%finalize()

    call neko_log%end_section()

  end subroutine nmsh_file_read_2d


  !> Write a mesh from to a binary Neko nmsh file
  subroutine nmsh_file_write(this, data, t)
    class(nmsh_file_t), intent(inout) :: this
    class(*), target, intent(in) :: data
    real(kind=rp), intent(in), optional :: t
    type(nmsh_quad_t), allocatable :: nmsh_quad(:)
    type(nmsh_hex_t), allocatable :: nmsh_hex(:)
    type(nmsh_zone_t), allocatable :: nmsh_zone(:)
    type(nmsh_curve_el_t), allocatable :: nmsh_curve(:)
    type(mesh_t), pointer :: msh
    integer :: status(MPI_STATUS_SIZE)
    integer :: fh
    integer (kind=MPI_OFFSET_KIND) :: mpi_offset, mpi_el_offset
    integer :: i, j, ierr, nelgv, element_offset, k
    integer :: nmsh_quad_size, nmsh_hex_size, nmsh_zone_size, nmsh_curve_size
    integer :: nzones, ncurves
    class(element_t), pointer :: ep
    integer(i4),  dimension(8), parameter :: vcyc_to_sym = (/1, 2, 4, 3, 5, &
    & 6, 8, 7/) ! cyclic to symmetric vertex mapping

    select type(data)
    type is (mesh_t)
       msh => data
    class default
       call neko_error('Invalid output data')
    end select

    call MPI_Type_size(MPI_NMSH_QUAD, nmsh_quad_size, ierr)
    call MPI_Type_size(MPI_NMSH_HEX, nmsh_hex_size, ierr)
    call MPI_Type_size(MPI_NMSH_ZONE, nmsh_zone_size, ierr)
    call MPI_Type_size(MPI_NMSH_CURVE, nmsh_curve_size, ierr)

    call MPI_Reduce(msh%nelv, nelgv, 1, MPI_INTEGER, &
         MPI_SUM, 0, NEKO_COMM, ierr)
    element_offset = 0
    call MPI_Exscan(msh%nelv, element_offset, 1, &
         MPI_INTEGER, MPI_SUM, NEKO_COMM, ierr)

    call neko_log%message('Writing data as a binary Neko file ' // this%fname)

    call MPI_File_open(NEKO_COMM, trim(this%fname), &
         MPI_MODE_WRONLY + MPI_MODE_CREATE, MPI_INFO_NULL, fh, ierr)

    call MPI_File_write_all(fh, nelgv, 1, MPI_INTEGER, status, ierr)
    call MPI_File_write_all(fh, msh%gdim, 1, MPI_INTEGER, status, ierr)

    call msh%reset_periodic_ids()

    if (msh%gdim .eq. 2) then
       allocate(nmsh_quad(msh%nelv))
       do i = 1, msh%nelv
          ep => msh%elements(i)%e
          nmsh_quad(i)%el_idx = ep%id()
          do j = 1, 4
             nmsh_quad(i)%v(j)%v_idx = ep%pts(vcyc_to_sym(j))%p%id()
             nmsh_quad(i)%v(j)%v_xyz = ep%pts(vcyc_to_sym(j))%p%x
          end do
       end do
       mpi_offset = int(2 * MPI_INTEGER_SIZE,i8) + int(element_offset,i8) * int(nmsh_quad_size,i8)
       call MPI_File_write_at_all(fh, mpi_offset, &
            nmsh_quad, msh%nelv, MPI_NMSH_QUAD, status, ierr)
       deallocate(nmsh_quad)
       mpi_el_offset = int(2 * MPI_INTEGER_SIZE,i8) + int(nelgv,i8) * int(nmsh_quad_size,i8)
    else if (msh%gdim .eq. 3) then
       allocate(nmsh_hex(msh%nelv))
       do i = 1, msh%nelv
          ep => msh%elements(i)%e
          nmsh_hex(i)%el_idx = ep%id()
          do j = 1, 8
             nmsh_hex(i)%v(j)%v_idx = ep%pts(vcyc_to_sym(j))%p%id()
             nmsh_hex(i)%v(j)%v_xyz = ep%pts(vcyc_to_sym(j))%p%x
          end do
       end do
       mpi_offset = int(2 * MPI_INTEGER_SIZE,i8) + int(element_offset,i8) * int(nmsh_hex_size,i8)
       call MPI_File_write_at_all(fh, mpi_offset, &
            nmsh_HEX, min(msh%nelv,max_write_nel), MPI_NMSH_HEX, status, ierr)
       do i = 1, msh%nelv/max_write_nel
          mpi_offset = int(2 * MPI_INTEGER_SIZE,i8) + int(element_offset+i*max_write_nel,i8) * int(nmsh_hex_size,i8)
          call MPI_File_write_at_all(fh, mpi_offset, &
               nmsh_HEX(i*max_write_nel+1), min(msh%nelv-i*max_write_nel,max_write_nel), MPI_NMSH_HEX, status, ierr)
       end do
       deallocate(nmsh_hex)
       mpi_el_offset = int(2 * MPI_INTEGER_SIZE,i8) + int(nelgv,i8) * int(nmsh_hex_size,i8)
    else
       call neko_error('Invalid dimension of mesh')
    end if

    nzones = msh%wall%size + msh%inlet%size + msh%outlet%size + &
         msh%sympln%size + msh%periodic%size + msh%outlet_normal%size

    do i = 1, NEKO_MSH_MAX_ZLBLS
       nzones = nzones + msh%labeled_zones(i)%size
    end do
    mpi_offset = mpi_el_offset
    call MPI_File_write_at_all(fh, mpi_offset, &
         nzones, 1, MPI_INTEGER, status, ierr)

    if (nzones .gt. 0) then
       allocate(nmsh_zone(nzones))

       nmsh_zone(:)%type = 0

       j = 1
       do i = 1, msh%wall%size
          nmsh_zone(j)%e = msh%wall%facet_el(i)%x(2) + msh%offset_el
          nmsh_zone(j)%f = msh%wall%facet_el(i)%x(1)
          nmsh_zone(j)%type = 1
          j = j + 1
       end do

       do i = 1, msh%inlet%size
          nmsh_zone(j)%e = msh%inlet%facet_el(i)%x(2) + msh%offset_el
          nmsh_zone(j)%f = msh%inlet%facet_el(i)%x(1)
          nmsh_zone(j)%type = 2
          j = j + 1
       end do

       do i = 1, msh%outlet%size
          nmsh_zone(j)%e = msh%outlet%facet_el(i)%x(2) + msh%offset_el
          nmsh_zone(j)%f = msh%outlet%facet_el(i)%x(1)
          nmsh_zone(j)%type = 3
          j = j + 1
       end do

       do i = 1, msh%sympln%size
          nmsh_zone(j)%e = msh%sympln%facet_el(i)%x(2) + msh%offset_el
          nmsh_zone(j)%f = msh%sympln%facet_el(i)%x(1)
          nmsh_zone(j)%type = 4
          j = j + 1
       end do

       do i = 1, msh%periodic%size
          nmsh_zone(j)%e = msh%periodic%facet_el(i)%x(2) + msh%offset_el
          nmsh_zone(j)%f = msh%periodic%facet_el(i)%x(1)
          nmsh_zone(j)%p_e = msh%periodic%p_facet_el(i)%x(2)
          nmsh_zone(j)%p_f = msh%periodic%p_facet_el(i)%x(1)
          nmsh_zone(j)%glb_pt_ids = msh%periodic%p_ids(i)%x
          nmsh_zone(j)%type = 5
          j = j + 1
       end do
       do i = 1, msh%outlet_normal%size
          nmsh_zone(j)%e = msh%outlet_normal%facet_el(i)%x(2) + msh%offset_el
          nmsh_zone(j)%f = msh%outlet_normal%facet_el(i)%x(1)
          nmsh_zone(j)%type = 6
          j = j + 1
       end do
       do k = 1, NEKO_MSH_MAX_ZLBLS
          do i = 1, msh%labeled_zones(k)%size
             nmsh_zone(j)%e = msh%labeled_zones(k)%facet_el(i)%x(2) + msh%offset_el
             nmsh_zone(j)%f = msh%labeled_zones(k)%facet_el(i)%x(1)
             nmsh_zone(j)%p_f = k
             nmsh_zone(j)%type = 7
             j = j + 1
          end do
       end do


       mpi_offset = mpi_el_offset + int(MPI_INTEGER_SIZE,i8)
       call MPI_File_write_at_all(fh, mpi_offset, &
            nmsh_zone, nzones, MPI_NMSH_ZONE, status, ierr)

       deallocate(nmsh_zone)
    end if

    ncurves = msh%curve%size
    mpi_offset = mpi_el_offset + int(MPI_INTEGER_SIZE,i8) + int(nzones,i8)*int(nmsh_zone_size,i8)

    call MPI_File_write_at_all(fh, mpi_offset, &
         ncurves, 1, MPI_INTEGER, status, ierr)

    if (ncurves .gt. 0) then
       allocate(nmsh_curve(ncurves))
       do i = 1, ncurves
          nmsh_curve(i)%type = 0
       end do

       do i = 1, ncurves
          nmsh_curve(i)%e = msh%curve%curve_el(i)%el_idx + msh%offset_el
          nmsh_curve(i)%curve_data = msh%curve%curve_el(i)%curve_data
          nmsh_curve(i)%type = msh%curve%curve_el(i)%curve_type
       end do
       mpi_offset = mpi_el_offset + int(2*MPI_INTEGER_SIZE,i8) + int(nzones,i8)*int(nmsh_zone_size,i8)
       call MPI_File_write_at_all(fh, mpi_offset, &
            nmsh_curve, ncurves, MPI_NMSH_CURVE, status, ierr)

       deallocate(nmsh_curve)
    end if

    call MPI_File_sync(fh, ierr)
    call MPI_File_close(fh, ierr)
    call neko_log%message('Done')

  end subroutine nmsh_file_write

end module nmsh_file
<|MERGE_RESOLUTION|>--- conflicted
+++ resolved
@@ -41,13 +41,8 @@
   use nmsh
   use element
   use datadist
-<<<<<<< HEAD
-  use mpi_types
+  use neko_mpi_types
   use mpi
-=======
-  use neko_mpi_types
-  use mpi_f08
->>>>>>> aa72ad9b
   use logger
   implicit none
 
@@ -262,8 +257,8 @@
     type(nmsh_quad_t), allocatable :: nmsh_quad(:)
     type(nmsh_zone_t), allocatable :: nmsh_zone(:)
     type(nmsh_curve_el_t), allocatable :: nmsh_curve(:)
-    type(MPI_Status) :: status
-    type(MPI_File) :: fh
+    integer :: status(MPI_STATUS_SIZE)
+    integer :: fh
     integer (kind=MPI_OFFSET_KIND) :: mpi_offset, mpi_el_offset
     integer :: i, j, ierr, element_offset, id
     integer :: nmsh_quad_size, nmsh_hex_size, nmsh_zone_size
