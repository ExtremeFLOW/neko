!> Simple module to handle fld file series.
!! Provides an interface to the different fields sotred in a fld file
!! Also provides simple functions to scale and add different fld files.
!! An example of using this module is shown in contrib/average_fields.f90
!! The fld_file_data_t should dynamically update each time one reads a new fld
!! file.
!! Martin Karp 1/2-2023
module fld_file_data
  use num_types, only : rp
  use math, only: cmult, add2
  use vector, only : vector_t, vector_ptr_t
  use field, only: field_t
  use dofmap, only: dofmap_t
  use space, only: space_t, GLL
  use global_interpolation, only: global_interpolation_t
  use utils, only: neko_error
  use mesh, only: mesh_t
  implicit none
  private

  type, public :: fld_file_data_t
     type(vector_t) :: x !< x-coords
     type(vector_t) :: y !< y-coords
     type(vector_t) :: z !< z-coords
     type(vector_t) :: u !< x-velocity field
     type(vector_t) :: v !< y-velocity field
     type(vector_t) :: w !< z-velocity field
     type(vector_t) :: p !< pressure field
     type(vector_t) :: t !< temperature
     integer, allocatable :: idx(:) !< element idxs
     type(vector_t), allocatable :: s(:) !< Numbered scalar fields
     integer :: gdim !< spatial dimensions
     integer :: n_scalars = 0 !< number of numbered scalar fields
     real(kind=rp) :: time = 0.0 !< time of sample
     integer :: glb_nelv = 0 !< global number of elements
     integer :: nelv = 0 !< n elements on the pe
     integer :: offset_el = 0 !< element offset for this pe
     integer :: lx = 0 !< N GLL points in x
     integer :: ly = 0
     integer :: lz = 0
     integer :: t_counter = 0 !< counter of samples
     ! meta file information (if any)
     !> number of samples specified in .nek5000 file
     integer :: meta_nsamples = 0
     integer :: meta_start_counter = 0 !< number of first field
     !> name of fld series as specified in .nek5000 (meta) file
     character(len=1024) :: fld_series_fname
   contains
     procedure, pass(this) :: init => fld_file_data_init
     procedure, pass(this) :: free => fld_file_data_free
     procedure, pass(this) :: scale => fld_file_data_scale
     procedure, pass(this) :: add => fld_file_data_add
     procedure, pass(this) :: size => fld_file_data_size
     procedure, pass(this) :: get_list => fld_file_data_get_list
     procedure, pass(this) :: init_same => fld_file_data_init_same
     procedure, pass(this) :: init_n_fields => fld_file_data_init_n_fields
     !> Generates a global_interpolation object to interpolate the fld data.
     procedure, pass(this) :: generate_interpolator => &
          fld_file_data_generate_interpolator
  end type fld_file_data_t

contains

  !> Initialise a fld_file_data object with nelv elements with a offset_nel
  subroutine fld_file_data_init(this, nelv, offset_el)
    class(fld_file_data_t), intent(inout) :: this
    integer, intent(in), optional :: nelv, offset_el

    call this%free()
    if (present(nelv)) this%nelv = nelv
    if (present(offset_el)) this%offset_el = offset_el

  end subroutine fld_file_data_init
  !> Get number of fields in this fld file
  function fld_file_data_size(this) result(i)
    class(fld_file_data_t) :: this
    integer :: i
    i = 0
    if (this%u%n .gt. 0) i = i + 1
    if (this%v%n .gt. 0) i = i + 1
    if (this%w%n .gt. 0) i = i + 1
    if (this%p%n .gt. 0) i = i + 1
    if (this%t%n .gt. 0) i = i + 1
    i = i + this%n_scalars

  end function fld_file_data_size

  !> Genereate same fields as in another fld_file
  subroutine fld_file_data_init_same(this, fld_file, n)
    class(fld_file_data_t), target, intent(inout) :: this
    class(fld_file_data_t), target, intent(in) :: fld_file
    integer, intent(in) :: n
    integer :: i, j

    if(fld_file%u%n .gt. 0) then
       call this%u%init(n)
    end if
    if(fld_file%v%n .gt. 0) then
       call this%v%init(n)
    end if
    if(fld_file%w%n .gt. 0) then
       call this%w%init(n)
    end if
    if(fld_file%p%n .gt. 0) then
       call this%p%init(n)
    end if
    if(fld_file%t%n .gt. 0) then
       call this%t%init(n)
    end if
    this%n_scalars = fld_file%n_scalars
    allocate(this%s(fld_file%n_scalars))
    do j = 1, fld_file%n_scalars
       call this%s(j)%init(n)
    end do

  end subroutine fld_file_data_init_same

  !> Genereate same fields as in another fld_file
  subroutine fld_file_data_init_n_fields(this, n_fields, n)
    class(fld_file_data_t), target, intent(inout) :: this
    integer, intent(in) :: n, n_fields
    integer :: i, j


    if(n_fields .gt. 0) then
       call this%u%init(n)
    end if
    if(n_fields .gt. 1) then
       call this%v%init(n)
    end if
    if(n_fields .gt. 2) then
       call this%w%init(n)
    end if
    if(n_fields .gt. 3) then
       call this%p%init(n)
    end if
    if(n_fields .gt. 4) then
       call this%t%init(n)
    end if
    if (n_fields .gt. 5) then
       this%n_scalars = n_fields-5
       allocate(this%s(this%n_scalars))
       do j = 1, this%n_scalars
          call this%s(j)%init(n)
       end do
    end if

  end subroutine fld_file_data_init_n_fields

  !> Get a list with pointers to the fields in the fld file
  subroutine fld_file_data_get_list(this, ptr_list, n)
    class(fld_file_data_t), target, intent(in) :: this
    integer, intent(in) :: n
    integer :: i, j
    type(vector_ptr_t), intent(inout) :: ptr_list(n)
    i = 1
    if (this%u%n .gt. 0) then
       ptr_list(i)%ptr => this%u
       i = i + 1
    end if
    if (this%v%n .gt. 0) then
       ptr_list(i)%ptr => this%v
       i = i + 1
    end if
    if (this%w%n .gt. 0) then
       ptr_list(i)%ptr => this%w
       i = i + 1
    end if
    if (this%p%n .gt. 0) then
       ptr_list(i)%ptr => this%p
       i = i + 1
    end if
    if (this%t%n .gt. 0) then
       ptr_list(i)%ptr => this%t
       i = i + 1
    end if
    do j = 1, this%n_scalars
       ptr_list(i)%ptr => this%s(j)
       i = i +1
    end do

  end subroutine fld_file_data_get_list



  !> Scale the values stored in this fld_file_data
  subroutine fld_file_data_scale(this, c)
    class(fld_file_data_t), intent(inout) :: this
    real(kind=rp), intent(in) :: c
    integer :: i

    if (this%u%n .gt. 0) call cmult(this%u%x, c, this%u%n)
    if (this%v%n .gt. 0) call cmult(this%v%x, c, this%v%n)
    if (this%w%n .gt. 0) call cmult(this%w%x, c, this%w%n)
    if (this%p%n .gt. 0) call cmult(this%p%x, c, this%p%n)
    if (this%t%n .gt. 0) call cmult(this%t%x, c, this%t%n)

    do i = 1, this%n_scalars
       if (this%s(i)%n .gt. 0) call cmult(this%s(i)%x, c, this%s(i)%n)
    end do

  end subroutine fld_file_data_scale

  !> Add the values in another fld file to this
  subroutine fld_file_data_add(this, fld_data_add)
    class(fld_file_data_t), intent(inout) :: this
    class(fld_file_data_t), intent(in) :: fld_data_add
    integer :: i

    if (this%u%n .gt. 0) call add2(this%u%x, fld_data_add%u%x, this%u%n)
    if (this%v%n .gt. 0) call add2(this%v%x, fld_data_add%v%x, this%v%n)
    if (this%w%n .gt. 0) call add2(this%w%x, fld_data_add%w%x, this%w%n)
    if (this%p%n .gt. 0) call add2(this%p%x, fld_data_add%p%x, this%p%n)
    if (this%t%n .gt. 0) call add2(this%t%x, fld_data_add%t%x, this%t%n)

    do i = 1, this%n_scalars
       if (this%s(i)%n .gt. 0) call add2(this%s(i)%x, fld_data_add%s(i)%x, &
            this%s(i)%n)
    end do
  end subroutine fld_file_data_add

  !> Deallocate fld file data type
  subroutine fld_file_data_free(this)
    class(fld_file_data_t), intent(inout) :: this
    integer :: i
    call this%x%free()
    call this%y%free()
    call this%z%free()
    call this%u%free()
    call this%v%free()
    call this%w%free()
    call this%p%free()
    call this%t%free()
    if (allocated(this%s)) then
       do i = 1, this%n_scalars
          call this%s(i)%free()
       end do
       deallocate(this%s)
    end if
    this%n_scalars = 0
    this%time = 0.0
    this%glb_nelv = 0
    this%nelv = 0
    this%offset_el = 0
    this%lx = 0
    this%ly = 0
    this%lz = 0
    this%t_counter = 0
    this%meta_nsamples = 0
    this%meta_start_counter = 0
    if(allocated(this%idx)) deallocate(this%idx)
  end subroutine fld_file_data_free

  !> Generates a global_interpolation object to interpolate the fld data.
  !! @param global_interp Global interpolation object which will be initialized
  !! and ready to be used for interpolation.
  !! @param to_dof Dofmap on which to interpolate.
  !! @param to_msh Mesh on which to interpolate.
  !! @param tolerance Tolerance for the newton iterations.
  subroutine fld_file_data_generate_interpolator(this, global_interp, to_dof, &
       to_msh, tolerance)
    class(fld_file_data_t), intent(in) :: this
    type(global_interpolation_t), intent(inout) :: global_interp
    type(dofmap_t), intent(in), target :: to_dof
    type(mesh_t), intent(in), target :: to_msh
    real(kind=rp), intent(in) :: tolerance
<<<<<<< HEAD
    type(global_interpolation_t), intent(inout) :: global_interp
=======
>>>>>>> 6d8307a3

    ! --- variables for interpolation
    type(space_t) :: fld_Xh
    real(kind=rp), allocatable :: x_coords(:,:,:,:), y_coords(:,:,:,:), &
         z_coords(:,:,:,:)
    real(kind=rp) :: center_x, center_y, center_z
    integer :: e, i
    ! ---

    type(space_t), pointer :: to_Xh
    to_Xh => to_dof%Xh

    ! Safeguard in case we didn't read mesh information
    if (.not. allocated(this%x%x) .or. &
         .not. allocated(this%y%x) .or. &
         .not. allocated(this%z%x)) call neko_error("Unable to retrieve &
    &mesh information from fld data.")

    ! Create a space based on the fld data
    call fld_Xh%init(GLL, this%lx, this%ly, this%lz)

    ! These are the coordinates of our current dofmap
    ! that we use for the interpolation
    allocate(x_coords(to_Xh%lx, to_Xh%ly, to_Xh%lz, to_msh%nelv))
    allocate(y_coords(to_Xh%lx, to_Xh%ly, to_Xh%lz, to_msh%nelv))
    allocate(z_coords(to_Xh%lx, to_Xh%ly, to_Xh%lz, to_msh%nelv))

    !> To ensure that each point is within an element
    !! Remedies issue with points on the boundary
    !! Technically gives each point a slightly different value
    !! but still within the specified tolerance
    do e = 1, to_msh%nelv
       center_x = 0d0
       center_y = 0d0
       center_z = 0d0
       do i = 1, to_Xh%lxyz
          center_x = center_x + to_dof%x(i, 1, 1, e)
          center_y = center_y + to_dof%y(i, 1, 1, e)
          center_z = center_z + to_dof%z(i, 1, 1, e)
       end do
       center_x = center_x / to_Xh%lxyz
       center_y = center_y / to_Xh%lxyz
       center_z = center_z / to_Xh%lxyz
       do i = 1, to_Xh%lxyz
          x_coords(i, 1, 1, e) = to_dof%x(i, 1, 1, e) - &
               tolerance * (to_dof%x(i, 1, 1, e) - center_x)
          y_coords(i, 1, 1, e) = to_dof%y(i, 1, 1, e) - &
               tolerance * (to_dof%y(i, 1, 1, e) - center_y)
          z_coords(i, 1, 1, e) = to_dof%z(i, 1, 1, e) - &
               tolerance * (to_dof%z(i, 1, 1, e) - center_z)
       end do
    end do

    ! The initialization is done based on the variables created from
    ! fld data
    call global_interp%init(this%x%x, this%y%x, this%z%x, this%gdim, &
         this%nelv, fld_Xh, tol = tolerance)
    call global_interp%find_points(x_coords, y_coords, z_coords, &
         to_dof%size())

    deallocate(x_coords)
    deallocate(y_coords)
    deallocate(z_coords)

  end subroutine fld_file_data_generate_interpolator

end module fld_file_data<|MERGE_RESOLUTION|>--- conflicted
+++ resolved
@@ -264,10 +264,6 @@
     type(dofmap_t), intent(in), target :: to_dof
     type(mesh_t), intent(in), target :: to_msh
     real(kind=rp), intent(in) :: tolerance
-<<<<<<< HEAD
-    type(global_interpolation_t), intent(inout) :: global_interp
-=======
->>>>>>> 6d8307a3
 
     ! --- variables for interpolation
     type(space_t) :: fld_Xh
