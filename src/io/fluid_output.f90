--- conflicted
+++ resolved
@@ -55,12 +55,8 @@
 
 contains
 
-<<<<<<< HEAD
-  subroutine fluid_output_init(this, precision, fluid, scalar_fields, name, path)
-=======
-  subroutine fluid_output_init(this, precision, fluid, scalar, name, path, &
+  subroutine fluid_output_init(this, precision, fluid, scalar_fields, name, path, &
        fmt, layout)
->>>>>>> bb288e52
     class(fluid_output_t), intent(inout) :: this
     integer, intent(inout) :: precision
     class(fluid_scheme_base_t), intent(in), target :: fluid
@@ -70,9 +66,7 @@
     character(len=*), intent(in), optional :: fmt
     integer, intent(in), optional :: layout
     character(len=1024) :: fname
-<<<<<<< HEAD
     integer :: i, n_scalars
-=======
     character(len=10) :: suffix
 
     suffix = '.fld'
@@ -81,7 +75,6 @@
           suffix = '.bp'
        end if
     end if
->>>>>>> bb288e52
 
     if (present(name) .and. present(path)) then
        fname = trim(path) // trim(name) // trim(suffix)
