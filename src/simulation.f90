--- conflicted
+++ resolved
@@ -253,15 +253,11 @@
 
     if (found) C%chkp%mesh2mesh_tol = tol
 
-<<<<<<< HEAD
     call neko_log%section('Restarting from checkpoint')
     write(log_buf, '(A,A)') 'File :   ', trim(restart_file)
     call neko_log%message(log_buf)
 
-    chkpf = file_t(trim(restart_file))
-=======
     call chkpf%init(trim(restart_file))
->>>>>>> 5cad83c3
     call chkpf%read(C%chkp)
 
     call case_restart_from_checkpoint(C, C%chkp)
@@ -315,11 +311,7 @@
     else
        format_str = '.chkp'
     end if
-<<<<<<< HEAD
-    chkpf = file_t(C%output_directory // 'joblimit' // trim(format_str))
-=======
     call chkpf%init(C%output_directory // 'joblimit'//trim(format_str))
->>>>>>> 5cad83c3
     call chkpf%write(C%chkp, t)
     write(log_buf, '(A)') '! saving checkpoint >>>'
     call neko_log%message(log_buf)
