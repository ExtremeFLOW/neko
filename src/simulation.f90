! Copyright (c) 2020-2021, The Neko Authors
! All rights reserved.
!
! Redistribution and use in source and binary forms, with or without
! modification, are permitted provided that the following conditions
! are met:
!
!   * Redistributions of source code must retain the above copyright
!     notice, this list of conditions and the following disclaimer.
!
!   * Redistributions in binary form must reproduce the above
!     copyright notice, this list of conditions and the following
!     disclaimer in the documentation and/or other materials provided
!     with the distribution.
!
!   * Neither the name of the authors nor the names of its
!     contributors may be used to endorse or promote products derived
!     from this software without specific prior written permission.
!
! THIS SOFTWARE IS PROVIDED BY THE COPYRIGHT HOLDERS AND CONTRIBUTORS
! "AS IS" AND ANY EXPRESS OR IMPLIED WARRANTIES, INCLUDING, BUT NOT
! LIMITED TO, THE IMPLIED WARRANTIES OF MERCHANTABILITY AND FITNESS
! FOR A PARTICULAR PURPOSE ARE DISCLAIMED. IN NO EVENT SHALL THE
! COPYRIGHT OWNER OR CONTRIBUTORS BE LIABLE FOR ANY DIRECT, INDIRECT,
! INCIDENTAL, SPECIAL, EXEMPLARY, OR CONSEQUENTIAL DAMAGES (INCLUDING,
! BUT NOT LIMITED TO, PROCUREMENT OF SUBSTITUTE GOODS OR SERVICES;
! LOSS OF USE, DATA, OR PROFITS; OR BUSINESS INTERRUPTION) HOWEVER
! CAUSED AND ON ANY THEORY OF LIABILITY, WHETHER IN CONTRACT, STRICT
! LIABILITY, OR TORT (INCLUDING NEGLIGENCE OR OTHERWISE) ARISING IN
! ANY WAY OUT OF THE USE OF THIS SOFTWARE, EVEN IF ADVISED OF THE
! POSSIBILITY OF SUCH DAMAGE.
!
!> Simulation driver
module simulation
  use case
  use gather_scatter
  use time_scheme_controller
  use file
  use math
  use logger
  use device
  use device_math
  use jobctrl
  use field, only: field_t
  use profiler
  use math, only : col2
  use simulation_component_global, only : neko_simcomps
  use json_module, only : json_file_t => json_file
  use json_utils, only : json_get_or_default
  implicit none
  private

  public :: neko_solve

contains

  !> Main driver to solve a case @a C
  subroutine neko_solve(C)
    implicit none
    type(case_t), intent(inout) :: C
    real(kind=rp) :: t, cfl
    real(kind=dp) :: start_time_org, start_time, end_time
    character(len=LOG_SIZE) :: log_buf
    integer :: tstep, i
    character(len=:), allocatable :: restart_file
    logical :: output_at_end, found

    t = 0d0
    tstep = 0
    call neko_log%section('Starting simulation')
    write(log_buf,'(A, E15.7,A,E15.7,A)') 'T  : [', 0d0,',',C%end_time,')'
    call neko_log%message(log_buf)
    write(log_buf,'(A, E15.7)') 'dt :  ', C%dt
    call neko_log%message(log_buf)

    call C%params%get('case.restart_file', restart_file, found)
    if (found .and. len_trim(restart_file) .gt. 0) then
       ! Restart the case
       call simulation_restart(C, t)

       ! Restart the simulation components
       if (allocated(neko_simcomps)) then
         do i=1, size(neko_simcomps)
            call neko_simcomps(i)%simcomp%restart(t)
         end do
       end if
    end if

    !> Call stats, samplers and user-init before time loop
    call neko_log%section('Postprocessing')
    call C%q%eval(t, C%dt, tstep)
    call C%s%sample(t, tstep)

    call C%usr%user_init_modules(t, C%fluid%u, C%fluid%v, C%fluid%w,&
                                 C%fluid%p, C%fluid%c_Xh, C%params)
    call neko_log%end_section()
    call neko_log%newline()

    call profiler_start

    start_time_org = MPI_WTIME()
    do while (t .lt. C%end_time .and. (.not. jobctrl_time_limit()))
       call profiler_start_region('Time-Step')
       tstep = tstep + 1
       start_time = MPI_WTIME()
       cfl = C%fluid%compute_cfl(C%dt)
       call neko_log%status(t, C%end_time)
       write(log_buf, '(A,I6)') 'Time-step: ', tstep
       call neko_log%message(log_buf)
       call neko_log%begin()

       write(log_buf, '(A,E15.7,1x,A,E15.7)') 'CFL:', cfl, 'dt:', C%dt
       call neko_log%message(log_buf)

<<<<<<< HEAD
       print*, C%ext_bdf%ndiff, C%ext_bdf%advection_coeffs
       ! Fluid step 
=======
       ! Fluid step
>>>>>>> 620b5cfc
       call simulation_settime(t, C%dt, C%ext_bdf, C%tlag, C%dtlag, tstep)

       call neko_log%section('Fluid')
       call C%fluid%step(t, tstep, C%dt, C%ext_bdf)
       end_time = MPI_WTIME()
       write(log_buf, '(A,E15.7,A,E15.7)') &
            'Elapsed time (s):', end_time-start_time_org, ' Step time:', &
            end_time-start_time
       call neko_log%end_section(log_buf)

       ! Scalar step
       if (allocated(C%scalar)) then
          start_time = MPI_WTIME()
          call neko_log%section('Scalar')
          call C%scalar%step(t, tstep, C%dt, C%ext_bdf)
          end_time = MPI_WTIME()
          write(log_buf, '(A,E15.7,A,E15.7)') &
               'Elapsed time (s):', end_time-start_time_org, ' Step time:', &
               end_time-start_time
          call neko_log%end_section(log_buf)
       end if

       call neko_log%section('Postprocessing')
       ! Execute all simulation components
       if (allocated(neko_simcomps)) then
         do i=1, size(neko_simcomps)
            call neko_simcomps(i)%simcomp%compute(t, tstep)
         end do
       end if

       call C%q%eval(t, C%dt, tstep)
       call C%s%sample(t, tstep)

       ! Update material properties
       call C%usr%material_properties(t, tstep, C%material_properties%rho,&
                                      C%material_properties%mu, &
                                      C%material_properties%cp, &
                                      C%material_properties%lambda, &
                                      C%params)

       call C%usr%user_check(t, tstep,&
            C%fluid%u, C%fluid%v, C%fluid%w, C%fluid%p, C%fluid%c_Xh, C%params)

       call neko_log%end_section()

       call neko_log%end()
       call profiler_end_region
    end do

    call profiler_stop

    call json_get_or_default(C%params, 'case.output_at_end',&
                             output_at_end, .true.)
    call C%s%sample(t, tstep, output_at_end)

    if (.not. (output_at_end) .and. t .lt. C%end_time) then
       call simulation_joblimit_chkp(C, t)
    end if

    call C%usr%user_finalize_modules(t, C%params)

    call neko_log%end_section('Normal end.')

  end subroutine neko_solve

  subroutine simulation_settime(t, dt, ext_bdf, tlag, dtlag, step)
    real(kind=rp), intent(inout) :: t
    real(kind=rp), intent(in) :: dt
    type(time_scheme_controller_t), intent(inout) :: ext_bdf
    real(kind=rp), dimension(10) :: tlag
    real(kind=rp), dimension(10) :: dtlag
    integer, intent(in) :: step
    integer :: i


    do i = 10, 2, -1
       tlag(i) = tlag(i-1)
       dtlag(i) = dtlag(i-1)
    end do

    dtlag(1) = dt
    tlag(1) = t
    if (ext_bdf%ndiff .eq. 0) then
       dtlag(2) = dt
       tlag(2) = t
    end if

    t = t + dt

    call ext_bdf%set_coeffs(dtlag)

  end subroutine simulation_settime

  !> Restart a case @a C from a given checkpoint
  subroutine simulation_restart(C, t)
    implicit none
    type(case_t), intent(inout) :: C
    real(kind=rp), intent(inout) :: t
    integer :: i
    type(file_t) :: chkpf, previous_meshf
    character(len=LOG_SIZE) :: log_buf
    character(len=:), allocatable :: restart_file
    character(len=:), allocatable :: restart_mesh_file
    real(kind=rp) :: tol
    logical :: found

    call C%params%get('case.restart_file', restart_file, found)
    call C%params%get('case.restart_mesh_file', restart_mesh_file,&
                      found)

    if (found) then
       previous_meshf = file_t(trim(restart_mesh_file))
       call previous_meshf%read(C%fluid%chkp%previous_mesh)
    end if

    call C%params%get('case.mesh2mesh_tolerance', tol,&
                      found)

    if (found) C%fluid%chkp%mesh2mesh_tol = tol
    
    C%dtlag(:) = C%dt 
    C%tlag(:) = t
    do i = 1, size(C%tlag)
       C%tlag(i) = t - i*C%dtlag(i)
    end do

    chkpf = file_t(trim(restart_file))
    call chkpf%read(C%fluid%chkp)
    !Free the previous mesh, dont need it anymore
    call C%fluid%chkp%previous_mesh%free()
<<<<<<< HEAD
    do i = 1, size(C%dtlag)
       call C%ext_bdf%set_coeffs(C%dtlag)
    end do
    
    call C%fluid%restart(C%dtlag, C%tlag)
    if (allocated(C%scalar)) call C%scalar%restart(C%fluid%chkp, C%dtlag, C%tlag)

    print*, 'rstr p1',device_glsc2(C%fluid%p%x_d,C%fluid%p%x_d,size(C%fluid%u%x))
 
=======

    ! Make sure that continuity is maintained (important for interpolation)
    call col2(C%fluid%u%x,C%fluid%c_Xh%mult,C%fluid%u%dof%size())
    call col2(C%fluid%v%x,C%fluid%c_Xh%mult,C%fluid%u%dof%size())
    call col2(C%fluid%w%x,C%fluid%c_Xh%mult,C%fluid%u%dof%size())
    call col2(C%fluid%p%x,C%fluid%c_Xh%mult,C%fluid%u%dof%size())
    select type (fld => C%fluid)
    type is(fluid_pnpn_t)
    do i = 1, fld%ulag%size()
       call col2(fld%ulag%lf(i)%x,fld%c_Xh%mult,fld%u%dof%size())
       call col2(fld%vlag%lf(i)%x,fld%c_Xh%mult,fld%u%dof%size())
       call col2(fld%wlag%lf(i)%x,fld%c_Xh%mult,fld%u%dof%size())
    end do
    end select
    if (allocated(C%scalar)) then
        call col2(C%scalar%s%x,C%scalar%c_Xh%mult, C%scalar%s%dof%size())
    end if

    call C%fluid%chkp%sync_device()
    call C%fluid%gs_Xh%op(C%fluid%u,GS_OP_ADD)
    call C%fluid%gs_Xh%op(C%fluid%v,GS_OP_ADD)
    call C%fluid%gs_Xh%op(C%fluid%w,GS_OP_ADD)
    call C%fluid%gs_Xh%op(C%fluid%p,GS_OP_ADD)
    select type (fld => C%fluid)
    type is(fluid_pnpn_t)
    do i = 1, fld%ulag%size()
       call fld%gs_Xh%op(fld%ulag%lf(i),GS_OP_ADD)
       call fld%gs_Xh%op(fld%vlag%lf(i),GS_OP_ADD)
       call fld%gs_Xh%op(fld%wlag%lf(i),GS_OP_ADD)
    end do
    end select

    if (allocated(C%scalar)) then
       call C%scalar%gs_Xh%op(C%scalar%s,GS_OP_ADD)
    end if
>>>>>>> 620b5cfc
    t = C%fluid%chkp%restart_time()
    call neko_log%section('Restarting from checkpoint')
    write(log_buf,'(A,A)') 'File :   ', &
         trim(restart_file)
    call neko_log%message(log_buf)
    write(log_buf,'(A,E15.7)') 'Time : ', t
    call neko_log%message(log_buf)
    call neko_log%end_section()

    
    call C%s%set_counter(t)
  end subroutine simulation_restart

  !> Write a checkpoint at joblimit
  subroutine simulation_joblimit_chkp(C, t)
    type(case_t), intent(inout) :: C
    real(kind=rp), intent(inout) :: t
    type(file_t) :: chkpf
    character(len=LOG_SIZE) :: log_buf

    call C%fluid%chkp%sync_host()
    chkpf = file_t('joblimit.chkp')
    call chkpf%write(C%fluid%chkp, t)
    write(log_buf, '(A)') '! saving checkpoint >>>'
    call neko_log%message(log_buf)

  end subroutine simulation_joblimit_chkp

end module simulation
<|MERGE_RESOLUTION|>--- conflicted
+++ resolved
@@ -112,12 +112,6 @@
        write(log_buf, '(A,E15.7,1x,A,E15.7)') 'CFL:', cfl, 'dt:', C%dt
        call neko_log%message(log_buf)
 
-<<<<<<< HEAD
-       print*, C%ext_bdf%ndiff, C%ext_bdf%advection_coeffs
-       ! Fluid step 
-=======
-       ! Fluid step
->>>>>>> 620b5cfc
        call simulation_settime(t, C%dt, C%ext_bdf, C%tlag, C%dtlag, tstep)
 
        call neko_log%section('Fluid')
@@ -248,7 +242,6 @@
     call chkpf%read(C%fluid%chkp)
     !Free the previous mesh, dont need it anymore
     call C%fluid%chkp%previous_mesh%free()
-<<<<<<< HEAD
     do i = 1, size(C%dtlag)
        call C%ext_bdf%set_coeffs(C%dtlag)
     end do
@@ -257,44 +250,6 @@
     if (allocated(C%scalar)) call C%scalar%restart(C%fluid%chkp, C%dtlag, C%tlag)
 
     print*, 'rstr p1',device_glsc2(C%fluid%p%x_d,C%fluid%p%x_d,size(C%fluid%u%x))
- 
-=======
-
-    ! Make sure that continuity is maintained (important for interpolation)
-    call col2(C%fluid%u%x,C%fluid%c_Xh%mult,C%fluid%u%dof%size())
-    call col2(C%fluid%v%x,C%fluid%c_Xh%mult,C%fluid%u%dof%size())
-    call col2(C%fluid%w%x,C%fluid%c_Xh%mult,C%fluid%u%dof%size())
-    call col2(C%fluid%p%x,C%fluid%c_Xh%mult,C%fluid%u%dof%size())
-    select type (fld => C%fluid)
-    type is(fluid_pnpn_t)
-    do i = 1, fld%ulag%size()
-       call col2(fld%ulag%lf(i)%x,fld%c_Xh%mult,fld%u%dof%size())
-       call col2(fld%vlag%lf(i)%x,fld%c_Xh%mult,fld%u%dof%size())
-       call col2(fld%wlag%lf(i)%x,fld%c_Xh%mult,fld%u%dof%size())
-    end do
-    end select
-    if (allocated(C%scalar)) then
-        call col2(C%scalar%s%x,C%scalar%c_Xh%mult, C%scalar%s%dof%size())
-    end if
-
-    call C%fluid%chkp%sync_device()
-    call C%fluid%gs_Xh%op(C%fluid%u,GS_OP_ADD)
-    call C%fluid%gs_Xh%op(C%fluid%v,GS_OP_ADD)
-    call C%fluid%gs_Xh%op(C%fluid%w,GS_OP_ADD)
-    call C%fluid%gs_Xh%op(C%fluid%p,GS_OP_ADD)
-    select type (fld => C%fluid)
-    type is(fluid_pnpn_t)
-    do i = 1, fld%ulag%size()
-       call fld%gs_Xh%op(fld%ulag%lf(i),GS_OP_ADD)
-       call fld%gs_Xh%op(fld%vlag%lf(i),GS_OP_ADD)
-       call fld%gs_Xh%op(fld%wlag%lf(i),GS_OP_ADD)
-    end do
-    end select
-
-    if (allocated(C%scalar)) then
-       call C%scalar%gs_Xh%op(C%scalar%s,GS_OP_ADD)
-    end if
->>>>>>> 620b5cfc
     t = C%fluid%chkp%restart_time()
     call neko_log%section('Restarting from checkpoint')
     write(log_buf,'(A,A)') 'File :   ', &
