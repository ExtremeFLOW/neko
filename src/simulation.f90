--- conflicted
+++ resolved
@@ -147,12 +147,8 @@
        if (allocated(C%scalars)) then
           start_time = MPI_WTIME()
           call neko_log%section('Scalar')
-<<<<<<< HEAD
-          call C%scalars%step(t, tstep, C%dt, C%fluid%ext_bdf, dt_controller)
-=======
-          call C%scalar%step(C%time%t, tstep, C%time%dt, C%fluid%ext_bdf, &
+          call C%scalars%step(C%time%t, tstep, C%time%dt, C%fluid%ext_bdf, &
                dt_controller)
->>>>>>> c6264043
           end_time = MPI_WTIME()
           write(log_buf, '(A,E15.7)') &
                'Scalar step time:      ', end_time-start_time
@@ -291,15 +287,9 @@
        call C%fluid%ext_bdf%set_coeffs(C%time%dtlag)
     end do
 
-<<<<<<< HEAD
-    call C%fluid%restart(C%dtlag, C%tlag)
-    call C%fluid%chkp%previous_mesh%free()
-    if (allocated(C%scalars)) call C%scalars%restart(C%dtlag, C%tlag)
-=======
     call C%fluid%restart(C%chkp)
     call C%chkp%previous_mesh%free()
-    if (allocated(C%scalar)) call C%scalar%restart(C%chkp)
->>>>>>> c6264043
+    if (allocated(C%scalars)) call C%scalars%restart(C%chkp)
 
     t = C%chkp%restart_time()
     call neko_log%section('Restarting from checkpoint')
