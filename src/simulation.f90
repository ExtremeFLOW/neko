! Copyright (c) 2020-2021, The Neko Authors
! All rights reserved.
!
! Redistribution and use in source and binary forms, with or without
! modification, are permitted provided that the following conditions
! are met:
!
!   * Redistributions of source code must retain the above copyright
!     notice, this list of conditions and the following disclaimer.
!
!   * Redistributions in binary form must reproduce the above
!     copyright notice, this list of conditions and the following
!     disclaimer in the documentation and/or other materials provided
!     with the distribution.
!
!   * Neither the name of the authors nor the names of its
!     contributors may be used to endorse or promote products derived
!     from this software without specific prior written permission.
!
! THIS SOFTWARE IS PROVIDED BY THE COPYRIGHT HOLDERS AND CONTRIBUTORS
! "AS IS" AND ANY EXPRESS OR IMPLIED WARRANTIES, INCLUDING, BUT NOT
! LIMITED TO, THE IMPLIED WARRANTIES OF MERCHANTABILITY AND FITNESS
! FOR A PARTICULAR PURPOSE ARE DISCLAIMED. IN NO EVENT SHALL THE
! COPYRIGHT OWNER OR CONTRIBUTORS BE LIABLE FOR ANY DIRECT, INDIRECT,
! INCIDENTAL, SPECIAL, EXEMPLARY, OR CONSEQUENTIAL DAMAGES (INCLUDING,
! BUT NOT LIMITED TO, PROCUREMENT OF SUBSTITUTE GOODS OR SERVICES;
! LOSS OF USE, DATA, OR PROFITS; OR BUSINESS INTERRUPTION) HOWEVER
! CAUSED AND ON ANY THEORY OF LIABILITY, WHETHER IN CONTRACT, STRICT
! LIABILITY, OR TORT (INCLUDING NEGLIGENCE OR OTHERWISE) ARISING IN
! ANY WAY OUT OF THE USE OF THIS SOFTWARE, EVEN IF ADVISED OF THE
! POSSIBILITY OF SUCH DAMAGE.
!
!> Simulation driver
module simulation
  use case
  use gather_scatter
  use time_scheme_controller
  use file
  use math
  use logger
  use jobctrl
  use profiler
  use math, only : col2
  use simulation_component_global, only : neko_simcomps
  use json_module, only : json_file_t => json_file
  use json_utils, only : json_get_or_default
  implicit none
  private

  public :: neko_solve
  
contains

  !> Main driver to solve a case @a C
  subroutine neko_solve(C)
    implicit none
    type(case_t), intent(inout) :: C
    real(kind=rp) :: t, cfl
    real(kind=dp) :: start_time_org, start_time, end_time
    character(len=LOG_SIZE) :: log_buf    
    integer :: tstep, i
    character(len=:), allocatable :: restart_file
    logical :: output_at_end, found
    ! for variable_time_steping
    integer :: dt_last_change = 0
    real(kind=rp) :: cfl_avrg = 0_rp
    real(kind=rp) :: cfl_avrg_t = 0_rp 

    t = 0d0
    tstep = 0
    call neko_log%section('Starting simulation')
    write(log_buf,'(A, E15.7,A,E15.7,A)') 'T  : [', 0d0,',',C%end_time,')'
    call neko_log%message(log_buf)
    write(log_buf,'(A, E15.7)') 'dt :  ', C%dt
    call neko_log%message(log_buf)

    call C%params%get('case.restart_file', restart_file, found)
    if (found .and. len_trim(restart_file) .gt. 0) then
       ! Restart the case
       call simulation_restart(C, t)
       
       ! Restart the simulation components
       if (allocated(neko_simcomps)) then
         do i=1, size(neko_simcomps)
            call neko_simcomps(i)%simcomp%restart(t)
         end do
       end if
    end if

    !> Call stats, samplers and user-init before time loop
    call neko_log%section('Postprocessing')       
    call C%q%eval(t, C%dt, tstep)
    call C%s%sample(t, tstep)

    call C%usr%user_init_modules(t, C%fluid%u, C%fluid%v, C%fluid%w,&
                                 C%fluid%p, C%fluid%c_Xh, C%params)
    call neko_log%end_section()
    call neko_log%newline()

    call profiler_start

    start_time_org = MPI_WTIME()
    do while (t .lt. C%end_time .and. (.not. jobctrl_time_limit()))
       call profiler_start_region('Time-Step')
       tstep = tstep + 1
       start_time = MPI_WTIME()
       cfl = C%fluid%compute_cfl(C%dt)
       call neko_log%status(t, C%end_time)
       write(log_buf, '(A,I6)') 'Time-step: ', tstep
       call neko_log%message(log_buf)
       call neko_log%begin()

       write(log_buf, '(A,E15.7,1x,A,E15.7)') 'CFL:', cfl, 'dt:', C%dt
       call neko_log%message(log_buf)

       ! Fluid step
       call simulation_setdt(C%dt, C%params, cfl, &
                             cfl_avrg_t, cfl_avrg, dt_last_change)
       call simulation_settime(t, C%dt, C%ext_bdf, C%tlag, C%dtlag, tstep)

       call neko_log%section('Fluid')       
       call C%fluid%step(t, tstep, C%dt, C%ext_bdf)
       end_time = MPI_WTIME()
       write(log_buf, '(A,E15.7,A,E15.7)') &
            'Elapsed time (s):', end_time-start_time_org, ' Step time:', &
            end_time-start_time
       call neko_log%end_section(log_buf)

       ! Scalar step
       if (allocated(C%scalar)) then
          start_time = MPI_WTIME()
          call neko_log%section('Scalar')       
          call C%scalar%step(t, tstep, C%dt, C%ext_bdf)
          end_time = MPI_WTIME()
          write(log_buf, '(A,E15.7,A,E15.7)') &
               'Elapsed time (s):', end_time-start_time_org, ' Step time:', &
               end_time-start_time
          call neko_log%end_section(log_buf)
       end if                 

       call neko_log%section('Postprocessing')       
<<<<<<< HEAD
       call C%q%eval(t, C%dt, tstep)
       !> Sample is called after fluid step. Therefore, C%ulag(1) has 
       !! u for the last time step
       call C%s%sample(t, tstep)
       
       call C%usr%user_check(t, tstep,&
            C%fluid%u, C%fluid%v, C%fluid%w, C%fluid%p, C%fluid%c_Xh, C%params)
         
=======
>>>>>>> b4d26afa
       ! Execute all simulation components
       if (allocated(neko_simcomps)) then
         do i=1, size(neko_simcomps)
            call neko_simcomps(i)%simcomp%compute(t, tstep)
         end do
       end if

       call C%q%eval(t, C%dt, tstep)
       call C%s%sample(t, tstep)

       ! Update material properties
       call C%usr%material_properties(t, tstep, C%material_properties%rho,&
                                      C%material_properties%mu, &
                                      C%material_properties%cp, &
                                      C%material_properties%lambda, &
                                      C%params)
         
       call C%usr%user_check(t, tstep,&
            C%fluid%u, C%fluid%v, C%fluid%w, C%fluid%p, C%fluid%c_Xh, C%params)

       call neko_log%end_section()
       
       call neko_log%end()
       call profiler_end_region
    end do

    call profiler_stop

    call json_get_or_default(C%params, 'case.output_at_end',&
                             output_at_end, .true.)
    call C%s%sample(t, tstep, output_at_end)
    
    if (.not. (output_at_end) .and. t .lt. C%end_time) then
       call simulation_joblimit_chkp(C, t)
    end if

    call C%usr%user_finalize_modules(t, C%params)

    call neko_log%end_section('Normal end.')
    
  end subroutine neko_solve

  subroutine simulation_settime(t, dt, ext_bdf, tlag, dtlag, step)
    real(kind=rp), intent(inout) :: t
    real(kind=rp), intent(in) :: dt
    type(time_scheme_controller_t), intent(inout) :: ext_bdf
    real(kind=rp), dimension(10) :: tlag
    real(kind=rp), dimension(10) :: dtlag
    integer, intent(in) :: step
    integer :: i
    

    do i = 10, 2, -1
       tlag(i) = tlag(i-1)
       dtlag(i) = dtlag(i-1)
    end do

    dtlag(1) = dt
    if (step .eq. 1) then
       dtlag(2) = dt
       tlag(2) = t
    end if

    t = t + dt

    call ext_bdf%set_coeffs(dtlag)
    
  end subroutine simulation_settime

  !> Restart a case @a C from a given checkpoint
  subroutine simulation_restart(C, t)
    implicit none
    type(case_t), intent(inout) :: C
    real(kind=rp), intent(inout) :: t
    integer :: i
    type(file_t) :: chkpf, previous_meshf
    character(len=LOG_SIZE) :: log_buf   
    character(len=:), allocatable :: restart_file
    character(len=:), allocatable :: restart_mesh_file
    real(kind=rp) :: tol
    logical :: found

    call C%params%get('case.restart_file', restart_file, found)
    call C%params%get('case.restart_mesh_file', restart_mesh_file,&
                      found)

    if (found) then
       previous_meshf = file_t(trim(restart_mesh_file))
       call previous_meshf%read(C%fluid%chkp%previous_mesh)
    end if

    call C%params%get('case.mesh2mesh_tolerance', tol,&
                      found)

    if (found) C%fluid%chkp%mesh2mesh_tol = tol



    chkpf = file_t(trim(restart_file))
    call chkpf%read(C%fluid%chkp)
    !Free the previous mesh, dont need it anymore
    call C%fluid%chkp%previous_mesh%free()
    
    ! Make sure that continuity is maintained (important for interpolation) 
    call col2(C%fluid%u%x,C%fluid%c_Xh%mult,C%fluid%u%dof%size())
    call col2(C%fluid%v%x,C%fluid%c_Xh%mult,C%fluid%u%dof%size())
    call col2(C%fluid%w%x,C%fluid%c_Xh%mult,C%fluid%u%dof%size())
    call col2(C%fluid%p%x,C%fluid%c_Xh%mult,C%fluid%u%dof%size())
    select type (fld => C%fluid)
    type is(fluid_pnpn_t)
    do i = 1, fld%ulag%size()
       call col2(fld%ulag%lf(i)%x,fld%c_Xh%mult,fld%u%dof%size())
       call col2(fld%vlag%lf(i)%x,fld%c_Xh%mult,fld%u%dof%size())
       call col2(fld%wlag%lf(i)%x,fld%c_Xh%mult,fld%u%dof%size())
    end do
    end select
    if (allocated(C%scalar)) then
        call col2(C%scalar%s%x,C%scalar%c_Xh%mult, C%scalar%s%dof%size()) 
    end if

    call C%fluid%chkp%sync_device()
    call C%fluid%gs_Xh%op(C%fluid%u,GS_OP_ADD)
    call C%fluid%gs_Xh%op(C%fluid%v,GS_OP_ADD)
    call C%fluid%gs_Xh%op(C%fluid%w,GS_OP_ADD)
    call C%fluid%gs_Xh%op(C%fluid%p,GS_OP_ADD)
    select type (fld => C%fluid)
    type is(fluid_pnpn_t)
    do i = 1, fld%ulag%size()
       call fld%gs_Xh%op(fld%ulag%lf(i),GS_OP_ADD)
       call fld%gs_Xh%op(fld%vlag%lf(i),GS_OP_ADD)
       call fld%gs_Xh%op(fld%wlag%lf(i),GS_OP_ADD)
    end do
    end select
 
    if (allocated(C%scalar)) then
       call C%scalar%gs_Xh%op(C%scalar%s,GS_OP_ADD)
    end if
    t = C%fluid%chkp%restart_time()
    call neko_log%section('Restarting from checkpoint')
    write(log_buf,'(A,A)') 'File :   ', &
         trim(restart_file)
    call neko_log%message(log_buf)
    write(log_buf,'(A,E15.7)') 'Time : ', t
    call neko_log%message(log_buf)
    call neko_log%end_section()


    call C%s%set_counter(t)
  end subroutine simulation_restart

  !> Write a checkpoint at joblimit
  subroutine simulation_joblimit_chkp(C, t)
    type(case_t), intent(inout) :: C
    real(kind=rp), intent(inout) :: t
    type(file_t) :: chkpf
    character(len=LOG_SIZE) :: log_buf

    call C%fluid%chkp%sync_host()
    chkpf = file_t('joblimit.chkp')
    call chkpf%write(C%fluid%chkp, t)
    write(log_buf, '(A)') '! saving checkpoint >>>'
    call neko_log%message(log_buf)
    
  end subroutine simulation_joblimit_chkp

  !> Set new dt based on cfl if requested
  !! @param dt current time step
  !! @param params json case file
  !! @param cfl courant number of current iteration
  !! @param cfl_avrg_t averaging time for courant number
  !! @param cfl_avrg average courant number
  !! @param dt_last_change time step since last dt change
  subroutine simulation_setdt(dt, params, cfl, cfl_avrg_t, cfl_avrg, dt_last_change)
    implicit none
    real(kind=rp), intent(inout) :: dt
    type(json_file), intent(inout) :: params
    real(kind=rp), intent(in) :: cfl
    real(kind=rp), intent(inout) :: cfl_avrg_t, cfl_avrg
    integer, intent(inout) :: dt_last_change
    real(kind=rp) :: set_cfl, dt_old, scaling_factor, max_dt
    integer :: min_update_frequency
    character(len=LOG_SIZE) :: log_buf    
    logical :: found

    call params%get('case.max_timestep', max_dt, found)
    call params%get('case.constant_cfl', set_cfl, found)

    if (found .eqv. .true.) then
   
       call json_get_or_default(params, 'case.cfl_min_update_frequency',&
                                   min_update_frequency, 1)
 
       ! Calculate the average of cfl over the desired interval
       cfl_avrg = cfl_avrg * cfl_avrg_t 
       cfl_avrg = cfl_avrg + cfl * dt
       cfl_avrg_t = cfl_avrg_t + dt
       cfl_avrg = cfl_avrg / cfl_avrg_t

       if (abs(cfl_avrg - set_cfl) .ge. 0.2*set_cfl .and. &
          dt_last_change .ge. min_update_frequency) then

          if (set_cfl/cfl .ge. 1) then 
             scaling_factor = min(1.2, set_cfl/cfl) 
          else
             scaling_factor = max(0.8, set_cfl/cfl) 
          end if

          dt_old = dt
          dt = scaling_factor * dt_old
          dt = min(dt, max_dt)

          write(log_buf, '(A,E15.7,1x,A,E15.7)') 'Avrg CFL:', cfl_avrg, &
                       'set_cfl:', set_cfl
          call neko_log%message(log_buf)

       
          write(log_buf, '(A,E15.7,1x,A,E15.7)') 'old dt:', dt_old, &
                       'new dt:', dt
          call neko_log%message(log_buf)

          cfl_avrg = 0
          cfl_avrg_t = 0
          dt_last_change = 0
       
       else
          dt_last_change = dt_last_change + 1
       end if

    end if

  end subroutine simulation_setdt

end module simulation
<|MERGE_RESOLUTION|>--- conflicted
+++ resolved
@@ -139,17 +139,6 @@
        end if                 
 
        call neko_log%section('Postprocessing')       
-<<<<<<< HEAD
-       call C%q%eval(t, C%dt, tstep)
-       !> Sample is called after fluid step. Therefore, C%ulag(1) has 
-       !! u for the last time step
-       call C%s%sample(t, tstep)
-       
-       call C%usr%user_check(t, tstep,&
-            C%fluid%u, C%fluid%v, C%fluid%w, C%fluid%p, C%fluid%c_Xh, C%params)
-         
-=======
->>>>>>> b4d26afa
        ! Execute all simulation components
        if (allocated(neko_simcomps)) then
          do i=1, size(neko_simcomps)
