! Copyright (c) 2020-2021, The Neko Authors
! All rights reserved.
!
! Redistribution and use in source and binary forms, with or without
! modification, are permitted provided that the following conditions
! are met:
!
!   * Redistributions of source code must retain the above copyright
!     notice, this list of conditions and the following disclaimer.
!
!   * Redistributions in binary form must reproduce the above
!     copyright notice, this list of conditions and the following
!     disclaimer in the documentation and/or other materials provided
!     with the distribution.
!
!   * Neither the name of the authors nor the names of its
!     contributors may be used to endorse or promote products derived
!     from this software without specific prior written permission.
!
! THIS SOFTWARE IS PROVIDED BY THE COPYRIGHT HOLDERS AND CONTRIBUTORS
! "AS IS" AND ANY EXPRESS OR IMPLIED WARRANTIES, INCLUDING, BUT NOT
! LIMITED TO, THE IMPLIED WARRANTIES OF MERCHANTABILITY AND FITNESS
! FOR A PARTICULAR PURPOSE ARE DISCLAIMED. IN NO EVENT SHALL THE
! COPYRIGHT OWNER OR CONTRIBUTORS BE LIABLE FOR ANY DIRECT, INDIRECT,
! INCIDENTAL, SPECIAL, EXEMPLARY, OR CONSEQUENTIAL DAMAGES (INCLUDING,
! BUT NOT LIMITED TO, PROCUREMENT OF SUBSTITUTE GOODS OR SERVICES;
! LOSS OF USE, DATA, OR PROFITS; OR BUSINESS INTERRUPTION) HOWEVER
! CAUSED AND ON ANY THEORY OF LIABILITY, WHETHER IN CONTRACT, STRICT
! LIABILITY, OR TORT (INCLUDING NEGLIGENCE OR OTHERWISE) ARISING IN
! ANY WAY OUT OF THE USE OF THIS SOFTWARE, EVEN IF ADVISED OF THE
! POSSIBILITY OF SUCH DAMAGE.
!
!> Simulation driver
module simulation
  use mpi_f08
  use case, only : case_t
  use num_types, only : rp, dp
  use time_scheme_controller, only : time_scheme_controller_t
  use file, only : file_t
  use logger, only : LOG_SIZE, neko_log
  use jobctrl, only : jobctrl_time_limit
  use profiler, only : profiler_start, profiler_stop, &
       profiler_start_region, profiler_end_region
  use simcomp_executor, only : neko_simcomps
  use json_utils, only : json_get_or_default
  use time_step_controller, only : time_step_controller_t
  implicit none
  private

  public :: neko_solve

contains

  !> Main driver to solve a case @a C
  subroutine neko_solve(C)
    type(case_t), target, intent(inout) :: C
    real(kind=rp) :: cfl
    real(kind=dp) :: start_time_org, start_time, end_time, tstep_start_time
    character(len=LOG_SIZE) :: log_buf
    integer :: tstep
    character(len=:), allocatable :: restart_file
    logical :: output_at_end, found
    ! for variable_tsteping
    real(kind=rp) :: cfl_avrg = 0.0_rp
    type(time_step_controller_t) :: dt_controller
    real(kind=rp) :: rho, mu, cp, lambda

    C%time%t = 0d0
    tstep = 0
    call neko_log%section('Starting simulation')
    write(log_buf, '(A, E15.7,A,E15.7,A)') &
         'T  : [', 0d0, ',', C%time%end_time, ']'
    call neko_log%message(log_buf)
    call dt_controller%init(C%params)
    if (.not. dt_controller%if_variable_dt) then
       write(log_buf, '(A, E15.7)') 'dt :  ', C%time%dt
       call neko_log%message(log_buf)
    else
       write(log_buf, '(A, E15.7)') 'CFL :  ', dt_controller%set_cfl
       call neko_log%message(log_buf)
    end if

    call C%params%get('case.restart_file', restart_file, found)
    if (found .and. len_trim(restart_file) .gt. 0) then
       ! Restart the case
       call case_restart(C, C%time%t)

       ! Restart the simulation components
       call neko_simcomps%restart(C%time%t)
    end if

    !> Execute outputs and user-init before time loop
    call neko_log%section('Postprocessing')
<<<<<<< HEAD
    call C%output_controller%execute(t, tstep, C%dt)
=======
    call C%output_controller%execute(C%time%t, tstep)
>>>>>>> 37ebb848

    call C%usr%user_init_modules(C%time%t, C%fluid%u, C%fluid%v, C%fluid%w,&
         C%fluid%p, C%fluid%c_Xh, C%params)
    call neko_log%end_section()
    call neko_log%newline()

    call profiler_start
    cfl = C%fluid%compute_cfl(C%time%dt)
    start_time_org = MPI_WTIME()

    do while (C%time%t .lt. C%time%end_time .and. (.not. jobctrl_time_limit()))
       call profiler_start_region('Time-Step')
       tstep = tstep + 1
       start_time = MPI_WTIME()
       tstep_start_time = start_time
       if (dt_controller%dt_last_change .eq. 0) then
          cfl_avrg = cfl
       end if
       call dt_controller%set_dt(C%time%dt, cfl, cfl_avrg, tstep)
       !calculate the cfl after the possibly varied dt
       cfl = C%fluid%compute_cfl(C%time%dt)

       ! advance time step from t to t+dt
       !Update to just pass time_struct
       call simulation_settime(C%time%t, C%time%dt, C%fluid%ext_bdf, &
            C%time%tlag, C%time%dtlag, tstep)

       call neko_log%status(C%time%t, C%time%end_time)
       write(log_buf, '(A,I6)') 'Time-step: ', tstep
       call neko_log%message(log_buf)
       call neko_log%begin()

       write(log_buf, '(A,E15.7,1x,A,E15.7)') 'CFL:', cfl, 'dt:', C%time%dt
       call neko_log%message(log_buf)

       ! Run the preprocessing
       call neko_log%section('Preprocessing')
<<<<<<< HEAD
       call neko_simcomps%preprocess(t, tstep, C%dt)
=======
       call neko_simcomps%preprocess(C%time%t, tstep)
>>>>>>> 37ebb848
       call neko_log%end_section()

       call neko_log%section('Fluid')
       call C%fluid%step(C%time%t, tstep, C%time%dt, C%fluid%ext_bdf, &
            dt_controller)
       end_time = MPI_WTIME()
       write(log_buf, '(A,E15.7)') &
            'Fluid step time (s):   ', end_time-start_time
       call neko_log%message(log_buf)
       write(log_buf, '(A,E15.7)') &
            'Total elapsed time (s):', end_time-start_time_org
       call neko_log%end_section(log_buf)

       ! Scalar step
       if (allocated(C%scalar)) then
          start_time = MPI_WTIME()
          call neko_log%section('Scalar')
          call C%scalar%step(C%time%t, tstep, C%time%dt, C%fluid%ext_bdf, &
               dt_controller)
          end_time = MPI_WTIME()
          write(log_buf, '(A,E15.7)') &
               'Scalar step time:      ', end_time-start_time
          call neko_log%message(log_buf)
          write(log_buf, '(A,E15.7)') &
               'Total elapsed time (s):', end_time-start_time_org
          call neko_log%end_section(log_buf)

          !> @todo Temporary fix until we have reworked the material properties
          cp = C%scalar%cp
          lambda = C%scalar%lambda
       end if

       call neko_log%section('Postprocessing')
       ! Execute all simulation components
<<<<<<< HEAD
       call neko_simcomps%compute(t, tstep, C%dt)
=======
       call neko_simcomps%compute(C%time%t, tstep)
>>>>>>> 37ebb848


       !> @todo Temporary fix until we have reworked the material properties
       rho = C%fluid%rho
       mu = C%fluid%mu

       ! Update material properties
       call C%usr%material_properties(C%time%t, tstep, rho, mu, cp, lambda, &
            C%params)

       !> @todo Temporary fix until we have reworked the material properties
       C%fluid%rho = rho
       C%fluid%mu = mu
       call C%fluid%update_material_properties()

       if (allocated(C%scalar)) then
          C%scalar%cp = cp
          C%scalar%lambda = lambda
          call C%scalar%update_material_properties()
       end if

       call C%usr%user_check(C%time%t, tstep, C%fluid%u, C%fluid%v, C%fluid%w, &
            C%fluid%p, C%fluid%c_Xh, C%params)

<<<<<<< HEAD
       call C%output_controller%execute(t, tstep, C%dt)
=======
       call C%output_controller%execute(C%time%t, tstep)
>>>>>>> 37ebb848

       call neko_log%end_section()
       end_time = MPI_WTIME()
       call neko_log%section('Step summary')
       write(log_buf, '(A,I8,A,E15.7)') &
            'Total time for step ', tstep, ' (s): ', end_time-tstep_start_time
       call neko_log%message(log_buf)
       write(log_buf, '(A,E15.7)') &
            'Total elapsed time (s):           ', end_time-start_time_org
       call neko_log%message(log_buf)
       call neko_log%end_section()
       call neko_log%end()
       call profiler_end_region
    end do
    call profiler_stop

    call json_get_or_default(C%params, 'case.output_at_end',&
         output_at_end, .true.)
<<<<<<< HEAD
    call C%output_controller%execute(t, tstep, C%dt, output_at_end)
=======
    call C%output_controller%execute(C%time%t, tstep, output_at_end)
>>>>>>> 37ebb848

    if (.not. (output_at_end) .and. C%time%t .lt. C%time%end_time) then
       call simulation_joblimit_chkp(C, C%time%t)
    end if

    call C%usr%user_finalize_modules(C%time%t, C%params)

    call neko_log%end_section('Normal end.')

  end subroutine neko_solve

  subroutine simulation_settime(t, dt, ext_bdf, tlag, dtlag, step)
    real(kind=rp), intent(inout) :: t
    real(kind=rp), intent(in) :: dt
    type(time_scheme_controller_t), intent(inout), allocatable :: ext_bdf
    real(kind=rp), dimension(10) :: tlag
    real(kind=rp), dimension(10) :: dtlag
    integer, intent(in) :: step
    integer :: i

    if (allocated(ext_bdf)) then
       do i = 10, 2, -1
          tlag(i) = tlag(i-1)
          dtlag(i) = dtlag(i-1)
       end do

       dtlag(1) = dt
       tlag(1) = t
       if (ext_bdf%ndiff .eq. 0) then
          dtlag(2) = dt
          tlag(2) = t
       end if

       call ext_bdf%set_coeffs(dtlag)
    end if

    t = t + dt

  end subroutine simulation_settime

  !> Restart a case @a C from a given checkpoint
  subroutine case_restart(C, t)
    implicit none
    type(case_t), intent(inout) :: C
    real(kind=rp), intent(inout) :: t
    integer :: i
    type(file_t) :: chkpf, previous_meshf
    character(len=LOG_SIZE) :: log_buf
    character(len=:), allocatable :: restart_file
    character(len=:), allocatable :: restart_mesh_file
    real(kind=rp) :: tol
    logical :: found, check_cont

    call C%params%get('case.restart_file', restart_file, found)
    call C%params%get('case.restart_mesh_file', restart_mesh_file,&
         found)

    if (found) then
       previous_meshf = file_t(trim(restart_mesh_file))
       call previous_meshf%read(C%chkp%previous_mesh)
    end if

    call C%params%get('case.mesh2mesh_tolerance', tol,&
         found)

    if (found) C%chkp%mesh2mesh_tol = tol

    chkpf = file_t(trim(restart_file))
    call chkpf%read(C%chkp)
    C%time%dtlag = C%chkp%dtlag
    C%time%tlag = C%chkp%tlag

    !Free the previous mesh, dont need it anymore
    do i = 1, size(C%time%dtlag)
       call C%fluid%ext_bdf%set_coeffs(C%time%dtlag)
    end do

    call C%fluid%restart(C%chkp)
    call C%chkp%previous_mesh%free()
    if (allocated(C%scalar)) call C%scalar%restart(C%chkp)

    t = C%chkp%restart_time()
    call neko_log%section('Restarting from checkpoint')
    write(log_buf, '(A,A)') 'File :   ', trim(restart_file)
    call neko_log%message(log_buf)
    write(log_buf, '(A,E15.7)') 'Time : ', t
    call neko_log%message(log_buf)
    call neko_log%end_section()

    call C%output_controller%set_counter(t)
  end subroutine case_restart

  !> Write a checkpoint at joblimit
  subroutine simulation_joblimit_chkp(C, t)
    type(case_t), intent(inout) :: C
    real(kind=rp), intent(inout) :: t
    type(file_t) :: chkpf
    character(len=:), allocatable :: chkp_format
    character(len=LOG_SIZE) :: log_buf
    character(len=10) :: format_str
    logical :: found

    call C%params%get('case.checkpoint_format', chkp_format, found)
    call C%chkp%sync_host()
    format_str = '.chkp'
    if (found) then
       if (chkp_format .eq. 'hdf5') then
          format_str = '.h5'
       end if
    end if
    chkpf = file_t(C%output_directory // 'joblimit'//trim(format_str))
    call chkpf%write(C%chkp, t)
    write(log_buf, '(A)') '! saving checkpoint >>>'
    call neko_log%message(log_buf)

  end subroutine simulation_joblimit_chkp

end module simulation

<|MERGE_RESOLUTION|>--- conflicted
+++ resolved
@@ -91,11 +91,7 @@
 
     !> Execute outputs and user-init before time loop
     call neko_log%section('Postprocessing')
-<<<<<<< HEAD
-    call C%output_controller%execute(t, tstep, C%dt)
-=======
-    call C%output_controller%execute(C%time%t, tstep)
->>>>>>> 37ebb848
+    call C%output_controller%execute(C%time%t, tstep, C%time%dt)
 
     call C%usr%user_init_modules(C%time%t, C%fluid%u, C%fluid%v, C%fluid%w,&
          C%fluid%p, C%fluid%c_Xh, C%params)
@@ -133,11 +129,7 @@
 
        ! Run the preprocessing
        call neko_log%section('Preprocessing')
-<<<<<<< HEAD
-       call neko_simcomps%preprocess(t, tstep, C%dt)
-=======
-       call neko_simcomps%preprocess(C%time%t, tstep)
->>>>>>> 37ebb848
+       call neko_simcomps%preprocess(C%time%t, tstep, C%time%dt)
        call neko_log%end_section()
 
        call neko_log%section('Fluid')
@@ -172,11 +164,7 @@
 
        call neko_log%section('Postprocessing')
        ! Execute all simulation components
-<<<<<<< HEAD
-       call neko_simcomps%compute(t, tstep, C%dt)
-=======
-       call neko_simcomps%compute(C%time%t, tstep)
->>>>>>> 37ebb848
+       call neko_simcomps%compute(C%time%t, tstep, C%time%dt)
 
 
        !> @todo Temporary fix until we have reworked the material properties
@@ -201,11 +189,7 @@
        call C%usr%user_check(C%time%t, tstep, C%fluid%u, C%fluid%v, C%fluid%w, &
             C%fluid%p, C%fluid%c_Xh, C%params)
 
-<<<<<<< HEAD
-       call C%output_controller%execute(t, tstep, C%dt)
-=======
-       call C%output_controller%execute(C%time%t, tstep)
->>>>>>> 37ebb848
+       call C%output_controller%execute(C%time%t, tstep, C%time%dt)
 
        call neko_log%end_section()
        end_time = MPI_WTIME()
@@ -224,11 +208,7 @@
 
     call json_get_or_default(C%params, 'case.output_at_end',&
          output_at_end, .true.)
-<<<<<<< HEAD
-    call C%output_controller%execute(t, tstep, C%dt, output_at_end)
-=======
-    call C%output_controller%execute(C%time%t, tstep, output_at_end)
->>>>>>> 37ebb848
+    call C%output_controller%execute(C%time%t, tstep, C%time%dt, output_at_end)
 
     if (.not. (output_at_end) .and. C%time%t .lt. C%time%end_time) then
        call simulation_joblimit_chkp(C, C%time%t)
