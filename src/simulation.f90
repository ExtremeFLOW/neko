! Copyright (c) 2020-2021, The Neko Authors
! All rights reserved.
!
! Redistribution and use in source and binary forms, with or without
! modification, are permitted provided that the following conditions
! are met:
!
!   * Redistributions of source code must retain the above copyright
!     notice, this list of conditions and the following disclaimer.
!
!   * Redistributions in binary form must reproduce the above
!     copyright notice, this list of conditions and the following
!     disclaimer in the documentation and/or other materials provided
!     with the distribution.
!
!   * Neither the name of the authors nor the names of its
!     contributors may be used to endorse or promote products derived
!     from this software without specific prior written permission.
!
! THIS SOFTWARE IS PROVIDED BY THE COPYRIGHT HOLDERS AND CONTRIBUTORS
! "AS IS" AND ANY EXPRESS OR IMPLIED WARRANTIES, INCLUDING, BUT NOT
! LIMITED TO, THE IMPLIED WARRANTIES OF MERCHANTABILITY AND FITNESS
! FOR A PARTICULAR PURPOSE ARE DISCLAIMED. IN NO EVENT SHALL THE
! COPYRIGHT OWNER OR CONTRIBUTORS BE LIABLE FOR ANY DIRECT, INDIRECT,
! INCIDENTAL, SPECIAL, EXEMPLARY, OR CONSEQUENTIAL DAMAGES (INCLUDING,
! BUT NOT LIMITED TO, PROCUREMENT OF SUBSTITUTE GOODS OR SERVICES;
! LOSS OF USE, DATA, OR PROFITS; OR BUSINESS INTERRUPTION) HOWEVER
! CAUSED AND ON ANY THEORY OF LIABILITY, WHETHER IN CONTRACT, STRICT
! LIABILITY, OR TORT (INCLUDING NEGLIGENCE OR OTHERWISE) ARISING IN
! ANY WAY OUT OF THE USE OF THIS SOFTWARE, EVEN IF ADVISED OF THE
! POSSIBILITY OF SUCH DAMAGE.
!
!> Simulation driver
module simulation
  use case
  use gather_scatter
  use time_scheme_controller
  use file
  use math
  use logger
  use device
  use device_math
  use jobctrl
  use field, only : field_t
  use profiler
  use math, only : col2
  use simulation_component_global, only : neko_simcomps
  use json_utils, only : json_get_or_default
  implicit none
  private

  public :: neko_solve

contains

  !> Main driver to solve a case @a C
  subroutine neko_solve(C)
    implicit none
    type(case_t), intent(inout) :: C
    real(kind=rp) :: t, cfl
    real(kind=dp) :: start_time_org, start_time, end_time
    character(len=LOG_SIZE) :: log_buf
    integer :: tstep, i
    character(len=:), allocatable :: restart_file
    logical :: output_at_end, found

    t = 0d0
    tstep = 0
    call neko_log%section('Starting simulation')
    write(log_buf,'(A, E15.7,A,E15.7,A)') 'T  : [', 0d0,',',C%end_time,')'
    call neko_log%message(log_buf)
    write(log_buf,'(A, E15.7)') 'dt :  ', C%dt
    call neko_log%message(log_buf)

    call C%params%get('case.restart_file', restart_file, found)
    if (found .and. len_trim(restart_file) .gt. 0) then
       ! Restart the case
       call simulation_restart(C, t)

       ! Restart the simulation components
       if (allocated(neko_simcomps)) then
          do i=1, size(neko_simcomps)
             call neko_simcomps(i)%simcomp%restart(t)
          end do
       end if
    end if

    !> Call stats, samplers and user-init before time loop
    call neko_log%section('Postprocessing')
    call C%q%eval(t, C%dt, tstep)
    call C%s%sample(t, tstep)

    call C%usr%user_init_modules(t, C%fluid%u, C%fluid%v, C%fluid%w,&
                                 C%fluid%p, C%fluid%c_Xh, C%params)
    call neko_log%end_section()
    call neko_log%newline()

    call profiler_start

    start_time_org = MPI_WTIME()
    do while (t .lt. C%end_time .and. (.not. jobctrl_time_limit()))
       call profiler_start_region('Time-Step')
       tstep = tstep + 1
       start_time = MPI_WTIME()
       cfl = C%fluid%compute_cfl(C%dt)
       call neko_log%status(t, C%end_time)
       write(log_buf, '(A,I6)') 'Time-step: ', tstep
       call neko_log%message(log_buf)
       call neko_log%begin()

       write(log_buf, '(A,E15.7,1x,A,E15.7)') 'CFL:', cfl, 'dt:', C%dt
       call neko_log%message(log_buf)

       call simulation_settime(t, C%dt, C%ext_bdf, C%tlag, C%dtlag, tstep)

       call neko_log%section('Fluid')
       call C%fluid%step(t, tstep, C%dt, C%ext_bdf)
       end_time = MPI_WTIME()
       write(log_buf, '(A,E15.7,A,E15.7)') &
            'Elapsed time (s):', end_time-start_time_org, ' Step time:', &
            end_time-start_time
       call neko_log%end_section(log_buf)

       ! Scalar step
       if (allocated(C%scalar)) then
          start_time = MPI_WTIME()
          call neko_log%section('Scalar')
          call C%scalar%step(t, tstep, C%dt, C%ext_bdf)
          end_time = MPI_WTIME()
          write(log_buf, '(A,E15.7,A,E15.7)') &
               'Elapsed time (s):', end_time-start_time_org, ' Step time:', &
               end_time-start_time
          call neko_log%end_section(log_buf)
       end if

       call neko_log%section('Postprocessing')
       ! Execute all simulation components
       if (allocated(neko_simcomps)) then
          do i=1, size(neko_simcomps)
             call neko_simcomps(i)%simcomp%compute(t, tstep)
          end do
       end if

       call C%q%eval(t, C%dt, tstep)
       call C%s%sample(t, tstep)

       ! Update material properties
       call C%usr%material_properties(t, tstep, C%material_properties%rho,&
                                      C%material_properties%mu, &
                                      C%material_properties%cp, &
                                      C%material_properties%lambda, &
                                      C%params)

       call C%usr%user_check(t, tstep,&
            C%fluid%u, C%fluid%v, C%fluid%w, C%fluid%p, C%fluid%c_Xh, C%params)

       call neko_log%end_section()

       call neko_log%end()
       call profiler_end_region
    end do

    call profiler_stop

    call json_get_or_default(C%params, 'case.output_at_end',&
                             output_at_end, .true.)
    call C%s%sample(t, tstep, output_at_end)

    if (.not. (output_at_end) .and. t .lt. C%end_time) then
       call simulation_joblimit_chkp(C, t)
    end if

    call C%usr%user_finalize_modules(t, C%params)

    call neko_log%end_section('Normal end.')

  end subroutine neko_solve

  subroutine simulation_settime(t, dt, ext_bdf, tlag, dtlag, step)
    real(kind=rp), intent(inout) :: t
    real(kind=rp), intent(in) :: dt
    type(time_scheme_controller_t), intent(inout) :: ext_bdf
    real(kind=rp), dimension(10) :: tlag
    real(kind=rp), dimension(10) :: dtlag
    integer, intent(in) :: step
    integer :: i


    do i = 10, 2, -1
       tlag(i) = tlag(i-1)
       dtlag(i) = dtlag(i-1)
    end do

    dtlag(1) = dt
    tlag(1) = t
    if (ext_bdf%ndiff .eq. 0) then
       dtlag(2) = dt
       tlag(2) = t
    end if

    t = t + dt

    call ext_bdf%set_coeffs(dtlag)

  end subroutine simulation_settime

  !> Restart a case @a C from a given checkpoint
  subroutine simulation_restart(C, t)
    implicit none
    type(case_t), intent(inout) :: C
    real(kind=rp), intent(inout) :: t
    integer :: i
    type(file_t) :: chkpf, previous_meshf
    character(len=LOG_SIZE) :: log_buf
    character(len=:), allocatable :: restart_file
    character(len=:), allocatable :: restart_mesh_file
    real(kind=rp) :: tol
    logical :: found

    call C%params%get('case.restart_file', restart_file, found)
    call C%params%get('case.restart_mesh_file', restart_mesh_file,&
                      found)

    if (found) then
       previous_meshf = file_t(trim(restart_mesh_file))
       call previous_meshf%read(C%fluid%chkp%previous_mesh)
    end if

    call C%params%get('case.mesh2mesh_tolerance', tol,&
                      found)

    if (found) C%fluid%chkp%mesh2mesh_tol = tol
    
    C%dtlag(:) = C%dt 
    C%tlag(:) = t
    do i = 1, size(C%tlag)
       C%tlag(i) = t - i*C%dtlag(i)
    end do

    chkpf = file_t(trim(restart_file))
    call chkpf%read(C%fluid%chkp)
    !Free the previous mesh, dont need it anymore
    call C%fluid%chkp%previous_mesh%free()
<<<<<<< HEAD

    ! Make sure that continuity is maintained (important for interpolation)
    call col2(C%fluid%u%x,C%fluid%c_Xh%mult,C%fluid%u%dof%size())
    call col2(C%fluid%v%x,C%fluid%c_Xh%mult,C%fluid%u%dof%size())
    call col2(C%fluid%w%x,C%fluid%c_Xh%mult,C%fluid%u%dof%size())
    call col2(C%fluid%p%x,C%fluid%c_Xh%mult,C%fluid%u%dof%size())
    select type (fld => C%fluid)
    type is(fluid_pnpn_t)
       do i = 1, fld%ulag%size()
          call col2(fld%ulag%lf(i)%x,fld%c_Xh%mult,fld%u%dof%size())
          call col2(fld%vlag%lf(i)%x,fld%c_Xh%mult,fld%u%dof%size())
          call col2(fld%wlag%lf(i)%x,fld%c_Xh%mult,fld%u%dof%size())
       end do
    end select
    if (allocated(C%scalar)) then
       call col2(C%scalar%s%x,C%scalar%c_Xh%mult, C%scalar%s%dof%size())
    end if

    call C%fluid%chkp%sync_device()
    call C%fluid%gs_Xh%op(C%fluid%u,GS_OP_ADD)
    call C%fluid%gs_Xh%op(C%fluid%v,GS_OP_ADD)
    call C%fluid%gs_Xh%op(C%fluid%w,GS_OP_ADD)
    call C%fluid%gs_Xh%op(C%fluid%p,GS_OP_ADD)
    select type (fld => C%fluid)
    type is(fluid_pnpn_t)
       do i = 1, fld%ulag%size()
          call fld%gs_Xh%op(fld%ulag%lf(i),GS_OP_ADD)
          call fld%gs_Xh%op(fld%vlag%lf(i),GS_OP_ADD)
          call fld%gs_Xh%op(fld%wlag%lf(i),GS_OP_ADD)
       end do
    end select

    if (allocated(C%scalar)) then
       call C%scalar%gs_Xh%op(C%scalar%s,GS_OP_ADD)
    end if
=======
    do i = 1, size(C%dtlag)
       call C%ext_bdf%set_coeffs(C%dtlag)
    end do
    
    call C%fluid%restart(C%dtlag, C%tlag)
    if (allocated(C%scalar)) call C%scalar%restart( C%dtlag, C%tlag)

>>>>>>> e3242594
    t = C%fluid%chkp%restart_time()
    call neko_log%section('Restarting from checkpoint')
    write(log_buf,'(A,A)') 'File :   ', &
         trim(restart_file)
    call neko_log%message(log_buf)
    write(log_buf,'(A,E15.7)') 'Time : ', t
    call neko_log%message(log_buf)
    call neko_log%end_section()

    call C%s%set_counter(t)
  end subroutine simulation_restart

  !> Write a checkpoint at joblimit
  subroutine simulation_joblimit_chkp(C, t)
    type(case_t), intent(inout) :: C
    real(kind=rp), intent(inout) :: t
    type(file_t) :: chkpf
    character(len=LOG_SIZE) :: log_buf

    call C%fluid%chkp%sync_host()
    chkpf = file_t('joblimit.chkp')
    call chkpf%write(C%fluid%chkp, t)
    write(log_buf, '(A)') '! saving checkpoint >>>'
    call neko_log%message(log_buf)

  end subroutine simulation_joblimit_chkp

end module simulation
<|MERGE_RESOLUTION|>--- conflicted
+++ resolved
@@ -230,8 +230,8 @@
                       found)
 
     if (found) C%fluid%chkp%mesh2mesh_tol = tol
-    
-    C%dtlag(:) = C%dt 
+
+    C%dtlag(:) = C%dt
     C%tlag(:) = t
     do i = 1, size(C%tlag)
        C%tlag(i) = t - i*C%dtlag(i)
@@ -241,51 +241,13 @@
     call chkpf%read(C%fluid%chkp)
     !Free the previous mesh, dont need it anymore
     call C%fluid%chkp%previous_mesh%free()
-<<<<<<< HEAD
-
-    ! Make sure that continuity is maintained (important for interpolation)
-    call col2(C%fluid%u%x,C%fluid%c_Xh%mult,C%fluid%u%dof%size())
-    call col2(C%fluid%v%x,C%fluid%c_Xh%mult,C%fluid%u%dof%size())
-    call col2(C%fluid%w%x,C%fluid%c_Xh%mult,C%fluid%u%dof%size())
-    call col2(C%fluid%p%x,C%fluid%c_Xh%mult,C%fluid%u%dof%size())
-    select type (fld => C%fluid)
-    type is(fluid_pnpn_t)
-       do i = 1, fld%ulag%size()
-          call col2(fld%ulag%lf(i)%x,fld%c_Xh%mult,fld%u%dof%size())
-          call col2(fld%vlag%lf(i)%x,fld%c_Xh%mult,fld%u%dof%size())
-          call col2(fld%wlag%lf(i)%x,fld%c_Xh%mult,fld%u%dof%size())
-       end do
-    end select
-    if (allocated(C%scalar)) then
-       call col2(C%scalar%s%x,C%scalar%c_Xh%mult, C%scalar%s%dof%size())
-    end if
-
-    call C%fluid%chkp%sync_device()
-    call C%fluid%gs_Xh%op(C%fluid%u,GS_OP_ADD)
-    call C%fluid%gs_Xh%op(C%fluid%v,GS_OP_ADD)
-    call C%fluid%gs_Xh%op(C%fluid%w,GS_OP_ADD)
-    call C%fluid%gs_Xh%op(C%fluid%p,GS_OP_ADD)
-    select type (fld => C%fluid)
-    type is(fluid_pnpn_t)
-       do i = 1, fld%ulag%size()
-          call fld%gs_Xh%op(fld%ulag%lf(i),GS_OP_ADD)
-          call fld%gs_Xh%op(fld%vlag%lf(i),GS_OP_ADD)
-          call fld%gs_Xh%op(fld%wlag%lf(i),GS_OP_ADD)
-       end do
-    end select
-
-    if (allocated(C%scalar)) then
-       call C%scalar%gs_Xh%op(C%scalar%s,GS_OP_ADD)
-    end if
-=======
     do i = 1, size(C%dtlag)
        call C%ext_bdf%set_coeffs(C%dtlag)
     end do
-    
+
     call C%fluid%restart(C%dtlag, C%tlag)
     if (allocated(C%scalar)) call C%scalar%restart( C%dtlag, C%tlag)
 
->>>>>>> e3242594
     t = C%fluid%chkp%restart_time()
     call neko_log%section('Restarting from checkpoint')
     write(log_buf,'(A,A)') 'File :   ', &
