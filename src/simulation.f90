! Copyright (c) 2020-2021, The Neko Authors
! All rights reserved.
!
! Redistribution and use in source and binary forms, with or without
! modification, are permitted provided that the following conditions
! are met:
!
!   * Redistributions of source code must retain the above copyright
!     notice, this list of conditions and the following disclaimer.
!
!   * Redistributions in binary form must reproduce the above
!     copyright notice, this list of conditions and the following
!     disclaimer in the documentation and/or other materials provided
!     with the distribution.
!
!   * Neither the name of the authors nor the names of its
!     contributors may be used to endorse or promote products derived
!     from this software without specific prior written permission.
!
! THIS SOFTWARE IS PROVIDED BY THE COPYRIGHT HOLDERS AND CONTRIBUTORS
! "AS IS" AND ANY EXPRESS OR IMPLIED WARRANTIES, INCLUDING, BUT NOT
! LIMITED TO, THE IMPLIED WARRANTIES OF MERCHANTABILITY AND FITNESS
! FOR A PARTICULAR PURPOSE ARE DISCLAIMED. IN NO EVENT SHALL THE
! COPYRIGHT OWNER OR CONTRIBUTORS BE LIABLE FOR ANY DIRECT, INDIRECT,
! INCIDENTAL, SPECIAL, EXEMPLARY, OR CONSEQUENTIAL DAMAGES (INCLUDING,
! BUT NOT LIMITED TO, PROCUREMENT OF SUBSTITUTE GOODS OR SERVICES;
! LOSS OF USE, DATA, OR PROFITS; OR BUSINESS INTERRUPTION) HOWEVER
! CAUSED AND ON ANY THEORY OF LIABILITY, WHETHER IN CONTRACT, STRICT
! LIABILITY, OR TORT (INCLUDING NEGLIGENCE OR OTHERWISE) ARISING IN
! ANY WAY OUT OF THE USE OF THIS SOFTWARE, EVEN IF ADVISED OF THE
! POSSIBILITY OF SUCH DAMAGE.
!
!> Simulation driver
module simulation
  use case
  use gather_scatter
  use time_scheme_controller
  use file
  use logger
  use jobctrl
  use profiler
<<<<<<< HEAD
  use simulation_component
=======
  use json_module, only : json_file_t => json_file
  use json_utils, only : json_get_or_default
>>>>>>> 8aaf863d
  implicit none
  private

  public :: neko_solve
  
contains

  !> Main driver to solve a case @a C
  subroutine neko_solve(C)
    implicit none
    type(case_t), intent(inout) :: C
    real(kind=rp) :: t, cfl
    real(kind=dp) :: start_time_org, start_time, end_time
    character(len=LOG_SIZE) :: log_buf    
<<<<<<< HEAD
    integer :: tstep, i
=======
    integer :: tstep
    character(len=:), allocatable :: restart_file
    logical :: output_at_end, found
>>>>>>> 8aaf863d

    t = 0d0
    tstep = 0
    call neko_log%section('Starting simulation')
    write(log_buf,'(A, E15.7,A,E15.7,A)') 'T  : [', 0d0,',',C%end_time,')'
    call neko_log%message(log_buf)
    write(log_buf,'(A, E15.7)') 'dt :  ', C%dt
    call neko_log%message(log_buf)
    
    call C%params%get('case.restart_file', restart_file, found)
    if (found .and. len_trim(restart_file) .gt. 0) then
       call simulation_restart(C, t)
    end if

    !> Call stats, samplers and user-init before time loop
    call neko_log%section('Postprocessing')       
    call C%q%eval(t, C%dt, tstep)
    call C%s%sample(t, tstep)

    call C%usr%user_init_modules(t, C%fluid%u, C%fluid%v, C%fluid%w,&
                                 C%fluid%p, C%fluid%c_Xh, C%params)
    call neko_log%end_section()
    call neko_log%newline()

    call profiler_start

    start_time_org = MPI_WTIME()
    do while (t .lt. C%end_time .and. (.not. jobctrl_time_limit()))
       call profiler_start_region('Time-Step')
       tstep = tstep + 1
       start_time = MPI_WTIME()
       cfl = C%fluid%compute_cfl(C%dt)
       call neko_log%status(t, C%end_time)
       write(log_buf, '(A,I6)') 'Time-step: ', tstep
       call neko_log%message(log_buf)
       call neko_log%begin()

       write(log_buf, '(A,E15.7,1x,A,E15.7)') 'CFL:', cfl, 'dt:', C%dt
       call neko_log%message(log_buf)

       ! Fluid step 
       call simulation_settime(t, C%dt, C%ext_bdf, C%tlag, C%dtlag, tstep)

       call neko_log%section('Fluid')       
       call C%fluid%step(t, tstep, C%dt, C%ext_bdf)
       end_time = MPI_WTIME()
       write(log_buf, '(A,E15.7,A,E15.7)') &
            'Elapsed time (s):', end_time-start_time_org, ' Step time:', &
            end_time-start_time
       call neko_log%end_section(log_buf)

       ! Scalar step
       if (allocated(C%scalar)) then
          start_time = MPI_WTIME()
          call neko_log%section('Scalar')       
          call C%scalar%step(t, tstep, C%dt, C%ext_bdf)
          end_time = MPI_WTIME()
          write(log_buf, '(A,E15.7,A,E15.7)') &
               'Elapsed time (s):', end_time-start_time_org, ' Step time:', &
               end_time-start_time
          call neko_log%end_section(log_buf)
       end if                 

       call neko_log%section('Postprocessing')       
       call C%q%eval(t, C%dt, tstep)
       call C%s%sample(t, tstep)
       
       call C%usr%user_check(t, tstep,&
            C%fluid%u, C%fluid%v, C%fluid%w, C%fluid%p, C%fluid%c_Xh, C%params)
         
       ! Execute all simulation components
       do i=1, size(neko_simcomps)
          call neko_simcomps(i)%simcomp%compute()
       end do
       call neko_log%end_section()
       
       call neko_log%end()
       call profiler_end_region
    end do

    call profiler_stop

    call json_get_or_default(C%params, 'case.output_at_end',&
                             output_at_end, .true.)
    call C%s%sample(t, tstep, output_at_end)
    
    if (.not. (output_at_end) .and. t .lt. C%end_time) then
       call simulation_joblimit_chkp(C, t)
    end if

    call C%usr%user_finalize_modules(t, C%params)

    call neko_log%end_section('Normal end.')
    
  end subroutine neko_solve

  subroutine simulation_settime(t, dt, ext_bdf, tlag, dtlag, step)
    real(kind=rp), intent(inout) :: t
    real(kind=rp), intent(in) :: dt
    type(time_scheme_controller_t), intent(inout) :: ext_bdf
    real(kind=rp), dimension(10) :: tlag
    real(kind=rp), dimension(10) :: dtlag
    integer, intent(in) :: step
    integer :: i
    

    do i = 10, 2, -1
       tlag(i) = tlag(i-1)
       dtlag(i) = dtlag(i-1)
    end do

    dtlag(1) = dt
    if (step .eq. 1) then
       dtlag(2) = dt
       tlag(2) = t
    end if

    t = t + dt

    call ext_bdf%set_coeffs(dtlag)
    
  end subroutine simulation_settime

  !> Restart a case @a C from a given checkpoint
  subroutine simulation_restart(C, t)
    implicit none
    type(case_t), intent(inout) :: C
    real(kind=rp), intent(inout) :: t
    integer :: i
    type(file_t) :: chkpf
    character(len=LOG_SIZE) :: log_buf   
    character(len=:), allocatable :: restart_file
    logical :: found

    call C%params%get('case.restart_file', restart_file, found)


    chkpf = file_t(trim(restart_file))
    call chkpf%read(C%fluid%chkp)
    
    ! Make sure that continuity is maintained (important for interpolation) 
    call col2(C%fluid%u%x,C%fluid%c_Xh%mult,C%fluid%u%dof%size())
    call col2(C%fluid%v%x,C%fluid%c_Xh%mult,C%fluid%u%dof%size())
    call col2(C%fluid%w%x,C%fluid%c_Xh%mult,C%fluid%u%dof%size())
    call col2(C%fluid%p%x,C%fluid%c_Xh%mult,C%fluid%u%dof%size())
    select type (fld => C%fluid)
    type is(fluid_pnpn_t)
    do i = 1, fld%ulag%size()
       call col2(fld%ulag%lf(i)%x,fld%c_Xh%mult,fld%u%dof%size())
       call col2(fld%vlag%lf(i)%x,fld%c_Xh%mult,fld%u%dof%size())
       call col2(fld%wlag%lf(i)%x,fld%c_Xh%mult,fld%u%dof%size())
    end do
    end select
    if (allocated(C%scalar)) then
        call col2(C%scalar%s%x,C%scalar%c_Xh%mult, C%scalar%s%dof%size()) 
    end if

    call C%fluid%chkp%sync_device()
    call gs_op(C%fluid%gs_Xh,C%fluid%u,GS_OP_ADD)
    call gs_op(C%fluid%gs_Xh,C%fluid%v,GS_OP_ADD)
    call gs_op(C%fluid%gs_Xh,C%fluid%w,GS_OP_ADD)
    call gs_op(C%fluid%gs_Xh,C%fluid%p,GS_OP_ADD)
    select type (fld => C%fluid)
    type is(fluid_pnpn_t)
    do i = 1, fld%ulag%size()
       call gs_op(fld%gs_Xh,fld%ulag%lf(i),GS_OP_ADD)
       call gs_op(fld%gs_Xh,fld%vlag%lf(i),GS_OP_ADD)
       call gs_op(fld%gs_Xh,fld%wlag%lf(i),GS_OP_ADD)
    end do
    end select
 
    if (allocated(C%scalar)) then
       call gs_op(C%scalar%gs_Xh,C%scalar%s,GS_OP_ADD)
    end if
    t = C%fluid%chkp%restart_time()
    call neko_log%section('Restarting from checkpoint')
    write(log_buf,'(A,A)') 'File :   ', &
         trim(restart_file)
    call neko_log%message(log_buf)
    write(log_buf,'(A,E15.7)') 'Time : ', t
    call neko_log%message(log_buf)
    call neko_log%end_section()


    call C%s%set_counter(t)
  end subroutine simulation_restart

  !> Write a checkpoint at joblimit
  subroutine simulation_joblimit_chkp(C, t)
    type(case_t), intent(inout) :: C
    real(kind=rp), intent(inout) :: t
    type(file_t) :: chkpf
    character(len=LOG_SIZE) :: log_buf

    call C%fluid%chkp%sync_host()
    chkpf = file_t('joblimit.chkp')
    call chkpf%write(C%fluid%chkp, t)
    write(log_buf, '(A)') '! saving checkpoint >>>'
    call neko_log%message(log_buf)
    
  end subroutine simulation_joblimit_chkp

end module simulation
<|MERGE_RESOLUTION|>--- conflicted
+++ resolved
@@ -39,12 +39,9 @@
   use logger
   use jobctrl
   use profiler
-<<<<<<< HEAD
   use simulation_component
-=======
   use json_module, only : json_file_t => json_file
   use json_utils, only : json_get_or_default
->>>>>>> 8aaf863d
   implicit none
   private
 
@@ -59,13 +56,9 @@
     real(kind=rp) :: t, cfl
     real(kind=dp) :: start_time_org, start_time, end_time
     character(len=LOG_SIZE) :: log_buf    
-<<<<<<< HEAD
     integer :: tstep, i
-=======
-    integer :: tstep
     character(len=:), allocatable :: restart_file
     logical :: output_at_end, found
->>>>>>> 8aaf863d
 
     t = 0d0
     tstep = 0
