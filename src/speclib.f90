--- conflicted
+++ resolved
@@ -815,7 +815,7 @@
 !     Note: D and DT are square matrices.
 !
 !-----------------------------------------------------------------
-      IMPLICIT REAL(KIND=DP)  (A-H,O-Z)
+      IMPLICIT REAL(KIND=RP)  (A-H,O-Z)
       PARAMETER (NMAX=84)
       REAL(KIND=RP) D(NZD,NZD),DT(NZD,NZD),Z(1)
       N  = NZ-1
@@ -850,12 +850,8 @@
 !     the NZ Gauss-Lobatto Legendre points ZGLL at the point Z.
 !
 !---------------------------------------------------------------------
-<<<<<<< HEAD
       REAL(KIND=RP) ZGLL(1), EPS, DZ, Z
-=======
-      IMPLICIT REAL(KIND=DP)  (A-H,O-Z)
-      REAL(KIND=DP) ZGLL(1), EPS, DZ, Z
->>>>>>> a8c5c28e
+      IMPLICIT REAL(KIND=RP)  (A-H,O-Z)
       EPS = 1.E-5
       DZ = Z - ZGLL(I)
       IF (ABS(DZ) .LT. EPS) THEN
@@ -900,12 +896,8 @@
 !     This next statement is to overcome the underflow bug in the i860.  
 !     It can be removed at a later date.  11 Aug 1990   pff.
 !
-<<<<<<< HEAD
       REAL(KIND=RP) Z, P1, P2, P3
-=======
-      IMPLICIT REAL(KIND=DP)  (A-H,O-Z)
-      REAL(KIND=DP) Z, P1, P2, P3
->>>>>>> a8c5c28e
+      IMPLICIT REAL(KIND=RP)  (A-H,O-Z)
       IF(ABS(Z) .LT. 1.0E-25) Z = 0.0
 
 
@@ -935,12 +927,8 @@
 !     Based on the recursion formula for the Legendre polynomials.
 !
 !----------------------------------------------------------------------
-<<<<<<< HEAD
       REAL(KIND=RP) P1, P2, P1D, P2D, P3D, Z
-=======
-      IMPLICIT REAL(KIND=DP)  (A-H,O-Z)
-      REAL(KIND=DP) P1, P2, P1D, P2D, P3D, Z
->>>>>>> a8c5c28e
+      IMPLICIT REAL(KIND=RP)  (A-H,O-Z)
       P1   = 1.
       P2   = Z
       P1D  = 0.
