--- conflicted
+++ resolved
@@ -39,14 +39,9 @@
   use math
   use mesh, only : mesh_t
   use space
-<<<<<<< HEAD
   use dofmap, only : dofmap_t
   use, intrinsic :: iso_c_binding, only : c_ptr, C_NULL_PTR, &
                                           c_associated
-=======
-  use dofmap
-  use, intrinsic :: iso_c_binding, only : c_ptr
->>>>>>> 87d1c5a1
   implicit none
   private
   
@@ -86,24 +81,6 @@
      type(field_t), pointer :: f => null()
   end type field_ptr_t
 
-<<<<<<< HEAD
-  interface field_init
-     module procedure field_init_external_dof, field_init_internal_dof
-  end interface field_init
-  
-  interface assignment(=)
-     module procedure field_assign_field, field_assign_scalar
-  end interface assignment(=)
-  
-  interface field_add
-     module procedure field_add_field, field_add_scalar
-  end interface field_add
-
-  public :: field_init, field_free, field_add, assignment(=), &
-       field_assign_scalar, field_assign_field
-
-=======
->>>>>>> 87d1c5a1
 contains
 
   !> Initialize a field @a this on the mesh @a msh using an internal dofmap
