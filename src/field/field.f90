! Copyright (c) 2018-2025, The Neko Authors
! All rights reserved.
!
! Redistribution and use in source and binary forms, with or without
! modification, are permitted provided that the following conditions
! are met:
!
!   * Redistributions of source code must retain the above copyright
!     notice, this list of conditions and the following disclaimer.
!
!   * Redistributions in binary form must reproduce the above
!     copyright notice, this list of conditions and the following
!     disclaimer in the documentation and/or other materials provided
!     with the distribution.
!
!   * Neither the name of the authors nor the names of its
!     contributors may be used to endorse or promote products derived
!     from this software without specific prior written permission.
!
! THIS SOFTWARE IS PROVIDED BY THE COPYRIGHT HOLDERS AND CONTRIBUTORS
! "AS IS" AND ANY EXPRESS OR IMPLIED WARRANTIES, INCLUDING, BUT NOT
! LIMITED TO, THE IMPLIED WARRANTIES OF MERCHANTABILITY AND FITNESS
! FOR A PARTICULAR PURPOSE ARE DISCLAIMED. IN NO EVENT SHALL THE
! COPYRIGHT OWNER OR CONTRIBUTORS BE LIABLE FOR ANY DIRECT, INDIRECT,
! INCIDENTAL, SPECIAL, EXEMPLARY, OR CONSEQUENTIAL DAMAGES (INCLUDING,
! BUT NOT LIMITED TO, PROCUREMENT OF SUBSTITUTE GOODS OR SERVICES;
! LOSS OF USE, DATA, OR PROFITS; OR BUSINESS INTERRUPTION) HOWEVER
! CAUSED AND ON ANY THEORY OF LIABILITY, WHETHER IN CONTRACT, STRICT
! LIABILITY, OR TORT (INCLUDING NEGLIGENCE OR OTHERWISE) ARISING IN
! ANY WAY OUT OF THE USE OF THIS SOFTWARE, EVEN IF ADVISED OF THE
! POSSIBILITY OF SUCH DAMAGE.
!
!> Defines a field
module field
  use neko_config, only : NEKO_BCKND_DEVICE
  use device_math, only : device_add2, device_cadd, device_cfill, device_copy
  use num_types, only : rp, c_rp
  use device, only : device_map, device_free, device_memset, device_memcpy
  use math, only : add2, copy, cadd
  use mesh, only : mesh_t
  use space, only : space_t, operator(.ne.)
  use dofmap, only : dofmap_t
  use, intrinsic :: iso_c_binding
  implicit none
  private

  type, public :: field_t
     real(kind=rp), allocatable :: x(:,:,:,:) !< Field data

     type(space_t), pointer :: Xh !< Function space \f$ X_h \f$
     type(mesh_t), pointer :: msh !< Mesh
     type(dofmap_t), pointer :: dof !< Dofmap

     logical :: internal_dofmap = .false. !< Does the field have an own dofmap
     character(len=80) :: name !< Name of the field
     type(c_ptr) :: x_d = C_NULL_PTR
   contains
     procedure, private, pass(this) :: init_common => field_init_common
     procedure, private, pass(this) :: init_external_dof => &
          field_init_external_dof
     procedure, private, pass(this) :: init_internal_dof => &
          field_init_internal_dof
     procedure, private, pass(this) :: assign_field => field_assign_field
     procedure, private, pass(this) :: assign_scalar => field_assign_scalar
     procedure, private, pass(this) :: add_field => field_add_field
     procedure, private, pass(this) :: add_scalar => field_add_scalar
<<<<<<< HEAD
     procedure, pass(this) :: copyto => field_copyto
=======
     procedure, pass(this) :: copy_from => field_copy_from
>>>>>>> f7878481
     procedure, pass(this) :: free => field_free
     !> Return the size of the field.
     procedure, pass(this) :: size => field_size
     !> Initialise a field
     generic :: init => init_external_dof, init_internal_dof
     !> Assignemnt to current field
     generic :: assignment(=) => assign_field, assign_scalar
     !> Add to current field
     !! @note We don't overload operator(+), to avoid
     !! the extra assignemnt operator
     generic :: add => add_field, add_scalar
  end type field_t

  !> field_ptr_t, To easily obtain a pointer to a field
  type, public :: field_ptr_t
     type(field_t), pointer :: ptr => null()
  end type field_ptr_t

contains

  !> Initialize a field @a this on the mesh @a msh using an internal dofmap
  subroutine field_init_internal_dof(this, msh, space, fld_name)
    class(field_t), intent(inout) :: this !< Field to be initialized
    type(mesh_t), target, intent(in) :: msh !< underlying mesh of the field
    type(space_t), target, intent(in) :: space !< Function space for the field
    character(len=*), optional :: fld_name !< Name of the field

    call this%free()

    this%Xh => space
    this%msh => msh

    allocate(this%dof)
    call this%dof%init(this%msh, this%Xh)
    this%internal_dofmap = .true.

    if (present(fld_name)) then
       call this%init_common(fld_name)
    else
       call this%init_common()
    end if

  end subroutine field_init_internal_dof

  !> Initialize a field @a this on the mesh @a msh using an internal dofmap
  subroutine field_init_external_dof(this, dof, fld_name)
    class(field_t), intent(inout) :: this !< Field to be initialized
    type(dofmap_t), target, intent(in) :: dof !< External dofmap for the field
    character(len=*), optional :: fld_name !< Name of the field

    call this%free()

    this%dof => dof
    this%Xh => dof%Xh
    this%msh => dof%msh

    if (present(fld_name)) then
       call this%init_common(fld_name)
    else
       call this%init_common()
    end if

  end subroutine field_init_external_dof

  !> Initialize a field @a this
  subroutine field_init_common(this, fld_name)
    class(field_t), intent(inout) :: this !< Field to be initialized
    character(len=*), optional :: fld_name !< Name of the field
    integer :: ierr
    integer :: n

    associate(lx => this%Xh%lx, ly => this%Xh%ly, &
         lz => this%Xh%lz, nelv => this%msh%nelv)

      if (.not. allocated(this%x)) then
         allocate(this%x(lx, ly, lz, nelv), stat = ierr)
         this%x = 0.0_rp
      end if

      if (present(fld_name)) then
         this%name = fld_name
      else
         this%name = "Field"
      end if

      if (NEKO_BCKND_DEVICE .eq. 1) then
         n = lx * ly * lz * nelv
         call device_map(this%x, this%x_d, n)
         block
           real(c_rp) :: rp_dummy
           integer(c_size_t) :: s
           s = c_sizeof(rp_dummy) * n
           call device_memset(this%x_d, 0, s, sync = .true.)
         end block
      end if
    end associate

  end subroutine field_init_common

  !> Deallocate a field @a f
  subroutine field_free(this)
    class(field_t), intent(inout) :: this

    if (allocated(this%x)) then
       deallocate(this%x)
    end if

    if (this%internal_dofmap) then
       deallocate(this%dof)
       this%internal_dofmap = .false.
    end if

    nullify(this%msh)
    nullify(this%Xh)
    nullify(this%dof)

    if (c_associated(this%x_d)) then
       call device_free(this%x_d)
    end if

  end subroutine field_free

  !> Easy way to copy between host and device.
  !! @param this field to copy to/from device/host
  !! @memdir direction to copy (HOST_TO_DEVICE or DEVICE_TO_HOST)
  !! @sync whether the memcopy to be blocking or not
<<<<<<< HEAD
  subroutine field_copyto(this, memdir, sync)
=======
  subroutine field_copy_from(this, memdir, sync)
>>>>>>> f7878481
    class(field_t), intent(inout) :: this
    integer, intent(in) :: memdir
    logical, intent(in) :: sync

    if (NEKO_BCKND_DEVICE .eq. 1) then
<<<<<<< HEAD
       call device_memcpy(this%x, this%x_d, this%size(), &
            memdir, sync)
    end if

  end subroutine field_copyto
=======
       call device_memcpy(this%x, this%x_d, this%size(), memdir, sync)
    end if

  end subroutine field_copy_from
>>>>>>> f7878481


  !> Assignment \f$ this = G \f$
  !! @note @a this will be initialized if it has a different size than
  !! @a G or it's not allocated
  subroutine field_assign_field(this, g)
    class(field_t), intent(inout) :: this
    type(field_t), intent(in) :: g

    if (allocated(this%x)) then
       if (this%Xh .ne. g%Xh) then
          call this%free()
       end if
    end if

    this%Xh => g%Xh
    this%msh => g%msh
    this%dof => g%dof


    this%Xh%lx = g%Xh%lx
    this%Xh%ly = g%Xh%ly
    this%Xh%lz = g%Xh%lz

    if (.not. allocated(this%x)) then

       allocate(this%x(this%Xh%lx, this%Xh%ly, this%Xh%lz, this%msh%nelv))

       if (NEKO_BCKND_DEVICE .eq. 1) then
          call device_map(this%x, this%x_d, this%size())
       end if

    end if

    if (NEKO_BCKND_DEVICE .eq. 1) then
       call device_copy(this%x_d, g%x_d, this%size())
    else
       call copy(this%x, g%x, this%dof%size())
    end if

  end subroutine field_assign_field

  !> Assignment \f$ this = a \f$
  subroutine field_assign_scalar(this, a)
    class(field_t), intent(inout) :: this
    real(kind=rp), intent(in) :: a
    integer :: i, j, k, l

    if (NEKO_BCKND_DEVICE .eq. 1) then
       call device_cfill(this%x_d, a, this%size())
    else
       do i = 1, this%msh%nelv
          do l = 1, this%Xh%lz
             do k = 1, this%Xh%ly
                do j = 1, this%Xh%lx
                   this%x(j, k, l, i) = a
                end do
             end do
          end do
       end do
    end if

  end subroutine field_assign_scalar

  !> Add \f$ this(u_1, u_2, ... , u_n) =
  !! this(u_1, u_2, ... , u_n) + G(u_1, u_2, ... , u_n) \f$
  !! @note Component wise
  subroutine field_add_field(this, g)
    class(field_t), intent(inout) :: this
    type(field_t), intent(in) :: g

    if (NEKO_BCKND_DEVICE .eq. 1) then
       call device_add2(this%x_d, g%x_d, this%size())
    else
       call add2(this%x, g%x, this%size())
    end if

  end subroutine field_add_field


  !> Add \f$ this(u_1, u_2, ... , u_n) =
  !! this(u_1, u_2, ... , u_n) + a \f$
  subroutine field_add_scalar(this, a)
    class(field_t), intent(inout) :: this
    real(kind=rp), intent(in) :: a

    if (NEKO_BCKND_DEVICE .eq. 1) then
       call device_cadd(this%x_d, a, this%size())
    else
       call cadd(this%x, a, this%size())
    end if

  end subroutine field_add_scalar

  !> Return the size of the field based on the underlying dofmap.
  pure function field_size(this) result(size)
    class(field_t), intent(in) :: this
    integer :: size

    size = this%dof%size()
  end function field_size

end module field<|MERGE_RESOLUTION|>--- conflicted
+++ resolved
@@ -64,11 +64,7 @@
      procedure, private, pass(this) :: assign_scalar => field_assign_scalar
      procedure, private, pass(this) :: add_field => field_add_field
      procedure, private, pass(this) :: add_scalar => field_add_scalar
-<<<<<<< HEAD
-     procedure, pass(this) :: copyto => field_copyto
-=======
      procedure, pass(this) :: copy_from => field_copy_from
->>>>>>> f7878481
      procedure, pass(this) :: free => field_free
      !> Return the size of the field.
      procedure, pass(this) :: size => field_size
@@ -195,28 +191,16 @@
   !! @param this field to copy to/from device/host
   !! @memdir direction to copy (HOST_TO_DEVICE or DEVICE_TO_HOST)
   !! @sync whether the memcopy to be blocking or not
-<<<<<<< HEAD
-  subroutine field_copyto(this, memdir, sync)
-=======
   subroutine field_copy_from(this, memdir, sync)
->>>>>>> f7878481
     class(field_t), intent(inout) :: this
     integer, intent(in) :: memdir
     logical, intent(in) :: sync
 
     if (NEKO_BCKND_DEVICE .eq. 1) then
-<<<<<<< HEAD
-       call device_memcpy(this%x, this%x_d, this%size(), &
-            memdir, sync)
-    end if
-
-  end subroutine field_copyto
-=======
        call device_memcpy(this%x, this%x_d, this%size(), memdir, sync)
     end if
 
   end subroutine field_copy_from
->>>>>>> f7878481
 
 
   !> Assignment \f$ this = G \f$
