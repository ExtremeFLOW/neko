--- conflicted
+++ resolved
@@ -193,10 +193,7 @@
     integer :: i
 
     found = .false.
-<<<<<<< HEAD
-
-=======
->>>>>>> 4a7db397
+   
     do i=1, this%n_fields()
        if (this%fields(i)%name == name) then
           f => this%fields(i)
