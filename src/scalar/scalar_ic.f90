--- conflicted
+++ resolved
@@ -366,30 +366,28 @@
        end select
 
        ! Copy all fld data to device since the reader loads everything on the host
-       call fld_data%x%copyto(HOST_TO_DEVICE, .false.)
-       call fld_data%y%copyto(HOST_TO_DEVICE, .false.)
-       call fld_data%z%copyto(HOST_TO_DEVICE, .false.)
-       call fld_data%t%copyto(HOST_TO_DEVICE, .true.)
+       call fld_data%x%copy_from(HOST_TO_DEVICE, .false.)
+       call fld_data%y%copy_from(HOST_TO_DEVICE, .false.)
+       call fld_data%z%copy_from(HOST_TO_DEVICE, .false.)
+       call fld_data%t%copy_from(HOST_TO_DEVICE, .true.)
 
        ! Generates an interpolator object and performs the point search
        call fld_data%generate_interpolator(global_interp, s%dof, s%msh, &
             tolerance)
 
        ! Evaluate scalar
-<<<<<<< HEAD
-       call global_interp%evaluate(s%x, fld_data%t%x, .false.)
-=======
+
        ! i == 0 means it's the temperature field
        if (i .ne. 0) then
-          call global_interp%evaluate(s%x, fld_data%s(i)%x)
+          call global_interp%evaluate(s%x, fld_data%s(i)%x, .false.)
        else
-          call global_interp%evaluate(s%x, fld_data%t%x)
+          call global_interp%evaluate(s%x, fld_data%t%x, .false.)
        end if
->>>>>>> f7878481
+
        call global_interp%free
 
        ! Copy back to the host for set_scalar_ic_common
-       call fld_data%t%copyto(DEVICE_TO_HOST, .true.)
+       call fld_data%t%copy_from(DEVICE_TO_HOST, .true.)
 
     else ! No interpolation, just potentially from different spaces
 
