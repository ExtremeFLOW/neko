--- conflicted
+++ resolved
@@ -302,11 +302,7 @@
 
           if (sample_mesh_idx .eq. -1) &
                call neko_error("Invalid file name for the initial condition. &
-<<<<<<< HEAD
-               &The file format must be e.g. 'mean0.f00001'")
-=======
             &The file format must be e.g. 'mean0.f00001'")
->>>>>>> fce9b7d1
 
           write (log_buf, '(A,ES12.6)') "Tolerance     : ", tolerance
           call neko_log%message(log_buf)
@@ -339,17 +335,10 @@
 
     if (mesh_mismatch .and. .not. interpolate) then
        call neko_error("The fld file must match the current mesh! &
-<<<<<<< HEAD
-            &Use 'interpolate': 'true' to enable interpolation.")
-    else if (.not. mesh_mismatch .and. interpolate) then
-       call neko_log%warning("You have activated interpolation but you might &
-            &still be using the same mesh.")
-=======
          &Use 'interpolate': 'true' to enable interpolation.")
     else if (.not. mesh_mismatch .and. interpolate) then
        call neko_log%warning("You have activated interpolation but you might &
          &still be using the same mesh.")
->>>>>>> fce9b7d1
     end if
 
 
@@ -360,19 +349,11 @@
        type is (fld_file_t)
           if (.not. ft%dp_precision) then
              call neko_warning("The coordinates read from the field file are &
-<<<<<<< HEAD
-                  &in single precision.")
-             call neko_log%message("It is recommended to use a mesh in double &
-                  &precision for better interpolation results.")
-             call neko_log%message("If the interpolation does not work, you&
-                  &can try to increase the tolerance.")
-=======
                &in single precision.")
              call neko_log%message("It is recommended to use a mesh in double &
                &precision for better interpolation results.")
              call neko_log%message("If the interpolation does not work, you&
                &can try to increase the tolerance.")
->>>>>>> fce9b7d1
           end if
        class default
        end select
