--- conflicted
+++ resolved
@@ -258,11 +258,7 @@
     this%w => neko_field_registry%get_field('w')
 
     ! Assign a name
-<<<<<<< HEAD
-    call json_get_or_default(params, 'name', this%name, "scalar")
-=======
     call json_get_or_default(params, 'name', this%name, 'scalar')
->>>>>>> 24660f35
 
     call neko_log%section('Scalar')
     call json_get(params, 'solver.type', solver_type)
