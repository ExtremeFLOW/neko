! Copyright (c) 2022-2024, The Neko Authors
! All rights reserved.
!
! Redistribution and use in source and binary forms, with or without
! modification, are permitted provided that the following conditions
! are met:
!
!   * Redistributions of source code must retain the above copyright
!     notice, this list of conditions and the following disclaimer.
!
!   * Redistributions in binary form must reproduce the above
!     copyright notice, this list of conditions and the following
!     disclaimer in the documentation and/or other materials provided
!     with the distribution.
!
!   * Neither the name of the authors nor the names of its
!     contributors may be used to endorse or promote products derived
!     from this software without specific prior written permission.
!
! THIS SOFTWARE IS PROVIDED BY THE COPYRIGHT HOLDERS AND CONTRIBUTORS
! "AS IS" AND ANY EXPRESS OR IMPLIED WARRANTIES, INCLUDING, BUT NOT
! LIMITED TO, THE IMPLIED WARRANTIES OF MERCHANTABILITY AND FITNESS
! FOR A PARTICULAR PURPOSE ARE DISCLAIMED. IN NO EVENT SHALL THE
! COPYRIGHT OWNER OR CONTRIBUTORS BE LIABLE FOR ANY DIRECT, INDIRECT,
! INCIDENTAL, SPECIAL, EXEMPLARY, OR CONSEQUENTIAL DAMAGES (INCLUDING,
! BUT NOT LIMITED TO, PROCUREMENT OF SUBSTITUTE GOODS OR SERVICES;
! LOSS OF USE, DATA, OR PROFITS; OR BUSINESS INTERRUPTION) HOWEVER
! CAUSED AND ON ANY THEORY OF LIABILITY, WHETHER IN CONTRACT, STRICT
! LIABILITY, OR TORT (INCLUDING NEGLIGENCE OR OTHERWISE) ARISING IN
! ANY WAY OUT OF THE USE OF THIS SOFTWARE, EVEN IF ADVISED OF THE
! POSSIBILITY OF SUCH DAMAGE.
!
!> Contains the scalar_scheme_t type.

! todo: module name
module scalar_scheme
  use gather_scatter, only : gs_t
  use checkpoint, only : chkp_t
  use num_types, only: rp
  use field, only : field_t
  use field_list, only: field_list_t
  use space, only : space_t
  use dofmap, only : dofmap_t
  use krylov, only : ksp_t
  use coefs, only : coef_t
  use dirichlet, only : dirichlet_t
  use neumann, only : neumann_t
  use krylov_fctry, only : krylov_solver_factory, krylov_solver_destroy
  use jacobi, only : jacobi_t
  use device_jacobi, only : device_jacobi_t
  use sx_jacobi, only : sx_jacobi_t
  use hsmg, only : hsmg_t
  use precon_fctry, only : precon_factory, precon_destroy
  use precon, only : pc_t
  use bc, only : bc_t, bc_list_t, bc_list_free, bc_list_init, &
                 bc_list_apply_scalar, bc_list_add
  use field_dirichlet, only: field_dirichlet_t, field_dirichlet_update
  use mesh, only : mesh_t, NEKO_MSH_MAX_ZLBLS, NEKO_MSH_MAX_ZLBL_LEN
  use facet_zone, only : facet_zone_t
  use time_scheme_controller, only : time_scheme_controller_t
  use logger, only : neko_log, LOG_SIZE
  use field_registry, only : neko_field_registry
  use usr_scalar, only : usr_scalar_t, usr_scalar_bc_eval
  use json_utils, only : json_get, json_get_or_default
  use json_module, only : json_file
  use user_intf, only : user_t
  use material_properties, only : material_properties_t
  use utils, only : neko_error
  use comm, only: NEKO_COMM, MPI_INTEGER, MPI_SUM
  use scalar_source_term, only : scalar_source_term_t
  use math, only : cfill, add2s2
  use device_math, only : device_cfill, device_add2s2
  use neko_config, only : NEKO_BCKND_DEVICE
  use field_series
  use time_step_controller, only : time_step_controller_t
  implicit none

  !> Base type for a scalar advection-diffusion solver.
  type, abstract :: scalar_scheme_t
     !> x-component of Velocity
     type(field_t), pointer :: u
     !> y-component of Velocity
     type(field_t), pointer :: v
     !> z-component of Velocity
     type(field_t), pointer :: w
     !> The scalar.
     type(field_t), pointer :: s
     !> Lag arrays, i.e. solutions at previous timesteps.
     type(field_series_t) :: slag
     !> Function space \f$ X_h \f$.
     type(space_t), pointer :: Xh
     !> Dofmap associated with \f$ X_h \f$.
     type(dofmap_t), pointer :: dm_Xh
     !> Gather-scatter associated with \f$ X_h \f$.
     type(gs_t), pointer :: gs_Xh
     !> Coefficients associated with \f$ X_h \f$.
     type(coef_t), pointer :: c_Xh
     !> Right-hand side.
     type(field_t), pointer :: f_Xh => null()
     !> implicit Brinkman chi for scalar equation
     type(field_t), pointer :: chi => null()
     !> The source term for equation.
     type(scalar_source_term_t) :: source_term
     !> Krylov solver.
     class(ksp_t), allocatable :: ksp
     !> Max iterations in the Krylov solver.
     integer :: ksp_maxiter
     !> Projection space size.
     integer :: projection_dim
     !< Steps to activate projection for ksp
     integer :: projection_activ_step
     !> Preconditioner.
     class(pc_t), allocatable :: pc
     !> Dirichlet conditions.
     type(dirichlet_t) :: dir_bcs(NEKO_MSH_MAX_ZLBLS)
     !> Field Dirichlet conditions.
     type(field_dirichlet_t) :: field_dir_bc
     !> List of BC objects to pass to user_dirichlet_update
     type(bc_list_t) :: field_dirichlet_bcs
     !> Neumann conditions.
     type(neumann_t) :: neumann_bcs(NEKO_MSH_MAX_ZLBLS)
     !> User Dirichlet conditions.
     type(usr_scalar_t) :: user_bc
     !> Number of Dirichlet bcs.
     integer :: n_dir_bcs = 0
     !> Number of Neumann bcs.
     integer :: n_neumann_bcs = 0
     !> List of Dirichlet boundary conditions, including the user one.
     type(bc_list_t) :: bclst_dirichlet
     !> List of Neumann conditions list
     type(bc_list_t) :: bclst_neumann
     !> Case paramters.
     type(json_file), pointer :: params
     !> Mesh.
     type(mesh_t), pointer :: msh => null()
     !> Checkpoint for restarts.
     type(chkp_t) :: chkp
     !> Thermal diffusivity.
     real(kind=rp), pointer :: lambda
     !> The variable lambda field
     type(field_t) :: lambda_field
     !> The turbulent kinematic viscosity field name
     character(len=:), allocatable :: nut_field_name
     !> Density.
     real(kind=rp), pointer :: rho
     !> Specific heat capacity.
     real(kind=rp), pointer :: cp
     !> Turbulent Prandtl number.
     real(kind=rp) :: pr_turb
     !> Is lambda varying in time? Currently only due to LES models.
     logical :: variable_material_properties = .false.
     !> Boundary condition labels (if any)
     character(len=NEKO_MSH_MAX_ZLBL_LEN), allocatable :: bc_labels(:)
   contains
     !> Constructor for the base type.
     procedure, pass(this) :: scheme_init => scalar_scheme_init
     !> Destructor for the base type.
     procedure, pass(this) :: scheme_free => scalar_scheme_free
     !> Validate successful initialization.
     procedure, pass(this) :: validate => scalar_scheme_validate
     !> Assigns the evaluation function for  `user_bc`.
     procedure, pass(this) :: set_user_bc => scalar_scheme_set_user_bc
     !> Update variable material properties
     procedure, pass(this) :: update_material_properties => &
       scalar_scheme_update_material_properties
     !> Constructor.
     procedure(scalar_scheme_init_intrf), pass(this), deferred :: init
     !> Destructor.
     procedure(scalar_scheme_free_intrf), pass(this), deferred :: free
     !> Solve for the current timestep.
     procedure(scalar_scheme_step_intrf), pass(this), deferred :: step
     !> Restart from a checkpoint.
     procedure(scalar_scheme_restart_intrf), pass(this), deferred :: restart
  end type scalar_scheme_t

  !> Abstract interface to initialize a scalar formulation
  abstract interface
     subroutine scalar_scheme_init_intrf(this, msh, coef, gs, params, user,&
                                         material_properties)
       import scalar_scheme_t
       import json_file
       import coef_t
       import gs_t
       import mesh_t
       import user_t
       import material_properties_t
       class(scalar_scheme_t), target, intent(inout) :: this
       type(mesh_t), target, intent(inout) :: msh
       type(coef_t), target, intent(inout) :: coef
       type(gs_t), target, intent(inout) :: gs
       type(json_file), target, intent(inout) :: params
       type(user_t), target, intent(in) :: user
       type(material_properties_t), intent(inout) :: material_properties
     end subroutine scalar_scheme_init_intrf
  end interface

  !> Abstract interface to restart a scalar formulation
  abstract interface
     subroutine scalar_scheme_restart_intrf(this, dtlag, tlag)
       import scalar_scheme_t
       import chkp_t
       import rp
       class(scalar_scheme_t), target, intent(inout) :: this
       real(kind=rp) :: dtlag(10), tlag(10)
     end subroutine scalar_scheme_restart_intrf
  end interface

  !> Abstract interface to dealocate a scalar formulation
  abstract interface
     subroutine scalar_scheme_free_intrf(this)
       import scalar_scheme_t
       class(scalar_scheme_t), intent(inout) :: this
     end subroutine scalar_scheme_free_intrf
  end interface

  !> Abstract interface to compute a time-step
  abstract interface
     subroutine scalar_scheme_step_intrf(this, t, tstep, dt, ext_bdf, &
          dt_controller)
       import scalar_scheme_t
       import time_scheme_controller_t
       import time_step_controller_t
       import rp
       class(scalar_scheme_t), intent(inout) :: this
       real(kind=rp), intent(inout) :: t
       integer, intent(inout) :: tstep
       real(kind=rp), intent(in) :: dt
       type(time_scheme_controller_t), intent(inout) :: ext_bdf
       type(time_step_controller_t), intent(in) :: dt_controller
     end subroutine scalar_scheme_step_intrf
  end interface

contains

  !> Initialize boundary conditions
  !! @param zones List of zones
  !! @param bc_labels List of user specified bcs from the parameter file
  !! currently dirichlet 'd=X' and 'user' supported
  subroutine scalar_scheme_add_bcs(this, zones, bc_labels)
    class(scalar_scheme_t), intent(inout) :: this
    type(facet_zone_t), intent(inout) :: zones(NEKO_MSH_MAX_ZLBLS)
    character(len=NEKO_MSH_MAX_ZLBL_LEN), intent(in) :: bc_labels(:)
    character(len=NEKO_MSH_MAX_ZLBL_LEN) :: bc_label
    integer :: i
    real(kind=rp) :: dir_value, flux
    logical :: bc_exists

    do i = 1, size(bc_labels)
       bc_label = trim(bc_labels(i))
       if (bc_label(1:2) .eq. 'd=') then
! The idea of this commented piece of code is to merge bcs with the same
! Dirichlet value into 1 so that one has less kernel launches. Currently
! segfaults, needs investigation.
!          bc_exists = .false.
!          bc_idx = 0
!          do j = 1, i-1
!             if (bc_label .eq. bc_labels(j)) then
!                bc_exists = .true.
!                bc_idx = j
!             end if
!          end do

!          if (bc_exists) then
!             call this%dir_bcs(j)%mark_zone(zones(i))
!          else
          this%n_dir_bcs = this%n_dir_bcs + 1
          call this%dir_bcs(this%n_dir_bcs)%init_base(this%c_Xh)
          call this%dir_bcs(this%n_dir_bcs)%mark_zone(zones(i))
          read(bc_label(3:), *) dir_value
          call this%dir_bcs(this%n_dir_bcs)%set_g(dir_value)
          call this%dir_bcs(this%n_dir_bcs)%finalize()
       end if

       if (bc_label(1:2) .eq. 'n=') then
          this%n_neumann_bcs = this%n_neumann_bcs + 1
          call this%neumann_bcs(this%n_neumann_bcs)%init_base(this%c_Xh)
          call this%neumann_bcs(this%n_neumann_bcs)%mark_zone(zones(i))
          read(bc_label(3:), *) flux
          call this%neumann_bcs(this%n_neumann_bcs)%finalize_neumann(flux)
       end if

       !> Check if user bc on this zone
       if (bc_label(1:4) .eq. 'user') then
          call this%user_bc%mark_zone(zones(i))
       end if

    end do

    do i = 1, this%n_dir_bcs
       call bc_list_add(this%bclst_dirichlet, this%dir_bcs(i))
    end do

    ! Create list with just Neumann bcs
    call bc_list_init(this%bclst_neumann, this%n_neumann_bcs)
    do i = 1, this%n_neumann_bcs
       call bc_list_add(this%bclst_neumann, this%neumann_bcs(i))
    end do

  end subroutine scalar_scheme_add_bcs

  !> Initialize all related components of the current scheme
  !! @param msh The mesh.
  !! @param c_Xh The coefficients.
  !! @param gs_Xh The gather-scatter.
  !! @param params The case parameter file in json.
  !! @param scheme The name of the scalar scheme.
  !! @param user Type with user-defined procedures.
  subroutine scalar_scheme_init(this, msh, c_Xh, gs_Xh, params, scheme, user, &
                                material_properties)
    class(scalar_scheme_t), target, intent(inout) :: this
    type(mesh_t), target, intent(inout) :: msh
    type(coef_t), target, intent(inout) :: c_Xh
    type(gs_t), target, intent(inout) :: gs_Xh
    type(json_file), target, intent(inout) :: params
    character(len=*), intent(in) :: scheme
    type(user_t), target, intent(in) :: user
    type(material_properties_t), target, intent(inout) :: material_properties
    ! IO buffer for log output
    character(len=LOG_SIZE) :: log_buf
    ! Variables for retrieving json parameters
    logical :: logical_val
    real(kind=rp) :: real_val, solver_abstol
    integer :: integer_val, ierr
    character(len=:), allocatable :: solver_type, solver_precon

    this%u => neko_field_registry%get_field('u')
    this%v => neko_field_registry%get_field('v')
    this%w => neko_field_registry%get_field('w')

    call neko_log%section('Scalar')
    call json_get(params, 'case.fluid.velocity_solver.type', solver_type)
    call json_get(params, 'case.fluid.velocity_solver.preconditioner',&
                  solver_precon)
    call json_get(params, 'case.fluid.velocity_solver.absolute_tolerance',&
                  solver_abstol)

    call json_get_or_default(params, &
                            'case.fluid.velocity_solver.projection_space_size',&
                            this%projection_dim, 20)
    call json_get_or_default(params, &
                            'case.fluid.velocity_solver.projection_hold_steps',&
                            this%projection_activ_step, 5)


    write(log_buf, '(A, A)') 'Type       : ', trim(scheme)
    call neko_log%message(log_buf)
    call neko_log%message('Ksp scalar : ('// trim(solver_type) // &
         ', ' // trim(solver_precon) // ')')
    write(log_buf, '(A,ES13.6)') ' `-abs tol :',  solver_abstol
    call neko_log%message(log_buf)

    this%Xh => this%u%Xh
    this%dm_Xh => this%u%dof
    this%params => params
    this%msh => msh
    if (.not. neko_field_registry%field_exists('s')) then
       call neko_field_registry%add_field(this%dm_Xh, 's')
    end if
    this%s => neko_field_registry%get_field('s')

    call this%slag%init(this%s, 2)

    this%gs_Xh => gs_Xh
    this%c_Xh => c_Xh

    !
    ! Material properties
    !
    this%rho => material_properties%rho
    this%lambda => material_properties%lambda
    this%cp => material_properties%cp

    write(log_buf, '(A,ES13.6)') 'rho        :',  this%rho
    call neko_log%message(log_buf)
    write(log_buf, '(A,ES13.6)') 'lambda     :',  this%lambda
    call neko_log%message(log_buf)
    write(log_buf, '(A,ES13.6)') 'cp         :',  this%cp
    call neko_log%message(log_buf)

    !
    ! Turbulence modelling and variable material properties
    !
    if (params%valid_path('case.scalar.nut_field')) then
       call json_get(params, 'case.scalar.Pr_t', this%pr_turb)
       call json_get(params, 'case.scalar.nut_field', this%nut_field_name)
       this%variable_material_properties = .true.
    else
       this%nut_field_name = ""
    end if

    ! Fill lambda field with the physical value
    call this%lambda_field%init(this%dm_Xh, "lambda")
    if (NEKO_BCKND_DEVICE .eq. 1) then
       call device_cfill(this%lambda_field%x_d, this%lambda, &
                         this%lambda_field%size())
    else
       call cfill(this%lambda_field%x, this%lambda, this%lambda_field%size())
    end if

    !
    ! Setup scalar boundary conditions
    !
    call bc_list_init(this%bclst_dirichlet)
    call this%user_bc%init_base(this%c_Xh)

    ! Read boundary types from the case file
    allocate(this%bc_labels(NEKO_MSH_MAX_ZLBLS))

    ! A filler value
    this%bc_labels = "not"

    if (params%valid_path('case.scalar.boundary_types')) then
       call json_get(params, 'case.scalar.boundary_types', this%bc_labels,&
                     'not')
    end if

    !
    ! Setup right-hand side field.
    !
    allocate(this%f_Xh)
<<<<<<< HEAD
    call this%f_Xh%init(this%dm_Xh, fld_name="scalar_rhs")
    ! and the implicit Brinkman type source
    allocate(this%chi)
    call this%chi%init(this%dm_Xh, fld_name="scalar_chi")
=======
    call this%f_Xh%init(this%dm_Xh, fld_name = "scalar_rhs")
>>>>>>> 7303212b

    ! Initialize the source term
    call this%source_term%init(params, this%f_Xh, this%c_Xh, user,this%chi)

    call scalar_scheme_add_bcs(this, msh%labeled_zones, this%bc_labels)

    ! Mark BC zones
    call this%user_bc%mark_zone(msh%wall)
    call this%user_bc%mark_zone(msh%inlet)
    call this%user_bc%mark_zone(msh%outlet)
    call this%user_bc%mark_zone(msh%outlet_normal)
    call this%user_bc%mark_zone(msh%sympln)
    call this%user_bc%finalize()
    if (this%user_bc%msk(0) .gt. 0) call bc_list_add(this%bclst_dirichlet,&
                                                     this%user_bc)

    ! Add field dirichlet BCs
    call this%field_dir_bc%init_base(this%c_Xh)
    call this%field_dir_bc%mark_zones_from_list(msh%labeled_zones, &
         'd_s', this%bc_labels)
    call this%field_dir_bc%finalize()
    call MPI_Allreduce(this%field_dir_bc%msk(0), integer_val, 1, &
         MPI_INTEGER, MPI_SUM, NEKO_COMM, ierr)
    if (integer_val .gt. 0) call this%field_dir_bc%init_field('d_s')

    call bc_list_add(this%bclst_dirichlet, this%field_dir_bc)

    !
    ! Associate our field dirichlet update to the user one.
    !
    this%field_dir_bc%update => user%user_dirichlet_update

    call bc_list_init(this%field_dirichlet_bcs, size = 1)
    call bc_list_add(this%field_dirichlet_bcs, this%field_dir_bc)


    ! todo parameter file ksp tol should be added
    call json_get_or_default(params, &
                             'case.fluid.velocity_solver.max_iterations', &
                             integer_val, 800)
    call scalar_scheme_solver_factory(this%ksp, this%dm_Xh%size(), &
         solver_type, integer_val, solver_abstol)
    call scalar_scheme_precon_factory(this%pc, this%ksp, &
         this%c_Xh, this%dm_Xh, this%gs_Xh, this%bclst_dirichlet, solver_precon)

    call neko_log%end_section()

  end subroutine scalar_scheme_init


  !> Deallocate a scalar formulation
  subroutine scalar_scheme_free(this)
    class(scalar_scheme_t), intent(inout) :: this

    nullify(this%Xh)
    nullify(this%dm_Xh)
    nullify(this%gs_Xh)
    nullify(this%c_Xh)
    nullify(this%params)

    if (allocated(this%ksp)) then
       call krylov_solver_destroy(this%ksp)
       deallocate(this%ksp)
    end if

    if (allocated(this%pc)) then
       call precon_destroy(this%pc)
       deallocate(this%pc)
    end if

    if (allocated(this%bc_labels)) then
       deallocate(this%bc_labels)
    end if

    call this%source_term%free()

    call bc_list_free(this%bclst_dirichlet)
    call bc_list_free(this%bclst_neumann)

    call this%lambda_field%free()
    call this%slag%free()

    ! Free everything related to field dirichlet BCs
    call bc_list_free(this%field_dirichlet_bcs)
    call this%field_dir_bc%free()

  end subroutine scalar_scheme_free

  !> Validate that all fields, solvers etc necessary for
  !! performing time-stepping are defined
  subroutine scalar_scheme_validate(this)
    class(scalar_scheme_t), target, intent(inout) :: this

    if ( (.not. allocated(this%u%x)) .or. &
         (.not. allocated(this%v%x)) .or. &
         (.not. allocated(this%w%x)) .or. &
         (.not. allocated(this%s%x))) then
       call neko_error('Fields are not allocated')
    end if

    if (.not. allocated(this%ksp)) then
       call neko_error('No Krylov solver for velocity defined')
    end if

    if (.not. associated(this%Xh)) then
       call neko_error('No function space defined')
    end if

    if (.not. associated(this%dm_Xh)) then
       call neko_error('No dofmap defined')
    end if

    if (.not. associated(this%c_Xh)) then
       call neko_error('No coefficients defined')
    end if

    if (.not. associated(this%f_Xh)) then
       call neko_error('No rhs allocated')
    end if

    if (.not. associated(this%chi)) then
       call neko_error('No Brinkman chi allocated')
    end if

    if (.not. associated(this%params)) then
       call neko_error('No parameters defined')
    end if

    !
    ! Setup checkpoint structure (if everything is fine)
    !
!    @todo no io for now
!    call this%chkp%init(this%u, this%v, this%w, this%p)

  end subroutine scalar_scheme_validate

  !> Initialize a linear solver
  !! @note Currently only supporting Krylov solvers
  subroutine scalar_scheme_solver_factory(ksp, n, solver, max_iter, abstol)
    class(ksp_t), allocatable, target, intent(inout) :: ksp
    integer, intent(in), value :: n
    integer, intent(in) :: max_iter
    character(len=*), intent(in) :: solver
    real(kind=rp) :: abstol

    call krylov_solver_factory(ksp, n, solver, max_iter, abstol)

  end subroutine scalar_scheme_solver_factory

  !> Initialize a Krylov preconditioner
  subroutine scalar_scheme_precon_factory(pc, ksp, coef, dof, gs, bclst, pctype)
    class(pc_t), allocatable, target, intent(inout) :: pc
    class(ksp_t), target, intent(inout) :: ksp
    type(coef_t), target, intent(inout) :: coef
    type(dofmap_t), target, intent(inout) :: dof
    type(gs_t), target, intent(inout) :: gs
    type(bc_list_t), target, intent(inout) :: bclst
    character(len=*) :: pctype

    call precon_factory(pc, pctype)

    select type (pcp => pc)
    type is (jacobi_t)
       call pcp%init(coef, dof, gs)
    type is (sx_jacobi_t)
       call pcp%init(coef, dof, gs)
    type is (device_jacobi_t)
       call pcp%init(coef, dof, gs)
    type is (hsmg_t)
       if (len_trim(pctype) .gt. 4) then
          if (index(pctype, '+') .eq. 5) then
             call pcp%init(dof%msh, dof%Xh, coef, dof, gs, bclst, &
                  trim(pctype(6:)))
          else
             call neko_error('Unknown coarse grid solver')
          end if
       else
          call pcp%init(dof%msh, dof%Xh, coef, dof, gs, bclst)
       end if
    end select

    call ksp%set_pc(pc)

  end subroutine scalar_scheme_precon_factory

  !> Initialize a user defined scalar bc
  !! @param usr_eval User specified boundary condition for scalar field
  subroutine scalar_scheme_set_user_bc(this, usr_eval)
    class(scalar_scheme_t), intent(inout) :: this
    procedure(usr_scalar_bc_eval) :: usr_eval

    call this%user_bc%set_eval(usr_eval)

  end subroutine scalar_scheme_set_user_bc

  !> Update the values of `lambda_field` if necessary.
  subroutine scalar_scheme_update_material_properties(this)
    class(scalar_scheme_t), intent(inout) :: this
    type(field_t), pointer :: nut
    integer :: n
    ! Factor to transform nu_t to lambda_t
    real(kind=rp) :: lambda_factor

    lambda_factor = this%rho*this%cp/this%pr_turb

    if (this%variable_material_properties) then
      nut => neko_field_registry%get_field(this%nut_field_name)
      n = nut%size()
      if (NEKO_BCKND_DEVICE .eq. 1) then
         call device_cfill(this%lambda_field%x_d, this%lambda, n)
         call device_add2s2(this%lambda_field%x_d, nut%x_d, lambda_factor, n)
      else
         call cfill(this%lambda_field%x, this%lambda, n)
         call add2s2(this%lambda_field%x, nut%x, lambda_factor, n)
      end if
    end if

  end subroutine scalar_scheme_update_material_properties


end module scalar_scheme<|MERGE_RESOLUTION|>--- conflicted
+++ resolved
@@ -418,14 +418,10 @@
     ! Setup right-hand side field.
     !
     allocate(this%f_Xh)
-<<<<<<< HEAD
     call this%f_Xh%init(this%dm_Xh, fld_name="scalar_rhs")
     ! and the implicit Brinkman type source
     allocate(this%chi)
     call this%chi%init(this%dm_Xh, fld_name="scalar_chi")
-=======
-    call this%f_Xh%init(this%dm_Xh, fld_name = "scalar_rhs")
->>>>>>> 7303212b
 
     ! Initialize the source term
     call this%source_term%init(params, this%f_Xh, this%c_Xh, user,this%chi)
