! Copyright (c) 2022-2024, The Neko Authors
! All rights reserved.
!
! Redistribution and use in source and binary forms, with or without
! modification, are permitted provided that the following conditions
! are met:
!
!   * Redistributions of source code must retain the above copyright
!     notice, this list of conditions and the following disclaimer.
!
!   * Redistributions in binary form must reproduce the above
!     copyright notice, this list of conditions and the following
!     disclaimer in the documentation and/or other materials provided
!     with the distribution.
!
!   * Neither the name of the authors nor the names of its
!     contributors may be used to endorse or promote products derived
!     from this software without specific prior written permission.
!
! THIS SOFTWARE IS PROVIDED BY THE COPYRIGHT HOLDERS AND CONTRIBUTORS
! "AS IS" AND ANY EXPRESS OR IMPLIED WARRANTIES, INCLUDING, BUT NOT
! LIMITED TO, THE IMPLIED WARRANTIES OF MERCHANTABILITY AND FITNESS
! FOR A PARTICULAR PURPOSE ARE DISCLAIMED. IN NO EVENT SHALL THE
! COPYRIGHT OWNER OR CONTRIBUTORS BE LIABLE FOR ANY DIRECT, INDIRECT,
! INCIDENTAL, SPECIAL, EXEMPLARY, OR CONSEQUENTIAL DAMAGES (INCLUDING,
! BUT NOT LIMITED TO, PROCUREMENT OF SUBSTITUTE GOODS OR SERVICES;
! LOSS OF USE, DATA, OR PROFITS; OR BUSINESS INTERRUPTION) HOWEVER
! CAUSED AND ON ANY THEORY OF LIABILITY, WHETHER IN CONTRACT, STRICT
! LIABILITY, OR TORT (INCLUDING NEGLIGENCE OR OTHERWISE) ARISING IN
! ANY WAY OUT OF THE USE OF THIS SOFTWARE, EVEN IF ADVISED OF THE
! POSSIBILITY OF SUCH DAMAGE.
!
!> Contains the scalar_scheme_t type.

module scalar_scheme
  use gather_scatter, only : gs_t
  use checkpoint, only : chkp_t
  use num_types, only: rp
  use field, only : field_t
  use field_list, only: field_list_t
  use space, only : space_t
  use dofmap, only : dofmap_t
  use krylov, only : ksp_t, krylov_solver_factory, KSP_MAX_ITER
  use coefs, only : coef_t
  use dirichlet, only : dirichlet_t
  use neumann, only : neumann_t
  use jacobi, only : jacobi_t
  use device_jacobi, only : device_jacobi_t
  use sx_jacobi, only : sx_jacobi_t
  use hsmg, only : hsmg_t
  use bc, only : bc_t
  use bc_list, only : bc_list_t
  use precon, only : pc_t, precon_factory, precon_destroy
  use field_dirichlet, only: field_dirichlet_t, field_dirichlet_update
  use mesh, only : mesh_t, NEKO_MSH_MAX_ZLBLS, NEKO_MSH_MAX_ZLBL_LEN
  use facet_zone, only : facet_zone_t
  use time_scheme_controller, only : time_scheme_controller_t
  use logger, only : neko_log, LOG_SIZE, NEKO_LOG_VERBOSE
  use field_registry, only : neko_field_registry
  use usr_scalar, only : usr_scalar_t, usr_scalar_bc_eval
  use json_utils, only : json_get, json_get_or_default, json_extract_item
  use json_module, only : json_file
  use user_intf, only : user_t, dummy_user_material_properties, &
       user_material_properties
  use utils, only : neko_error
  use comm, only: NEKO_COMM, MPI_INTEGER, MPI_SUM
  use scalar_source_term, only : scalar_source_term_t
  use field_series, only : field_series_t
  use math, only : cfill, add2s2
  use field_math, only : field_add2s2
  use device_math, only : device_cfill, device_add2s2
  use neko_config, only : NEKO_BCKND_DEVICE
  use field_series, only : field_series_t
  use time_step_controller, only : time_step_controller_t
  use gradient_jump_penalty, only : gradient_jump_penalty_t
  implicit none

  !> Base type for a scalar advection-diffusion solver.
  type, abstract :: scalar_scheme_t
     !> x-component of Velocity
     type(field_t), pointer :: u
     !> y-component of Velocity
     type(field_t), pointer :: v
     !> z-component of Velocity
     type(field_t), pointer :: w
     !> The scalar.
     type(field_t), pointer :: s
     !> Lag arrays, i.e. solutions at previous timesteps.
     type(field_series_t) :: slag
     !> Function space \f$ X_h \f$.
     type(space_t), pointer :: Xh
     !> Dofmap associated with \f$ X_h \f$.
     type(dofmap_t), pointer :: dm_Xh
     !> Gather-scatter associated with \f$ X_h \f$.
     type(gs_t), pointer :: gs_Xh
     !> Coefficients associated with \f$ X_h \f$.
     type(coef_t), pointer :: c_Xh
     !> Right-hand side.
     type(field_t), pointer :: f_Xh => null()
     !> The source term for equation.
     type(scalar_source_term_t) :: source_term
     !> Krylov solver.
     class(ksp_t), allocatable :: ksp
     !> Max iterations in the Krylov solver.
     integer :: ksp_maxiter
     !> Projection space size.
     integer :: projection_dim
     !< Steps to activate projection for ksp
     integer :: projection_activ_step
     !> Preconditioner.
     class(pc_t), allocatable :: pc
     !> List of boundary conditions, including the user one.
     type(bc_list_t) :: bcs
     !> Case paramters.
     type(json_file), pointer :: params
     !> Mesh.
     type(mesh_t), pointer :: msh => null()
     !> Checkpoint for restarts.
     type(chkp_t) :: chkp
     !> Thermal diffusivity.
     real(kind=rp) :: lambda
     !> The variable lambda field
     type(field_t) :: lambda_field
     !> The turbulent kinematic viscosity field name
     character(len=:), allocatable :: nut_field_name
     !> Density.
     real(kind=rp) :: rho
     !> Specific heat capacity.
     real(kind=rp) :: cp
     !> Turbulent Prandtl number.
     real(kind=rp) :: pr_turb
     !> Is lambda varying in time? Currently only due to LES models.
     logical :: variable_material_properties = .false.
     !> Gradient jump panelty
     logical :: if_gradient_jump_penalty
     type(gradient_jump_penalty_t) :: gradient_jump_penalty
   contains
     !> Constructor for the base type.
     procedure, pass(this) :: scheme_init => scalar_scheme_init
     !> Destructor for the base type.
     procedure, pass(this) :: scheme_free => scalar_scheme_free
     !> Validate successful initialization.
     procedure, pass(this) :: validate => scalar_scheme_validate
     !> Set lambda and cp
     procedure, pass(this) :: set_material_properties => &
          scalar_scheme_set_material_properties
     !> Update variable material properties
     procedure, pass(this) :: update_material_properties => &
          scalar_scheme_update_material_properties
     !> Constructor.
     procedure(scalar_scheme_init_intrf), pass(this), deferred :: init
     !> Destructor.
     procedure(scalar_scheme_free_intrf), pass(this), deferred :: free
     !> Solve for the current timestep.
     procedure(scalar_scheme_step_intrf), pass(this), deferred :: step
     !> Restart from a checkpoint.
     procedure(scalar_scheme_restart_intrf), pass(this), deferred :: restart
  end type scalar_scheme_t

  !> Abstract interface to initialize a scalar formulation
  abstract interface
     subroutine scalar_scheme_init_intrf(this, msh, coef, gs, params, &
          numerics_params, user, ulag, vlag, wlag, time_scheme, rho)
       import scalar_scheme_t
       import json_file
       import coef_t
       import gs_t
       import mesh_t
       import user_t
       import field_series_t
       import time_scheme_controller_t
       import rp
       class(scalar_scheme_t), target, intent(inout) :: this
       type(mesh_t), target, intent(in) :: msh
       type(coef_t), target, intent(in) :: coef
       type(gs_t), target, intent(inout) :: gs
       type(json_file), target, intent(inout) :: params
       type(json_file), target, intent(inout) :: numerics_params
       type(user_t), target, intent(in) :: user
       type(field_series_t), target, intent(in) :: ulag, vlag, wlag
       type(time_scheme_controller_t), target, intent(in) :: time_scheme
       real(kind=rp), intent(in) :: rho
     end subroutine scalar_scheme_init_intrf
  end interface

  !> Abstract interface to restart a scalar formulation
  abstract interface
     subroutine scalar_scheme_restart_intrf(this, dtlag, tlag)
       import scalar_scheme_t
       import chkp_t
       import rp
       class(scalar_scheme_t), target, intent(inout) :: this
       real(kind=rp) :: dtlag(10), tlag(10)
     end subroutine scalar_scheme_restart_intrf
  end interface

  !> Abstract interface to dealocate a scalar formulation
  abstract interface
     subroutine scalar_scheme_free_intrf(this)
       import scalar_scheme_t
       class(scalar_scheme_t), intent(inout) :: this
     end subroutine scalar_scheme_free_intrf
  end interface

  !> Abstract interface to compute a time-step
  abstract interface
     subroutine scalar_scheme_step_intrf(this, t, tstep, dt, ext_bdf, &
          dt_controller)
       import scalar_scheme_t
       import time_scheme_controller_t
       import time_step_controller_t
       import rp
       class(scalar_scheme_t), intent(inout) :: this
       real(kind=rp), intent(in) :: t
       integer, intent(in) :: tstep
       real(kind=rp), intent(in) :: dt
       type(time_scheme_controller_t), intent(in) :: ext_bdf
       type(time_step_controller_t), intent(in) :: dt_controller
     end subroutine scalar_scheme_step_intrf
  end interface

contains

  !> Initialize all related components of the current scheme
  !! @param msh The mesh.
  !! @param c_Xh The coefficients.
  !! @param gs_Xh The gather-scatter.
  !! @param params The parameter dictionary in json.
  !! @param scheme The name of the scalar scheme.
  !! @param user Type with user-defined procedures.
  !! @param rho The density of the fluid.
  subroutine scalar_scheme_init(this, msh, c_Xh, gs_Xh, params, scheme, user, &
       rho)
    class(scalar_scheme_t), target, intent(inout) :: this
    type(mesh_t), target, intent(in) :: msh
    type(coef_t), target, intent(in) :: c_Xh
    type(gs_t), target, intent(inout) :: gs_Xh
    type(json_file), target, intent(inout) :: params
    character(len=*), intent(in) :: scheme
    type(user_t), target, intent(in) :: user
    real(kind=rp), intent(in) :: rho
    ! IO buffer for log output
    character(len=LOG_SIZE) :: log_buf
    ! Variables for retrieving json parameters
    logical :: logical_val
    real(kind=rp) :: real_val, solver_abstol
    integer :: integer_val, ierr
    character(len=:), allocatable :: solver_type, solver_precon, field_name
    real(kind=rp) :: GJP_param_a, GJP_param_b

    this%u => neko_field_registry%get_field('u')
    this%v => neko_field_registry%get_field('v')
    this%w => neko_field_registry%get_field('w')

    call neko_log%section('Scalar')
    call json_get(params, 'solver.type', solver_type)
    call json_get(params, 'solver.preconditioner', &
         solver_precon)
    call json_get(params, 'solver.absolute_tolerance', &
         solver_abstol)

    call json_get_or_default(params, &
         'solver.projection_space_size', &
         this%projection_dim, 20)
    call json_get_or_default(params, &
         'solver.projection_hold_steps', &
         this%projection_activ_step, 5)


    write(log_buf, '(A, A)') 'Type       : ', trim(scheme)
    call neko_log%message(log_buf)
    call neko_log%message('Ksp scalar : ('// trim(solver_type) // &
         ', ' // trim(solver_precon) // ')')
    write(log_buf, '(A,ES13.6)') ' `-abs tol :', solver_abstol
    call neko_log%message(log_buf)

    this%Xh => this%u%Xh
    this%dm_Xh => this%u%dof
    this%params => params
    this%msh => msh

    call json_get_or_default(params, 'field_name', field_name, 's')

    if (.not. neko_field_registry%field_exists(field_name)) then
       call neko_field_registry%add_field(this%dm_Xh, field_name)
    end if

    this%s => neko_field_registry%get_field(field_name)

    call this%slag%init(this%s, 2)

    this%gs_Xh => gs_Xh
    this%c_Xh => c_Xh

    !
    ! Material properties
    !
    this%rho = rho
    call this%set_material_properties(params, user)

    write(log_buf, '(A,ES13.6)') 'rho        :', this%rho
    call neko_log%message(log_buf)
    write(log_buf, '(A,ES13.6)') 'lambda     :', this%lambda
    call neko_log%message(log_buf)
    write(log_buf, '(A,ES13.6)') 'cp         :', this%cp
    call neko_log%message(log_buf)

    !
    ! Turbulence modelling and variable material properties
    !
    if (params%valid_path('nut_field')) then
       call json_get(params, 'Pr_t', this%pr_turb)
       call json_get(params, 'nut_field', this%nut_field_name)
       this%variable_material_properties = .true.
    else
       this%nut_field_name = ""
    end if

    write(log_buf, '(A,L1)') 'LES        : ', this%variable_material_properties
    call neko_log%message(log_buf)

    ! Fill lambda field with the physical value
    call this%lambda_field%init(this%dm_Xh, "lambda")
    if (NEKO_BCKND_DEVICE .eq. 1) then
       call device_cfill(this%lambda_field%x_d, this%lambda, &
            this%lambda_field%size())
    else
       call cfill(this%lambda_field%x, this%lambda, this%lambda_field%size())
    end if

    !
    ! Setup right-hand side field.
    !
    allocate(this%f_Xh)
    call this%f_Xh%init(this%dm_Xh, fld_name = "scalar_rhs")

    ! Initialize the source term
    call this%source_term%init(this%f_Xh, this%c_Xh, user)
    call this%source_term%add(params, 'source_terms')

    ! todo parameter file ksp tol should be added
    call json_get_or_default(params, &
         'solver.max_iterations', &
         integer_val, KSP_MAX_ITER)
    call json_get_or_default(params, &
         'solver.monitor', &
         logical_val, .false.)
    call scalar_scheme_solver_factory(this%ksp, this%dm_Xh%size(), &
         solver_type, integer_val, solver_abstol, logical_val)
    call scalar_scheme_precon_factory(this%pc, this%ksp, &
         this%c_Xh, this%dm_Xh, this%gs_Xh, this%bcs, solver_precon)

    ! Initiate gradient jump penalty
    call json_get_or_default(params, &
         'gradient_jump_penalty.enabled',&
         this%if_gradient_jump_penalty, .false.)

    if (this%if_gradient_jump_penalty .eqv. .true.) then
       if ((this%dm_Xh%xh%lx - 1) .eq. 1) then
          call json_get_or_default(params, &
               'gradient_jump_penalty.tau',&
               GJP_param_a, 0.02_rp)
          GJP_param_b = 0.0_rp
       else
          call json_get_or_default(params, &
               'gradient_jump_penalty.scaling_factor',&
               GJP_param_a, 0.8_rp)
          call json_get_or_default(params, &
               'gradient_jump_penalty.scaling_exponent',&
               GJP_param_b, 4.0_rp)
       end if
       call this%gradient_jump_penalty%init(params, this%dm_Xh, this%c_Xh, &
            GJP_param_a, GJP_param_b)
    end if

    call neko_log%end_section()

  end subroutine scalar_scheme_init


  !> Deallocate a scalar formulation
  subroutine scalar_scheme_free(this)
    class(scalar_scheme_t), intent(inout) :: this

    nullify(this%Xh)
    nullify(this%dm_Xh)
    nullify(this%gs_Xh)
    nullify(this%c_Xh)
    nullify(this%params)

    if (allocated(this%ksp)) then
       call this%ksp%free()
       deallocate(this%ksp)
    end if

    if (allocated(this%pc)) then
       call precon_destroy(this%pc)
       deallocate(this%pc)
    end if

    call this%source_term%free()

    call this%bcs%free()

    call this%lambda_field%free()
    call this%slag%free()

    ! Free gradient jump penalty
    if (this%if_gradient_jump_penalty .eqv. .true.) then
       call this%gradient_jump_penalty%free()
    end if

  end subroutine scalar_scheme_free

  !> Validate that all fields, solvers etc necessary for
  !! performing time-stepping are defined
  subroutine scalar_scheme_validate(this)
    class(scalar_scheme_t), target, intent(inout) :: this

    if ( (.not. allocated(this%u%x)) .or. &
         (.not. allocated(this%v%x)) .or. &
         (.not. allocated(this%w%x)) .or. &
         (.not. allocated(this%s%x))) then
       call neko_error('Fields are not allocated')
    end if

    if (.not. allocated(this%ksp)) then
       call neko_error('No Krylov solver for velocity defined')
    end if

    if (.not. associated(this%Xh)) then
       call neko_error('No function space defined')
    end if

    if (.not. associated(this%dm_Xh)) then
       call neko_error('No dofmap defined')
    end if

    if (.not. associated(this%c_Xh)) then
       call neko_error('No coefficients defined')
    end if

    if (.not. associated(this%f_Xh)) then
       call neko_error('No rhs allocated')
    end if

    if (.not. associated(this%params)) then
       call neko_error('No parameters defined')
    end if

    !
    ! Setup checkpoint structure (if everything is fine)
    !
!    @todo no io for now
!    call this%chkp%init(this%u, this%v, this%w, this%p)

  end subroutine scalar_scheme_validate

  !> Initialize a linear solver
  !! @note Currently only supporting Krylov solvers
  subroutine scalar_scheme_solver_factory(ksp, n, solver, max_iter, &
       abstol, monitor)
    class(ksp_t), allocatable, target, intent(inout) :: ksp
    integer, intent(in), value :: n
    integer, intent(in) :: max_iter
    character(len=*), intent(in) :: solver
    real(kind=rp) :: abstol
    logical, intent(in) :: monitor

    call krylov_solver_factory(ksp, n, solver, max_iter, &
         abstol, monitor = monitor)

  end subroutine scalar_scheme_solver_factory

  !> Initialize a Krylov preconditioner
  subroutine scalar_scheme_precon_factory(pc, ksp, coef, dof, gs, bclst, &
       pctype)
    class(pc_t), allocatable, target, intent(inout) :: pc
    class(ksp_t), target, intent(inout) :: ksp
    type(coef_t), target, intent(in) :: coef
    type(dofmap_t), target, intent(in) :: dof
    type(gs_t), target, intent(inout) :: gs
    type(bc_list_t), target, intent(inout) :: bclst
    character(len=*) :: pctype

    call precon_factory(pc, pctype)

    select type (pcp => pc)
    type is (jacobi_t)
       call pcp%init(coef, dof, gs)
    type is (sx_jacobi_t)
       call pcp%init(coef, dof, gs)
    type is (device_jacobi_t)
       call pcp%init(coef, dof, gs)
    type is (hsmg_t)
       if (len_trim(pctype) .gt. 4) then
          if (index(pctype, '+') .eq. 5) then
             call pcp%init(dof%msh, dof%Xh, coef, dof, gs, bclst, &
                  trim(pctype(6:)))
          else
             call neko_error('Unknown coarse grid solver')
          end if
       else
          call pcp%init(dof%msh, dof%Xh, coef, dof, gs, bclst)
       end if
    end select

    call ksp%set_pc(pc)

  end subroutine scalar_scheme_precon_factory

  !> Update the values of `lambda_field` if necessary.
  subroutine scalar_scheme_update_material_properties(this)
    class(scalar_scheme_t), intent(inout) :: this
    type(field_t), pointer :: nut
    integer :: n
    ! Factor to transform nu_t to lambda_t
    real(kind=rp) :: lambda_factor

    lambda_factor = this%rho*this%cp/this%pr_turb
    this%lambda_field = this%lambda

    if (this%variable_material_properties) then
       nut => neko_field_registry%get_field(this%nut_field_name)
       n = nut%size()
       call field_add2s2(this%lambda_field, nut, lambda_factor, n)
    end if

  end subroutine scalar_scheme_update_material_properties

  !> Set lamdba and cp.
  !! @param params The case file configuration dictionary.
  !! @param user The user interface.
  subroutine scalar_scheme_set_material_properties(this, params, user)
    class(scalar_scheme_t), intent(inout) :: this
    type(json_file), intent(inout) :: params
    type(user_t), target, intent(in) :: user
    character(len=LOG_SIZE) :: log_buf
    ! A local pointer that is needed to make Intel happy
    procedure(user_material_properties), pointer :: dummy_mp_ptr
    real(kind=rp) :: dummy_mu, dummy_rho

    dummy_mp_ptr => dummy_user_material_properties

    if (.not. associated(user%material_properties, dummy_mp_ptr)) then

<<<<<<< HEAD
       write(log_buf, '(A)') "Material properties must be set in the user " // &
            "file!"
=======
       write(log_buf, '(A)') "Material properties must be set in the user&
       & file!"
>>>>>>> ac4b9019
       call neko_log%message(log_buf)
       call user%material_properties(0.0_rp, 0, dummy_rho, dummy_mu, &
            this%cp, this%lambda, params)
    else
<<<<<<< HEAD
       if (params%valid_path('case.scalar.Pe') .and. &
            (params%valid_path('case.scalar.lambda') .or. &
            params%valid_path('case.scalar.cp'))) then
          call neko_error("To set the material properties for the scalar, " // &
               "either provide Pe OR lambda and cp in the case file.")
          ! Non-dimensional case
       else if (params%valid_path('case.scalar.Pe')) then
          write(log_buf, '(A)') 'Non-dimensional scalar material properties ' // &
               'input.'
=======
       if (params%valid_path('Pe') .and. &
            (params%valid_path('lambda') .or. &
            params%valid_path('cp'))) then
          call neko_error("To set the material properties for the scalar,&
          & either provide Pe OR lambda and cp in the case file.")
          ! Non-dimensional case
       else if (params%valid_path('Pe')) then
          write(log_buf, '(A)') 'Non-dimensional scalar material properties &
          & input.'
>>>>>>> ac4b9019
          call neko_log%message(log_buf, lvl = NEKO_LOG_VERBOSE)
          write(log_buf, '(A)') 'Specific heat capacity will be set to 1,'
          call neko_log%message(log_buf, lvl = NEKO_LOG_VERBOSE)
          write(log_buf, '(A)') 'conductivity to 1/Pe. Assumes density is 1.'
          call neko_log%message(log_buf, lvl = NEKO_LOG_VERBOSE)

          ! Read Pe into lambda for further manipulation.
          call json_get(params, 'Pe', this%lambda)
          write(log_buf, '(A,ES13.6)') 'Pe         :', this%lambda
          call neko_log%message(log_buf)

          ! Set cp and rho to 1 since the setup is non-dimensional.
          this%cp = 1.0_rp
          this%rho = 1.0_rp
          ! Invert the Pe to get conductivity
          this%lambda = 1.0_rp/this%lambda
          ! Dimensional case
       else
          call json_get(params, 'lambda', this%lambda)
          call json_get(params, 'cp', this%cp)
       end if

    end if
  end subroutine scalar_scheme_set_material_properties

end module scalar_scheme<|MERGE_RESOLUTION|>--- conflicted
+++ resolved
@@ -544,18 +544,12 @@
 
     if (.not. associated(user%material_properties, dummy_mp_ptr)) then
 
-<<<<<<< HEAD
        write(log_buf, '(A)') "Material properties must be set in the user " // &
             "file!"
-=======
-       write(log_buf, '(A)') "Material properties must be set in the user&
-       & file!"
->>>>>>> ac4b9019
        call neko_log%message(log_buf)
        call user%material_properties(0.0_rp, 0, dummy_rho, dummy_mu, &
             this%cp, this%lambda, params)
     else
-<<<<<<< HEAD
        if (params%valid_path('case.scalar.Pe') .and. &
             (params%valid_path('case.scalar.lambda') .or. &
             params%valid_path('case.scalar.cp'))) then
@@ -565,17 +559,6 @@
        else if (params%valid_path('case.scalar.Pe')) then
           write(log_buf, '(A)') 'Non-dimensional scalar material properties ' // &
                'input.'
-=======
-       if (params%valid_path('Pe') .and. &
-            (params%valid_path('lambda') .or. &
-            params%valid_path('cp'))) then
-          call neko_error("To set the material properties for the scalar,&
-          & either provide Pe OR lambda and cp in the case file.")
-          ! Non-dimensional case
-       else if (params%valid_path('Pe')) then
-          write(log_buf, '(A)') 'Non-dimensional scalar material properties &
-          & input.'
->>>>>>> ac4b9019
           call neko_log%message(log_buf, lvl = NEKO_LOG_VERBOSE)
           write(log_buf, '(A)') 'Specific heat capacity will be set to 1,'
           call neko_log%message(log_buf, lvl = NEKO_LOG_VERBOSE)
