! Copyright (c) 2022-2025, The Neko Authors
! All rights reserved.
!
! Redistribution and use in source and binary forms, with or without
! modification, are permitted provided that the following conditions
! are met:
!
!   * Redistributions of source code must retain the above copyright
!     notice, this list of conditions and the following disclaimer.
!
!   * Redistributions in binary form must reproduce the above
!     copyright notice, this list of conditions and the following
!     disclaimer in the documentation and/or other materials provided
!     with the distribution.
!
!   * Neither the name of the authors nor the names of its
!     contributors may be used to endorse or promote products derived
!     from this software without specific prior written permission.
!
! THIS SOFTWARE IS PROVIDED BY THE COPYRIGHT HOLDERS AND CONTRIBUTORS
! "AS IS" AND ANY EXPRESS OR IMPLIED WARRANTIES, INCLUDING, BUT NOT
! LIMITED TO, THE IMPLIED WARRANTIES OF MERCHANTABILITY AND FITNESS
! FOR A PARTICULAR PURPOSE ARE DISCLAIMED. IN NO EVENT SHALL THE
! COPYRIGHT OWNER OR CONTRIBUTORS BE LIABLE FOR ANY DIRECT, INDIRECT,
! INCIDENTAL, SPECIAL, EXEMPLARY, OR CONSEQUENTIAL DAMAGES (INCLUDING,
! BUT NOT LIMITED TO, PROCUREMENT OF SUBSTITUTE GOODS OR SERVICES;
! LOSS OF USE, DATA, OR PROFITS; OR BUSINESS INTERRUPTION) HOWEVER
! CAUSED AND ON ANY THEORY OF LIABILITY, WHETHER IN CONTRACT, STRICT
! LIABILITY, OR TORT (INCLUDING NEGLIGENCE OR OTHERWISE) ARISING IN
! ANY WAY OUT OF THE USE OF THIS SOFTWARE, EVEN IF ADVISED OF THE
! POSSIBILITY OF SUCH DAMAGE.
!
!> Contains the scalar_scheme_t type.

module scalar_scheme
  use gather_scatter, only : gs_t
  use checkpoint, only : chkp_t
  use num_types, only: rp
  use field, only : field_t
  use field_list, only: field_list_t
  use space, only : space_t
  use dofmap, only : dofmap_t
  use krylov, only : ksp_t, krylov_solver_factory, KSP_MAX_ITER, ksp_monitor_t
  use coefs, only : coef_t
  use dirichlet, only : dirichlet_t
  use neumann, only : neumann_t
  use jacobi, only : jacobi_t
  use device_jacobi, only : device_jacobi_t
  use sx_jacobi, only : sx_jacobi_t
  use hsmg, only : hsmg_t
  use bc, only : bc_t
  use bc_list, only : bc_list_t
  use precon, only : pc_t, precon_factory, precon_destroy
  use field_dirichlet, only: field_dirichlet_t, field_dirichlet_update
  use mesh, only : mesh_t, NEKO_MSH_MAX_ZLBLS, NEKO_MSH_MAX_ZLBL_LEN
  use facet_zone, only : facet_zone_t
  use time_scheme_controller, only : time_scheme_controller_t
  use logger, only : neko_log, LOG_SIZE, NEKO_LOG_VERBOSE
  use field_registry, only : neko_field_registry
  use json_utils, only : json_get, json_get_or_default, json_extract_item, &
       json_extract_object
  use json_module, only : json_file
  use user_intf, only : user_t, dummy_user_material_properties, &
       user_material_properties_intf
  use utils, only : neko_error, neko_warning
  use comm, only: NEKO_COMM, MPI_INTEGER, MPI_SUM
  use scalar_source_term, only : scalar_source_term_t
  use field_series, only : field_series_t
  use math, only : cfill, add2s2
  use field_math, only : field_cmult2, field_col3, field_cfill, field_add3, &
       field_copy
  use device_math, only : device_cfill, device_add2s2
  use neko_config, only : NEKO_BCKND_DEVICE
  use field_series, only : field_series_t
  use time_step_controller, only : time_step_controller_t
  use scratch_registry, only : neko_scratch_registry
  use time_state, only : time_state_t
  use device, only : device_memcpy, DEVICE_TO_HOST
  implicit none

  !> Base type for a scalar advection-diffusion solver.
  type, abstract :: scalar_scheme_t
     !> A name that can be used to distinguish this solver in e.g. user routines
     character(len=:), allocatable :: name
     !> x-component of Velocity
     type(field_t), pointer :: u
     !> y-component of Velocity
     type(field_t), pointer :: v
     !> z-component of Velocity
     type(field_t), pointer :: w
     !> The scalar.
     type(field_t), pointer :: s
     !> Lag arrays, i.e. solutions at previous timesteps.
     type(field_series_t) :: slag
     !> Function space \f$ X_h \f$.
     type(space_t), pointer :: Xh
     !> Dofmap associated with \f$ X_h \f$.
     type(dofmap_t), pointer :: dm_Xh
     !> Gather-scatter associated with \f$ X_h \f$.
     type(gs_t), pointer :: gs_Xh
     !> Coefficients associated with \f$ X_h \f$.
     type(coef_t), pointer :: c_Xh
     !> Right-hand side.
     type(field_t), pointer :: f_Xh => null()
     !> The source term for equation.
     type(scalar_source_term_t) :: source_term
     !> Krylov solver.
     class(ksp_t), allocatable :: ksp
     !> Max iterations in the Krylov solver.
     integer :: ksp_maxiter
     !> Projection space size.
     integer :: projection_dim
     !< Steps to activate projection for ksp
     integer :: projection_activ_step
     !> Preconditioner.
     class(pc_t), allocatable :: pc
     !> List of boundary conditions, including the user one.
     type(bc_list_t) :: bcs
     !> Case paramters.
     type(json_file), pointer :: params
     !> Mesh.
     type(mesh_t), pointer :: msh => null()
     !> Checkpoint for restarts.
     type(chkp_t), pointer :: chkp => null()
     !> The turbulent kinematic viscosity field name
     character(len=:), allocatable :: nut_field_name
     !> Density.
     type(field_t), pointer :: rho => null()
     !> Thermal diffusivity.
     type(field_t), pointer :: lambda => null()
     !> Specific heat capacity.
     type(field_t), pointer :: cp => null()
     !> Total diffusivity.
     type(field_t), pointer :: lambda_tot => null()
     !> Turbulent Prandtl number.
     real(kind=rp) :: pr_turb
     !> Field list with cp and lambda
     type(field_list_t) :: material_properties
     procedure(user_material_properties_intf), nopass, pointer :: &
          user_material_properties => null()
   contains
     !> Constructor for the base type.
     procedure, pass(this) :: scheme_init => scalar_scheme_init
     !> Destructor for the base type.
     procedure, pass(this) :: scheme_free => scalar_scheme_free
     !> Validate successful initialization.
     procedure, pass(this) :: validate => scalar_scheme_validate
     !> Set lambda and cp
     procedure, pass(this) :: set_material_properties => &
          scalar_scheme_set_material_properties
     !> Update variable material properties
     procedure, pass(this) :: update_material_properties => &
          scalar_scheme_update_material_properties
     !> Constructor.
     procedure(scalar_scheme_init_intrf), pass(this), deferred :: init
     !> Destructor.
     procedure(scalar_scheme_free_intrf), pass(this), deferred :: free
     !> Solve for the current timestep.
     procedure(scalar_scheme_step_intrf), pass(this), deferred :: step
     !> Restart from a checkpoint.
     procedure(scalar_scheme_restart_intrf), pass(this), deferred :: restart
  end type scalar_scheme_t

  !> Abstract interface to initialize a scalar formulation
  abstract interface
     subroutine scalar_scheme_init_intrf(this, msh, coef, gs, params, &
          numerics_params, user, chkp, ulag, vlag, wlag, time_scheme, rho)
       import scalar_scheme_t
       import json_file
       import coef_t
       import gs_t
       import mesh_t
       import user_t
       import field_series_t, field_t
       import time_scheme_controller_t
       import rp
       import chkp_t
       class(scalar_scheme_t), target, intent(inout) :: this
       type(mesh_t), target, intent(in) :: msh
       type(coef_t), target, intent(in) :: coef
       type(gs_t), target, intent(inout) :: gs
       type(json_file), target, intent(inout) :: params
       type(json_file), target, intent(inout) :: numerics_params
       type(user_t), target, intent(in) :: user
       type(chkp_t), target, intent(inout) :: chkp
       type(field_series_t), target, intent(in) :: ulag, vlag, wlag
       type(time_scheme_controller_t), target, intent(in) :: time_scheme
       type(field_t), target, intent(in) :: rho
     end subroutine scalar_scheme_init_intrf
  end interface

  !> Abstract interface to restart a scalar formulation
  abstract interface
     subroutine scalar_scheme_restart_intrf(this, chkp)
       import scalar_scheme_t
       import chkp_t
       import rp
       class(scalar_scheme_t), target, intent(inout) :: this
       type(chkp_t), intent(inout) :: chkp
     end subroutine scalar_scheme_restart_intrf
  end interface

  !> Abstract interface to dealocate a scalar formulation
  abstract interface
     subroutine scalar_scheme_free_intrf(this)
       import scalar_scheme_t
       class(scalar_scheme_t), intent(inout) :: this
     end subroutine scalar_scheme_free_intrf
  end interface

  !> Abstract interface to compute a time-step
  abstract interface
     subroutine scalar_scheme_step_intrf(this, time, ext_bdf, dt_controller, &
          ksp_results)
       import scalar_scheme_t
       import time_state_t
       import time_scheme_controller_t
       import time_step_controller_t
       import ksp_monitor_t
       class(scalar_scheme_t), intent(inout) :: this
       type(time_state_t), intent(in) :: time
       type(time_scheme_controller_t), intent(in) :: ext_bdf
       type(time_step_controller_t), intent(in) :: dt_controller
       type(ksp_monitor_t), intent(inout) :: ksp_results
     end subroutine scalar_scheme_step_intrf
  end interface

contains

  !> Initialize all related components of the current scheme
  !! @param msh The mesh.
  !! @param c_Xh The coefficients.
  !! @param gs_Xh The gather-scatter.
  !! @param params The parameter dictionary in json.
  !! @param scheme The name of the scalar scheme.
  !! @param user Type with user-defined procedures.
  !! @param rho The density of the fluid.
  subroutine scalar_scheme_init(this, msh, c_Xh, gs_Xh, params, scheme, user, &
       rho)
    class(scalar_scheme_t), target, intent(inout) :: this
    type(mesh_t), target, intent(in) :: msh
    type(coef_t), target, intent(in) :: c_Xh
    type(gs_t), target, intent(inout) :: gs_Xh
    type(json_file), target, intent(inout) :: params
    character(len=*), intent(in) :: scheme
    type(user_t), target, intent(in) :: user
    type(field_t), target, intent(in) :: rho
    ! IO buffer for log output
    character(len=LOG_SIZE) :: log_buf
    ! Variables for retrieving json parameters
    logical :: logical_val
    real(kind=rp) :: real_val, solver_abstol
    integer :: integer_val, ierr
    character(len=:), allocatable :: solver_type, solver_precon
    type(json_file) :: precon_params
    real(kind=rp) :: GJP_param_a, GJP_param_b

    this%u => neko_field_registry%get_field('u')
    this%v => neko_field_registry%get_field('v')
    this%w => neko_field_registry%get_field('w')
    this%rho => rho

    ! Assign a name
<<<<<<< HEAD
    call params%print()

=======
>>>>>>> 99f7adef
    ! Note that the keyword is added by `scalars_t`, so there is always a
    ! default.
    call json_get(params, 'name', this%name)

    call neko_log%section('Scalar')
    call json_get(params, 'solver.type', solver_type)
    call json_get(params, 'solver.preconditioner.type', &
         solver_precon)
    call json_extract_object(params, 'solver.preconditioner', precon_params)
    call json_get(params, 'solver.absolute_tolerance', &
         solver_abstol)

    call json_get_or_default(params, &
         'solver.projection_space_size', &
         this%projection_dim, 0)
    call json_get_or_default(params, &
         'solver.projection_hold_steps', &
         this%projection_activ_step, 5)


    write(log_buf, '(A, A)') 'Type       : ', trim(scheme)
    call neko_log%message(log_buf)
    write(log_buf, '(A, A)') 'Name       : ', trim(this%name)
    call neko_log%message(log_buf)
    call neko_log%message('Ksp scalar : ('// trim(solver_type) // &
         ', ' // trim(solver_precon) // ')')
    write(log_buf, '(A,ES13.6)') ' `-abs tol :', solver_abstol
    call neko_log%message(log_buf)

    this%Xh => this%u%Xh
    this%dm_Xh => this%u%dof
    this%params => params
    this%msh => msh

    call neko_field_registry%add_field(this%dm_Xh, this%name, &
         ignore_existing = .true.)

    this%s => neko_field_registry%get_field(this%name)

    call this%slag%init(this%s, 2)

    this%gs_Xh => gs_Xh
    this%c_Xh => c_Xh

    !
    ! Material properties
    !
    call this%set_material_properties(params, user)


    !
    ! Turbulence modelling
    !
    if (params%valid_path('nut_field')) then
       call json_get(params, 'Pr_t', this%pr_turb)
       call json_get(params, 'nut_field', this%nut_field_name)
    else
       this%nut_field_name = ""
    end if

    !
    ! Setup right-hand side field.
    !
    allocate(this%f_Xh)
    call this%f_Xh%init(this%dm_Xh, fld_name = "scalar_rhs")

    ! Initialize the source term
    call this%source_term%init(this%f_Xh, this%c_Xh, user, this%name)
    call this%source_term%add(params, 'source_terms')

    ! todo parameter file ksp tol should be added
    call json_get_or_default(params, &
         'solver.max_iterations', &
         integer_val, KSP_MAX_ITER)
    call json_get_or_default(params, &
         'solver.monitor', &
         logical_val, .false.)
    call scalar_scheme_solver_factory(this%ksp, this%dm_Xh%size(), &
         solver_type, integer_val, solver_abstol, logical_val)
    call scalar_scheme_precon_factory(this%pc, this%ksp, &
         this%c_Xh, this%dm_Xh, this%gs_Xh, this%bcs, &
         solver_precon, precon_params)

    call neko_log%end_section()

  end subroutine scalar_scheme_init


  !> Deallocate a scalar formulation
  subroutine scalar_scheme_free(this)
    class(scalar_scheme_t), intent(inout) :: this

    nullify(this%Xh)
    nullify(this%dm_Xh)
    nullify(this%gs_Xh)
    nullify(this%c_Xh)
    nullify(this%params)

    if (allocated(this%ksp)) then
       call this%ksp%free()
       deallocate(this%ksp)
    end if

    if (allocated(this%pc)) then
       call precon_destroy(this%pc)
       deallocate(this%pc)
    end if

    if (allocated(this%name)) then
       deallocate(this%name)
    end if

    call this%source_term%free()

    call this%bcs%free()
    call this%slag%free()

    nullify(this%cp)
    nullify(this%lambda)
    nullify(this%lambda_tot)

  end subroutine scalar_scheme_free

  !> Validate that all fields, solvers etc necessary for
  !! performing time-stepping are defined
  subroutine scalar_scheme_validate(this)
    class(scalar_scheme_t), target, intent(inout) :: this

    if ( (.not. allocated(this%u%x)) .or. &
         (.not. allocated(this%v%x)) .or. &
         (.not. allocated(this%w%x)) .or. &
         (.not. allocated(this%s%x))) then
       call neko_error('Fields are not allocated')
    end if

    if (.not. allocated(this%ksp)) then
       call neko_error('No Krylov solver for velocity defined')
    end if

    if (.not. associated(this%Xh)) then
       call neko_error('No function space defined')
    end if

    if (.not. associated(this%dm_Xh)) then
       call neko_error('No dofmap defined')
    end if

    if (.not. associated(this%c_Xh)) then
       call neko_error('No coefficients defined')
    end if

    if (.not. associated(this%f_Xh)) then
       call neko_error('No rhs allocated')
    end if

    if (.not. associated(this%params)) then
       call neko_error('No parameters defined')
    end if

    if (.not. associated(this%rho)) then
       call neko_error('No density field defined')
    end if

  end subroutine scalar_scheme_validate

  !> Initialize a linear solver
  !! @note Currently only supporting Krylov solvers
  subroutine scalar_scheme_solver_factory(ksp, n, solver, max_iter, &
       abstol, monitor)
    class(ksp_t), allocatable, target, intent(inout) :: ksp
    integer, intent(in), value :: n
    integer, intent(in) :: max_iter
    character(len=*), intent(in) :: solver
    real(kind=rp) :: abstol
    logical, intent(in) :: monitor

    call krylov_solver_factory(ksp, n, solver, max_iter, &
         abstol, monitor = monitor)

  end subroutine scalar_scheme_solver_factory

  !> Initialize a Krylov preconditioner
  subroutine scalar_scheme_precon_factory(pc, ksp, coef, dof, gs, bclst, &
       pctype, pcparams)
    class(pc_t), allocatable, target, intent(inout) :: pc
    class(ksp_t), target, intent(inout) :: ksp
    type(coef_t), target, intent(in) :: coef
    type(dofmap_t), target, intent(in) :: dof
    type(gs_t), target, intent(inout) :: gs
    type(bc_list_t), target, intent(inout) :: bclst
    character(len=*) :: pctype
    type(json_file), intent(inout) :: pcparams

    call precon_factory(pc, pctype)

    select type (pcp => pc)
    type is (jacobi_t)
       call pcp%init(coef, dof, gs)
    type is (sx_jacobi_t)
       call pcp%init(coef, dof, gs)
    type is (device_jacobi_t)
       call pcp%init(coef, dof, gs)
    type is (hsmg_t)
       call pcp%init(coef, bclst, pcparams)
    end select

    call ksp%set_pc(pc)

  end subroutine scalar_scheme_precon_factory

  !> Call user material properties routine and update the values of `lambda`
  !! if necessary.
  !! @param t Time value.
  !! @param tstep Current time step.
  subroutine scalar_scheme_update_material_properties(this, time)
    class(scalar_scheme_t), intent(inout) :: this
    type(time_state_t), intent(in) :: time
    type(field_t), pointer :: nut
    integer :: index
    ! Factor to transform nu_t to lambda_t
    type(field_t), pointer :: lambda_factor

    call this%user_material_properties(this%name, this%material_properties, &
         time)

    ! factor = rho * cp / pr_turb
    if (len(trim(this%nut_field_name)) > 0) then
       nut => neko_field_registry%get_field(this%nut_field_name)

       ! lambda_tot = lambda + rho * cp * nut / pr_turb
       call neko_scratch_registry%request_field(lambda_factor, index)
       call field_col3(lambda_factor, this%cp, this%rho)
       call field_cmult2(lambda_factor, nut, 1.0_rp / this%pr_turb)
       call field_add3(this%lambda_tot, this%lambda, lambda_factor)
       call neko_scratch_registry%relinquish_field(index)
    end if

    ! Since cp is a fields and we use the %x(1,1,1,1) of the
    ! host array data to pass constant  material properties
    ! to some routines, we need to make sure that the host
    ! values are also filled
    if (NEKO_BCKND_DEVICE .eq. 1) then
       call device_memcpy(this%cp%x, this%cp%x_d, this%cp%size(), &
            DEVICE_TO_HOST, sync=.false.)
    end if

  end subroutine scalar_scheme_update_material_properties

  !> Set lamdba and cp.
  !! @param params The case file configuration dictionary.
  !! @param user The user interface.
  subroutine scalar_scheme_set_material_properties(this, params, user)
    class(scalar_scheme_t), intent(inout) :: this
    type(json_file), intent(inout) :: params
    type(user_t), target, intent(in) :: user
    character(len=LOG_SIZE) :: log_buf
    ! A local pointer that is needed to make Intel happy
    procedure(user_material_properties_intf), pointer :: dummy_mp_ptr
    real(kind=rp) :: const_cp, const_lambda
    ! Dummy time state set to 0
    type(time_state_t) :: time

    dummy_mp_ptr => dummy_user_material_properties

    ! Fill lambda field with the physical value

    call neko_field_registry%add_field(this%dm_Xh, this%name // "_lambda")
    call neko_field_registry%add_field(this%dm_Xh, this%name // "_lambda_tot")
    call neko_field_registry%add_field(this%dm_Xh, this%name // "_cp")
    this%lambda => neko_field_registry%get_field(this%name // "_lambda")
    this%lambda_tot => neko_field_registry%get_field(this%name // "_lambda_tot")
    this%cp => neko_field_registry%get_field(this%name // "_cp")

    call this%material_properties%init(2)
    call this%material_properties%assign(1, this%cp)
    call this%material_properties%assign(2, this%lambda)

    if (.not. associated(user%material_properties, dummy_mp_ptr)) then

       write(log_buf, '(A)') "Material properties must be set in the user " // &
            "file!"
       call neko_log%message(log_buf)
       this%user_material_properties => user%material_properties

       call user%material_properties(this%name, this%material_properties, time)
    else
       this%user_material_properties => dummy_user_material_properties
       if (params%valid_path('Pe') .and. &
            (params%valid_path('lambda') .or. &
            params%valid_path('cp'))) then
          call neko_error("To set the material properties for the scalar, " // &
               "either provide Pe OR lambda and cp in the case file.")
          ! Non-dimensional case
       else if (params%valid_path('Pe')) then
          write(log_buf, '(A)') 'Non-dimensional scalar material properties' //&
               ' input.'
          call neko_log%message(log_buf, lvl = NEKO_LOG_VERBOSE)
          write(log_buf, '(A)') 'Specific heat capacity will be set to 1,'
          call neko_log%message(log_buf, lvl = NEKO_LOG_VERBOSE)
          write(log_buf, '(A)') 'conductivity to 1/Pe. Assumes density is 1.'
          call neko_log%message(log_buf, lvl = NEKO_LOG_VERBOSE)

          ! Read Pe into lambda for further manipulation.
          call json_get(params, 'Pe', const_lambda)
          write(log_buf, '(A,ES13.6)') 'Pe         :', const_lambda
          call neko_log%message(log_buf)

          ! Set cp and rho to 1 since the setup is non-dimensional.
          const_cp = 1.0_rp
          ! Invert the Pe to get conductivity
          const_lambda = 1.0_rp/const_lambda
          ! Dimensional case
       else
          call json_get(params, 'lambda', const_lambda)
          call json_get(params, 'cp', const_cp)
       end if
    end if
    ! We need to fill the fields based on the parsed const values
    ! if the user routine is not used.
    if (associated(user%material_properties, dummy_mp_ptr)) then
       ! Fill mu and rho field with the physical value
       call field_cfill(this%lambda, const_lambda)
       call field_cfill(this%cp, const_cp)

       write(log_buf, '(A,ES13.6)') 'lambda     :', const_lambda
       call neko_log%message(log_buf)
       write(log_buf, '(A,ES13.6)') 'cp         :', const_cp
       call neko_log%message(log_buf)
    end if

    ! Copy over material property to the total one
    call field_copy(this%lambda_tot, this%lambda)

    ! Since cp is a field and we use the %x(1,1,1,1) of the
    ! host array data to pass constant material properties
    ! to some routines, we need to make sure that the host
    ! values are also filled
    if (NEKO_BCKND_DEVICE .eq. 1) then
       call device_memcpy(this%cp%x, this%cp%x_d, this%cp%size(), &
            DEVICE_TO_HOST, sync=.false.)
    end if
  end subroutine scalar_scheme_set_material_properties

end module scalar_scheme<|MERGE_RESOLUTION|>--- conflicted
+++ resolved
@@ -261,11 +261,6 @@
     this%rho => rho
 
     ! Assign a name
-<<<<<<< HEAD
-    call params%print()
-
-=======
->>>>>>> 99f7adef
     ! Note that the keyword is added by `scalars_t`, so there is always a
     ! default.
     call json_get(params, 'name', this%name)
