--- conflicted
+++ resolved
@@ -68,17 +68,12 @@
   use utils, only : neko_error
   use comm, only: NEKO_COMM, MPI_INTEGER, MPI_SUM
   use scalar_source_term, only : scalar_source_term_t
-<<<<<<< HEAD
   use field_series, only : field_series_t
-  use time_step_controller, only : time_step_controller_t
   use bc_fctry, only : bc_factory
-=======
   use math, only : cfill, add2s2
   use device_math, only : device_cfill, device_add2s2
   use neko_config, only : NEKO_BCKND_DEVICE
-  use field_series
   use time_step_controller, only : time_step_controller_t
->>>>>>> 73ed6d5e
   implicit none
 
   !> Base type for a scalar advection-diffusion solver.
@@ -141,15 +136,12 @@
      real(kind=rp), pointer :: rho
      !> Specific heat capacity.
      real(kind=rp), pointer :: cp
-<<<<<<< HEAD
-=======
      !> Turbulent Prandtl number.
      real(kind=rp) :: pr_turb
      !> Is lambda varying in time? Currently only due to LES models.
      logical :: variable_material_properties = .false.
      !> Boundary condition labels (if any)
      character(len=NEKO_MSH_MAX_ZLBL_LEN), allocatable :: bc_labels(:)
->>>>>>> 73ed6d5e
    contains
      !> Constructor for the base type.
      procedure, pass(this) :: scheme_init => scalar_scheme_init
@@ -157,14 +149,11 @@
      procedure, pass(this) :: scheme_free => scalar_scheme_free
      !> Validate successful initialization.
      procedure, pass(this) :: validate => scalar_scheme_validate
-<<<<<<< HEAD
-=======
      !> Assigns the evaluation function for  `user_bc`.
-     procedure, pass(this) :: set_user_bc => scalar_scheme_set_user_bc
+     !procedure, pass(this) :: set_user_bc => scalar_scheme_set_user_bc
      !> Update variable material properties
      procedure, pass(this) :: update_material_properties => &
        scalar_scheme_update_material_properties
->>>>>>> 73ed6d5e
      !> Constructor.
      procedure(scalar_scheme_init_intrf), pass(this), deferred :: init
      !> Destructor.
@@ -237,24 +226,15 @@
   !! @param user The user object binding the user-defined routines.
   subroutine scalar_scheme_setup_bcs(this, user)
     class(scalar_scheme_t), intent(inout) :: this
-<<<<<<< HEAD
     type(user_t), target, intent(in) :: user
     integer :: i, j, n_bcs, ierr
     real(kind=rp) :: dir_value, flux_value
-=======
-    type(facet_zone_t), intent(inout) :: zones(NEKO_MSH_MAX_ZLBLS)
-    character(len=NEKO_MSH_MAX_ZLBL_LEN), intent(in) :: bc_labels(:)
-    character(len=NEKO_MSH_MAX_ZLBL_LEN) :: bc_label
-    integer :: i
-    real(kind=rp) :: dir_value, flux
->>>>>>> 73ed6d5e
     logical :: bc_exists
     type(json_core) :: core
     type(json_value), pointer :: bc_object
     type(json_file) :: bc_subdict
     logical :: found
 
-<<<<<<< HEAD
     call this%bcs%init()
 
     if (this%params%valid_path('case.scalar.boundary_conditions')) then
@@ -262,65 +242,18 @@
        call this%params%get_core(core)
        call this%params%get('case.scalar.boundary_conditions', bc_object, found)
        call this%bcs%init(n_bcs)
-=======
-    do i = 1, size(bc_labels)
-       bc_label = trim(bc_labels(i))
-       if (bc_label(1:2) .eq. 'd=') then
-! The idea of this commented piece of code is to merge bcs with the same
-! Dirichlet value into 1 so that one has less kernel launches. Currently
-! segfaults, needs investigation.
-!          bc_exists = .false.
-!          bc_idx = 0
-!          do j = 1, i-1
-!             if (bc_label .eq. bc_labels(j)) then
-!                bc_exists = .true.
-!                bc_idx = j
-!             end if
-!          end do
-
-!          if (bc_exists) then
-!             call this%dir_bcs(j)%mark_zone(zones(i))
-!          else
-          this%n_dir_bcs = this%n_dir_bcs + 1
-          call this%dir_bcs(this%n_dir_bcs)%init_base(this%c_Xh)
-          call this%dir_bcs(this%n_dir_bcs)%mark_zone(zones(i))
-          read(bc_label(3:), *) dir_value
-          call this%dir_bcs(this%n_dir_bcs)%set_g(dir_value)
-          call this%dir_bcs(this%n_dir_bcs)%finalize()
-       end if
-
-       if (bc_label(1:2) .eq. 'n=') then
-          this%n_neumann_bcs = this%n_neumann_bcs + 1
-          call this%neumann_bcs(this%n_neumann_bcs)%init_base(this%c_Xh)
-          call this%neumann_bcs(this%n_neumann_bcs)%mark_zone(zones(i))
-          read(bc_label(3:), *) flux
-          call this%neumann_bcs(this%n_neumann_bcs)%finalize_neumann(flux)
-       end if
->>>>>>> 73ed6d5e
 
        ! Gotta set this manually, becase we don't append to the list but
        ! rather directly allocate in the factory.
        this%bcs%size_ = n_bcs
 
 
-<<<<<<< HEAD
        do i=1, n_bcs
           ! Create a new json containing just the subdict for this bc
           call json_extract_item(core, bc_object, i, bc_subdict)
 
           call bc_factory(this%bcs%items(i)%ptr, bc_subdict, &
                           this%c_Xh, user)
-=======
-    do i = 1, this%n_dir_bcs
-       call bc_list_add(this%bclst_dirichlet, this%dir_bcs(i))
-    end do
-
-    ! Create list with just Neumann bcs
-    call bc_list_init(this%bclst_neumann, this%n_neumann_bcs)
-    do i=1, this%n_neumann_bcs
-       call bc_list_add(this%bclst_neumann, this%neumann_bcs(i))
-    end do
->>>>>>> 73ed6d5e
 
           if (this%bcs%strong(i)) then
              this%n_strong = this%n_strong + 1
@@ -394,8 +327,6 @@
     this%gs_Xh => gs_Xh
     this%c_Xh => c_Xh
 
-<<<<<<< HEAD
-=======
     !
     ! Material properties
     !
@@ -433,21 +364,9 @@
     !
     ! Setup scalar boundary conditions
     !
-    call bc_list_init(this%bclst_dirichlet)
-    call this%user_bc%init_base(this%c_Xh)
-
-    ! Read boundary types from the case file
-    allocate(this%bc_labels(NEKO_MSH_MAX_ZLBLS))
-
-    ! A filler value
-    this%bc_labels = "not"
-
-    if (params%valid_path('case.scalar.boundary_types')) then
-       call json_get(params, 'case.scalar.boundary_types', this%bc_labels,&
-                     'not')
-    end if
-
->>>>>>> 73ed6d5e
+    !call bc_list_init(this%bclst_dirichlet)
+    !call this%user_bc%init_base(this%c_Xh)
+
     !
     ! Setup right-hand side field.
     !
@@ -625,8 +544,6 @@
 
   end subroutine scalar_scheme_precon_factory
 
-<<<<<<< HEAD
-=======
   !> Initialize a user defined scalar bc
   !! @param usr_eval User specified boundary condition for scalar field
   subroutine scalar_scheme_set_user_bc(this, usr_eval)
@@ -662,6 +579,4 @@
 
   end subroutine scalar_scheme_update_material_properties
 
-
->>>>>>> 73ed6d5e
 end module scalar_scheme