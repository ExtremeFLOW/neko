--- conflicted
+++ resolved
@@ -105,16 +105,11 @@
 
 
     if (json%valid_path('case.scalar.source_terms')) then
+
        ! We package the fields for the source term to operate on in a field list.
-<<<<<<< HEAD
-       allocate(rhs_fields%fields(2))
-       rhs_fields%fields(1)%f => f
-       ! and the implicit Brinkman as the second field
-       rhs_fields%fields(2)%f => chi
-=======
-       call rhs_fields%init(1)
+       call rhs_fields%init(2)
        call rhs_fields%assign(1, f)
->>>>>>> 2e61eb39
+       call rhs_fields%assign(2, chi)
 
        call json%get_core(core)
        call json%get('case.scalar.source_terms', source_object, found)
@@ -132,19 +127,19 @@
 
           ! The user source is treated separately
           if ((trim(type) .eq. "user_vector") .or. &
-              (trim(type) .eq. "user_pointwise")) then
+             (trim(type) .eq. "user_pointwise")) then
              if (source_subdict%valid_path("start_time") .or. &
                  source_subdict%valid_path("end_time")) then
-                 call neko_warning("The start_time and end_time parameters have&
-                                    & no effect on the scalar user source term")
+                call neko_warning("The start_time and end_time parameters have&
+                     & no effect on the scalar user source term")
              end if
 
              call init_user_source(this%source_terms(i)%source_term, &
-                                    rhs_fields, coef, type, user)
+                                   rhs_fields, coef, type, user)
           else
 
              call source_term_factory(this%source_terms(i)%source_term, &
-                                       source_subdict, rhs_fields, coef)
+                                      source_subdict, rhs_fields, coef)
           end if
        end do
     end if
@@ -170,8 +165,8 @@
     select type (source_term)
     type is (scalar_user_source_term_t)
        call source_term%init_from_components(rhs_fields, coef, type, &
-                                            user%scalar_user_f_vector, &
-                                            user%scalar_user_f)
+                                             user%scalar_user_f_vector, &
+                                             user%scalar_user_f)
     end select
   end subroutine init_user_source
 
