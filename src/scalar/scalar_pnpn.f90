! Copyright (c) 2022-2024, The Neko Authors
! All rights reserved.
!
! Redistribution and use in source and binary forms, with or without
! modification, are permitted provided that the following conditions
! are met:
!
!   * Redistributions of source code must retain the above copyright
!     notice, this list of conditions and the following disclaimer.
!
!   * Redistributions in binary form must reproduce the above
!     copyright notice, this list of conditions and the following
!     disclaimer in the documentation and/or other materials provided
!     with the distribution.
!
!   * Neither the name of the authors nor the names of its
!     contributors may be used to endorse or promote products derived
!     from this software without specific prior written permission.
!
! THIS SOFTWARE IS PROVIDED BY THE COPYRIGHT HOLDERS AND CONTRIBUTORS
! "AS IS" AND ANY EXPRESS OR IMPLIED WARRANTIES, INCLUDING, BUT NOT
! LIMITED TO, THE IMPLIED WARRANTIES OF MERCHANTABILITY AND FITNESS
! FOR A PARTICULAR PURPOSE ARE DISCLAIMED. IN NO EVENT SHALL THE
! COPYRIGHT OWNER OR CONTRIBUTORS BE LIABLE FOR ANY DIRECT, INDIRECT,
! INCIDENTAL, SPECIAL, EXEMPLARY, OR CONSEQUENTIAL DAMAGES (INCLUDING,
! BUT NOT LIMITED TO, PROCUREMENT OF SUBSTITUTE GOODS OR SERVICES;
! LOSS OF USE, DATA, OR PROFITS; OR BUSINESS INTERRUPTION) HOWEVER
! CAUSED AND ON ANY THEORY OF LIABILITY, WHETHER IN CONTRACT, STRICT
! LIABILITY, OR TORT (INCLUDING NEGLIGENCE OR OTHERWISE) ARISING IN
! ANY WAY OUT OF THE USE OF THIS SOFTWARE, EVEN IF ADVISED OF THE
! POSSIBILITY OF SUCH DAMAGE.
!
!> Contains the `scalar_pnpn_t` type.

module scalar_pnpn
  use comm
  use num_types, only: rp
  use, intrinsic :: iso_fortran_env, only: error_unit
  use rhs_maker, only : rhs_maker_bdf_t, rhs_maker_ext_t, rhs_maker_oifs_t, &
       rhs_maker_ext_fctry, rhs_maker_bdf_fctry, rhs_maker_oifs_fctry
  use scalar_scheme, only : scalar_scheme_t
  use checkpoint, only : chkp_t
  use field, only : field_t
  use bc_list, only : bc_list_t
  use mesh, only : mesh_t
  use coefs, only : coef_t
  use device, only : HOST_TO_DEVICE, device_memcpy
  use gather_scatter, only : gs_t, GS_OP_ADD
  use scalar_residual, only : scalar_residual_t, scalar_residual_factory
  use ax_product, only : ax_t, ax_helm_factory
  use field_series, only: field_series_t
  use facet_normal, only : facet_normal_t
  use krylov, only : ksp_monitor_t
  use device_math, only : device_add2s2, device_col2
  use scalar_aux, only : scalar_step_info
  use time_scheme_controller, only : time_scheme_controller_t
  use projection, only : projection_t
  use math, only : glsc2, col2, add2s2
  use logger, only : neko_log, LOG_SIZE, NEKO_LOG_DEBUG
  use advection, only : advection_t, advection_factory
  use profiler, only : profiler_start_region, profiler_end_region
  use json_utils, only : json_get, json_get_or_default, json_extract_item
  use json_module, only : json_file, json_core, json_value
  use user_intf, only : user_t
  use neko_config, only : NEKO_BCKND_DEVICE
  use zero_dirichlet, only : zero_dirichlet_t
  use time_step_controller, only : time_step_controller_t
  use scratch_registry, only : neko_scratch_registry
  use bc, only : bc_t
  implicit none
  private


  type, public, extends(scalar_scheme_t) :: scalar_pnpn_t

     !> The residual of the transport equation.
     type(field_t) :: s_res

     !> Solution increment.
     type(field_t) :: ds

     !> Helmholz operator.
     class(ax_t), allocatable :: Ax

     !> Solution projection.
     type(projection_t) :: proj_s

     !> Dirichlet conditions for the residual
     !! Collects all the Dirichlet condition facets into one bc and applies 0,
     !! Since the values never change there during the solve.
     type(zero_dirichlet_t) :: bc_res

     !> A bc list for the bc_res. Contains only that, essentially just to wrap
     !! the if statement determining whether to apply on the device or CPU.
     !! Also needed since a bc_list is the type that is sent to, e.g. solvers,
     !! cannot just send `bc_res` on its own.
     type(bc_list_t) :: bclst_ds

     !> Advection operator.
     class(advection_t), allocatable :: adv

     ! Time interpolation scheme
     logical :: oifs

     ! Lag arrays for the RHS.
     type(field_t) :: abx1, abx2

     ! Advection terms for the oifs method
     type(field_t) :: advs

     !> Computes the residual of the equation, i.e. `s_res`.
     class(scalar_residual_t), allocatable :: res

     !> Contributions to kth order extrapolation scheme.
     class(rhs_maker_ext_t), allocatable :: makeext

     !> Contributions to the RHS from lagged BDF terms.
     class(rhs_maker_bdf_t), allocatable :: makebdf

     !> Contributions to the RHS from the OIFS method.
     class(rhs_maker_oifs_t), allocatable :: makeoifs

   contains
     !> Constructor.
     procedure, pass(this) :: init => scalar_pnpn_init
     !> To restart
     procedure, pass(this) :: restart => scalar_pnpn_restart
     !> Destructor.
     procedure, pass(this) :: free => scalar_pnpn_free
     !> Solve for the current timestep.
     procedure, pass(this) :: step => scalar_pnpn_step
     !> Setup the boundary conditions
     procedure, pass(this) :: setup_bcs_ => scalar_pnpn_setup_bcs_
  end type scalar_pnpn_t

  interface
     !> Boundary condition factory. Both constructs and initializes the object.
     !! @details Will mark a mesh zone for the bc and finalize.
     !! @param[inout] object The object to be allocated.
     !! @param[in] scheme The `scalar_pnpn` scheme.
     !! @param[inout] json JSON object for initializing the bc.
     !! @param[in] coef SEM coefficients.
     module subroutine bc_factory(object, scheme, json, coef, user)
       class(bc_t), pointer, intent(inout) :: object
       type(scalar_pnpn_t), intent(in) :: scheme
       type(json_file), intent(inout) :: json
       type(coef_t), intent(in) :: coef
       type(user_t), intent(in) :: user
     end subroutine bc_factory
  end interface

contains

  !> Constructor.
  !! @param msh The mesh.
  !! @param coef The coefficients.
  !! @param gs The gather-scatter.
  !! @param params The case parameter file in json.
  !! @param user Type with user-defined procedures.
  !! @param ulag Lag arrays for the x velocity component.
  !! @param vlag Lag arrays for the y velocity component.
  !! @param wlag Lag arrays for the z velocity component.
  !! @param time_scheme The time-integration controller.
  !! @param rho The fluid density.
<<<<<<< HEAD
  subroutine scalar_pnpn_init(this, msh, coef, gs, params, user, chkp, &
       ulag, vlag, wlag, time_scheme, rho)
=======
  subroutine scalar_pnpn_init(this, msh, coef, gs, params, numerics_params, &
       user, ulag, vlag, wlag, time_scheme, rho)
>>>>>>> 24660f35
    class(scalar_pnpn_t), target, intent(inout) :: this
    type(mesh_t), target, intent(in) :: msh
    type(coef_t), target, intent(in) :: coef
    type(gs_t), target, intent(inout) :: gs
    type(json_file), target, intent(inout) :: params
    type(json_file), target, intent(inout) :: numerics_params
    type(user_t), target, intent(in) :: user
    type(chkp_t), target, intent(inout) :: chkp
    type(field_series_t), target, intent(in) :: ulag, vlag, wlag
    type(time_scheme_controller_t), target, intent(in) :: time_scheme
    real(kind=rp), intent(in) :: rho
    integer :: i
    class(bc_t), pointer :: bc_i
    character(len=15), parameter :: scheme = 'Modular (Pn/Pn)'
    logical :: advection

    call this%free()

    ! Initiliaze base type.
    call this%scheme_init(msh, coef, gs, params, scheme, user, rho)

    ! Setup backend dependent Ax routines
    call ax_helm_factory(this%ax, full_formulation = .false.)

    ! Setup backend dependent scalar residual routines
    call scalar_residual_factory(this%res)

    ! Setup backend dependent summation of extrapolation scheme
    call rhs_maker_ext_fctry(this%makeext)

    ! Setup backend dependent contributions to F from lagged BD terms
    call rhs_maker_bdf_fctry(this%makebdf)

    ! Setup backend dependent contributions of the OIFS scheme
    call rhs_maker_oifs_fctry(this%makeoifs)

    ! Initialize variables specific to this plan
    associate(Xh_lx => this%Xh%lx, Xh_ly => this%Xh%ly, Xh_lz => this%Xh%lz, &
         dm_Xh => this%dm_Xh, nelv => this%msh%nelv)

      call this%s_res%init(dm_Xh, "s_res")

      call this%abx1%init(dm_Xh, "abx1")

      call this%abx2%init(dm_Xh, "abx2")

      call this%advs%init(dm_Xh, "advs")

      call this%ds%init(dm_Xh, 'ds')

    end associate

    ! Set up boundary conditions
    call this%setup_bcs_(user)

    ! Initialize dirichlet bcs for scalar residual
    call this%bc_res%init(this%c_Xh, params)
    do i = 1, this%bcs%size()
       if (this%bcs%strong(i)) then
          bc_i => this%bcs%get(i)
          call this%bc_res%mark_facets(bc_i%marked_facet)
       end if
    end do

!    call this%bc_res%mark_zones_from_list('d_s', this%bc_labels)
    call this%bc_res%finalize()

    call this%bclst_ds%init()
    call this%bclst_ds%append(this%bc_res)


    ! Initialize projection space
    call this%proj_s%init(this%dm_Xh%size(), this%projection_dim, &
         this%projection_activ_step)
<<<<<<< HEAD
=======

    ! Add lagged term to checkpoint
    ! @todo Init chkp object, note, adding 3 slags
    ! call this%chkp%add_lag(this%slag, this%slag, this%slag)
>>>>>>> 24660f35

    ! Determine the time-interpolation scheme
    call json_get_or_default(params, 'case.numerics.oifs', this%oifs, .false.)
    !> Point to case checkpoint
    this%chkp => chkp
    ! Initialize advection factory
<<<<<<< HEAD
    call json_get_or_default(params, 'case.scalar.advection', advection, .true.)
    call advection_factory(this%adv, params, this%c_Xh, &
                           ulag, vlag, wlag, this%chkp%dtlag, &
                           this%chkp%tlag, time_scheme, .not. advection, &
                           this%slag)
    !Add scalar info to checkpoint
    call this%chkp%add_scalar(this%s)
    this%chkp%abs1 => this%abx1
    this%chkp%abs2 => this%abx2
    this%chkp%slag => this%slag
=======
    call json_get_or_default(params, 'advection', advection, .true.)
    call advection_factory(this%adv, numerics_params, this%c_Xh, &
         ulag, vlag, wlag, this%chkp%dtlag, &
         this%chkp%tlag, time_scheme, .not. advection, &
         this%slag)
>>>>>>> 24660f35
  end subroutine scalar_pnpn_init

  !Restarts the scalar from a checkpoint
  subroutine scalar_pnpn_restart(this, chkp)
    class(scalar_pnpn_t), target, intent(inout) :: this
    type(chkp_t), intent(inout) :: chkp
    real(kind=rp) :: dtlag(10), tlag(10)
    integer :: n
    dtlag = chkp%dtlag
    tlag = chkp%tlag

    n = this%s%dof%size()

    call col2(this%s%x, this%c_Xh%mult, n)
    call col2(this%slag%lf(1)%x, this%c_Xh%mult, n)
    call col2(this%slag%lf(2)%x, this%c_Xh%mult, n)
    if (NEKO_BCKND_DEVICE .eq. 1) then
       call device_memcpy(this%s%x, this%s%x_d, &
            n, HOST_TO_DEVICE, sync = .false.)
       call device_memcpy(this%slag%lf(1)%x, this%slag%lf(1)%x_d, &
            n, HOST_TO_DEVICE, sync = .false.)
       call device_memcpy(this%slag%lf(2)%x, this%slag%lf(2)%x_d, &
            n, HOST_TO_DEVICE, sync = .false.)
       call device_memcpy(this%abx1%x, this%abx1%x_d, &
            n, HOST_TO_DEVICE, sync = .false.)
       call device_memcpy(this%abx2%x, this%abx2%x_d, &
            n, HOST_TO_DEVICE, sync = .false.)
       call device_memcpy(this%advs%x, this%advs%x_d, &
            n, HOST_TO_DEVICE, sync = .false.)
    end if

    call this%gs_Xh%op(this%s, GS_OP_ADD)
    call this%gs_Xh%op(this%slag%lf(1), GS_OP_ADD)
    call this%gs_Xh%op(this%slag%lf(2), GS_OP_ADD)

  end subroutine scalar_pnpn_restart

  subroutine scalar_pnpn_free(this)
    class(scalar_pnpn_t), intent(inout) :: this

    !Deallocate scalar field
    call this%scheme_free()

    call this%bclst_ds%free()
    call this%proj_s%free()

    call this%s_res%free()

    call this%ds%free()

    call this%abx1%free()
    call this%abx2%free()

    call this%advs%free()

    if (allocated(this%Ax)) then
       deallocate(this%Ax)
    end if

    if (allocated(this%res)) then
       deallocate(this%res)
    end if

    if (allocated(this%makeext)) then
       deallocate(this%makeext)
    end if

    if (allocated(this%makebdf)) then
       deallocate(this%makebdf)
    end if

    if (allocated(this%makeoifs)) then
       deallocate(this%makeoifs)
    end if

  end subroutine scalar_pnpn_free

  subroutine scalar_pnpn_step(this, t, tstep, dt, ext_bdf, dt_controller)
    class(scalar_pnpn_t), intent(inout) :: this
    real(kind=rp), intent(in) :: t
    integer, intent(in) :: tstep
    real(kind=rp), intent(in) :: dt
    type(time_scheme_controller_t), intent(in) :: ext_bdf
    type(time_step_controller_t), intent(in) :: dt_controller
    ! Number of degrees of freedom
    integer :: n
    ! Linear solver results monitor
    type(ksp_monitor_t) :: ksp_results(1)
    character(len=LOG_SIZE) :: log_buf

    n = this%dm_Xh%size()

    call profiler_start_region('Scalar', 2)
    associate(u => this%u, v => this%v, w => this%w, s => this%s, &
         cp => this%cp, rho => this%rho, &
         ds => this%ds, &
         s_res => this%s_res, &
         Ax => this%Ax, f_Xh => this%f_Xh, Xh => this%Xh, &
         c_Xh => this%c_Xh, dm_Xh => this%dm_Xh, gs_Xh => this%gs_Xh, &
         slag => this%slag, oifs => this%oifs, &
         lambda_field => this%lambda_field, &
         projection_dim => this%projection_dim, &
         msh => this%msh, res => this%res, makeoifs => this%makeoifs, &
         makeext => this%makeext, makebdf => this%makebdf, &
         if_variable_dt => dt_controller%if_variable_dt, &
         dt_last_change => dt_controller%dt_last_change)

      ! Logs extra information the log level is NEKO_LOG_DEBUG or above.
      call print_debug(this)
      ! Compute the source terms
      call this%source_term%compute(t, tstep)

      ! Compute the grandient jump penalty term
      if (this%if_gradient_jump_penalty .eqv. .true.) then
         call this%gradient_jump_penalty%compute(u, v, w, s)
         call this%gradient_jump_penalty%perform(f_Xh)
      end if

      ! Apply weak boundary conditions, that contribute to the source terms.
      call this%bcs%apply_scalar(this%f_Xh%x, dm_Xh%size(), t, tstep, .false.)

      if (oifs) then
         ! Add the advection operators to the right-hans-side.
         call this%adv%compute_scalar(u, v, w, s, this%advs, &
              Xh, this%c_Xh, dm_Xh%size())

         call makeext%compute_scalar(this%abx1, this%abx2, f_Xh%x, rho, &
              ext_bdf%advection_coeffs, n)

         call makeoifs%compute_scalar(this%advs%x, f_Xh%x, rho, dt, n)
      else
         ! Add the advection operators to the right-hans-side.
         call this%adv%compute_scalar(u, v, w, s, f_Xh, &
              Xh, this%c_Xh, dm_Xh%size())

         ! At this point the RHS contains the sum of the advection operator,
         ! Neumann boundary sources and additional source terms, evaluated using
         ! the scalar field from the previous time-step. Now, this value is used in
         ! the explicit time scheme to advance these terms in time.
         call makeext%compute_scalar(this%abx1, this%abx2, f_Xh%x, rho, &
              ext_bdf%advection_coeffs, n)

         ! Add the RHS contributions coming from the BDF scheme.
         call makebdf%compute_scalar(slag, f_Xh%x, s, c_Xh%B, rho, dt, &
              ext_bdf%diffusion_coeffs, ext_bdf%ndiff, n)
      end if

      call slag%update()

      !> Apply strong boundary conditions.
      call this%bcs%apply_scalar(this%s%x, this%dm_Xh%size(), t, tstep, .true.)

      ! Update material properties if necessary
      call this%update_material_properties()

      ! Compute scalar residual.
      call profiler_start_region('Scalar_residual', 20)
      call res%compute(Ax, s, s_res, f_Xh, c_Xh, msh, Xh, lambda_field, &
           rho*cp, ext_bdf%diffusion_coeffs(1), dt, dm_Xh%size())

      call gs_Xh%op(s_res, GS_OP_ADD)


      ! Apply a 0-valued Dirichlet boundary conditions on the ds.
      call this%bclst_ds%apply_scalar(s_res%x, dm_Xh%size())

      call profiler_end_region('Scalar_residual', 20)

      call this%proj_s%pre_solving(s_res%x, tstep, c_Xh, n, dt_controller)

      call this%pc%update()
      call profiler_start_region('Scalar_solve', 21)
      ksp_results(1) = this%ksp%solve(Ax, ds, s_res%x, n, &
           c_Xh, this%bclst_ds, gs_Xh)
      call profiler_end_region('Scalar_solve', 21)

      call this%proj_s%post_solving(ds%x, Ax, c_Xh, this%bclst_ds, gs_Xh, &
           n, tstep, dt_controller)

      ! Update the solution
      if (NEKO_BCKND_DEVICE .eq. 1) then
         call device_add2s2(s%x_d, ds%x_d, 1.0_rp, n)
      else
         call add2s2(s%x, ds%x, 1.0_rp, n)
      end if

      call scalar_step_info(tstep, t, dt, ksp_results)

    end associate
    call profiler_end_region('Scalar', 2)
  end subroutine scalar_pnpn_step

  subroutine print_debug(this)
    class(scalar_pnpn_t), intent(inout) :: this
    character(len=LOG_SIZE) :: log_buf
    integer :: n

    n = this%dm_Xh%size()

    write(log_buf,'(A,A,E15.7,A,E15.7,A,E15.7)') 'Scalar debug', &
         ' l2norm s', glsc2(this%s%x, this%s%x, n), &
         ' slag1', glsc2(this%slag%lf(1)%x, this%slag%lf(1)%x, n), &
         ' slag2', glsc2(this%slag%lf(2)%x, this%slag%lf(2)%x, n)
    call neko_log%message(log_buf, lvl=NEKO_LOG_DEBUG)
    write(log_buf,'(A,A,E15.7,A,E15.7)') 'Scalar debug2', &
         ' l2norm abx1', glsc2(this%abx1%x, this%abx1%x, n), &
         ' abx2', glsc2(this%abx2%x, this%abx2%x, n)
    call neko_log%message(log_buf, lvl=NEKO_LOG_DEBUG)
  end subroutine print_debug

  !> Initialize boundary conditions
  !! @param user The user object binding the user-defined routines.
  subroutine scalar_pnpn_setup_bcs_(this, user)
    class(scalar_pnpn_t), intent(inout) :: this
    type(user_t), target, intent(in) :: user
    integer :: i, j, n_bcs, zone_size, global_zone_size, ierr
    type(json_core) :: core
    type(json_value), pointer :: bc_object
    type(json_file) :: bc_subdict
    class(bc_t), pointer :: bc_i
    logical :: found
    ! Monitor which boundary zones have been marked
    logical, allocatable :: marked_zones(:)
    integer, allocatable :: zone_indices(:)

    if (this%params%valid_path('boundary_conditions')) then
       call this%params%info('boundary_conditions', &
            n_children = n_bcs)
       call this%params%get_core(core)
       call this%params%get('boundary_conditions', bc_object, found)

       call this%bcs%init(n_bcs)

       allocate(marked_zones(size(this%msh%labeled_zones)))
       marked_zones = .false.

       do i = 1, n_bcs
          ! Create a new json containing just the subdict for this bc
          call json_extract_item(core, bc_object, i, bc_subdict)

          ! Check that we are not trying to assing a bc to zone, for which one
          ! has already been assigned and that the zone has more than 0 size
          ! in the mesh.
          call json_get(bc_subdict, "zone_indices", zone_indices)

          do j = 1, size(zone_indices)
             zone_size = this%msh%labeled_zones(zone_indices(j))%size
             call MPI_Allreduce(zone_size, global_zone_size, 1, &
                  MPI_INTEGER, MPI_MAX, NEKO_COMM, ierr)

             if (global_zone_size .eq. 0) then
                write(error_unit, '(A, A, I0, A, A, I0, A)') "*** ERROR ***: ",&
                     "Zone index ", zone_indices(j), &
                     " is invalid as this zone has 0 size, meaning it ", &
                     "does not in the mesh. Check scalar boundary condition ", &
                     i, "."
                error stop
             end if

             if (marked_zones(zone_indices(j)) .eqv. .true.) then
                write(error_unit, '(A, A, I0, A, A, A, A)') "*** ERROR ***: ", &
                     "Zone with index ", zone_indices(j), &
                     " has already been assigned a boundary condition. ", &
                     "Please check your boundary_conditions entry for the ", &
                     "scalar and make sure that each zone index appears only ",&
                     "in a single boundary condition."
                error stop
             else
                marked_zones(zone_indices(j)) = .true.
             end if
          end do

          bc_i => null()

          call bc_factory(bc_i, this, bc_subdict, this%c_Xh, user)
          call this%bcs%append(bc_i)
       end do

       ! Make sure all labeled zones with non-zero size have been marked
       do i = 1, size(this%msh%labeled_zones)
          if ((this%msh%labeled_zones(i)%size .gt. 0) .and. &
               (marked_zones(i) .eqv. .false.)) then
             write(error_unit, '(A, A, I0)') "*** ERROR ***: ", &
                  "No scalar boundary condition assigned to zone ", i
<<<<<<< HEAD
=======
             error stop
          end if
       end do
    else
       ! Check that there are no labeled zones, i.e. all are periodic.
       do i = 1, size(this%msh%labeled_zones)
          if (this%msh%labeled_zones(i)%size .gt. 0) then
             write(error_unit, '(A, A, A)') "*** ERROR ***: ", &
                  "No boundary_conditions entry in the case file for scalar ", &
                  this%s%name
>>>>>>> 24660f35
             error stop
          end if
       end do
    end if
  end subroutine scalar_pnpn_setup_bcs_

end module scalar_pnpn<|MERGE_RESOLUTION|>--- conflicted
+++ resolved
@@ -157,18 +157,14 @@
   !! @param gs The gather-scatter.
   !! @param params The case parameter file in json.
   !! @param user Type with user-defined procedures.
+  !! @param chkp Set up checkpoint for restarts.
   !! @param ulag Lag arrays for the x velocity component.
   !! @param vlag Lag arrays for the y velocity component.
   !! @param wlag Lag arrays for the z velocity component.
   !! @param time_scheme The time-integration controller.
   !! @param rho The fluid density.
-<<<<<<< HEAD
-  subroutine scalar_pnpn_init(this, msh, coef, gs, params, user, chkp, &
-       ulag, vlag, wlag, time_scheme, rho)
-=======
   subroutine scalar_pnpn_init(this, msh, coef, gs, params, numerics_params, &
-       user, ulag, vlag, wlag, time_scheme, rho)
->>>>>>> 24660f35
+       user, chkp, ulag, vlag, wlag, time_scheme, rho)
     class(scalar_pnpn_t), target, intent(inout) :: this
     type(mesh_t), target, intent(in) :: msh
     type(coef_t), target, intent(in) :: coef
@@ -243,37 +239,23 @@
     ! Initialize projection space
     call this%proj_s%init(this%dm_Xh%size(), this%projection_dim, &
          this%projection_activ_step)
-<<<<<<< HEAD
-=======
-
-    ! Add lagged term to checkpoint
-    ! @todo Init chkp object, note, adding 3 slags
-    ! call this%chkp%add_lag(this%slag, this%slag, this%slag)
->>>>>>> 24660f35
 
     ! Determine the time-interpolation scheme
     call json_get_or_default(params, 'case.numerics.oifs', this%oifs, .false.)
     !> Point to case checkpoint
     this%chkp => chkp
     ! Initialize advection factory
-<<<<<<< HEAD
-    call json_get_or_default(params, 'case.scalar.advection', advection, .true.)
-    call advection_factory(this%adv, params, this%c_Xh, &
-                           ulag, vlag, wlag, this%chkp%dtlag, &
-                           this%chkp%tlag, time_scheme, .not. advection, &
-                           this%slag)
+    call json_get_or_default(params, 'advection', advection, .true.)
+
+    call advection_factory(this%adv, numerics_params, this%c_Xh, &
+         ulag, vlag, wlag, this%chkp%dtlag, &
+         this%chkp%tlag, time_scheme, .not. advection, &
+         this%slag)
     !Add scalar info to checkpoint
     call this%chkp%add_scalar(this%s)
     this%chkp%abs1 => this%abx1
     this%chkp%abs2 => this%abx2
     this%chkp%slag => this%slag
-=======
-    call json_get_or_default(params, 'advection', advection, .true.)
-    call advection_factory(this%adv, numerics_params, this%c_Xh, &
-         ulag, vlag, wlag, this%chkp%dtlag, &
-         this%chkp%tlag, time_scheme, .not. advection, &
-         this%slag)
->>>>>>> 24660f35
   end subroutine scalar_pnpn_init
 
   !Restarts the scalar from a checkpoint
@@ -558,8 +540,6 @@
                (marked_zones(i) .eqv. .false.)) then
              write(error_unit, '(A, A, I0)') "*** ERROR ***: ", &
                   "No scalar boundary condition assigned to zone ", i
-<<<<<<< HEAD
-=======
              error stop
           end if
        end do
@@ -570,7 +550,6 @@
              write(error_unit, '(A, A, A)') "*** ERROR ***: ", &
                   "No boundary_conditions entry in the case file for scalar ", &
                   this%s%name
->>>>>>> 24660f35
              error stop
           end if
        end do
