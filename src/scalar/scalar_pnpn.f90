--- conflicted
+++ resolved
@@ -134,33 +134,21 @@
   !! @param coef The coefficients.
   !! @param params The case parameter file in json.
   !! @param user Type with user-defined procedures.
-<<<<<<< HEAD
   subroutine scalar_pnpn_init(this, coef, params, user, &
-                              material_properties, ulag, vlag, wlag, &
-                              time_scheme)
-=======
-  subroutine scalar_pnpn_init(this, msh, coef, gs, params, user, &
-       ulag, vlag, wlag, time_scheme, rho)
->>>>>>> 815ee822
+       ulag, vlag, wlag, time_scheme)
     class(scalar_pnpn_t), target, intent(inout) :: this
     type(coef_t), target, intent(in) :: coef
     type(json_file), target, intent(inout) :: params
     type(user_t), target, intent(in) :: user
     type(field_series_t), target, intent(in) :: ulag, vlag, wlag
     type(time_scheme_controller_t), target, intent(in) :: time_scheme
-    real(kind=rp), intent(in) :: rho
     integer :: i
     character(len=15), parameter :: scheme = 'Modular (Pn/Pn)'
 
     call this%free()
 
     ! Initiliaze base type.
-<<<<<<< HEAD
-    call this%scheme_init(coef, params, scheme, user, &
-                          material_properties)
-=======
-    call this%scheme_init(msh, coef, gs, params, scheme, user, rho)
->>>>>>> 815ee822
+    call this%scheme_init(coef, params, scheme, user)
 
     ! Setup backend dependent Ax routines
     call ax_helm_factory(this%ax, full_formulation = .false.)
