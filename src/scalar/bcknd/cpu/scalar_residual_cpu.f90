--- conflicted
+++ resolved
@@ -6,10 +6,7 @@
   implicit none
   private
 
-<<<<<<< HEAD
-=======
   !> Wrapper type for the routine to compute the scalar residual on the CPU.
->>>>>>> 28378fb1
   type, public, extends(scalar_residual_t) :: scalar_residual_cpu_t
    contains
      !> Compute the residual.
