--- conflicted
+++ resolved
@@ -101,13 +101,8 @@
     real(kind=rp), intent(in) :: dt
     integer, intent(in) :: n
 
-<<<<<<< HEAD
-    call device_cfill(c_Xh%h1_d, (1.0_rp / (Pr * Re)), n)
-    call device_cfill(c_Xh%h2_d, rho * (bd / dt), n)
-=======
     call device_cfill(c_Xh%h1_d, lambda, n)
     call device_cfill(c_Xh%h2_d, rhocp * (bd / dt), n)
->>>>>>> 28378fb1
     c_Xh%ifh2 = .true.
 
     call Ax%compute(s_res%x, s%x, c_Xh, msh, Xh)
