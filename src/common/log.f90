--- conflicted
+++ resolved
@@ -230,11 +230,7 @@
     character(len=*), intent(in) :: msg
     integer, optional :: lvl
 
-<<<<<<< HEAD
-    integer :: i, pre
-=======
     integer :: i, pre, pos
->>>>>>> 45610e78
     integer :: lvl_
 
     if (present(lvl)) then
@@ -304,15 +300,7 @@
     t_prog = 100d0 * t / T_end
     write(log_buf, '(A4,E15.7,34X,A2,F6.2,A3)') 't = ', t, '[ ', t_prog, '% ]'
 
-<<<<<<< HEAD
-    call this%message('----------------------------------------------------------------', &
-                      NEKO_LOG_QUIET)
-    write(log_buf, '(A,E15.7,A,F6.2,A)') &
-      't = ', t, '                                  [ ',t_prog,'% ]'
-
-=======
     call this%message(repeat('-', 64), NEKO_LOG_QUIET)
->>>>>>> 45610e78
     call this%message(log_buf, NEKO_LOG_QUIET)
     call this%message(repeat('-', 64), NEKO_LOG_QUIET)
 
