! Copyright (c) 2022, The Neko Authors
! All rights reserved.
!
! Redistribution and use in source and binary forms, with or without
! modification, are permitted provided that the following conditions
! are met:
!
!   * Redistributions of source code must retain the above copyright
!     notice, this list of conditions and the following disclaimer.
!
!   * Redistributions in binary form must reproduce the above
!     copyright notice, this list of conditions and the following
!     disclaimer in the documentation and/or other materials provided
!     with the distribution.
!
!   * Neither the name of the authors nor the names of its
!     contributors may be used to endorse or promote products derived
!     from this software without specific prior written permission.
!
! THIS SOFTWARE IS PROVIDED BY THE COPYRIGHT HOLDERS AND CONTRIBUTORS
! "AS IS" AND ANY EXPRESS OR IMPLIED WARRANTIES, INCLUDING, BUT NOT
! LIMITED TO, THE IMPLIED WARRANTIES OF MERCHANTABILITY AND FITNESS
! FOR A PARTICULAR PURPOSE ARE DISCLAIMED. IN NO EVENT SHALL THE
! COPYRIGHT OWNER OR CONTRIBUTORS BE LIABLE FOR ANY DIRECT, INDIRECT,
! INCIDENTAL, SPECIAL, EXEMPLARY, OR CONSEQUENTIAL DAMAGES (INCLUDING,
! BUT NOT LIMITED TO, PROCUREMENT OF SUBSTITUTE GOODS OR SERVICES;
! LOSS OF USE, DATA, OR PROFITS; OR BUSINESS INTERRUPTION) HOWEVER
! CAUSED AND ON ANY THEORY OF LIABILITY, WHETHER IN CONTRACT, STRICT
! LIABILITY, OR TORT (INCLUDING NEGLIGENCE OR OTHERWISE) ARISING IN
! ANY WAY OUT OF THE USE OF THIS SOFTWARE, EVEN IF ADVISED OF THE
! POSSIBILITY OF SUCH DAMAGE.
!
module rhs_maker_device
  use rhs_maker
  use device
  use utils
  use field_series, only : field_series_t
  use field, only : field_t
  use num_types, only : rp, c_rp
  use, intrinsic :: iso_c_binding, only : c_ptr
  implicit none
  private

  type, public, extends(rhs_maker_sumab_t) :: rhs_maker_sumab_device_t
   contains
     procedure, nopass :: compute_fluid => rhs_maker_sumab_device
  end type rhs_maker_sumab_device_t

  type, public, extends(rhs_maker_ext_t) ::  rhs_maker_ext_device_t
   contains
     procedure, nopass :: compute_fluid => rhs_maker_ext_device
     procedure, nopass :: compute_scalar => scalar_rhs_maker_ext_device
  end type rhs_maker_ext_device_t

  type, public, extends(rhs_maker_bdf_t) :: rhs_maker_bdf_device_t
   contains
     procedure, nopass :: compute_fluid => rhs_maker_bdf_device
     procedure, nopass :: compute_scalar => scalar_rhs_maker_bdf_device
  end type rhs_maker_bdf_device_t

#ifdef HAVE_HIP
  interface
     subroutine rhs_maker_sumab_hip(u_d, v_d, w_d, uu_d, vv_d, ww_d, &
          uulag1, uulag2, vvlag1, vvlag2, wwlag1, wwlag2, ab1, ab2, ab3, nab, n)&
          bind(c, name='rhs_maker_sumab_hip')
       use, intrinsic :: iso_c_binding
       import c_rp
       type(c_ptr), value :: u_d, v_d, w_d, uu_d, vv_d, ww_d
       type(c_ptr), value :: uulag1, uulag2, vvlag1, vvlag2, wwlag1, wwlag2
       real(c_rp) :: ab1, ab2, ab3
       integer(c_int) :: nab, n
     end subroutine rhs_maker_sumab_hip
  end interface

  interface
     subroutine rhs_maker_ext_hip(abx1_d, aby1_d, abz1_d, &
                                  abx2_d, aby2_d, abz2_d, &
                                  bfx_d, bfy_d, bfz_d, &
                                  rho, ab1, ab2, ab3, n) &
                                  bind(c, name='rhs_maker_ext_hip')
       use, intrinsic :: iso_c_binding
       import c_rp
       type(c_ptr), value :: abx1_d, aby1_d, abz1_d
       type(c_ptr), value :: abx2_d, aby2_d, abz2_d
       type(c_ptr), value :: bfx_d, bfy_d, bfz_d
       real(c_rp) :: rho, ab1, ab2, ab3
       integer(c_int) :: n
     end subroutine rhs_maker_ext_hip
  end interface

  interface
     subroutine scalar_rhs_maker_ext_hip(fs_lag_d, fs_laglag_d, fs_d, rho, &
                                          ext1, ext2, ext3, n) &
                                          bind(c, name='scalar_rhs_maker_ext_hip')
       use, intrinsic :: iso_c_binding
       import c_rp
       type(c_ptr), value :: fs_lag_d, fs_laglag_d, fs_d
       real(c_rp) :: rho, ext1, ext2, ext3
       integer(c_int) :: n
     end subroutine scalar_rhs_maker_ext_hip
  end interface

  interface
     subroutine rhs_maker_bdf_hip(ulag1_d, ulag2_d, vlag1_d, vlag2_d, &
          wlag1_d, wlag2_d, bfx_d, bfy_d, bfz_d, u_d, v_d, w_d, B_d, &
          rho, dt, bd2, bd3, bd4, nbd, n) bind(c, name='rhs_maker_bdf_hip')
       use, intrinsic :: iso_c_binding
       import c_rp
       type(c_ptr), value :: ulag1_d, ulag2_d, vlag1_d
       type(c_ptr), value :: vlag2_d, wlag1_d, wlag2_d
       type(c_ptr), value :: bfx_d, bfy_d, bfz_d, u_d, v_d, w_d, B_d
       reaL(c_rp) :: rho, dt, bd2, bd3, bd4
       integer(c_int) :: nbd, n
     end subroutine rhs_maker_bdf_hip
  end interface

  interface
     subroutine scalar_rhs_maker_bdf_hip(s_lag_d, s_laglag_d, fs_d, s_d, B_d, &
          rho, dt, bd2, bd3, bd4, nbd, n) &
          bind(c, name='scalar_rhs_maker_bdf_hip')
       use, intrinsic :: iso_c_binding
       import c_rp
       type(c_ptr), value :: s_lag_d, s_laglag_d
       type(c_ptr), value :: fs_d, s_d, B_d
       reaL(c_rp) :: rho, dt, bd2, bd3, bd4
       integer(c_int) :: nbd, n
     end subroutine scalar_rhs_maker_bdf_hip
  end interface
#elif HAVE_CUDA
  interface
     subroutine rhs_maker_sumab_cuda(u_d, v_d, w_d, uu_d, vv_d, ww_d, &
          uulag1, uulag2, vvlag1, vvlag2, wwlag1, wwlag2, ab1, ab2, ab3, nab, n)&
          bind(c, name='rhs_maker_sumab_cuda')
       use, intrinsic :: iso_c_binding
       import c_rp
       type(c_ptr), value :: u_d, v_d, w_d, uu_d, vv_d, ww_d
       type(c_ptr), value :: uulag1, uulag2, vvlag1, vvlag2, wwlag1, wwlag2
       real(c_rp) :: ab1, ab2, ab3
       integer(c_int) :: nab, n
     end subroutine rhs_maker_sumab_cuda
  end interface

  interface
     subroutine rhs_maker_ext_cuda(abx1_d, aby1_d, abz1_d, &
                                   abx2_d, aby2_d, abz2_d, &
                                   bfx_d, bfy_d, bfz_d, &
                                   rho, ab1, ab2, ab3, n) &
                                   bind(c, name='rhs_maker_ext_cuda')
       use, intrinsic :: iso_c_binding
       import c_rp
       type(c_ptr), value :: abx1_d, aby1_d, abz1_d
       type(c_ptr), value :: abx2_d, aby2_d, abz2_d
       type(c_ptr), value :: bfx_d, bfy_d, bfz_d
       real(c_rp) :: rho, ab1, ab2, ab3
       integer(c_int) :: n
     end subroutine rhs_maker_ext_cuda
  end interface

  interface
     subroutine scalar_rhs_maker_ext_cuda(fs_lag_d, fs_laglag_d, fs_d, rho, &
                                          ext1, ext2, ext3, n) &
                                          bind(c, name='scalar_rhs_maker_ext_cuda')
       use, intrinsic :: iso_c_binding
       import c_rp
       type(c_ptr), value :: fs_lag_d, fs_laglag_d, fs_d
       real(c_rp) :: rho, ext1, ext2, ext3
       integer(c_int) :: n
     end subroutine scalar_rhs_maker_ext_cuda
  end interface

  interface
     subroutine rhs_maker_bdf_cuda(ulag1_d, ulag2_d, vlag1_d, vlag2_d, &
          wlag1_d, wlag2_d, bfx_d, bfy_d, bfz_d, u_d, v_d, w_d, B_d, &
          rho, dt, bd2, bd3, bd4, nbd, n) bind(c, name='rhs_maker_bdf_cuda')
       use, intrinsic :: iso_c_binding
       import c_rp
       type(c_ptr), value :: ulag1_d, ulag2_d, vlag1_d
       type(c_ptr), value :: vlag2_d, wlag1_d, wlag2_d
       type(c_ptr), value :: bfx_d, bfy_d, bfz_d, u_d, v_d, w_d, B_d
       reaL(c_rp) :: rho, dt, bd2, bd3, bd4
       integer(c_int) :: nbd, n
     end subroutine rhs_maker_bdf_cuda
  end interface

  interface
     subroutine scalar_rhs_maker_bdf_cuda(s_lag_d, s_laglag_d, fs_d, s_d, B_d, &
          rho, dt, bd2, bd3, bd4, nbd, n) &
          bind(c, name='scalar_rhs_maker_bdf_cuda')
       use, intrinsic :: iso_c_binding
       import c_rp
       type(c_ptr), value :: s_lag_d, s_laglag_d
       type(c_ptr), value :: fs_d, s_d, B_d
       reaL(c_rp) :: rho, dt, bd2, bd3, bd4
       integer(c_int) :: nbd, n
     end subroutine scalar_rhs_maker_bdf_cuda
  end interface
#elif HAVE_OPENCL
  interface
     subroutine rhs_maker_sumab_opencl(u_d, v_d, w_d, uu_d, vv_d, ww_d, &
          uulag1, uulag2, vvlag1, vvlag2, wwlag1, wwlag2, ab1, ab2, ab3, nab, n)&
          bind(c, name='rhs_maker_sumab_opencl')
       use, intrinsic :: iso_c_binding
       import c_rp
       type(c_ptr), value :: u_d, v_d, w_d, uu_d, vv_d, ww_d
       type(c_ptr), value :: uulag1, uulag2, vvlag1, vvlag2, wwlag1, wwlag2
       real(c_rp) :: ab1, ab2, ab3
       integer(c_int) :: nab, n
     end subroutine rhs_maker_sumab_opencl
  end interface

  interface
     subroutine rhs_maker_ext_opencl(abx1_d, aby1_d, abz1_d, &
                                     abx2_d, aby2_d, abz2_d, &
                                     bfx_d, bfy_d, bfz_d, &
                                     rho, ab1, ab2, ab3, n) &
                                     bind(c, name='rhs_maker_ext_opencl')
       use, intrinsic :: iso_c_binding
       import c_rp
       type(c_ptr), value :: abx1_d, aby1_d, abz1_d
       type(c_ptr), value :: abx2_d, aby2_d, abz2_d
       type(c_ptr), value :: bfx_d, bfy_d, bfz_d
       real(c_rp) :: rho, ab1, ab2, ab3
       integer(c_int) :: n
     end subroutine rhs_maker_ext_opencl
  end interface

  interface
     subroutine scalar_rhs_maker_ext_opencl(fs_lag_d, fs_laglag_d, fs_d, rho, &
                                          ext1, ext2, ext3, n) &
                                          bind(c, name='scalar_rhs_maker_ext_opencl')
       use, intrinsic :: iso_c_binding
       import c_rp
       type(c_ptr), value :: fs_lag_d, fs_laglag_d, fs_d
       real(c_rp) :: rho, ext1, ext2, ext3
       integer(c_int) :: n
     end subroutine scalar_rhs_maker_ext_opencl
  end interface

  interface
     subroutine rhs_maker_bdf_opencl(ulag1_d, ulag2_d, vlag1_d, vlag2_d, &
          wlag1_d, wlag2_d, bfx_d, bfy_d, bfz_d, u_d, v_d, w_d, B_d, &
          rho, dt, bd2, bd3, bd4, nbd, n) bind(c, name='rhs_maker_bdf_opencl')
       use, intrinsic :: iso_c_binding
       import c_rp
       type(c_ptr), value :: ulag1_d, ulag2_d, vlag1_d
       type(c_ptr), value :: vlag2_d, wlag1_d, wlag2_d
       type(c_ptr), value :: bfx_d, bfy_d, bfz_d, u_d, v_d, w_d, B_d
       reaL(c_rp) :: rho, dt, bd2, bd3, bd4
       integer(c_int) :: nbd, n
     end subroutine rhs_maker_bdf_opencl
  end interface

  interface
     subroutine scalar_rhs_maker_bdf_opencl(s_lag_d, s_laglag_d, fs_d, s_d, B_d, &
          rho, dt, bd2, bd3, bd4, nbd, n) &
          bind(c, name='scalar_rhs_maker_bdf_opencl')
       use, intrinsic :: iso_c_binding
       import c_rp
       type(c_ptr), value :: s_lag_d, s_laglag_d
       type(c_ptr), value :: fs_d, s_d, B_d
       reaL(c_rp) :: rho, dt, bd2, bd3, bd4
       integer(c_int) :: nbd, n
     end subroutine scalar_rhs_maker_bdf_opencl
  end interface
#endif

contains

  subroutine rhs_maker_sumab_device(u, v, w, uu, vv, ww, uulag, vvlag, wwlag, ab, nab)
    type(field_t), intent(inout) :: u,v, w
    type(field_t), intent(inout) :: uu, vv, ww
    type(field_series_t), intent(inout) :: uulag, vvlag, wwlag
    real(kind=rp), dimension(3), intent(in) :: ab
    integer, intent(in) :: nab

#ifdef HAVE_HIP
    call rhs_maker_sumab_hip(u%x_d, v%x_d, w%x_d, uu%x_d, vv%x_d, ww%x_d, &
         uulag%lf(1)%x_d, uulag%lf(2)%x_d, vvlag%lf(1)%x_d, vvlag%lf(2)%x_d, &
         wwlag%lf(1)%x_d, wwlag%lf(2)%x_d, ab(1), ab(2), ab(3), nab, &
         uu%dof%size())
#elif HAVE_CUDA
    call rhs_maker_sumab_cuda(u%x_d, v%x_d, w%x_d, uu%x_d, vv%x_d, ww%x_d, &
         uulag%lf(1)%x_d, uulag%lf(2)%x_d, vvlag%lf(1)%x_d, vvlag%lf(2)%x_d, &
         wwlag%lf(1)%x_d, wwlag%lf(2)%x_d, ab(1), ab(2), ab(3), nab, &
         uu%dof%size())
#elif HAVE_OPENCL
    call rhs_maker_sumab_opencl(u%x_d, v%x_d, w%x_d, uu%x_d, vv%x_d, ww%x_d, &
         uulag%lf(1)%x_d, uulag%lf(2)%x_d, vvlag%lf(1)%x_d, vvlag%lf(2)%x_d, &
         wwlag%lf(1)%x_d, wwlag%lf(2)%x_d, ab(1), ab(2), ab(3), nab, &
         uu%dof%size())
#endif

  end subroutine rhs_maker_sumab_device

  subroutine rhs_maker_ext_device(fx_lag, fy_lag, fz_lag, &
                           fx_laglag, fy_laglag, fz_laglag, fx, fy, fz, &
                           rho, ext_coeffs, n)
    type(field_t), intent(inout) :: fx_lag, fy_lag, fz_lag
    type(field_t), intent(inout) :: fx_laglag, fy_laglag, fz_laglag
    real(kind=rp), intent(inout) :: rho, ext_coeffs(4)
    integer, intent(in) :: n
    real(kind=rp), intent(inout) :: fx(n), fy(n), fz(n)
    type(c_ptr) :: fx_d, fy_d, fz_d

    fx_d = device_get_ptr(fx)
    fy_d = device_get_ptr(fy)
    fz_d = device_get_ptr(fz)

#ifdef HAVE_HIP
    call rhs_maker_ext_hip(fx_lag%x_d, fy_lag%x_d, fz_lag%x_d, &
                           fx_laglag%x_d, fy_laglag%x_d, fz_laglag%x_d, &
                           fx_d, fy_d, fz_d, rho, &
                           ext_coeffs(1), ext_coeffs(2), ext_coeffs(3), n)
#elif HAVE_CUDA
    call rhs_maker_ext_cuda(fx_lag%x_d, fy_lag%x_d, fz_lag%x_d, &
                            fx_laglag%x_d, fy_laglag%x_d, fz_laglag%x_d, &
                            fx_d, fy_d, fz_d, rho, &
                            ext_coeffs(1), ext_coeffs(2), ext_coeffs(3), n)
#elif HAVE_OPENCL
    call rhs_maker_ext_opencl(fx_lag%x_d, fy_lag%x_d, fz_lag%x_d, &
                              fx_laglag%x_d, fy_laglag%x_d, fz_laglag%x_d, &
                              fx_d, fy_d, fz_d, rho, &
                              ext_coeffs(1), ext_coeffs(2), ext_coeffs(3), n)
#endif

  end subroutine rhs_maker_ext_device

  subroutine scalar_rhs_maker_ext_device(fs_lag, fs_laglag, fs, &
                           rho, ext_coeffs, n)
    type(field_t), intent(inout) :: fs_lag
    type(field_t), intent(inout) :: fs_laglag
    real(kind=rp), intent(inout) :: rho, ext_coeffs(4)
    integer, intent(in) :: n
    real(kind=rp), intent(inout) :: fs(n)
    type(c_ptr) :: fs_d

    fs_d = device_get_ptr(fs)

#ifdef HAVE_HIP
    call scalar_rhs_maker_ext_hip(fs_lag%x_d, fs_laglag%x_d, fs_d, rho, &
                              ext_coeffs(1), ext_coeffs(2), ext_coeffs(3), n)
#elif HAVE_CUDA
    call scalar_rhs_maker_ext_cuda(fs_lag%x_d, fs_laglag%x_d, fs_d, rho, &
                              ext_coeffs(1), ext_coeffs(2), ext_coeffs(3), n)
#elif HAVE_OPENCL
    call scalar_rhs_maker_ext_opencl(fs_lag%x_d, fs_laglag%x_d, fs_d, rho, &
                              ext_coeffs(1), ext_coeffs(2), ext_coeffs(3), n)
#endif

  end subroutine scalar_rhs_maker_ext_device

  subroutine rhs_maker_bdf_device(ulag, vlag, wlag, bfx, bfy, bfz, &
                               u, v, w, B, rho, dt, bd, nbd, n)
    integer, intent(in) :: n, nbd
    type(field_t), intent(in) :: u, v, w
    type(field_series_t), intent(in) :: ulag, vlag, wlag
    real(kind=rp), intent(inout) :: bfx(n), bfy(n), bfz(n)
    real(kind=rp), intent(in) :: B(n)
    real(kind=rp), intent(in) :: dt, rho, bd(4)
    type(c_ptr) :: bfx_d, bfy_d, bfz_d, B_d

    bfx_d = device_get_ptr(bfx)
    bfy_d = device_get_ptr(bfy)
    bfz_d = device_get_ptr(bfz)
    B_d = device_get_ptr(B)

#ifdef HAVE_HIP
    call rhs_maker_bdf_hip(ulag%lf(1)%x_d, ulag%lf(2)%x_d, &
                           vlag%lf(1)%x_d, vlag%lf(2)%x_d, &
                           wlag%lf(1)%x_d, wlag%lf(2)%x_d, &
                           bfx_d, bfy_d, bfz_d, u%x_d, v%x_d, w%x_d, &
                           B_d, rho, dt, bd(2), bd(3), bd(4), nbd, n)
#elif HAVE_CUDA
    call rhs_maker_bdf_cuda(ulag%lf(1)%x_d, ulag%lf(2)%x_d, &
                            vlag%lf(1)%x_d, vlag%lf(2)%x_d, &
                            wlag%lf(1)%x_d, wlag%lf(2)%x_d, &
                            bfx_d, bfy_d, bfz_d, u%x_d, v%x_d, w%x_d, &
                            B_d, rho, dt, bd(2), bd(3), bd(4), nbd, n)
#elif HAVE_OPENCL
    call rhs_maker_bdf_opencl(ulag%lf(1)%x_d, ulag%lf(2)%x_d, &
                              vlag%lf(1)%x_d, vlag%lf(2)%x_d, &
                              wlag%lf(1)%x_d, wlag%lf(2)%x_d, &
                              bfx_d, bfy_d, bfz_d, u%x_d, v%x_d, w%x_d, &
                              B_d, rho, dt, bd(2), bd(3), bd(4), nbd, n)
#endif

  end subroutine rhs_maker_bdf_device

<<<<<<< HEAD
  subroutine scalar_rhs_maker_bdf_device(temp1, temp2, s_lag, fs, s, B, rho, dt, &
                                         bd, nbd, n)
    integer, intent(in) :: n, nbd
    type(field_t), intent(inout) :: temp1
    type(field_t), intent(in) :: s
    type(field_t), intent(inout) :: temp2
=======
  subroutine scalar_rhs_maker_bdf_device(s_lag, fs, s, B, rho, dt, &
                                         bd, nbd, n)
    integer, intent(in) :: n, nbd
    type(field_t), intent(in) :: s
>>>>>>> 28378fb1
    type(field_series_t), intent(in) :: s_lag
    real(kind=rp), intent(inout) :: fs(n)
    real(kind=rp), intent(in) :: B(n)
    real(kind=rp), intent(in) :: dt, rho, bd(4)
    type(c_ptr) :: fs_d, B_d

    fs_d = device_get_ptr(fs)
    B_d = device_get_ptr(B)

#ifdef HAVE_HIP
    call scalar_rhs_maker_bdf_hip(s_lag%lf(1)%x_d, s_lag%lf(2)%x_d, &
                           fs_d, s%x_d, B_d, rho, dt, bd(2), bd(3), bd(4), &
                           nbd, n)
#elif HAVE_CUDA
    call scalar_rhs_maker_bdf_cuda(s_lag%lf(1)%x_d, s_lag%lf(2)%x_d, &
                           fs_d, s%x_d, B_d, rho, dt, bd(2), bd(3), bd(4), &
                           nbd, n)
#elif HAVE_OPENCL
    call scalar_rhs_maker_bdf_opencl(s_lag%lf(1)%x_d, s_lag%lf(2)%x_d, &
                           fs_d, s%x_d, B_d, rho, dt, bd(2), bd(3), bd(4), &
                           nbd, n)
#endif

  end subroutine scalar_rhs_maker_bdf_device

end module rhs_maker_device<|MERGE_RESOLUTION|>--- conflicted
+++ resolved
@@ -386,19 +386,10 @@
 
   end subroutine rhs_maker_bdf_device
 
-<<<<<<< HEAD
-  subroutine scalar_rhs_maker_bdf_device(temp1, temp2, s_lag, fs, s, B, rho, dt, &
-                                         bd, nbd, n)
-    integer, intent(in) :: n, nbd
-    type(field_t), intent(inout) :: temp1
-    type(field_t), intent(in) :: s
-    type(field_t), intent(inout) :: temp2
-=======
   subroutine scalar_rhs_maker_bdf_device(s_lag, fs, s, B, rho, dt, &
                                          bd, nbd, n)
     integer, intent(in) :: n, nbd
     type(field_t), intent(in) :: s
->>>>>>> 28378fb1
     type(field_series_t), intent(in) :: s_lag
     real(kind=rp), intent(inout) :: fs(n)
     real(kind=rp), intent(in) :: B(n)
