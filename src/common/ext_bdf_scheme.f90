--- conflicted
+++ resolved
@@ -196,10 +196,6 @@
   subroutine ext_time_scheme_set_coeffs(this, dt)
     class(ext_time_scheme_t), intent(inout)  :: this
     real(kind=rp), intent(inout), dimension(10) :: dt
-<<<<<<< HEAD
-    real(kind=rp), dimension(4) :: coeffs_old
-    associate(n => this%n, coeffs => this%coeffs, coeffs_d => this%coeffs_d)
-=======
     real(kind=rp) :: dt0, dt1, dt2, dts, dta, dtb, dtc, dtd, dte
     real(kind=rp), dimension(4) :: ab_old
     associate(nab => this%n, nbd => this%n, ext => this%coeffs, ext_d => this%coeffs_d)
@@ -211,7 +207,6 @@
       dt1 = dt(2)
       dt2 = dt(3)
       call rzero(ext, 4)
->>>>>>> 2ad08e4b
       
       ! To check whether the coefficients changed
       coeffs_old = coeffs
@@ -233,15 +228,9 @@
          coeffs(1) =  1.0_rp - coeffs(2) - coeffs(3)
       endif
 
-<<<<<<< HEAD
-      if (c_associated(coeffs_d)) then
-         if (maxval(abs(coeffs - coeffs_old)) .gt. 1e-10_rp) then
-            call device_memcpy(coeffs, coeffs_d, 4, HOST_TO_DEVICE)
-=======
       if (c_associated(ext_d)) then
          if (maxval(abs(ext - ab_old)) .gt. 1e-10_rp) then
             call device_memcpy(ext, ext_d, 4, HOST_TO_DEVICE)
->>>>>>> 2ad08e4b
          end if
       end if
     end associate
