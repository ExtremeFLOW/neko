! Copyright (c) 2020-2024, The Neko Authors
! All rights reserved.
!
! Redistribution and use in source and binary forms, with or without
! modification, are permitted provided that the following conditions
! are met:
!
!   * Redistributions of source code must retain the above copyright
!     notice, this list of conditions and the following disclaimer.
!
!   * Redistributions in binary form must reproduce the above
!     copyright notice, this list of conditions and the following
!     disclaimer in the documentation and/or other materials provided
!     with the distribution.
!
!   * Neither the name of the authors nor the names of its
!     contributors may be used to endorse or promote products derived
!     from this software without specific prior written permission.
!
! THIS SOFTWARE IS PROVIDED BY THE COPYRIGHT HOLDERS AND CONTRIBUTORS
! "AS IS" AND ANY EXPRESS OR IMPLIED WARRANTIES, INCLUDING, BUT NOT
! LIMITED TO, THE IMPLIED WARRANTIES OF MERCHANTABILITY AND FITNESS
! FOR A PARTICULAR PURPOSE ARE DISCLAIMED. IN NO EVENT SHALL THE
! COPYRIGHT OWNER OR CONTRIBUTORS BE LIABLE FOR ANY DIRECT, INDIRECT,
! INCIDENTAL, SPECIAL, EXEMPLARY, OR CONSEQUENTIAL DAMAGES (INCLUDING,
! BUT NOT LIMITED TO, PROCUREMENT OF SUBSTITUTE GOODS OR SERVICES;
! LOSS OF USE, DATA, OR PROFITS; OR BUSINESS INTERRUPTION) HOWEVER
! CAUSED AND ON ANY THEORY OF LIABILITY, WHETHER IN CONTRACT, STRICT
! LIABILITY, OR TORT (INCLUDING NEGLIGENCE OR OTHERWISE) ARISING IN
! ANY WAY OUT OF THE USE OF THIS SOFTWARE, EVEN IF ADVISED OF THE
! POSSIBILITY OF SUCH DAMAGE.
!
!> Interfaces for user interaction with NEKO
module user_intf
  use field, only : field_t
  use field_list, only : field_list_t
  use fluid_user_source_term, only : fluid_user_source_term_t, &
    fluid_source_compute_pointwise, fluid_source_compute_vector
  use scalar_user_source_term, only : scalar_user_source_term_t, &
    scalar_source_compute_pointwise, scalar_source_compute_vector
  use coefs, only : coef_t
  use bc, only: bc_list_t
  use mesh, only : mesh_t
  use usr_inflow, only : usr_inflow_t, usr_inflow_eval
  use usr_scalar, only : usr_scalar_t, usr_scalar_bc_eval
  use field_dirichlet, only: field_dirichlet_update
  use num_types, only : rp
<<<<<<< HEAD
  use json_module, only : json_file, json_core, json_value
  use json_utils, only : json_extract_item, json_get, json_get_or_default
  use utils, only : neko_error, neko_warning
=======
  use json_module, only : json_file
  use utils, only : neko_error, neko_warning
  use logger, only : neko_log
>>>>>>> 0b5c9602
  implicit none
  private

  !> Abstract interface for user defined initial conditions
  abstract interface
     subroutine useric(u, v, w, p, params)
       import field_t
       import json_file
       type(field_t), intent(inout) :: u
       type(field_t), intent(inout) :: v
       type(field_t), intent(inout) :: w
       type(field_t), intent(inout) :: p
       type(json_file), intent(inout) :: params
     end subroutine useric
  end interface

  !> Abstract interface for user defined scalar initial conditions
  abstract interface
     subroutine useric_scalar(s, params)
       import field_t
       import json_file
       type(field_t), intent(inout) :: s
       type(json_file), intent(inout) :: params
     end subroutine useric_scalar
  end interface

  !> Abstract interface for initilialization of modules
  abstract interface
     subroutine user_initialize_modules(t, u, v, w, p, coef, params)
       import field_t
       import json_file
       import coef_t
       import rp
       real(kind=rp) :: t
       type(field_t), intent(inout) :: u
       type(field_t), intent(inout) :: v
       type(field_t), intent(inout) :: w
       type(field_t), intent(inout) :: p
       type(coef_t), intent(inout) :: coef
       type(json_file), intent(inout) :: params
     end subroutine user_initialize_modules
  end interface

  !> Abstract interface for adding user defined simulation components
  abstract interface
     subroutine user_simcomp_init(params)
       import json_file
       type(json_file), intent(inout) :: params
     end subroutine user_simcomp_init
  end interface

  !> Abstract interface for user defined mesh deformation functions
  abstract interface
     subroutine usermsh(msh)
       import mesh_t
       type(mesh_t), intent(inout) :: msh
     end subroutine usermsh
  end interface

  !> Abstract interface for user defined check functions
  abstract interface
     subroutine usercheck(t, tstep, u, v, w, p, coef, param)
       import field_t
       import coef_t
       import json_file
       import rp
       real(kind=rp), intent(in) :: t
       integer, intent(in) :: tstep
       type(field_t), intent(inout) :: u
       type(field_t), intent(inout) :: v
       type(field_t), intent(inout) :: w
       type(field_t), intent(inout) :: p
       type(coef_t), intent(inout) :: coef
       type(json_file), intent(inout) :: param
     end subroutine usercheck
  end interface

  !> Abstract interface for finalizating user variables
  abstract interface
     subroutine user_final_modules(t, param)
       import json_file
       import rp
       real(kind=rp) :: t
       type(json_file), intent(inout) :: param
     end subroutine user_final_modules
  end interface

  !> Abstract interface for setting material properties.
  !! @param t Time value.
  !! @param tstep Current time step.
  !! @param rho Fluid density.
  !! @param mu Fluid dynamic viscosity.
  !! @param cp Scalar specific heat capacity.
  !! @param lambda Scalar thermal conductivity.
  abstract interface
     subroutine user_material_properties(t, tstep, rho, mu, cp, lambda, params)
       import rp
       import json_file
       real(kind=rp), intent(in) :: t
       integer, intent(in) :: tstep
       real(kind=rp), intent(inout) :: rho, mu, cp, lambda
       type(json_file), intent(inout) :: params
     end subroutine user_material_properties
  end interface

  type, public :: user_t
     !> Logical to indicate if the code have been extended by the user.
     procedure(useric), nopass, pointer :: fluid_user_ic => null()
     procedure(useric_scalar), nopass, pointer :: scalar_user_ic => null()
     procedure(user_initialize_modules), nopass, pointer :: user_init_modules => null()
     procedure(user_simcomp_init), nopass, pointer :: init_user_simcomp => null()
     procedure(usermsh), nopass, pointer :: user_mesh_setup => null()
     procedure(usercheck), nopass, pointer :: user_check => null()
     procedure(user_final_modules), nopass, pointer :: user_finalize_modules => null()
     procedure(fluid_source_compute_pointwise), nopass, pointer :: fluid_user_f => null()
     procedure(fluid_source_compute_vector), nopass, pointer :: fluid_user_f_vector => null()
     procedure(scalar_source_compute_pointwise), nopass, pointer :: scalar_user_f => null()
     procedure(scalar_source_compute_vector), nopass, pointer :: scalar_user_f_vector => null()
     procedure(usr_inflow_eval), nopass, pointer :: fluid_user_if => null()
     procedure(field_dirichlet_update), nopass, pointer :: user_dirichlet_update => null()
     procedure(usr_scalar_bc_eval), nopass, pointer :: scalar_user_bc => null()
     !> Routine to set material properties
     procedure(user_material_properties), nopass, pointer :: material_properties => null()
   contains
     procedure, pass(u) :: init => user_intf_init
  end type user_t

  public :: useric, useric_scalar, user_initialize_modules, usermsh, &
<<<<<<< HEAD
    dummy_user_material_properties, user_material_properties, &
    user_simcomp_init, simulation_component_user_settings
=======
    dummy_user_material_properties, user_material_properties
>>>>>>> 0b5c9602
contains

  !> User interface initialization
  subroutine user_intf_init(u)
    class(user_t), intent(inout) :: u
    logical :: user_extended = .false.
    character(len=256), dimension(13) :: extensions
    integer :: i, n

    n = 0
    if (.not. associated(u%fluid_user_ic)) then
       u%fluid_user_ic => dummy_user_ic
    else
       user_extended = .true.
       n = n + 1
       write(extensions(n), '(A)') '- Fluid initial condition'
    end if

    if (.not. associated(u%scalar_user_ic)) then
       u%scalar_user_ic => dummy_user_ic_scalar
    else
       user_extended = .true.
       n = n + 1
       write(extensions(n), '(A)') '- Scalar initial condition'
    end if

    if (.not. associated(u%fluid_user_f)) then
       u%fluid_user_f => dummy_user_f
    else
       user_extended = .true.
       n = n + 1
       write(extensions(n), '(A)') '- Fluid source term'
    end if

    if (.not. associated(u%fluid_user_f_vector)) then
       u%fluid_user_f_vector => dummy_user_f_vector
    else
       user_extended = .true.
       n = n + 1
       write(extensions(n), '(A)') '- Fluid source term vector'
    end if

    if (.not. associated(u%scalar_user_f)) then
       u%scalar_user_f => dummy_scalar_user_f
    else
       user_extended = .true.
       n = n + 1
       write(extensions(n), '(A)') '- Scalar source term'
    end if

    if (.not. associated(u%scalar_user_f_vector)) then
       u%scalar_user_f_vector => dummy_user_scalar_f_vector
    else
       user_extended = .true.
       n = n + 1
       write(extensions(n), '(A)') '- Scalar source term vector'
    end if

    if (.not. associated(u%scalar_user_bc)) then
       u%scalar_user_bc => dummy_scalar_user_bc
    else
       user_extended = .true.
       n = n + 1
       write(extensions(n), '(A)') '- Scalar boundary condition'
    end if

    if (.not. associated(u%user_dirichlet_update)) then
       u%user_dirichlet_update => dirichlet_do_nothing
    else
       user_extended = .true.
       n = n + 1
       write(extensions(n), '(A)') '- Dirichlet boundary condition'
    end if

    if (.not. associated(u%user_mesh_setup)) then
       u%user_mesh_setup => dummy_user_mesh_setup
    else
       user_extended = .true.
       n = n + 1
       write(extensions(n), '(A)') '- Mesh setup'
    end if

    if (.not. associated(u%user_check)) then
       u%user_check => dummy_user_check
    else
       user_extended = .true.
       n = n + 1
       write(extensions(n), '(A)') '- User check'
    end if

    if (.not. associated(u%user_init_modules)) then
       u%user_init_modules => dummy_user_init_no_modules
    else
       user_extended = .true.
       n = n + 1
       write(extensions(n), '(A)') '- Initialize modules'
    end if

    if (.not. associated(u%init_user_simcomp)) then
       u%init_user_simcomp => dummy_user_init_no_simcomp
    end if

    if (.not. associated(u%user_finalize_modules)) then
       u%user_finalize_modules => dummy_user_final_no_modules
    else
       user_extended = .true.
       n = n + 1
       write(extensions(n), '(A)') '- Finalize modules'
    end if

    if (.not. associated(u%material_properties)) then
       u%material_properties => dummy_user_material_properties
    else
       user_extended = .true.
       n = n + 1
       write(extensions(n), '(A)') '- Material properties'
    end if

    if (user_extended) then
       call neko_log%section('User defined extensions')

       do i = 1, n
          call neko_log%message(extensions(i))
       end do

       call neko_log%end_section()
    end if

  end subroutine user_intf_init


  !
  ! Below is the dummy user interface
  ! when running in pure turboNEKO mode
  !

  !> Dummy user initial condition
  subroutine dummy_user_ic(u, v, w, p, params)
    type(field_t), intent(inout) :: u
    type(field_t), intent(inout) :: v
    type(field_t), intent(inout) :: w
    type(field_t), intent(inout) :: p
    type(json_file), intent(inout) :: params
    call neko_error('Dummy user defined initial condition set')
  end subroutine dummy_user_ic

  !> Dummy user initial condition for scalar field
  !! @param s Scalar field.
  !! @param params JSON parameters.
  subroutine dummy_user_ic_scalar(s, params)
    type(field_t), intent(inout) :: s
    type(json_file), intent(inout) :: params
    call neko_error('Dummy user defined scalar initial condition set')
  end subroutine dummy_user_ic_scalar

  !> Dummy user (fluid) forcing
  subroutine dummy_user_f_vector(f, t)
    class(fluid_user_source_term_t), intent(inout) :: f
    real(kind=rp), intent(in) :: t
    call neko_error('Dummy user defined vector valued forcing set')
  end subroutine dummy_user_f_vector

  !> Dummy user (fluid) forcing
  subroutine dummy_user_f(u, v, w, j, k, l, e, t)
    real(kind=rp), intent(inout) :: u
    real(kind=rp), intent(inout) :: v
    real(kind=rp), intent(inout) :: w
    integer, intent(in) :: j
    integer, intent(in) :: k
    integer, intent(in) :: l
    integer, intent(in) :: e
    real(kind=rp), intent(in) :: t
    call neko_error('Dummy user defined forcing set')
  end subroutine dummy_user_f

  !> Dummy user (scalar) forcing
  subroutine dummy_user_scalar_f_vector(f, t)
    class(scalar_user_source_term_t), intent(inout) :: f
    real(kind=rp), intent(in) :: t
    call neko_error('Dummy user defined vector valued forcing set')
  end subroutine dummy_user_scalar_f_vector

  !> Dummy user (scalar) forcing
  subroutine dummy_scalar_user_f(s, j, k, l, e, t)
    real(kind=rp), intent(inout) :: s
    integer, intent(in) :: j
    integer, intent(in) :: k
    integer, intent(in) :: l
    integer, intent(in) :: e
    real(kind=rp), intent(in) :: t
    call neko_error('Dummy user defined forcing set')
  end subroutine dummy_scalar_user_f

  !> Dummy user boundary condition for scalar
  subroutine dummy_scalar_user_bc(s, x, y, z, nx, ny, nz, ix, iy, iz, ie, t, tstep)
    real(kind=rp), intent(inout) :: s
    real(kind=rp), intent(in) :: x
    real(kind=rp), intent(in) :: y
    real(kind=rp), intent(in) :: z
    real(kind=rp), intent(in) :: nx
    real(kind=rp), intent(in) :: ny
    real(kind=rp), intent(in) :: nz
    integer, intent(in) :: ix
    integer, intent(in) :: iy
    integer, intent(in) :: iz
    integer, intent(in) :: ie
    real(kind=rp), intent(in) :: t
    integer, intent(in) :: tstep
    call neko_warning('Dummy scalar user bc set, applied on all non-labeled zones')
  end subroutine dummy_scalar_user_bc

  !> Dummy user mesh apply
  subroutine dummy_user_mesh_setup(msh)
    type(mesh_t), intent(inout) :: msh
  end subroutine dummy_user_mesh_setup

  !> Dummy user check
  subroutine dummy_user_check(t, tstep, u, v, w, p, coef, params)
    real(kind=rp), intent(in) :: t
    integer, intent(in) :: tstep
    type(field_t), intent(inout) :: u
    type(field_t), intent(inout) :: v
    type(field_t), intent(inout) :: w
    type(field_t), intent(inout) :: p
    type(coef_t), intent(inout) :: coef
    type(json_file), intent(inout) :: params
  end subroutine dummy_user_check

  subroutine dummy_user_init_no_modules(t, u, v, w, p, coef, params)
    real(kind=rp) :: t
    type(field_t), intent(inout) :: u
    type(field_t), intent(inout) :: v
    type(field_t), intent(inout) :: w
    type(field_t), intent(inout) :: p
    type(coef_t), intent(inout) :: coef
    type(json_file), intent(inout) :: params
  end subroutine dummy_user_init_no_modules

  subroutine dummy_user_init_no_simcomp(params)
    type(json_file), intent(inout) :: params
  end subroutine dummy_user_init_no_simcomp

  subroutine dummy_user_final_no_modules(t, params)
    real(kind=rp) :: t
    type(json_file), intent(inout) :: params
  end subroutine dummy_user_final_no_modules

  subroutine dirichlet_do_nothing(dirichlet_field_list, dirichlet_bc_list, &
                                  coef, t, tstep, which_solver)
    type(field_list_t), intent(inout) :: dirichlet_field_list
    type(bc_list_t), intent(inout) :: dirichlet_bc_list
    type(coef_t), intent(inout) :: coef
    real(kind=rp), intent(in) :: t
    integer, intent(in) :: tstep
    character(len=*), intent(in) :: which_solver
  end subroutine dirichlet_do_nothing

  subroutine dummy_user_material_properties(t, tstep, rho, mu, cp, lambda,&
                                            params)
    real(kind=rp), intent(in) :: t
    integer, intent(in) :: tstep
    real(kind=rp), intent(inout) :: rho, mu, cp, lambda
    type(json_file), intent(inout) :: params
  end subroutine dummy_user_material_properties

  ! ========================================================================== !
  ! Helper functions for user defined interfaces

  !> JSON extraction helper function for simulation components
  !! @param name The name of the object to be created.
  !! @param params The JSON object containing the user-defined component.
  !! @return The JSON object for initializing the simulation component.
  function simulation_component_user_settings(name, params) result(comp_subdict)
    character(len=*), intent(in) :: name
    type(json_file), intent(inout) :: params
    type(json_file) :: comp_subdict

    type(json_core) :: core
    type(json_value), pointer :: simcomp_object
    character(len=:), allocatable :: current_type
    integer :: n_simcomps
    integer :: i
    logical :: found, is_user

    ! Extract the JSON object for the current component
    if (.not. params%valid_path('case.simulation_components')) return

    call params%get_core(core)
    call params%info('case.simulation_components', n_children=n_simcomps)
    call params%get('case.simulation_components', simcomp_object)

    ! We need a separate loop to figure out the order, so that we can
    ! apply the order to the initialization as well.
    do i = 1, n_simcomps
       ! Create a new json containing just the subdict for this simcomp
       call json_extract_item(core, simcomp_object, i, comp_subdict)
       call json_get(comp_subdict, "type", current_type)
       call json_get_or_default(comp_subdict, "is_user", is_user, .false.)
       if (trim(current_type) .eq. trim(name) .and. is_user) then
          found = .true.
          exit
       end if
    end do

    if (.not. found) then
       call neko_error("User-defined simulation component " &
                       // trim(name) // " not found in case file.")
    end if

  end function simulation_component_user_settings


  !> @example simulation_components/user_simcomp.f90
  !! @brief User defined simulation components.
  !! @details
  !! Example of how to use the simcomp_executor to add a user defined
  !! simulation component to the list.
  !! @include simulation_components/user_simcomp.case
end module user_intf<|MERGE_RESOLUTION|>--- conflicted
+++ resolved
@@ -45,15 +45,10 @@
   use usr_scalar, only : usr_scalar_t, usr_scalar_bc_eval
   use field_dirichlet, only: field_dirichlet_update
   use num_types, only : rp
-<<<<<<< HEAD
   use json_module, only : json_file, json_core, json_value
   use json_utils, only : json_extract_item, json_get, json_get_or_default
   use utils, only : neko_error, neko_warning
-=======
-  use json_module, only : json_file
-  use utils, only : neko_error, neko_warning
   use logger, only : neko_log
->>>>>>> 0b5c9602
   implicit none
   private
 
@@ -182,12 +177,8 @@
   end type user_t
 
   public :: useric, useric_scalar, user_initialize_modules, usermsh, &
-<<<<<<< HEAD
     dummy_user_material_properties, user_material_properties, &
     user_simcomp_init, simulation_component_user_settings
-=======
-    dummy_user_material_properties, user_material_properties
->>>>>>> 0b5c9602
 contains
 
   !> User interface initialization
