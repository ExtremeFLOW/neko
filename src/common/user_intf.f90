--- conflicted
+++ resolved
@@ -34,25 +34,15 @@
 module user_intf
   use field, only : field_t
   use field_list, only : field_list_t
-<<<<<<< HEAD
-  use fluid_user_source_term
-  use scalar_user_source_term
-  use coefs
-  use bc_list, only: bc_list_t
-  use mesh
-  use usr_inflow
-  use usr_scalar
-=======
   use fluid_user_source_term, only : fluid_user_source_term_t, &
     fluid_source_compute_pointwise, fluid_source_compute_vector
   use scalar_user_source_term, only : scalar_user_source_term_t, &
     scalar_source_compute_pointwise, scalar_source_compute_vector
   use coefs, only : coef_t
-  use bc, only: bc_list_t
+  use bc_list, only: bc_list_t
   use mesh, only : mesh_t
   use usr_inflow, only : usr_inflow_t, usr_inflow_eval
   use usr_scalar, only : usr_scalar_t, usr_scalar_bc_eval
->>>>>>> a23602b4
   use field_dirichlet, only: field_dirichlet_update
   use num_types, only : rp
   use json_module, only : json_file
