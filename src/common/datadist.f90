--- conflicted
+++ resolved
@@ -32,11 +32,7 @@
 !
 !> Defines practical data distributions
 module datadist
-<<<<<<< HEAD
   use mpi
-=======
-  use mpi_f08, only : MPI_Comm
->>>>>>> aa72ad9b
   implicit none
   private
 
