--- conflicted
+++ resolved
@@ -83,7 +83,6 @@
      module subroutine neko_warning(warning_msg)
        character(len=*) :: warning_msg
      end subroutine neko_warning
-<<<<<<< HEAD
 
      !> Default throw method for warnings. Does nothing.
      module subroutine default_throw_warning(filename, line_number, message)
@@ -100,8 +99,6 @@
        integer, intent(in) :: line_number
        character(len=*), optional, intent(in) :: message
      end subroutine default_throw_error
-=======
->>>>>>> d053835e
   end interface
 
   abstract interface
