! Copyright (c) 2008-2020, UCHICAGO ARGONNE, LLC.
!
! The UChicago Argonne, LLC as Operator of Argonne National
! Laboratory holds copyright in the Software. The copyright holder
! reserves all rights except those expressly granted to licensees,
! and U.S. Government license rights.
!
! Redistribution and use in source and binary forms, with or without
! modification, are permitted provided that the following conditions
! are met:
!
! 1. Redistributions of source code must retain the above copyright
! notice, this list of conditions and the disclaimer below.
!
! 2. Redistributions in binary form must reproduce the above copyright
! notice, this list of conditions and the disclaimer (as noted below)
! in the documentation and/or other materials provided with the
! distribution.
!
! 3. Neither the name of ANL nor the names of its contributors
! may be used to endorse or promote products derived from this software
! without specific prior written permission.
!
! THIS SOFTWARE IS PROVIDED BY THE COPYRIGHT HOLDERS AND CONTRIBUTORS
! "AS IS" AND ANY EXPRESS OR IMPLIED WARRANTIES, INCLUDING, BUT NOT
! LIMITED TO, THE IMPLIED WARRANTIES OF MERCHANTABILITY AND FITNESS
! FOR A PARTICULAR PURPOSE ARE DISCLAIMED. IN NO EVENT SHALL
! UCHICAGO ARGONNE, LLC, THE U.S. DEPARTMENT OF
! ENERGY OR CONTRIBUTORS BE LIABLE FOR ANY DIRECT, INDIRECT, INCIDENTAL,
! SPECIAL, EXEMPLARY, OR CONSEQUENTIAL DAMAGES (INCLUDING, BUT NOT LIMITED
! TO, PROCUREMENT OF SUBSTITUTE GOODS OR SERVICES; LOSS OF USE,
! DATA, OR PROFITS; OR BUSINESS INTERRUPTION) HOWEVER CAUSED AND ON ANY
! THEORY OF LIABILITY, WHETHER IN CONTRACT, STRICT LIABILITY, OR TORT
! (INCLUDING NEGLIGENCE OR OTHERWISE) ARISING IN ANY WAY OUT OF THE USE
! OF THIS SOFTWARE, EVEN IF ADVISED OF THE POSSIBILITY OF SUCH DAMAGE.
!
! Additional BSD Notice
! ---------------------
! 1. This notice is required to be provided under our contract with
! the U.S. Department of Energy (DOE). This work was produced at
! Argonne National Laboratory under Contract
! No. DE-AC02-06CH11357 with the DOE.
!
! 2. Neither the United States Government nor UCHICAGO ARGONNE,
! LLC nor any of their employees, makes any warranty,
! express or implied, or assumes any liability or responsibility for the
! accuracy, completeness, or usefulness of any information, apparatus,
! product, or process disclosed, or represents that its use would not
! infringe privately-owned rights.
!
! 3. Also, reference herein to any specific commercial products, process,
! or services by trade name, trademark, manufacturer or otherwise does
! not necessarily constitute or imply its endorsement, recommendation,
! or favoring by the United States Government or UCHICAGO ARGONNE LLC.
! The views and opinions of authors expressed
! herein do not necessarily state or reflect those of the United States
! Government or UCHICAGO ARGONNE, LLC, and shall
! not be used for advertising or product endorsement purposes.
!
!> Project x onto X, the space of old solutions and back again
!! @note In this code we assume that the matrix project for the
!! pressure Ax does not vary in time.
module projection
  use num_types, only : rp, c_rp
  use math, only : rzero, glsc3, add2, copy, cmult
  use coefs, only : coef_t
  use ax_product, only : ax_t
  use bc_list, only : bc_list_t
  use comm
  use gather_scatter, only : gs_t, GS_OP_ADD
  use neko_config, only : NEKO_BCKND_DEVICE
  use device
  use device_math, only : device_glsc3, device_add2s2, device_cmult, &
       device_rzero, device_copy, device_add2, device_add2s2_many, &
       device_glsc3_many
  use device_projection, only : device_proj_on, device_project_ortho
  use profiler, only : profiler_start_region, profiler_end_region
  use logger, only : LOG_SIZE, neko_log
  use utils, only : neko_warning
  use, intrinsic :: iso_c_binding
  use bc_list, only : bc_list_t
  use time_step_controller, only : time_step_controller_t

  implicit none
  private

  type, public ::  projection_t
     real(kind=rp), allocatable :: xx(:,:)
     real(kind=rp), allocatable :: bb(:,:)
     real(kind=rp), allocatable :: xbar(:)
     type(c_ptr), allocatable :: xx_d(:)
     type(c_ptr), allocatable :: bb_d(:)
     type(c_ptr) :: xbar_d = C_NULL_PTR
     type(c_ptr) :: alpha_d = C_NULL_PTR
     type(c_ptr) :: xx_d_d = C_NULL_PTR
     type(c_ptr) :: bb_d_d = C_NULL_PTR
     integer :: m, L
     real(kind=rp) :: tol = 1e-7_rp
     !logging variables
     real(kind=rp) :: proj_res
     integer :: proj_m = 0
     integer :: activ_step ! steps to activate projection
   contains
     procedure, pass(this) :: clear => bcknd_clear
     procedure, pass(this) :: project_on => bcknd_project_on
     procedure, pass(this) :: project_back => bcknd_project_back
     procedure, pass(this) :: log_info => print_proj_info
     procedure, pass(this) :: init => projection_init
     procedure, pass(this) :: free => projection_free
     procedure, pass(this) :: pre_solving => projection_pre_solving
     procedure, pass(this) :: post_solving => projection_post_solving
  end type projection_t

contains

  subroutine projection_init(this, n, L, activ_step)
    class(projection_t), target, intent(inout) :: this
    integer, intent(in) :: n
    integer, optional, intent(in) :: L, activ_step
    integer :: i
    integer(c_size_t) :: ptr_size
    type(c_ptr) :: ptr
    real(c_rp) :: dummy

    call this%free()

    if (present(L)) then
       this%L = L
    else
       this%L = 20
    end if

    if (present(activ_step)) then
       this%activ_step = activ_step
    else
       this%activ_step = 5
    end if

    this%m = 0

    allocate(this%xx(n,this%L))
    allocate(this%bb(n,this%L))
    allocate(this%xbar(n))
    allocate(this%xx_d(this%L))
    allocate(this%bb_d(this%L))
    call rzero(this%xbar,n)
    do i = 1, this%L
       call rzero(this%xx(1,i),n)
       call rzero(this%bb(1,i),n)
    end do
    if (NEKO_BCKND_DEVICE .eq. 1) then

       call device_map(this%xbar, this%xbar_d,n)
       call device_alloc(this%alpha_d, int(c_sizeof(dummy)*this%L,c_size_t))

       call device_rzero(this%xbar_d, n)
       call device_rzero(this%alpha_d, this%L)

       do i = 1, this%L
          this%xx_d(i) = C_NULL_PTR
          call device_map(this%xx(:,i), this%xx_d(i), n)
          call device_rzero(this%xx_d(i), n)
          this%bb_d(i) = C_NULL_PTR
          call device_map(this%bb(:,i), this%bb_d(i), n)
          call device_rzero(this%bb_d(i), n)
       end do

       ptr_size = c_sizeof(C_NULL_PTR) * this%L
       call device_alloc(this%xx_d_d, ptr_size)
       ptr = c_loc(this%xx_d)
       call device_memcpy(ptr,this%xx_d_d, ptr_size, &
                          HOST_TO_DEVICE, sync=.false.)
       call device_alloc(this%bb_d_d, ptr_size)
       ptr = c_loc(this%bb_d)
       call device_memcpy(ptr,this%bb_d_d, ptr_size, &
                          HOST_TO_DEVICE, sync=.false.)
    end if


  end subroutine projection_init

  subroutine projection_free(this)
    class(projection_t), intent(inout) :: this
    integer :: i
    if (allocated(this%xx)) then
       deallocate(this%xx)
    end if
    if (allocated(this%bb)) then
       deallocate(this%bb)
    end if
    if (allocated(this%xbar)) then
       deallocate(this%xbar)
    end if
    if (allocated(this%xx_d)) then
       do i = 1, this%L
          if (c_associated(this%xx_d(i))) then
             call device_free(this%xx_d(i))
          end if
       end do
    end if
    if (c_associated(this%xx_d_d)) then
       call device_free(this%xx_d_d)
    end if
    if (c_associated(this%xbar_d)) then
       call device_free(this%xbar_d)
    end if
    if (c_associated(this%alpha_d)) then
       call device_free(this%alpha_d)
    end if
    if (allocated(this%bb_d)) then
       do i = 1, this%L
          if (c_associated(this%bb_d(i))) then
             call device_free(this%bb_d(i))
          end if
       end do
    end if
    if (c_associated(this%bb_d_d)) then
       call device_free(this%bb_d_d)
    end if

  end subroutine projection_free

  subroutine projection_pre_solving(this, b, tstep, coef, n, dt_controller, string)
    class(projection_t), intent(inout) :: this
    integer, intent(inout) :: n
    real(kind=rp), intent(inout), dimension(n) :: b
    integer, intent(in) :: tstep
    class(coef_t), intent(inout) :: coef
    type(time_step_controller_t), intent(in) :: dt_controller
    character(len=*), optional :: string

    if( tstep .gt. this%activ_step .and. this%L .gt. 0) then
       if (dt_controller%if_variable_dt) then
          if (dt_controller%dt_last_change .eq. 0) then ! the time step at which dt is changed
             call this%clear(n)
          else if (dt_controller%dt_last_change .gt. this%activ_step - 1) then
             ! activate projection some steps after dt is changed
             ! note that dt_last_change start from 0
             call this%project_on(b, coef, n)
             if (present(string)) then
                call this%log_info(string)
             end if
          end if
       else
          call this%project_on(b, coef, n)
          if (present(string)) then
             call this%log_info(string)
          end if
       end if
    end if

  end subroutine projection_pre_solving

  subroutine projection_post_solving(this, x, Ax, coef, bclst, gs_h, n, tstep, dt_controller)
    class(projection_t), intent(inout) :: this
    integer, intent(inout) :: n
    class(Ax_t), intent(inout) :: Ax
    class(coef_t), intent(inout) :: coef
    class(bc_list_t), intent(inout) :: bclst
    type(gs_t), intent(inout) :: gs_h
    real(kind=rp), intent(inout), dimension(n) :: x
    integer, intent(in) :: tstep
    type(time_step_controller_t), intent(in) :: dt_controller

    if (tstep .gt. this%activ_step .and. this%L .gt. 0) then
       if (.not.(dt_controller%if_variable_dt) .or. &
       (dt_controller%dt_last_change .gt. this%activ_step - 1)) then
          call this%project_back(x, Ax, coef, bclst, gs_h, n)
       end if
    end if

  end subroutine projection_post_solving

  subroutine bcknd_project_on(this, b, coef, n)
    class(projection_t), intent(inout) :: this
    integer, intent(inout) :: n
    class(coef_t), intent(inout) :: coef
    real(kind=rp), intent(inout), dimension(n) :: b
    call profiler_start_region('Project on', 16)
    if (NEKO_BCKND_DEVICE .eq. 1) then
       call device_project_on(this, b, coef, n)
    else
       call cpu_project_on(this, b, coef, n)
    end if
    call profiler_end_region('Project on', 16)
  end subroutine bcknd_project_on

  subroutine bcknd_project_back(this,x,Ax,coef, bclst, gs_h, n)
    class(projection_t) :: this
    integer, intent(inout) :: n
    class(Ax_t), intent(inout) :: Ax
    class(coef_t), intent(inout) :: coef
    class(bc_list_t), intent(inout) :: bclst
    type(gs_t), intent(inout) :: gs_h
    real(kind=rp), intent(inout), dimension(n) :: x
    type(c_ptr) :: x_d

    call profiler_start_region('Project back', 17)

    if (NEKO_BCKND_DEVICE .eq. 1) then
       x_d = device_get_ptr(x)
       if (this%m .gt. 0) call device_add2(x_d,this%xbar_d,n)      ! Restore desired solution
       if (this%m .eq. this%L) then
          this%m = 1
       else
          this%m = min(this%m+1,this%L)
       end if

       call device_copy(this%xx_d(this%m),x_d,n)   ! Update (X,B)

    else
       if (this%m.gt.0) call add2(x,this%xbar,n)      ! Restore desired solution
       if (this%m .eq. this%L) then
          this%m = 1
       else
          this%m = min(this%m+1,this%L)
       end if

       call copy        (this%xx(1,this%m),x,n)   ! Update (X,B)
    end if

    call Ax%compute(this%bb(1,this%m), x, coef, coef%msh, coef%Xh)
    call gs_h%gs_op_vector(this%bb(1,this%m), n, GS_OP_ADD)
<<<<<<< HEAD
    call bclst%apply_scalar(this%bb(1, this%m), n)
=======
    call bclst%apply_scalar(this%bb(1,this%m), n)
>>>>>>> c5d24f62

    if (NEKO_BCKND_DEVICE .eq. 1)  then
       call device_proj_ortho(this, this%xx_d, this%bb_d, coef%mult_d, n)
    else
       call cpu_proj_ortho  (this,this%xx,this%bb,coef%mult,n)
    end if
    call profiler_end_region('Project back', 17)
  end subroutine bcknd_project_back



  subroutine cpu_project_on(this, b, coef, n)
    class(projection_t), intent(inout) :: this
    integer, intent(inout) :: n
    class(coef_t), intent(inout) :: coef
    real(kind=rp), intent(inout), dimension(n) :: b
    integer :: i, j, k, l, ierr
    real(kind=rp) :: work(this%L), alpha(this%L), s

    associate(xbar => this%xbar, xx => this%xx, &
              bb => this%bb)

      if (this%m .le. 0) return

      !First round of CGS
      call rzero(alpha, this%m)
      this%proj_res = sqrt(glsc3(b,b,coef%mult,n)/coef%volume)
      this%proj_m = this%m
      do i = 1, n, NEKO_BLK_SIZE
         j = min(NEKO_BLK_SIZE, n-i+1)
         do k = 1, this%m
            s = 0.0_rp
            do l = 0, (j-1)
               s = s + xx(i+l,k) * coef%mult(i+l,1,1,1) * b(i+l)
            end do
            alpha(k) = alpha(k) + s
         end do
      end do

      !First one outside loop to avoid zeroing xbar and bbar
      call MPI_Allreduce(MPI_IN_PLACE, alpha, this%m, &
           MPI_REAL_PRECISION, MPI_SUM, NEKO_COMM, ierr)

      call rzero(work, this%m)

      do i = 1, n, NEKO_BLK_SIZE
         j = min(NEKO_BLK_SIZE, n-i+1)
         do l = 0, (j-1)
            xbar(i+l) = alpha(1) * xx(i+l,1)
            b(i+l) = b(i+l) - alpha(1) * bb(i+l,1)
         end do
         do k = 2,this%m
            do l = 0, (j-1)
               xbar(i+l) = xbar(i+l) + alpha(k) * xx(i+l,k)
               b(i+l) = b(i+l)- alpha(k) * bb(i+l,k)
            end do
         end do
         !Second round of CGS
         do k = 1, this%m
            s = 0.0_rp
            do l = 0, (j-1)
               s = s + xx(i+l,k) * coef%mult(i+l,1,1,1) * b(i+l)
            end do
            work(k) = work(k) + s
         end do
      end do

      call MPI_Allreduce(work, alpha, this%m, &
           MPI_REAL_PRECISION, MPI_SUM, NEKO_COMM, ierr)

      do i = 1, n, NEKO_BLK_SIZE
         j = min(NEKO_BLK_SIZE, n-i+1)
         do k = 1,this%m
            do l = 0, (j-1)
               xbar(i+l) = xbar(i+l) + alpha(k) * xx(i+l,k)
               b(i+l) = b(i+l) - alpha(k) * bb(i+l,k)
            end do
         end do
      end do
    end associate
  end subroutine cpu_project_on

  subroutine device_project_on(this, b, coef, n)
    class(projection_t), intent(inout) :: this
    integer, intent(inout) :: n
    class(coef_t), intent(inout) :: coef
    real(kind=rp), intent(inout), dimension(n) :: b
    real(kind=rp) :: alpha(this%L)
    type(c_ptr) :: b_d
    integer :: i
    b_d = device_get_ptr(b)

    associate(xbar_d => this%xbar_d, xx_d => this%xx_d, xx_d_d => this%xx_d_d, &
              bb_d => this%bb_d, bb_d_d => this%bb_d_d, alpha_d => this%alpha_d)

      if (this%m .le. 0) return



      this%proj_res = sqrt(device_glsc3(b_d,b_d,coef%mult_d,n)/coef%volume)
      this%proj_m = this%m
      if (NEKO_DEVICE_MPI .and. (NEKO_BCKND_OPENCL .ne. 1)) then
         call device_proj_on(alpha_d, b_d, xx_d_d, bb_d_d, &
              coef%mult_d, xbar_d, this%m, n)
      else
         if (NEKO_BCKND_OPENCL .eq. 1) then
            do i = 1, this%m
               alpha(i) = device_glsc3(b_d,xx_d(i),coef%mult_d,n)
            end do
         else
            call device_glsc3_many(alpha,b_d,xx_d_d,coef%mult_d,this%m,n)
            call device_memcpy(alpha, alpha_d, this%m, &
                               HOST_TO_DEVICE, sync=.false.)
         end if
         call device_rzero(xbar_d, n)
         if (NEKO_BCKND_OPENCL .eq. 1) then
            do i = 1, this%m
               call device_add2s2(xbar_d, xx_d(i), alpha(i), n)
            end do
            call cmult(alpha, -1.0_rp, this%m)
         else
            call device_add2s2_many(xbar_d, xx_d_d, alpha_d, this%m, n)
            call device_cmult(alpha_d, -1.0_rp, this%m)
         end if

         if (NEKO_BCKND_OPENCL .eq. 1) then
            do i = 1, this%m
               call device_add2s2(b_d, bb_d(i), alpha(i), n)
               alpha(i) = device_glsc3(b_d,xx_d(i),coef%mult_d,n)
            end do
         else
            call device_add2s2_many(b_d, bb_d_d, alpha_d, this%m, n)
            call device_glsc3_many(alpha,b_d,xx_d_d,coef%mult_d,this%m,n)
            call device_memcpy(alpha, alpha_d, this%m, &
                               HOST_TO_DEVICE, sync=.false.)
         end if

         if (NEKO_BCKND_OPENCL .eq. 1) then
            do i = 1, this%m
               call device_add2s2(xbar_d, xx_d(i), alpha(i), n)
               call cmult(alpha, -1.0_rp, this%m)
               call device_add2s2(b_d, bb_d(i), alpha(i), n)
            end do
         else
            call device_add2s2_many(xbar_d, xx_d_d, alpha_d, this%m, n)
            call device_cmult(alpha_d, -1.0_rp, this%m)
            call device_add2s2_many(b_d, bb_d_d, alpha_d, this%m, n)
         end if
      end if

    end associate
  end subroutine device_project_on

  !This is a lot more primitive than on the CPU
  subroutine device_proj_ortho(this, xx_d, bb_d, w_d, n)
    type(projection_t)  :: this
    integer, intent(inout) :: n
    type(c_ptr), dimension(this%L) :: xx_d, bb_d
    type(c_ptr) :: w_d
    real(kind=rp) :: nrm, scl
    real(kind=rp) :: alpha(this%L)
    integer :: i

    associate(m => this%m,  xx_d_d => this%xx_d_d, &
              bb_d_d => this%bb_d_d, alpha_d => this%alpha_d)

      if(m .le. 0) return

      if (NEKO_DEVICE_MPI .and. (NEKO_BCKND_OPENCL .ne. 1)) then
         call device_project_ortho(alpha_d, bb_d(m), xx_d_d, bb_d_d, &
              w_d, xx_d(m), this%m, n, nrm)
      else
         if (NEKO_BCKND_OPENCL .eq. 1)then
            do i = 1, m
               alpha(i) = device_glsc3(bb_d(m),xx_d(i),w_d,n)
            end do
         else
            call device_glsc3_many(alpha,bb_d(m),xx_d_d,w_d,m,n)
         end if
         nrm = sqrt(alpha(m))
         call cmult(alpha, -1.0_rp,m)
         if (NEKO_BCKND_OPENCL .eq. 1)then
            do i = 1, m - 1
               call device_add2s2(xx_d(m),xx_d(i),alpha(i), n)
               call device_add2s2(bb_d(m),bb_d(i),alpha(i),n)

               alpha(i) = device_glsc3(bb_d(m),xx_d(i),w_d,n)
            end do
         else
            call device_memcpy(alpha, alpha_d, this%m, &
                               HOST_TO_DEVICE, sync=.false.)
            call device_add2s2_many(xx_d(m),xx_d_d,alpha_d,m-1,n)
            call device_add2s2_many(bb_d(m),bb_d_d,alpha_d,m-1,n)

            call device_glsc3_many(alpha,bb_d(m),xx_d_d,w_d,m,n)
         end if
         call cmult(alpha, -1.0_rp,m)
         if (NEKO_BCKND_OPENCL .eq. 1)then
            do i = 1, m - 1
               call device_add2s2(xx_d(m),xx_d(i),alpha(i),n)
               call device_add2s2(bb_d(m),bb_d(i),alpha(i),n)
               alpha(i) =  device_glsc3(bb_d(m),xx_d(i),w_d,n)
            end do
         else
            call device_memcpy(alpha, alpha_d, m, &
                               HOST_TO_DEVICE, sync=.false.)
            call device_add2s2_many(xx_d(m),xx_d_d,alpha_d,m-1,n)
            call device_add2s2_many(bb_d(m),bb_d_d,alpha_d,m-1,n)
            call device_glsc3_many(alpha,bb_d(m),xx_d_d,w_d,m,n)
         end if
      end if

      alpha(m) = device_glsc3(xx_d(m), w_d, bb_d(m), n)
      alpha(m) = sqrt(alpha(m))

      if(alpha(m) .gt. this%tol*nrm) then !New vector is linearly independent
         scl = 1.0_rp / alpha(m)
         call device_cmult(xx_d(m), scl, n)
         call device_cmult(bb_d(m), scl, n)


      else !New vector is not linearly independent, forget about it
         if(pe_rank .eq. 0) then
            call neko_warning('New vector not linearly indepependent!')
         end if
         m = m - 1 !Remove column
      endif

    end associate

  end subroutine device_proj_ortho


  subroutine cpu_proj_ortho(this, xx, bb, w, n)
    type(projection_t)  :: this
    integer, intent(inout) :: n
    real(kind=rp), dimension(n, this%L), intent(inout) :: xx, bb
    real(kind=rp), dimension(n), intent(inout) :: w
    real(kind=rp) :: nrm, scl1, scl2, c, s
    real(kind=rp) :: alpha(this%L), beta(this%L)
    integer :: i, j, k, l, h, ierr

    associate(m => this%m)

      if(m .le. 0) return !No vectors to ortho-normalize

      ! AX = B
      ! Calculate dx, db: dx = x-XX^Tb, db=b-BX^Tb
      call rzero(alpha, m)
      do i = 1, n, NEKO_BLK_SIZE
         j = min(NEKO_BLK_SIZE, n-i+1)
         do k = 1, m !First round CGS
            s = 0.0_rp
            c = 0.0_rp
            do l = 0, (j-1)
               s = s + xx(i+l,k) * w(i+l) * bb(i+l,m)
               c = c + bb(i+l,k) * w(i+l) * xx(i+l,m)
            end do
            alpha(k) = alpha(k) + 0.5_rp * (s + c)
         end do
      end do

      call MPI_Allreduce(MPI_IN_PLACE, alpha, this%m, &
           MPI_REAL_PRECISION, MPI_SUM, NEKO_COMM, ierr)

      nrm = sqrt(alpha(m)) !Calculate A-norm of new vector


      do i = 1, n, NEKO_BLK_SIZE
         j = min(NEKO_BLK_SIZE, n-i+1)
         do k = 1,m-1
            do l = 0, (j-1)
               xx(i+l,m) = xx(i+l,m) - alpha(k) * xx(i+l,k)
               bb(i+l,m) = bb(i+l,m) - alpha(k) * bb(i+l,k)
            end do
         end do
      end do
      call rzero(beta,m)

      do i = 1, n, NEKO_BLK_SIZE
         j = min(NEKO_BLK_SIZE, n-i+1)
         do k = 1,m-1
            s = 0.0_rp
            c = 0.0_rp
            do l = 0, (j-1)
               s = s + xx(i+l,k) * w(i+l) * bb(i+l,m)
               c = c + bb(i+l,k) * w(i+l) * xx(i+l,m)
            end do
            beta(k) = beta(k) + 0.5_rp * (s + c)
         end do
      end do

      call MPI_Allreduce(MPI_IN_PLACE, beta, this%m-1, &
           MPI_REAL_PRECISION, MPI_SUM, NEKO_COMM, ierr)

      alpha(m) = 0.0_rp

      do i = 1, n, NEKO_BLK_SIZE
         j = min(NEKO_BLK_SIZE,n-i+1)
         do k = 1, m-1
            do l = 0, (j-1)
               xx(i+l,m) = xx(i+l,m) - beta(k) * xx(i+l,k)
               bb(i+l,m) = bb(i+l,m) - beta(k) * bb(i+l,k)
            end do
         end do
         s = 0.0_rp
         do l = 0, (j-1)
            s = s + xx(i+l,m) * w(i+l) * bb(i+l,m)
         end do
         alpha(m) = alpha(m) + s
      end do
      do k = 1, m-1
         alpha(k) = alpha(k) + beta(k)
      end do

      !alpha(m) = glsc3(xx(1,m), w, bb(1,m), n)
      call MPI_Allreduce(MPI_IN_PLACE, alpha(m), 1, &
           MPI_REAL_PRECISION, MPI_SUM, NEKO_COMM, ierr)
      alpha(m) = sqrt(alpha(m))
      !dx and db now stored in last column of xx and bb

      if(alpha(m) .gt. this%tol*nrm) then !New vector is linearly independent
         !Normalize dx and db
         scl1 = 1.0_rp / alpha(m)
         do i = 0, (n - 1)
            xx(1+i,m) = scl1 * xx(1+i,m)
            bb(1+i,m) = scl1 * bb(1+i,m) 
         end do

      else !New vector is not linearly independent, forget about it
         k = m !location of rank deficient column
         if(pe_rank .eq. 0) then
            call neko_warning('New vector not linearly indepependent!')
         end if
         m = m - 1 !Remove column
      endif

    end associate

  end subroutine cpu_proj_ortho

  subroutine print_proj_info(this,string)
    class(projection_t) :: this
    character(len=*) :: string
    character(len=LOG_SIZE) :: log_buf

    if (this%proj_m .gt. 0) then
       write(log_buf, '(A,A)') 'Projection ', string
       call neko_log%message(log_buf)
       write(log_buf, '(A,A)') 'Proj. vec.:','   Orig. residual:'
       call neko_log%message(log_buf)
       write(log_buf, '(I11,3x, E15.7,5x)')  this%proj_m, this%proj_res
       call neko_log%message(log_buf)
    end if

  end subroutine print_proj_info

  subroutine bcknd_clear(this, n)
    class(projection_t) :: this
    integer, intent(in) :: n
    integer :: i, j

    this%m = 0
    this%proj_m = 0

    do i = 1, this%L
       if (NEKO_BCKND_DEVICE .eq. 1) then
          call device_rzero(this%xx_d(i), n)
          call device_rzero(this%xx_d(i), n)
       else
          do j = 1, n
             this%xx(j,i) = 0.0_rp
             this%bb(j,i) = 0.0_rp
          end do
       end if
    end do

  end subroutine bcknd_clear

end module projection<|MERGE_RESOLUTION|>--- conflicted
+++ resolved
@@ -321,11 +321,7 @@
 
     call Ax%compute(this%bb(1,this%m), x, coef, coef%msh, coef%Xh)
     call gs_h%gs_op_vector(this%bb(1,this%m), n, GS_OP_ADD)
-<<<<<<< HEAD
-    call bclst%apply_scalar(this%bb(1, this%m), n)
-=======
     call bclst%apply_scalar(this%bb(1,this%m), n)
->>>>>>> c5d24f62
 
     if (NEKO_BCKND_DEVICE .eq. 1)  then
        call device_proj_ortho(this, this%xx_d, this%bb_d, coef%mult_d, n)
