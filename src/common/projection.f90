--- conflicted
+++ resolved
@@ -226,16 +226,10 @@
     real(kind=rp), intent(inout), dimension(n) :: x 
     type(c_ptr) :: x_d
 
-<<<<<<< HEAD
     call profiler_start_region('Project back')
     this%m = min(this%m+1,this%L)
 
     if (NEKO_BCKND_DEVICE .eq. 1) then
-=======
-    
-    if ((NEKO_BCKND_HIP .eq. 1) .or. (NEKO_BCKND_CUDA .eq. 1) .or. &
-         (NEKO_BCKND_OPENCL .eq. 1)) then
->>>>>>> 1b44978a
        x_d = device_get_ptr(x)
        if (this%m .gt. 0) call device_add2(x_d,this%xbar_d,n)      ! Restore desired solution
        if (this%m .eq. this%L) then
