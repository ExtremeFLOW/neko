--- conflicted
+++ resolved
@@ -159,10 +159,6 @@
     call neko_log%section('Adding write output')
     call neko_log%message('File name        : '// &
           trim(this%output_list(this%n)%outp%file_%file_type%fname))
-<<<<<<< HEAD
-    call neko_log%message( 'Write control: '//trim(write_control))
-    if (trim(write_control) .eq. 'simulationtime') then
-=======
     call neko_log%message('Write control    : '//trim(write_control))
 
     ! Show the output precision if we are outputting an fld file
@@ -176,7 +172,6 @@
     end select
 
    if (trim(write_control) .eq. 'simulationtime') then
->>>>>>> 28378fb1
        write(log_buf, '(A,ES13.6)') 'Writes per time unit (Freq.): ', &
              this%controllers(n)%frequency
        call neko_log%message(log_buf)
