--- conflicted
+++ resolved
@@ -230,10 +230,7 @@
     integer :: start, last, n_box_el, lvl
     type(tuple_i4_t) :: id_lvl, temp_id_lvl
     character(len=8000) :: log_buf
-<<<<<<< HEAD
-=======
     real(kind=dp) :: padding = 1e-5
->>>>>>> 00ebf8d1
     real(kind=rp) :: time1, time_start
     type(aabb_node_t) :: node
    
@@ -321,11 +318,7 @@
           max_xyz(:,j) =[x(1), y(1), z(1)]
     end do
     !Build local tree with small depth instead of minimizing box area
-<<<<<<< HEAD
-    call this%local_aabb_tree%build(this%local_aabb)
-=======
     call this%local_aabb_tree%build(this%local_aabb, padding)
->>>>>>> 00ebf8d1
     !do j = 1, this%pe_box_num
     !   n_box_el = max(nelv/this%pe_box_num,1)
     !   start = 1+(i-1)*n_box_el*lx*ly*lz
@@ -352,11 +345,7 @@
        call this%global_aabb(i)%init(rank_xyz_min(:,i), rank_xyz_max(:,i))
        !call this%global_aabb_tree%insert_object(this%global_aabb(i),(i-1)/this%pe_box_num)
     end do
-<<<<<<< HEAD
-    call this%global_aabb_tree%build(this%global_aabb)
-=======
     call this%global_aabb_tree%build(this%global_aabb,padding)
->>>>>>> 00ebf8d1
     call MPI_Barrier(this%comm)
     time1 = MPI_Wtime()
     write(log_buf, '(A,E15.7)') &
@@ -582,11 +571,7 @@
 
 
     
-<<<<<<< HEAD
-    call gs_find%init(send_pe_find, recv_pe_find)
-=======
     call gs_find%init(send_pe_find, recv_pe_find, this%comm)
->>>>>>> 00ebf8d1
      
     call gs_find_back%init_dofs()
     ii = 0
@@ -602,11 +587,7 @@
        end do
     end do
     
-<<<<<<< HEAD
-    call gs_find_back%init(recv_pe_find, send_pe_find)
-=======
     call gs_find_back%init(recv_pe_find, send_pe_find, this%comm)
->>>>>>> 00ebf8d1
  
 
     if (allocated(this%xyz_local)) deallocate(this%xyz_local)
@@ -935,11 +916,7 @@
           end do
        end if
     end do
-<<<<<<< HEAD
-    call this%gs_comm%init(send_pe, recv_pe)
-=======
     call this%gs_comm%init(send_pe, recv_pe,this%comm)
->>>>>>> 00ebf8d1
 
 
     if (allocated(this%pt_ids)) deallocate(this%pt_ids)
