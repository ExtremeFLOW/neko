--- conflicted
+++ resolved
@@ -130,12 +130,9 @@
     nelv = this%mesh%nelv
     !Number of points to iterate on simultaneosuly
     max_pts_per_iter = 128
-<<<<<<< HEAD
     
     if (pe_rank.eq.0) write(*,*) "global int: find_pts_setup"
-=======
-
->>>>>>> 2b6b66fc
+    
     call fgslib_findpts_setup(this%gs_handle, &
          NEKO_COMM, pe_size, &
          this%mesh%gdim, &
