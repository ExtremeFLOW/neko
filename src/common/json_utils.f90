! Copyright (c) 2019-2021, The Neko Authors
! All rights reserved.
!
! Redistribution and use in source and binary forms, with or without
! modification, are permitted provided that the following conditions
! are met:
!
!   * Redistributions of source code must retain the above copyright
!     notice, this list of conditions and the following disclaimer.
!
!   * Redistributions in binary form must reproduce the above
!     copyright notice, this list of conditions and the following
!     disclaimer in the documentation and/or other materials provided
!     with the distribution.
!
!   * Neither the name of the authors nor the names of its
!     contributors may be used to endorse or promote products derived
!     from this software without specific prior written permission.
!
! THIS SOFTWARE IS PROVIDED BY THE COPYRIGHT HOLDERS AND CONTRIBUTORS
! "AS IS" AND ANY EXPRESS OR IMPLIED WARRANTIES, INCLUDING, BUT NOT
! LIMITED TO, THE IMPLIED WARRANTIES OF MERCHANTABILITY AND FITNESS
! FOR A PARTICULAR PURPOSE ARE DISCLAIMED. IN NO EVENT SHALL THE
! COPYRIGHT OWNER OR CONTRIBUTORS BE LIABLE FOR ANY DIRECT, INDIRECT,
! INCIDENTAL, SPECIAL, EXEMPLARY, OR CONSEQUENTIAL DAMAGES (INCLUDING,
! BUT NOT LIMITED TO, PROCUREMENT OF SUBSTITUTE GOODS OR SERVICES;
! LOSS OF USE, DATA, OR PROFITS; OR BUSINESS INTERRUPTION) HOWEVER
! CAUSED AND ON ANY THEORY OF LIABILITY, WHETHER IN CONTRACT, STRICT
! LIABILITY, OR TORT (INCLUDING NEGLIGENCE OR OTHERWISE) ARISING IN
! ANY WAY OUT OF THE USE OF THIS SOFTWARE, EVEN IF ADVISED OF THE
! POSSIBILITY OF SUCH DAMAGE.
!
!> Utilities for retrieving parameters from the case files.
module json_utils
  use num_types, only : rp
  use json_module, only : json_file, json_value, json_core
  use utils, only : neko_error
  implicit none
  private

<<<<<<< HEAD
  public :: json_get, json_get_or_default
=======
  public :: json_get, json_get_or_default, json_extract_item
>>>>>>> 28378fb1

  !> Retrieves a parameter by name or throws an error
  interface json_get
     module procedure json_get_real, json_get_integer, json_get_logical, &
                     json_get_string, json_get_real_array, &
                     json_get_integer_array, json_get_logical_array, &
                     json_get_string_array
  end interface json_get

  !> Retrieves a parameter by name or assigns a provided default value.
  !! In the latter case also adds the missing paramter to the json
  interface json_get_or_default
     module procedure json_get_or_default_real, json_get_or_default_integer,&
                     json_get_or_default_string, json_get_or_default_logical
  end interface json_get_or_default

contains

  !> Retrieves a real parameter by name or throws an error
  !! @param json The json to retrieve the parameter from.
  !! @param name The full path to the parameter.
  !! @value value The variable to be populated with the retrieved parameter.
  subroutine json_get_real(json, name, value)
    type(json_file), intent(inout) :: json
    character(len=*), intent(in) :: name
    real(kind=rp), intent(out) :: value
    logical :: found

    call json%get(name, value, found)

    if (.not. found) then
       call neko_error("Parameter "//name//" missing from the case file")
    end if
  end subroutine json_get_real

  !> Retrieves an integer parameter by name or throws an error
  !! @param json The json to retrieve the parameter from.
  !! @param name The full path to the parameter.
  !! @value value The variable to be populated with the retrieved parameter.
  subroutine json_get_integer(json, name, value)
    type(json_file), intent(inout) :: json
    character(len=*), intent(in) :: name
    integer, intent(out) :: value
    logical :: found

    call json%get(name, value, found)

    if (.not. found) then
       call neko_error("Parameter "//name//" missing from the case file")
    end if
  end subroutine json_get_integer

  !> Retrieves a logical parameter by name or throws an error
  !! @param json The json to retrieve the parameter from.
  !! @param name The full path to the parameter.
  !! @value value The variable to be populated with the retrieved parameter.
  subroutine json_get_logical(json, name, value)
    type(json_file), intent(inout) :: json
    character(len=*), intent(in) :: name
    logical, intent(out) :: value
    logical :: found

    call json%get(name, value, found)

    if (.not. found) then
       call neko_error("Parameter "//name//" missing from the case file")
    end if
  end subroutine json_get_logical

  !> Retrieves a string parameter by name or throws an error
  !! @param json The json to retrieve the parameter from.
  !! @param name The full path to the parameter.
  !! @value value The variable to be populated with the retrieved parameter.
  subroutine json_get_string(json, name, value)
    type(json_file), intent(inout) :: json
    character(len=*), intent(in) :: name
    character(len=:), allocatable, intent(out) :: value
    logical :: found

    call json%get(name, value, found)

    if (.not. found) then
       call neko_error("Parameter "//name//" missing from the case file")
    end if
  end subroutine json_get_string

  !> Retrieves a real array parameter by name or throws an error
  !! @param json The json to retrieve the parameter from.
  !! @param name The full path to the parameter.
  !! @value value The variable to be populated with the retrieved parameter.
  subroutine json_get_real_array(json, name, value)
    type(json_file), intent(inout) :: json
    character(len=*), intent(in) :: name
    real(kind=rp), allocatable, intent(out) :: value(:)
    logical :: found

    call json%get(name, value, found)

    if (.not. found) then
       call neko_error("Parameter "//name//" missing from the case file")
    end if
  end subroutine json_get_real_array

  !> Retrieves a integer array parameter by name or throws an error
  !! @param json The json to retrieve the parameter from.
  !! @param name The full path to the parameter.
  !! @value value The variable to be populated with the retrieved parameter.
  subroutine json_get_integer_array(json, name, value)
    type(json_file), intent(inout) :: json
    character(len=*), intent(in) :: name
    integer, allocatable, intent(out) :: value(:)
    logical :: found

    call json%get(name, value, found)

    if (.not. found) then
       call neko_error("Parameter "//name//" missing from the case file")
    end if
  end subroutine json_get_integer_array

  !> Retrieves a logical array parameter by name or throws an error
  !! @param json The json to retrieve the parameter from.
  !! @param name The full path to the parameter.
  !! @value value The variable to be populated with the retrieved parameter.
  subroutine json_get_logical_array(json, name, value)
    type(json_file), intent(inout) :: json
    character(len=*), intent(in) :: name
    logical, allocatable, intent(out) :: value(:)
    logical :: found

    call json%get(name, value, found)

    if (.not. found) then
       call neko_error("Parameter "//name//" missing from the case file")
    end if
  end subroutine json_get_logical_array

  !> Retrieves a string array parameter by name or throws an error
  !! @param json The json to retrieve the parameter from.
  !! @param name The full path to the parameter.
  !! @param value The variable to be populated with the retrieved parameter.
  !! @param filler The default string to fill empty array items with.
  subroutine json_get_string_array(json, name, value, filler)
    type(json_file), intent(inout) :: json
    character(len=*), intent(in) :: name
    character(len=*), allocatable, intent(out) :: value(:)
    character(len=*), optional, intent(in) :: filler
    logical :: found
    type(json_value), pointer :: json_val, val_ptr
    type(json_core) :: core
    character(len=:), allocatable :: string_value
    integer :: i, n_children

    if (.not. json%valid_path(name)) then
       call neko_error("Parameter "//name//" missing from the case file")
    end if
    call json%info(name, n_children=n_children)

    if (.not. allocated(value)) then
       allocate(value(n_children))
    else if (len(value) .lt. n_children) then
       deallocate(value)
       allocate(value(n_children))
    end if

    call json%get(name, json_val, found)
    call json%get_core(core)

    do i = 1, n_children
       call core%get_child(json_val, i, val_ptr, found)
       call core%get(val_ptr, string_value)

       if (len(string_value) .gt. 0) then
          value(i) = string_value
       else if(present(filler)) then
          value(i) = filler
       end if
    end do

  end subroutine json_get_string_array

  !> Retrieves a real parameter by name or assigns a provided default value.
  !! In the latter case also adds the missing paramter to the json.
  !! @param json The json to retrieve the parameter from.
  !! @param name The full path to the parameter.
  !! @value value The variable to be populated with the retrieved parameter.
  subroutine json_get_or_default_real(json, name, value, default)
    type(json_file), intent(inout) :: json
    character(len=*), intent(in) :: name
    real(kind=rp), intent(out) :: value
    real(kind=rp), intent(in) :: default
    logical :: found

    call json%get(name, value, found)

    if (.not. found) then
       value = default
       call json%add(name, value)
    end if
  end subroutine json_get_or_default_real

  !> Retrieves an integer parameter by name or assigns a provided default value.
  !! In the latter case also adds the missing paramter to the json.
  !! @param json The json to retrieve the parameter from.
  !! @param name The full path to the parameter.
  !! @value value The variable to be populated with the retrieved parameter.
  subroutine json_get_or_default_integer(json, name, value, default)
    type(json_file), intent(inout) :: json
    character(len=*), intent(in) :: name
    integer, intent(out) :: value
    integer, intent(in) :: default
    logical :: found

    call json%get(name, value, found)

    if (.not. found) then
       value = default
       call json%add(name, value)
    end if
  end subroutine json_get_or_default_integer

  !> Retrieves a logical parameter by name or assigns a provided default value.
  !! In the latter case also adds the missing paramter to the json.
  !! @param json The json to retrieve the parameter from.
  !! @param name The full path to the parameter.
  !! @value value The variable to be populated with the retrieved parameter.
  subroutine json_get_or_default_logical(json, name, value, default)
    type(json_file), intent(inout) :: json
    character(len=*), intent(in) :: name
    logical, intent(out) :: value
    logical, intent(in) :: default
    logical :: found

    call json%get(name, value, found)

    if (.not. found) then
       value = default
       call json%add(name, value)
    end if
  end subroutine json_get_or_default_logical

  !> Retrieves a string parameter by name or assigns a provided default value.
  !! In the latter case also adds the missing paramter to the json.
  !! @param json The json to retrieve the parameter from.
  !! @param name The full path to the parameter.
  !! @value value The variable to be populated with the retrieved parameter.
  subroutine json_get_or_default_string(json, name, value, default)
    type(json_file), intent(inout) :: json
    character(len=*), intent(in) :: name
    character(len=:), allocatable, intent(out) :: value
    character(len=*), intent(in) :: default
    logical :: found

    call json%get(name, value, found)

    if (.not. found) then
       value = default
       call json%add(name, value)
    end if
  end subroutine json_get_or_default_string

  !> Extract `i`th item from a JSON array as a separate JSON object.
  !! @param core JSON core object.
  !! @param array The JSON object with the array.
  !! @param i The index of the item to extract.
  !! @param item JSON object object to be filled with the subdict.
  subroutine json_extract_item(core, array, i, item)
    type(json_core), intent(inout) :: core
    type(json_value), pointer, intent(in) :: array
    integer, intent(in) :: i
    type(json_file), intent(inout) :: item
    type(json_value), pointer :: ptr
    logical :: found
    character(len=:), allocatable :: buffer

    call core%get_child(array, i, ptr, found)
    call core%print_to_string(ptr, buffer)
    call item%load_from_string(buffer)

  end subroutine json_extract_item

end module json_utils<|MERGE_RESOLUTION|>--- conflicted
+++ resolved
@@ -38,11 +38,7 @@
   implicit none
   private
 
-<<<<<<< HEAD
-  public :: json_get, json_get_or_default
-=======
   public :: json_get, json_get_or_default, json_extract_item
->>>>>>> 28378fb1
 
   !> Retrieves a parameter by name or throws an error
   interface json_get
