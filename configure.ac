AC_PREREQ([2.69])
AC_INIT([neko],[1.99.1])
AM_INIT_AUTOMAKE([foreign subdir-objects])
AM_MAINTAINER_MODE
AC_CONFIG_MACRO_DIR([m4])
AC_CANONICAL_HOST
AC_LANG(Fortran)
AC_PROG_INSTALL
AC_PROG_SED
AC_PROG_MAKE_SET
LT_INIT([disable-shared])
LT_LANG([Fortran])

AC_ARG_ENABLE(contrib,
              AS_HELP_STRING([--enable-contrib],[Compile various tools]),
              [enable_contrib=${enableval}], [enable_contrib=yes])

AC_ARG_ENABLE(real,
          AS_HELP_STRING([--enable-real=Xp  Specify working precision of REAL types:
                    ssp -- REAL(kind=4) xp -- sp
                    sp -- REAL(kind=4) xp -- dp
                    dp -- REAL(kind=8) xp -- dp (default)
                    ]),
            [enable_real=${enableval}], [enable_real=dp])

AC_ARG_ENABLE(blk_size,
              AS_HELP_STRING([--enable-blk_size=number of values Specify size of fast memory]),
              [blk_size=${enableval}], [blk_size="10000"])

AC_ARG_ENABLE(device-mpi,
          AS_HELP_STRING([--enable-device-mpi],[Enable device aware MPI]),
          [enable_device_mpi=${enableval}], [enable_device_mpi=no])

AC_ARG_ENABLE(openmp, AC_HELP_STRING([--enable-openmp], [Enable OpenMP]),
              [enable_openmp=${enableval}], [enable_openmp=no])

AC_ARG_ENABLE(python, AC_HELP_STRING([--enable-python],
              [Install Python modules, requires a Python interpreter]),
              [enable_python=${enableval}],[enable_python=no])

# Test for a sane fortran environment (^-^)
AC_LANG(Fortran)
AC_PROG_FC(,90)
AX_COARRAY
AX_DTYPE_IO
AX_REAL128

# Test for a working MPI compiler
AX_MPI([have_mpi=yes], [have_mpi=no])
if test "x${have_mpi}" != xno; then
   FC="$MPIFC"
   LIBS="$MPILIBS $LIBS"
   AC_LANG(C)
   AX_MPI([have_mpi=yes],[have_mpi=no])
   if  test "x${have_mpi}" != xno; then
       CC="$MPICC"
   else
       AC_MSG_ERROR([Can't find a suitable C MPI compiler])
   fi
   AC_LANG(C++)
   AX_MPI([have_mpi=yes],[have_mpi=no])
   if  test "x${have_mpi}" != xno; then
       CXX="$MPICXX"
   fi
   AC_LANG(Fortran)
else
   AC_MSG_ERROR([Can't find a suitable MPI compiler])
fi
AX_MPIF08
AX_MPI_DTYPE

# Test for OpenMP (if requested)
if test "x${enable_openmp}" != xno; then
   AX_OPENMP([have_openmp=yes], [have_openmp=no])
   if test "x${have_openmp}" != xno; then
      NEKO_PKG_FCFLAGS="$NEKO_PKG_FCFLAGS $OPENMP_FCFLAGS"
      AC_LANG(C)
      AX_OPENMP([have_openmp=yes], [have_openmp=no])
      if test "x${have_openmp}" != xno; then
         CFLAGS="$CFLAGS $OPENMP_CFLAGS"
      fi
      AC_LANG(Fortran)
   fi
fi

AC_FC_PP_SRCEXT([F90])
AX_COMPILER_VENDOR

# Checks for platform headers
AC_LANG_PUSH([C])
AC_CHECK_HEADERS([cpuid.h])
AC_LANG_POP([C])

# Set necessary flags to fix issues with various compilers
if test "x$ax_cv_fc_compiler_vendor" = xportland; then
   NEKO_PKG_FCFLAGS="$NEKO_PKG_FCFLAGS  -Mbackslash"
fi

if test "x$ax_cv_fc_compiler_vendor" = xnvhpc; then
   NEKO_PKG_FCFLAGS="$NEKO_PKG_FCFLAGS  -Mbackslash"
fi

# Store build information (date, host, FC)
AC_SUBST(NEKO_BUILD_INFO,
        ["(build: $(date +%Y-%m-%d) on $host using $ax_cv_fc_compiler_vendor)"], [])

# Checks for Doxygen
AC_CHECK_PROGS([DOXYGEN], [doxygen])
if test -n "$DOXYGEN"; then
  AC_CHECK_PROGS([DOXYGEN_DEPS], [dot])
fi
AM_CONDITIONAL([ENABLE_DOXYGEN], [test -n "$DOXYGEN_DEPS"])

# Checks for makedepf90
AC_CHECK_PROGS([MAKEDEPF90], [makedepf90])
AM_CONDITIONAL([ENABLE_MAKEDEPF90], [test -n "$MAKEDEPF90"])

# Checks for flinter
AC_CHECK_PROGS([FLINT], [flint])
AM_CONDITIONAL([ENABLE_FLINT], [test -n "$FLINT"])

# Checks for various platforms
AX_CRAY
AX_HPE_CRAY
AX_SX

# Checks for pFUnit
AX_PFUNIT

# Check for blas and lapack
AS_IF([test "x${is_cray}" = xyes || test "x${is_hpe_cray}" = xyes],
       AX_CRAY_LIBSCI
       if test "x${have_cray_libsci}" = xyes; then
         have_blas_lapack="yes"
       else
         have_blas_lapack="no"
       fi, have_blas_lapack="no")

if test "x${have_blas_lapack}" != xyes; then
  AX_LAPACK
  if test "x${ax_lapack_ok}" != xno; then
     LIBS="$LAPACK_LIBS $BLAS_LIBS $LIBS"
     have_blas_lapack=yes
  else
     have_blas_lapack=no
  fi
fi

if test "x${have_blas_lapack}" != xyes; then
   AC_MSG_ERROR([Can't find a suitable BLAS/LAPACK library])
fi

if test "x${have_darshan}" != xyes; then
    AX_DARSHAN
    if test "x${ax_darshan_ok}" != xno; then
        LIBS="$DARSHAN_LIBS $LIBS"
        have_darshan=yes
    else
        have_darshan=no
    fi
fi

found_domain_decomp="no"

# Checks for ParMetis
if test "x${is_cray}" = xyes; then
   AX_CRAY_PARMETIS
   if test "x${have_cray_parmetis}" = xyes; then
      found_domain_decomp="yes"
   fi
fi

if test "x${found_domain_decomp}" != xyes; then
   AX_PARMETIS
   if test "${PARMETIS_LIBS}"; then
       LIBS="$PARMETIS_LIBS $LIBS"
       found_domain_decomp="yes"
   fi
fi

# Checks for ADIOS2
AX_ADIOS2

# Checks for ADIOS2 with Fortran bindings
AX_ADIOS2_FORTRAN

# Checks for gslib
##AX_GSLIB

# Select Working precision of REAL
if test "x$enable_real" = xssp; then
   AC_SUBST(NEKO_REAL_TYPE, "sp")
   AC_SUBST(NEKO_C_REAL_TYPE, "c_float")
   AC_SUBST(NEKO_MPI_REAL_TYPE, "MPI_REAL")
   AC_SUBST(NEKO_DEV_REAL_TYPE, "float")
   AC_SUBST(NEKO_XREAL_TYPE, "sp")
   AC_SUBST(NEKO_C_XREAL_TYPE, "c_float")
   AC_SUBST(NEKO_MPI_XREAL_TYPE, "MPI_REAL")
   AC_SUBST(NEKO_DEV_XREAL_TYPE, "float")
   AC_SUBST(NEKO_PY_REAL_TYPE, "c_float")
elif test "x$enable_real" = xsp; then
   AC_SUBST(NEKO_REAL_TYPE, "sp")
   AC_SUBST(NEKO_C_REAL_TYPE, "c_float")
   AC_SUBST(NEKO_MPI_REAL_TYPE, "MPI_REAL")
   AC_SUBST(NEKO_DEV_REAL_TYPE, "float")
   AC_SUBST(NEKO_XREAL_TYPE, "dp")
   AC_SUBST(NEKO_C_XREAL_TYPE, "c_double")
   AC_SUBST(NEKO_MPI_XREAL_TYPE, "MPI_DOUBLE_PRECISION")
   AC_SUBST(NEKO_DEV_XREAL_TYPE, "double")
   AC_SUBST(NEKO_PY_REAL_TYPE, "c_float")
elif test "x$enable_real" = xdp; then
   AC_SUBST(NEKO_REAL_TYPE, "dp")
   AC_SUBST(NEKO_C_REAL_TYPE, "c_double")
   AC_SUBST(NEKO_MPI_REAL_TYPE, "MPI_DOUBLE_PRECISION")
   AC_SUBST(NEKO_DEV_REAL_TYPE, "double")
   AC_SUBST(NEKO_XREAL_TYPE, "dp")
   AC_SUBST(NEKO_C_XREAL_TYPE, "c_double")
   AC_SUBST(NEKO_MPI_XREAL_TYPE, "MPI_DOUBLE_PRECISION")
   AC_SUBST(NEKO_DEV_XREAL_TYPE, "double")
   AC_SUBST(NEKO_PY_REAL_TYPE, "c_double")
elif test "x$enable_real" = xqp; then
   AC_SUBST(NEKO_REAL_TYPE, "qp")
   AC_SUBST(NEKO_C_REAL_TYPE, "c_long_double")
   AC_SUBST(NEKO_MPI_REAL_TYPE, "MPI_REAL16")
   AC_SUBST(NEKO_DEV_REAL_TYPE, "long double")
   AC_SUBST(NEKO_XREAL_TYPE, "qp")
   AC_SUBST(NEKO_C_XREAL_TYPE, "c_long_double")
   AC_SUBST(NEKO_MPI_XREAL_TYPE, "MPI_REAL16")
   AC_SUBST(NEKO_DEV_XREAL_TYPE, "long double")
   AC_SUBST(NEKO_PY_REAL_TYPE, "c_longdouble")
else
   AC_MSG_ERROR([Invalid working precision])
fi

if test "x$have_real128" = xyes; then
   AC_SUBST(NEKO_REAL128_TYPE, "REAL128")
else
   AC_SUBST(NEKO_REAL128_TYPE, "selected_real_kind(1)")
   if test "x$enable_real" = xqp; then
      AC_MSG_ERROR([REAL128 not supported])
   fi
fi

AC_SUBST(blk_size, ${blk_size})

# Checks for libxsmm backend
AX_LIBXSMM

# Checks for HIP backend
if test "x${is_hpe_cray}" = xyes; then
   AX_CRAY_ROCM
else
   AX_HIP
fi

# Checks for CUDA backend
if (test "x${is_cray}" = xyes || test "x${is_hpe_cray}" = xyes); then
  AX_CRAY_CUDATOOLKIT
else
  AX_CUDA
fi

# Checks for OpenCL backend
AX_OPENCL

# Set the NEKO_BCKND variable
if test "x${have_cuda}" = xyes; then
   AC_SUBST(NEKO_BCKND, "CUDA")
elif test "x${have_hip}" = xyes; then
   AC_SUBST(NEKO_BCKND, "HIP")
elif test "x${have_opencl}" = xyes; then
   AC_SUBST(NEKO_BCKND, "OpenCL")
elif test "x${is_sx}" = x1; then
   AC_SUBST(NEKO_BCKND, "SX-Aurora")
else
   AC_SUBST(NEKO_BCKND, "CPU")
fi

# Check if device aware MPI is requested
if (test "x${have_cuda}" = xyes ||
    test "x${have_hip}" = xyes  ||
    test "x${have_opencl}" = xyes); then
   if test "x${enable_device_mpi}" = xyes; then

      # Check that necessary accelerator modules are loaded
      if (test "x${is_cray}" = xyes || test "x${is_hpe_cray}" = xyes); then
           AX_CRAY_ACCEL
      fi

      AC_SUBST(device_mpi, .true.)
      AC_DEFINE(HAVE_DEVICE_MPI, 1, [Define if device MPI is requested.])

      if test "x${have_cuda}" = xyes; then
         CUDA_CFLAGS="$CUDA_CFLAGS -DHAVE_DEVICE_MPI=1"

         # Make sure we have support for atomicAdd
           AS_IF([test "$CUDA_ARCH"],[],[CUDA_ARCH="-arch sm_60"])
      fi

      if  test "x${have_hip}" = xyes; then
         HIP_HIPCC_FLAGS="$HIP_HIPCC_FLAGS -DHAVE_DEVICE_MPI=1"
      fi
   else
      AC_SUBST(device_mpi, .false.)
   fi
else
   AC_SUBST(device_mpi, .false.)
fi

# Checks for NCCL backend
AX_NCCL

# Checks for RCCL backend
AX_RCCL

# Checks for NVSHMEM backend
AX_NVSHMEM

# Checks for NVTX profiling
AX_NVTX

# Checks for ROCTX profiling
AX_ROCTX

# Checks for HDF5
if (test "x${is_cray}" = xyes || test "x${is_hpe_cray}" = xyes); then
   AX_CRAY_HDF5_PARALLEL
else
   AX_HDF5
fi


# JSON-Fortran
PKG_CHECK_MODULES([JSON_Fortran],[json-fortran >= 7.1.0])
LIBS="$JSON_Fortran_LIBS $LIBS"
NEKO_PKG_FCFLAGS="$NEKO_PKG_FCFLAGS $JSON_Fortran_CFLAGS"

AM_CONDITIONAL([ENABLE_PARMETIS], [test "x$found_domain_decomp" = xyes])
AM_CONDITIONAL([ENABLE_ADIOS2], [test "x${have_adios2}" = xyes])
AM_CONDITIONAL([ENABLE_ADIOS2_FORTRAN], [test "x${have_adios2_fortran}" = xyes])
AM_CONDITIONAL([ENABLE_CUDA], [test "x${have_cuda}" = xyes])
AM_CONDITIONAL([ENABLE_HIP], [test "x${have_hip}" = xyes])
AM_CONDITIONAL([ENABLE_OPENCL], [test "x${have_opencl}" = xyes])
AM_CONDITIONAL([ENABLE_CONTRIB], [test "x${enable_contrib}" = xyes])
AM_CONDITIONAL([ENABLE_NVSHMEM], [test "x${have_nvshmem}" = xyes])

# Set device dependent flags
AC_SUBST(CUDA_ARCH)
AC_SUBST(CUDA_CFLAGS)
AC_SUBST(HIP_HIPCC_FLAGS)

# Set device backend if requested (and found)
if (test "x${have_cuda}" = xyes ||
    test "x${have_hip}" = xyes  ||
    test "x${have_opencl}" = xyes); then
    AC_SUBST(device_bcknd, "1")
else
    AC_SUBST(device_bcknd, "0")
fi

# Checks for python bindings
found_python="no"
if (test "x$enable_python" = xyes); then
   AM_PATH_PYTHON([3.7])
   if ! ${HAVE_PYTHON}; then
        AC_MSG_ERROR([Python interpreter not found, pyneko cannot be installed.])
   fi
   found_python="yes"
fi

AM_CONDITIONAL([ENABLE_PYTHON], [test "x${found_python}" = xyes])

# Append the NEKO compiler flags to the FCFLAGS
AC_SUBST(NEKO_PKG_FCFLAGS)
FCFLAGS="$FCFLAGS $NEKO_PKG_FCFLAGS"

AC_CONFIG_FILES([Makefile\
        src/Makefile\
        tests/unit/Makefile\
        src/comm/comm.F90\
        src/config/neko_config.f90\
        src/config/num_types.f90\
        src/device/device_config.h\
        src/python/pyneko/intf.py\
        src/scripts/cltostring.sh\
        src/api/neko.h\
        makeneko\
        neko.pc])

# Config tests/unit
AC_CONFIG_FILES([tests/unit/stack/Makefile\
        tests/unit/tuple/Makefile\
        tests/unit/point/Makefile\
        tests/unit/htable/Makefile\
        tests/unit/uset/Makefile\
        tests/unit/quad/Makefile\
        tests/unit/hex/Makefile\
        tests/unit/tet/Makefile\
        tests/unit/tri/Makefile\
        tests/unit/math/Makefile\
        tests/unit/mesh/Makefile\
        tests/unit/space/Makefile\
        tests/unit/dofmap/Makefile\
        tests/unit/field/Makefile\
        tests/unit/global_interpolation/Makefile\
        tests/unit/mean_field/Makefile\
        tests/unit/gather_scatter/Makefile\
        tests/unit/krylov/Makefile\
        tests/unit/bc/Makefile\
        tests/unit/signal/Makefile\
        tests/unit/jobctrl/Makefile\
        tests/unit/device/Makefile\
        tests/unit/device_math/Makefile\
        tests/unit/mathops/Makefile\
        tests/unit/device_mathops/Makefile\
        tests/unit/octree/Makefile\
        tests/unit/vector/Makefile\
        tests/unit/matrix/Makefile\
        tests/unit/scratch_registry/Makefile\
<<<<<<< HEAD
        tests/unit/vector_scratch_registry/Makefile\
=======
        tests/unit/matrix_scratch_registry/Makefile\
>>>>>>> d65a9577
        tests/unit/field_registry/Makefile\
        tests/unit/fast3d/Makefile\
        tests/unit/time_scheme/Makefile\
        tests/unit/time_scheme_controller/Makefile\
        tests/unit/runge_kutta_scheme/Makefile\
        tests/unit/time_based_controller/Makefile\
        tests/unit/point_interpolation/Makefile])

if test "x${enable_contrib}" = xyes; then
   AC_CONFIG_FILES([contrib/Makefile\
		    contrib/rea2nbin/Makefile\
		    contrib/genmeshbox/Makefile\
		    contrib/average_fields_in_time/Makefile\
		    contrib/calc_lift_from_field/Makefile\
		    contrib/postprocess_fluid_stats/Makefile\
		    contrib/average_field_in_space/Makefile\
		    contrib/map_to_equidistant_1d/Makefile\
		    contrib/mesh_checker/Makefile\
		    contrib/prepart/Makefile\
		    contrib/adios2_to_nek5000/Makefile\
		    contrib/psnr/Makefile])
fi
# Doxygen
AC_CONFIG_FILES([doc/Doxyfile doc/Makefile])

AC_OUTPUT
<|MERGE_RESOLUTION|>--- conflicted
+++ resolved
@@ -417,11 +417,8 @@
         tests/unit/vector/Makefile\
         tests/unit/matrix/Makefile\
         tests/unit/scratch_registry/Makefile\
-<<<<<<< HEAD
         tests/unit/vector_scratch_registry/Makefile\
-=======
         tests/unit/matrix_scratch_registry/Makefile\
->>>>>>> d65a9577
         tests/unit/field_registry/Makefile\
         tests/unit/fast3d/Makefile\
         tests/unit/time_scheme/Makefile\
