--- conflicted
+++ resolved
@@ -376,44 +376,6 @@
 
 # Config tests/unit
 AC_CONFIG_FILES([tests/unit/stack/Makefile\
-<<<<<<< HEAD
-		 tests/unit/tuple/Makefile\
- 		 tests/unit/point/Makefile\
-		 tests/unit/htable/Makefile\
-		 tests/unit/uset/Makefile\
-		 tests/unit/quad/Makefile\
-		 tests/unit/hex/Makefile\
-		 tests/unit/tet/Makefile\
-		 tests/unit/tri/Makefile\
-		 tests/unit/math/Makefile\
-		 tests/unit/mesh/Makefile\
-		 tests/unit/space/Makefile\
-		 tests/unit/dofmap/Makefile\
-		 tests/unit/field/Makefile\
-		 tests/unit/global_interpolation/Makefile\
-		 tests/unit/mean_field/Makefile\
-		 tests/unit/mean_sqr_field/Makefile\
-		 tests/unit/gather_scatter/Makefile\
-		 tests/unit/krylov/Makefile\
-		 tests/unit/bc/Makefile\
-		 tests/unit/signal/Makefile\
-		 tests/unit/jobctrl/Makefile\
-		 tests/unit/device/Makefile\
-		 tests/unit/device_math/Makefile\
-		 tests/unit/mathops/Makefile\
-		 tests/unit/device_mathops/Makefile\
-		 tests/unit/octree/Makefile\
-                 tests/unit/vector/Makefile\
-                 tests/unit/matrix/Makefile\
-                 tests/unit/scratch_registry/Makefile\
-                 tests/unit/field_registry/Makefile\
-                 tests/unit/fast3d/Makefile\
-                 tests/unit/time_scheme/Makefile\
-                 tests/unit/time_scheme_controller/Makefile\
-                 tests/unit/runge_kutta_scheme/Makefile\
-                 tests/unit/time_based_controller/Makefile\
-                 tests/unit/point_interpolation/Makefile])
-=======
         tests/unit/tuple/Makefile\
         tests/unit/point/Makefile\
         tests/unit/htable/Makefile\
@@ -427,6 +389,7 @@
         tests/unit/space/Makefile\
         tests/unit/dofmap/Makefile\
         tests/unit/field/Makefile\
+        tests/unit/global_interpolation/Makefile\
         tests/unit/mean_field/Makefile\
         tests/unit/mean_sqr_field/Makefile\
         tests/unit/gather_scatter/Makefile\
@@ -449,7 +412,6 @@
         tests/unit/runge_kutta_scheme/Makefile\
         tests/unit/time_based_controller/Makefile\
         tests/unit/point_interpolation/Makefile])
->>>>>>> 6d8307a3
 
 if test "x${enable_contrib}" = xyes; then
    AC_CONFIG_FILES([contrib/Makefile\
