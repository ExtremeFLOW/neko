--- conflicted
+++ resolved
@@ -79,13 +79,9 @@
 		 tests/math/Makefile\
 		 tests/mesh/Makefile\
 		 tests/dofmap/Makefile\
-<<<<<<< HEAD
-         tests/gather_scatter/Makefile\
-		 tests/krylov/Makefile])
-=======
+		 tests/gather_scatter/Makefile\
 		 tests/krylov/Makefile\
 		 tests/bc/Makefile])
->>>>>>> ba29064a
 
 if test "x${enable_contrib}" = xyes; then
    AC_CONFIG_FILES([contrib/Makefile
