--- conflicted
+++ resolved
@@ -57,11 +57,7 @@
             if [[ ${file: -4} != ".f90" && ${file: -4} != ".F90" ]]; then
               continue
             fi
-<<<<<<< HEAD
             findent -Rr -i2 -d3 -f3 -s3 -w3 -t3 -j3 -k5 --ws_remred --indent_ampersand --openmp=0 < $file > $file.tmp
-=======
-            findent -Rr -i2 -d3 -f3 -s3 -c3 -w3 -t3 -j3 -k5 --ws_remred --indent_ampersand --openmp=0 < $file > $file.tmp
->>>>>>> a73a39be
             mv -f $file.tmp $file
           done
 
