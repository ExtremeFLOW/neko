--- conflicted
+++ resolved
@@ -281,13 +281,9 @@
     - `c`: The model constant, defaults to 0.07.
   - `sigma`: The Sigma model. Configured by the following additional keyword:
     - `c`: The model constant, defaults to 1.35.
-<<<<<<< HEAD
-- `les_delta`: Selects the way to compute the LES filter length scale. Currently three
-=======
   - `wale`: The WALE model. Configured by the following additional keyword:
     - `c_w`: The WALE constant, defaults to 0.55.
-- `les_delta`: Selects the way to compute the LES length scale. Currently three
->>>>>>> d2ecf2f1
+- `les_delta`: Selects the way to compute the LES filter length scale. Currently three
   alternatives are provided and the default one is `pointwise` if 
   nothing is specified:
   - `pointwise`: Computes a local value based on the spacing of the GLL nodes.
