# User File {#user-file}

\tableofcontents

The user file is a fortran file where the user can implement their own functions
to extend the capabilities of the default Neko executable. The user file can be
used for setting advanced initial/boundary conditions, source terms, I/O
operations, and interactions with the Neko framework.

This section will provide a written explanation of the user file, its
structure, and how to compile and run it. For a more hands-on approach, see the
[examples](@ref programming-examples) section, which contains several user file
examples that demonstrate various aspects of programming with Neko.

## Compiling and running

The user file is a regular Fortran `.f90` file that needs to be compiled with
`makeneko`, located in the `bin` folder of your neko installation. To compile a
user file `user.f90`, run:

```bash
makeneko user.f90
```

If everything goes well, you should observe the following output:

```bash
N E K O build tool, Version 1.99.1
(build: 2025-08-01 on x86_64-pc-linux-gnu using gnu)
Building user NEKO ...
Detected the module named 'user' in user.f90
No custom modules detected.
No custom modules register types.
Done!
```

Compiling your user file with `makeneko` will create a `neko` executable, which
you will need to execute with your case file as an argument. For example, if
your case file is called `user.case`:

```bash
./neko user.case
```

Or in parallel using MPI:

```bash
mpirun -n 8 ./neko user.case
```


## High-level structure

The current high-level structure of the user file is shown below.

```fortran
module user
  use neko
  implicit none

contains

  ! Register user defined functions here (see user_intf.f90)
  subroutine user_setup(user)
    type(user_t), intent(inout) :: user


  end subroutine user_setup

end module user

```

The user file implements the `user` module. This modules contains a subroutine
named `user_setup`, which we use to interface the internal procedures defined in
`src/common/user_intf.f90` with the subroutines that you will implement in your
user file. Each user subroutine should be implemented under the `contains`
statement, below `user_setup`.

@note The above code snippet is the most basic code structure for the user file.
Compiling it and running it would be equivalent to running the "vanilla" neko
executable `bin/neko` in your local neko installation folder.

## Default user functions

The following user functions, if defined in the user file, will always be
executed, regardless of what is set in the case file:

- [startup](@ref user-file_init-and-final): For early access to the case
  file, its manipulation or initializing simple user parameter variables.
- [initialize](@ref user-file_init-and-final): For initializing most user
  variables and objects.
- [finilaze](@ref user-file_init-and-final): For finalizing, e.g
  freeing variables and terminating processes
- [compute](@ref user-file_user-check): Executed at the end of every time
  step, for e.g. computing and/or outputting user defined quantities.
- [preprocess](@ref user-file_user-check): Similar to `compute` but executed at
  the beginning of the time step.
- [material_properties](@ref user-file_mat-prop): For computing and setting
  material properties such as `rho`, `mu`, `cp` and `lambda`.
- [mesh_setup](@ref user-file_user-mesh-setup): For applying a deformation
  to the mesh element nodes, before the simulation time loop.

### Initializing and finalizing {#user-file_init-and-final}

Three subroutines `startup`, `initialize` and `finalize` may be used to
initialize/finalize any user defined variables, external objects, or processes.
The `startup` routine is called immediately after the case file is read in,
meaning that no important objects are initialized yet (e.g. the mesh, fluid,
etc.). The `initialize` and `finalize` are respectively executed right
before/after the simulation time loop.

In most cases, one can use `initialize` routine and not the `startup`. The
latter is only necessary when you want to either manipulate the case file
programmatically before it is used in the simulation, or define some variables
that will be used in the constructors of some of the types. An example of the
latter is defining some material property constants that can be used in the user
`material_properties` routine, which is run by the constructor of the
`case%fluid` object.


```fortran
  ! Manipulate the case file and define simple user variables
  subroutine startup(params)
    type(json_file), intent(inout) :: params

    ! insert your initialization code here

  end subroutine startup

  ! Initialize user variables or external objects
  subroutine initialize(time)
    type(time_state_t), intent(in) :: time

    ! insert your initialization code here

  end subroutine initialize

  ! Finalize user variables or external objects
  subroutine finalize(time)
    type(time_state_t), intent(in) :: time

    ! insert your code here

  end subroutine finalize
```

In the example above, the subroutines `startup`, `initialize` and `finalize`
contain the actual implementations. They must also be associated to the internal
procedures inside, inside `user_setup`:

```fortran

  ! Register user defined functions (see user_intf.f90)
  subroutine user_setup(user)
    type(user_t), intent(inout) :: user

    user%startup => startup
    user%initialize => initialize
    user%finalize => finalize

  end subroutine user_setup

```

@note All three routines are independent of each other. Using one does not
require the use of the other. Moreover, the names of the routines implemented in
the user file can be chosen freely, as long as they implement the correct
interface.

### Computing at every time step {#user-file_user-check}

The subroutine `compute` is executed at the end of every time step. It can be
used for computing and/or outputting your own variables/quantities at every time
step.
```fortran
  ! This is called at the end of every time step
  subroutine user_check(time)
    type(time_state_t), intent(in) :: time

    ! insert code below

  end subroutine user_check

```

In the example above, the subroutine `user_check` contains the actual
implementation, as a homage to the Nek5000 routine, which served a similar
purpose. As usual, the routine needs to be registered by adding:

```fortran
user%compute => user_check
```

to our `user_setup`. The `preprocess` routine can be implemented similarly.

### Setting material properties {#user-file_mat-prop}

The `material_properties` routine allows for more complex computations and
setting of various material properties, such as `rho`, `mu` for the fluid and
`cp`, `lambda` for the scalar. The example below is taken from the
[rayleigh_benard_cylinder
example](https://github.com/ExtremeFLOW/neko/blob/564686b127ff75a362a06126c6b23e9b4e21879e/examples/rayleigh_benard_cylinder/rayleigh.f90#L22C1-L38C41).

```fortran
  subroutine material_properties(scheme_name, properties, time)
    character(len=*), intent(in) :: scheme_name
    type(field_list_t), intent(inout) :: properties
    type(time_state_t), intent(in) :: time

    if (scheme_name .eq. "fluid") then
       call field_cfill(properties%get("fluid_rho"), 1.0_rp)
       call field_cfill(properties%get("fluid_mu"), mu)
    else if (scheme_name .eq. "temperature") then
       call field_cfill(properties%get("temperature_cp"), 1.0_rp)
       call field_cfill(properties%get("temperature_lambda"), mu / Pr)
    end if
  end subroutine material_properties
```

And of course not forgetting to register our function in `user_setup` by adding
the following line:

```fortran
u%material_properties => material_properties
```

Note the usage of the `scheme_name` argument. This is used in several user
routines, to provide the information about what solver (scheme) called the
routine. In this example, we make use of it to distinguish the fluid and scalar
solvers. The default scheme names are `fluid` and `scalar`, but can be
controlled by the `name` entry in the JSON configuration of the solver. Here,
the name for the scalar was set to `temperature`.

### Runtime mesh deformation {#user-file_user-mesh-setup}

This user function allows for the modification of the mesh at runtime, by acting
on the element nodes of the mesh specified in the case file. This function is
only called once before the simulation time loop. The example below is taken
from the [tgv
example](https://github.com/ExtremeFLOW/neko/blob/a0613606360240e5059e65d6d98f4a57cf73e237/examples/tgv/tgv.f90#L27-L42).

```fortran
  ! Rescale mesh
  subroutine user_mesh_scale(msh, time)
    type(mesh_t), intent(inout) :: msh
    type(time_state_t), intent(in) :: time

    integer :: i, p, nvert
    real(kind=rp) :: d
    d = 4._rp

    ! The original mesh has size 0..8 to be mapped onto -pi..pi
    ! will be updated later to a method giving back the vertices of the mesh
    nvert = size(msh%points)
    do i = 1, nvert
       msh%points(i)%x(1) = (msh%points(i)%x(1) - d) / d * pi
       msh%points(i)%x(2) = (msh%points(i)%x(2) - d) / d * pi
       msh%points(i)%x(3) = (msh%points(i)%x(3) - d) / d * pi
    end do

  end subroutine user_mesh_scale

```

The registering of the above function in `user_setup` should then be done as follows:

```fortran
    u%mesh_setup => user_mesh_scale
```

## Case-specific user functions

As explained in the [case file](case-file.md) page, certain components of the
simulation can be set to be user defined. These components and their associated
user functions are:

| Description                   | User function                                                   | JSON Object in the case file                                      |
| ----------------------------- | --------------------------------------------------------------- | ------------------------------------------------------------------|
| Initial conditions            | [initial_conditions](@ref user-file_user-ic)                    | `case.fluid.initial_condition` or `case.scalar.initial_condition` |
| Source terms                  | [source_term](@ref user-file_user-f)                            | `case.fluid.source_terms` or  `case.scalar.source_terms`          |
<<<<<<< HEAD
| Dirichlet boundary conditions | [dirichlet_conidtions](@ref user-file_field-dirichlet-update)   | `case.fluid.boundary_types` or `case.scalar.boundary_types`       |
=======
| Dirichlet boundary conditions | [dirichlet_conditions](@ref user-file_field-dirichlet-update)   | `case.fluid.boundary_types` or `case.scalar.boundary_types`       |
>>>>>>> 99f7adef

@note For the sake of simplicity, we refer to the setup with one scalar, i.e.
`case.scalar` in the JSON. For multiple scalars, the same things apply, but the
configuration is inside each individual element of `case.scalars`.

### Fluid and Scalar initial conditions {#user-file_user-ic}

Enabling user defined initial conditions for the fluid and/or scalar is done by
setting the `initial_condition.type` to `"user"` in the relevant sections of the
case file, `case.fluid` and/or `case.scalar`.

```.json

"case": {
    "fluid": {
        "initial_condition": {
            "type": "user"
        }
    }
}
```

See the relevant sections on the [fluid](@ref case-file_fluid-ic) and
[scalar](@ref case-file_scalar) initial conditions in the
[case file page](@ref case-file) for more details.

The associated user function for initial conditions must then be added to the
user file. An example for the fluid taken from the [advecting cone
example](https://github.com/ExtremeFLOW/neko/blob/aa72ad9bf34cbfbac0ee893c045639fdd095f80a/examples/scalar_mms/scalar_mms.f90#L55-L79),
is shown below.

```fortran
  subroutine initial_conditions(scheme_name, fields)
    character(len=*), intent(in) :: scheme_name
    type(field_list_t), intent(inout) :: fields
    integer :: i, e, k, j
    real(kind=rp) :: x, y
    type (field_t), pointer :: u, v, w, s
    type(dofmap_t), pointer :: dof

    if (scheme_name .eq. 'fluid') then
       u => fields%get("u")
       v => fields%get("v")
       w => fields%get("w")

       call field_rone(u)
       call field_rzero(v)
       call field_rzero(w)
    else !scalar
       s => fields%get("s")
       do i = 1, s%dof%size()
          x = s%dof%x(i,1,1,1)
          y = s%dof%y(i,1,1,1)
          s%x(i,1,1,1) = sin(x)
       end do
    end if
  end subroutine initial_conditions

```

Not again the usage of `scheme_name` to distinguish between the fluid and the
scalar. Depending on the scheme, the contents of the field list `fields`
changes, and we extract individual fields via field pointers accordingly.
The incompressible fluid solver always generates solution fields, `u`, `v` and
`w`. For the scalar, the name of the field coinside with `scheme_name`, both
defaulting to `s`.

@note Notice that the code for the scalar runs on the CPU. There is no need to
add the transfer to GPU memory in this user routine, it will be done under the
hood afterwards.

We should also add of the following lines in `user_setup`, as usual.

```fortran
user%initial_condtions => initial_conditions.
```

### Fluid and scalar source terms {#user-file_user-f}

Enabling user defined source terms for the fluid and/or scalar is done by adding
JSON Objects to the `case.fluid.source_terms` and/or `case.scalar.source_terms`
lists.

```.json

"case": {
    "fluid": {
        "source_terms":
        [
            {
                "type": "user"
            }
        ]
    }
}
```

See the relevant sections on the [fluid](@ref case-file_fluid-source-term) and
[scalar](@ref case-file_scalar) source terms in the [case file page](@ref
case-file) for more details.

The associated user functions for the fluid and/or scalar source terms can then
be added to the user file. An example for the fluid, taken from the `scalar_mms`
example, is shown below.

```fortran
  subroutine source_term(scheme_name, rhs, time)
    character(len=*), intent(in) :: scheme_name
    type(field_list_t), intent(inout) :: rhs
    type(time_state_t), intent(in) :: time

    real(kind=rp) :: x
    type(field_t), pointer :: f
    integer :: i

    if (scheme_name .eq. 'fluid') return

    f => rhs%items(1)%ptr
    do i = 1, f%size()
       x = f%dof%x(i,1,1,1)

       ! 0.01 is the viscosity
       f%x(i,1,1,1) = cos(x) - 0.01 * sin(x) - 1.0_rp
    end do

    if (NEKO_BCKND_DEVICE .eq. 1) then
       call device_memcpy(f%x, f%x_d, f%size(), &
            HOST_TO_DEVICE, sync=.false.)
    end if

  end subroutine source_term
```

@note Notice the use of the `NEKO_BCKND_DEVICE` flag, which will be set to 1 if
running on GPUs, and the use of `device_` functions. See [Running on GPUs](@ref
user-file_tips_running-on-gpus) for more information on how this works.

As usual, we point the user routine to our implementation in `user_setup`.

```fortran
user%source_term => source_term
```

### Dirichlet boundary conditions {#user-file_field-dirichlet-update}

This user function can be used to specify Dirichlet boundary values for velocity
components `u,v,w`, the pressure `p`, and/or the scalar(s). This type of
boundary condition allows for time-dependent velocity profiles or non-uniform
 pressure profiles to e.g. impose an outlet pressure computed from another
simulation.

The user routine is called by the `user_velocity` and `user_pressure` boundary
conditions for the fluid, and the `user` boundary condtition for the scalar.
Once the appropriate boundaries have been identified, the user function
`dirichlet_conditions` should be used to compute and apply the desired values to
our velocity/pressure/scalar field(s).

The structure of the interface is very similar to e.g. the initial conditions.
One gets a list of solution fields, the contents of which depends on what scheme
owns the boundary condition. For `user_velocity`, it will be a list of 3 fields
with names `u`, `v`, `w`; For `user_pressure`, a list with a single field `p`;
For the scalar, also a single field with the same name as the solution field for
the scalar (`s` by default).

It is crucial to understand that all three boundary condition will call the same
routine! So, if one has, for example, both `user_velocity` for the fluid and
`user` for the scalar, it is necessary to have an `if` statement in the user
routine to distinguish between the two cases. The convenient way to do that is
to check the size of the passed field list and the names of the fields inside.
For example, if there is one field and it is called `s`, one executes the code
setting the boundary values for the scalar `s`.

Note that the fields that one manipulates in the user routine are not the actual
velocity fields, etc. Instead, the code does a masked copy from the dummy fields
manipulated in the user routine to the actual fields of unknowns, with the mask
corresponding to the boundary faces. So, even if you somehow manipulate the
fields elsewhere in the domain inside the user routine, that will not affect the
solution.

In the following example, we indicate in `case.fluid.boundary_conditions` that
we would like to apply a velocity profile on the boundary number 1 (in this
case, the inlet boundary). On boundary number 2 (the outlet boundary), we change
the pressure. In `case.scalar.boundary_conditions`, we indicate the same for the
scalar on boundaries 1 and 2 (inlet and outlet).

The header of the user function is given in the code snippet below.

```fortran
  subroutine dirichlet_update(fields, bc, time)
    type(field_list_t), intent(inout) :: fields
    type(field_dirichlet_t), intent(inout) :: bc
    type(time_state_t) :: time
```

The arguments and their purpose are as follows:

* `fields` is the list of the fields that can be edited. It is a list of
`field_t` objects.
  * The field `i` contained in `fields` is accessed using
  `fields%%items(i)%%ptr` and will refer to a `field_t` object. Alternatively,
  one can use the `get` method to retrieve a field by name or index, as done in
  the examples above for other routines.
* `bc` contains a `field_dirichlet_t` object to help access the boundary indices
  through the boundary mask, `msk`.
  * The boundary mask of the `bc `object is accessed via `bc%%msk`. It contains
  the linear indices of each GLL point on the boundary facets. @note
  `msk(0)` contains the size of the array. The first boundary index is `msk(1)`.
* `time`, is a simple structure that contains various info on time stepping,
  notably, the current time iteration and time value.

Links to the documentation to learn more about what the types mentioned above
contain and how to use them: `src/field/field.f90`, `src/bc/bc.f90`.

The user function should be registered in `user_setup` with the following line:

```fortran
u%dirichlet_conditions => dirichlet_update
```

A very simple example illustrating the above is shown below, which is taken from the
[cyl_boundary_layer example](https://github.com/ExtremeFLOW/neko/blob/feature/field_bcs/examples/cyl_boundary_layer/cyl_bl.f90)

```fortran
  subroutine dirichlet_update(fields, bc, time)
    type(field_list_t), intent(inout) :: fields
    type(field_dirichlet_t), intent(in) :: bc
    type(time_state_t), intent(in) :: time

    integer :: i
    real(kind=rp) :: y,z

    ! Only do this at the first time step since our BCs are constant in time.
    if (tstep .ne. 1) return

    ! Check that we are being called by the fluid via the name of the field
    if (fields%items(1)%ptr%name .eq. "u") then

       associate(u => field_bc_list%items(1)%ptr, &
                 v => field_bc_list%items(2)%ptr, &
                 w => field_bc_list%items(3)%ptr)
         !
         ! Perform operations on u%x, v%x, w%x here
         ! Here we are applying very simple uniform boundaries (u,v,w) = (1,0,0)
         ! Technically the values are put in the interior as well, but this
         ! does not matter, only the boundary values will be copied to the
         ! actual fields
         u = 1.0_rp
         v = 0.0_rp
         w = 0.0_rp

       end associate

    ! Check that we are being called by the user_pressure bc via the name
    ! of the field
    else if (fields%items(1)%ptr%name .eq. "p") then
       associate( p => fields%items(1)%ptr)
         !
         ! Perform operations on the pressure field here
         !

         do i = 1, bc%msk(0)
            p%x(bc%msk(i), 1, 1, 1) = -1
         end do

       end associate

    ! Check that we are being called by the scalar via the name of the field
    else if (fields%items(1)%ptr%name .eq. "s") then

       associate( s => field_bc_list%items(1)%ptr)
         !
         ! Perform operations on the scalar field here
         !

         do i = 1, bc%msk(0)
            y = bc%dof%y(bc%msk(i), 1, 1, 1)
            z = bc%dof%z(bc%msk(i), 1, 1, 1)
            s%x(bc%msk(i), 1, 1, 1) = sin(y)*sin(z)
         end do

       end associate

    end if
  end subroutine dirichlet_update
```

This example is applying constant dirichlet values at the selected boundaries
for the velocity components and presure. The scalar is applied a function
`s(y,z) = sin(y)*sin(z)` to demonstrate the usage of boundary masks.

@attention The notation `u = 1.0_rp` is only possible because of the overloading
of the assignement operator `=` in `field_t`. In general, a field's array should
be accessed and modified with `u%%x`.

Note that we are only applying our boundary values at the first timestep, which
is done simply with the line `if (time%tstep .ne. 1) return`. This is a trick
that can be used for time-independent boundary profiles that require some kind
of time consuming operation like interpolation or reading from a file, which
would add overhead if executed at every time step.

@attention All the rules for [Running on GPUs](@ref
user-file_tips_running-on-gpus) apply when working on field arrays. Use
`device_memcpy` to make sure the device arrays are also updated.

## Additional remarks and tips

### Running on GPUs {#user-file_tips_running-on-gpus}

When running on GPUs, special care must be taken when using certain user
functions. The short explanation is that the device (GPU) has its own memory and
cannot directly access the memory on the host (CPU). This means that data and
more specifically arrays must be copied manually from the host to the device
(see device::device_memcpy).

@attention In some cases, data transfer via `device_memcpy` is avoidable. Neko
has some device math functions implemented that operate directly on device
arrays. If you can decompose whatever operations you are performing in a user
function into a set of instructions from the `math` module (e.g. `cadd`,
`cfill`, `sub2`, ...), you may use the corresponding `device_math` functions to
[offload work to the GPU](@ref accelerators_offload-work).
Additionally, when you operate on `field_t` objects (which is very common), you
can use routines in the `field_math` module, that will automatically run on the
right backend. This is highly recommended and avoids `if` statements.

An example where manual transfer to the GPU was necessary has already been
given for the source term. It is reiterated below.

```fortran
  subroutine source_term(scheme_name, rhs, time)
    character(len=*), intent(in) :: scheme_name
    type(field_list_t), intent(inout) :: rhs
    type(time_state_t), intent(in) :: time

    real(kind=rp) :: x
    type(field_t), pointer :: f
    integer :: i

    if (scheme_name .eq. 'fluid') return

    f => rhs%items(1)%ptr
    do i = 1, f%size()
       x = f%dof%x(i,1,1,1)

       ! 0.01 is the viscosity
       f%x(i,1,1,1) = cos(x) - 0.01 * sin(x) - 1.0_rp
    end do

    if (NEKO_BCKND_DEVICE .eq. 1) then
       call device_memcpy(f%x, f%x_d, f%size(), &
            HOST_TO_DEVICE, sync=.false.)
    end if

  end subroutine source_term
```

Note that `f%%x` is the field's data on the CPU. Therefore, to populate the
correspoding array on GPU, we need to call to `device_memcpy`.
Looking at the detailof the `device_memcpy` call, we note the following:
- Device arrays are refered to by appending the suffix `_d` to the host array
  variable name (e.g. `f%%x` and `f%%x_d`). This is the standard in Neko.
- We specify the direction of the data movement with the flag `HOST_TO_DEVICE`.
  Other flags can also be used to move data from device to host
  (`DEVICE_TO_HOST`) or device to device (`DEVICE_TO_DEVICE`). See the
  [accelerators page](@ref accelerators_data-transfer) for more details on this.
- The `sync` argument is a non-optional argument which dictates wether or not to
  perform the data transfer synchronously.

@attention Use asynchronous data transfers at your own risk! If you are unsure,
use `sync = .true.` as a starting point.

Finally, observe that we use the flag `NEKO_BCKND_DEVICE` to check if we are
indeed running on GPUs. In that case, `NEKO_BCKND_DEVICE` would be equal to 1.

#### Custom GPU kernels {#user-file_tips_running-on-gpus-custom-kernels}

When running on GPUs it is possible to call an own custom kernel. This
could be more performant for more complex source terms or boundary
conditions.

Assume we have a custom kernel called `mydevice_kernel` in a CUDA file
called `mykernel.cu`, to set the initial velicity field. To call the
custom kernel, the user file must define a C interface to the routine
(inside the `.cu` file) that launches the kernel

```fortran
interface
  subroutine mydevice_kernel(u_d, v_d, w_d, n) &
        bind(c, name = 'mydevice_kernel')
    use, intrinsic :: iso_c_binding, only: c_int, c_ptr
    type(c_ptr), value :: u_d, v_d, w_d
    integer(c_int) :: n
  end subroutine mydevice_kernel
end interface
```

Furthermore, the CUDA/HIP file must allow for C linkage, hence the
routine `mydevice_kernel` must be inside an `extern "C"` block.

```cpp
extern "C" {
  void mydevice_kernel(void *u, void *v, void *w, int *n) {
    /* Launch the device kernel here */
  }
}
```
The user defined routine for initial conditions calls the kernel in
the following way.

```fortran

  !> Set the advecting velocity field.
  subroutine set_velocity(u, v, w, p, params)
    type(field_t), intent(inout) :: u
    type(field_t), intent(inout) :: v
    type(field_t), intent(inout) :: w
    type(field_t), intent(inout) :: p
    type(json_file), intent(inout) :: params

    if (NEKO_BCKND_DEVICE .eq. 1) then
       call mydevice_kernel(u%x_d, v%x_d, w%x_d, u%dof%size())
    endif

  end subroutine set_velocity

```

Finally, compile using `makeneko` and provide both the `user.f90` and
`mykernel.cu` file.

```bash
makeneko user.f90 mykernel.cu
```

@note `makeneko` does currently only support custom kernels written in CUDA or HIP.

### Registries {#user-file_tips_registries}

Neko uses the concept of `registry` as a practical way to retrieve fields and
point zones anywhere in the user file.

The field registry `neko_field_registry` is often used in user functions where
certain fields are not directly accessible as arguments. One can retrieve any
field in the registry by its `name` with `neko_field_registry%%get_field(name)`.
Default fields that are added to the registry are `u,v,w,p` and `s` if running
with the scalar enabled. For a practical example of usage, see the
[rayleigh benard example](https://github.com/ExtremeFLOW/neko/blob/49925b7a04a638259db3b1ddd54349ca57f5d207/examples/rayleigh_benard/rayleigh.f90#L102-L105)

Other fields may be added to the registry by various simulation components. For
example:
- If running with `simulation_components.vorticity` enabled, the fields
  `omega_x, omega_y, omega_z` will be accessible in the registry.
- If running with `simulation_components.lambda2` enabled, the field `lambda2`
  will be accessible in the registry.

@note You can add your own fields to the registry with `neko_field_registry%%add_field` (see field_registry::field_add).

The point zone registry, `neko_point_zone_registry`, can be used to retrieve
pointers to `point_zone_t` objects defined in the case file. See
[using point zones](#point-zones_using-point-zones) for detailed instructions.

### User access to solver internals {#user-file_access}

Neko proives a special variable called `neko_user_access` that can be used in
the user file to access the internal state of the entire case and the underlying
solvers.

In particular the case object (`case_t`) is reached via
`neko_user_access%%case`. There-in the `fluid` and `scalars` components refer
to the asscociated schemes. You are encouraged to look a bit at `case.f90` to
see the overall structure.

A very common use case is to get access to various SEM-related objects, as well
as the mesh object.

* `neko_user_access%%case%%fluid%%msh` -- the mesh.
* `neko_user_access%%case%%fluid%%dm_Xh` -- the function space used in the SEM.
* `neko_user_access%%case%%fluid%%dm_Xh` -- the map of degrees of freedom,
  contains the locations of the GLL nodes.
* `neko_user_access%%case%%fluid%%c_Xh` -- the coefficients of the SEM,
* `neko_user_access%%case%%fluid%%gs_Xh` -- the gather-scatter kernels used for
  direct stiffness summation.<|MERGE_RESOLUTION|>--- conflicted
+++ resolved
@@ -279,11 +279,7 @@
 | ----------------------------- | --------------------------------------------------------------- | ------------------------------------------------------------------|
 | Initial conditions            | [initial_conditions](@ref user-file_user-ic)                    | `case.fluid.initial_condition` or `case.scalar.initial_condition` |
 | Source terms                  | [source_term](@ref user-file_user-f)                            | `case.fluid.source_terms` or  `case.scalar.source_terms`          |
-<<<<<<< HEAD
-| Dirichlet boundary conditions | [dirichlet_conidtions](@ref user-file_field-dirichlet-update)   | `case.fluid.boundary_types` or `case.scalar.boundary_types`       |
-=======
 | Dirichlet boundary conditions | [dirichlet_conditions](@ref user-file_field-dirichlet-update)   | `case.fluid.boundary_types` or `case.scalar.boundary_types`       |
->>>>>>> 99f7adef
 
 @note For the sake of simplicity, we refer to the setup with one scalar, i.e.
 `case.scalar` in the JSON. For multiple scalars, the same things apply, but the
