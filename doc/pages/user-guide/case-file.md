# Case File {#case-file}

\tableofcontents

The case file defines all the parameters of a simulation.
The format of the file is JSON, making it easy to read and write case files
using the majority of the popular programming languages.
JSON is hierarchical and, and consists of parameter blocks enclosed in curly
braces.
These blocks are referred to as objects.
The case file makes use objects to separate the configuration of different parts
 of the solver.
We refer the reader to the examples shipped with the code to get a good
idea of how a case file looks.
The table below provides a complete reference for all possible configuration
choices.

## High-level structure
The current high-level structure of the case file is shown below.

~~~~~~~~~~~~~~~{.json}
{
    "version": 1.0
    "case": {
        "time": {}
        "numerics": {}
        "fluid": {}
        "scalar": {}
        "simulation_components" : []
        "point_zones" : []
    }
}
~~~~~~~~~~~~~~~
Neko also supports multiple scalar fields, using the keyword `scalars` in the case object. Users can define multiple scalar fields, and each field can have its own boundary conditions, source terms, and solver settings. When using multiple scalar fields, the `name` property of each scalar field is used to identify the scalar field in the user file, defaulted to `s_1, s_2, ...`.

The `version` keyword is reserved to track changes in the format of the file.
The subsections below we list all the configuration options for each of the high-level objects.
Some parameters will have default values, and are therefore optional.

## Output frequency control
A common scheme for controlling the output frequency is applied for various
outputs.
It is described already now in order to clarify the meaning of several
parameters found in the tables below.

The frequency is controlled by two parameters, ending with `_control` and
`_value`, respectively.
The latter name is perhaps not ideal, but it is somewhat difficult to come up
with a good one, suggestions are welcome.

The `_value` parameter is a number, that defines the output frequency, but the
interpretation of that number depends on the choice of `_control`.
The three following options are possible.
1. `simulationtime`, then `_value` is the time interval between the outputs.
2. `tsteps`, then `_value` is the number of time steps between the outputs.
3. `nsamples`, then `_value` is the total number of outputs that will be
   performed in the course of the simulation.
4. `never`, then `_value` is ignored and output is never performed.


## The case object

This object is mostly used as a high-level container for all the other objects,
but also defines several parameters that pertain to the simulation as a whole.

<<<<<<< HEAD
| Name                  | Description                                                                                           | Admissible values                               | Default value |
| --------------------- | ----------------------------------------------------------------------------------------------------- | ----------------------------------------------- | ------------- |
| `mesh_file`           | The name of the mesh file.                                                                            | Strings ending with `.nmsh`                     | -             |
| `output_boundary`     | Whether to write a `bdry0.f0000` file with boundary labels. Can be used to check boundary conditions. | `true` or `false`                               | `false`       |
| `output_directory`    | Folder for redirecting solver output. Note that the folder has to exist!                              | Path to an existing directory                   | `.`           |
| `output_precision`    | Whether to output snapshots in single or double precision                                             | `single` or `double`                            | `single`      |
| `load_balancing`      | Whether to apply load balancing.                                                                      | `true` or `false`                               | `false`       |
| `output_partitions`   | Whether to write a `partitions.vtk` file with domain partitioning.                                    | `true` or `false`                               | `false`       |
| `output_checkpoints`  | Whether to output checkpoints, i.e. restart files.                                                    | `true` or `false`                               | `false`       |
| `checkpoint_control`  | Defines the interpretation of `checkpoint_value` to define the frequency of writing checkpoint files. | `nsamples`, `simulationtime`, `tsteps`, `never` | -             |
| `checkpoint_value`    | The frequency of sampling in terms of `checkpoint_control`.                                           | Positive real or integer                        | -             |
| `checkpoint_filename` | The filename of written checkpoint.                                                                   | Strings such as `my_name`                       | `fluid`       |
| `checkpoint_format`   | The file format of checkpoints                                                                        | `chkp` or `hdf5`                                | `chkp`        |
| `restart_file`        | checkpoint to use for a restart from previous data                                                    | Strings ending with `.chkp`                     | -             |
| `restart_mesh_file`   | If the restart file is on a different mesh, specify the .nmsh file used to generate it here           | Strings ending with `.nmsh`                     | -             |
| `mesh2mesh_tolerance` | Tolerance for the restart when restarting from another mesh                                           | Positive reals                                  | 1e-6          |
| `job_timelimit`       | The maximum wall clock duration of the simulation.                                                    | String formatted as HH:MM:SS                    | No limit      |
| `output_at_end`       | Whether to always write all enabled output at the end of the run.                                     | `true` or `false`                               | `true`        |


### Time control
The time control object is used to define the time-stepping of the simulation,
including the time-step size, the start and end time, and the variables related
to the variable time-stepping algorithm.

| Name                      | Description                                                                                 | Admissible values                 | Default value |
| ------------------------- | ------------------------------------------------------------------------------------------- | --------------------------------- | ------------- |
| `start_time`              | Start time at which the simulation is initiated.                                            | Positive reals                    | `0.0`         |
| `end_time`                | Final time after which the simulation is stopped.                                              | Positive reals                    | -             |
| `timestep`                | Time-step size                                                                              | Positive reals                    | -             |
| `variable_timestep`       | Whether to use variable dt                                                                  | `true` or `false`                 | `false`       |
| `max_timestep`            | Maximum time-step size when variable time step is activated                                 | Positive reals                    | `huge`        |
| `min_timestep`            | Minimum time-step size when variable time step is activated                                 | Positive reals                    | `0.0`         |
| `target_cfl`              | The desired CFL number                                                                      | Positive real                     | `0.4`         |
| `max_update_frequency`    | The minimum interval between two time-step-updating steps in terms of time steps            | Integer                           | `0`           |
| `min_update_frequency`    | The maximum interval between two time-step-updating steps in terms of time steps            | Integer                           | `huge`        |
| `running_avg_coeff`       | The running average coefficient `a` where `cfl_avg_new = a * cfl_new + (1-a) * cfl_avg_old` | Positive real between `0` and `1` | `0.5`         |
| `max_dt_increase_factor`  | The maximum scaling factor to increase time step                                            | Positive real greater than `1`    | `1.2`         |
| `min_dt_decrease_factor`  | The minimum scaling factor to decrease time step                                            | Positive real less than `1`       | `0.5`         |
| `cfl_deviation_tolerance` | The tolerance of the deviation from the target CFL number                                   | Positive real less than `1`       | `0.2`         |
=======
| Name                       | Description                                                                                           | Admissible values                               | Default value |
|----------------------------|-------------------------------------------------------------------------------------------------------|-------------------------------------------------|---------------|
| `mesh_file`                | The name of the mesh file.                                                                            | Strings ending with `.nmsh`                     | -             |
| `output_boundary`          | Whether to write a `bdry0.f0000` file with boundary labels. Can be used to check boundary conditions. | `true` or `false`                               | `false`       |
| `output_directory`         | Folder for redirecting solver output. Note that the folder has to exist!                              | Path to an existing directory                   | `.`           |
| `output_format`            | The file format of field data.                                                                        | `nek5000` or `adios2`                           | `nek5000`     |
| `output_precision`         | Whether to output snapshots in single or double precision                                             | `single` or `double`                            | `single`      |
| `output_layout`            | Data layout for `adios2' files. (Choose `2' or `3' for ADIOS2 supported compressors BigWhoop or ZFP.) | Positive integer `1`, `2', `3'                  | `1`           |
| `load_balancing`           | Whether to apply load balancing.                                                                      | `true` or `false`                               | `false`       |
| `output_partitions`        | Whether to write a `partitions.vtk` file with domain partitioning.                                    | `true` or `false`                               | `false`       |
| `output_checkpoints`       | Whether to output checkpoints, i.e. restart files.                                                    | `true` or `false`                               | `false`       |
| `checkpoint_control`       | Defines the interpretation of `checkpoint_value` to define the frequency of writing checkpoint files. | `nsamples`, `simulationtime`, `tsteps`, `never` | -             |
| `checkpoint_value`         | The frequency of sampling in terms of `checkpoint_control`.                                           | Positive real or integer                        | -             |
| `checkpoint_filename`      | The filename of written checkpoint.                                                                   | Strings such as `my_name`                       | `fluid`       |
| `checkpoint_format`        | The file format of checkpoints                                                                        | `chkp` or `hdf5`                                | `chkp`        |
| `restart_file`             | checkpoint to use for a restart from previous data                                                    | Strings ending with `.chkp`                     | -             |
| `restart_mesh_file`        | If the restart file is on a different mesh, specify the .nmsh file used to generate it here           | Strings ending with `.nmsh`                     | -             |
| `mesh2mesh_tolerance`      | Tolerance for the restart when restarting from another mesh                                           | Positive reals                                  | 1e-6          |
| `timestep`                 | Time-step size                                                                                        | Positive reals                                  | -             |
| `variable_timestep`        | Whether to use variable dt                                                                            | `true` or `false`                               | `false`       |
| `max_timestep`             | Maximum time-step size when variable time step is activated                                           | Positive reals                                  | -             |
| `target_cfl`               | The desired CFL number                                                                                | Positive real                                   | `0.4`         |
| `cfl_max_update_frequency` | The minimum interval between two time-step-updating steps in terms of time steps                      | Integer                                         | `0`           |
| `cfl_running_avg_coeff`    | The running average coefficient `a` where `cfl_avg_new = a * cfl_new + (1-a) * cfl_avg_old`           | Positive real between `0` and `1`               | `0.5`         |
| `max_dt_increase_factor`   | The maximum scaling factor to increase time step                                                      | Positive real greater than `1`                  | `1.2`         |
| `min_dt_decrease_factor`   | The minimum scaling factor to decrease time step                                                      | Positive real less than `1`                     | `0.5`         |
| `cfl_deviation_tolerance`  | The tolerance of the deviation from the target CFL number                                             | Positive real less than `1`                     | `0.2`         |
| `end_time`                 | Final time at which the simulation is stopped.                                                        | Positive reals                                  | -             |
| `job_timelimit`            | The maximum wall clock duration of the simulation.                                                    | String formatted as HH:MM:SS                    | No limit      |
| `output_at_end`            | Whether to always write all enabled output at the end of the run.                                     | `true` or `false`                               | `true`        |
>>>>>>> 01871f19

### Restarts and joblimit
Restarts will restart the simulation from the exact state at a given time that
the checkpoint was written. This means that the flow field and potential scalars
will be at the exact same values before as after restarts. However, derived
quantities from the flow field and any observables are not guaranteed to be
restarted. In addition, Neko does not guarantee that any files are not
overwritten. As such, it is recommended to run in different directories
if doing large scale simulations that require many restarts. Unless
`output_at_end` is disabled Neko will also ensure that all output is written to
file when reaching the `end_time` or the `job_timelimit`. In particular, unless
`output_checkpoints` and `output_at_end` are set to false a checkpoint at the
final time will be written as to avoid losing progress as far as possible.

@attention For simulations requiring restarts, it is recommended to run each
restart in a different output directory as a precaution to avoid potential overwritings of files.

### Boundary type numbering in the `output_boundary` field

When the `output_boundary` setting is set to `true`, and additional `.fld` file
will be stored in the beginning of the simulation, where the recognized boundary
conditions for the fluid  will be marked with an integer number. This is a good
way to debug the simulation setup. The value of the number depends on the type
of the boundary as follows.

| Boundary Condition              | Key |
| ------------------------------- | --- |
| no_slip                         | 1   |
| velocity_value                  | 2   |
| outflow, normal_outflow (+dong) | 3   |
| symmetry                        | 4   |
| user_velocity_pointwise         | 5   |
| periodic                        | 6   |
| user_velocity                   | 7   |
| user_pressure                   | 8   |
| shear_stress                    | 9   |
| wall_model                      | 10  |
| blasius_profile                 | 11  |

For a description of the boundary conditions themselves, see below.

## Numerics
Used to define the properties of the numerical discretization.

| Name                         | Description                                                                                                     | Admissible values          | Default value                   |
| ---------------------------- | --------------------------------------------------------------------------------------------------------------- | -------------------------- | ------------------------------- |
| `polynomial_order`           | The order of the polynomial basis.                                                                              | Integers, typically 5 to 9 | -                               |
| `time_order`                 | The order of the time integration scheme. Refer to the `time_scheme_controller` type documentation for details. | 1, 2, 3                    | -                               |
| `dealias`                    | Whether to apply dealiasing to advection terms.                                                                 | `true` or `false`          | `false`                         |
| `dealiased_polynomial order` | The polynomial order in the higher-order space used in the dealising.                                           | Integer                    | `3/2(polynomial_order + 1) - 1` |

## Fluid

The configuration of the fluid solver and the flow problem.
Contains multiple subobjects for various parts of the setup.

### Material properties
As per the governing equations, Neko requires the value of the density and
dynamic viscosity to define the flow problem. These can be provided as `rho` and
`mu` in the case file.

Alternatively, one may opt to provide the Reynolds number, `Re`, which
corresponds to a non-dimensional formulation of the Navier-Stokes equations.
This formulation can effectively be obtained by setting \f$ \rho = 1 \f$ and \f$
\mu = 1/Re \f$. This is exactly what Neko does under the hood, when `Re` is
provided in the case file.

Note that if both `Re` and any of the dimensional material properties are
provided, the simulation will issue an error.

As an alternative to providing material properties in the case file, it is
possible to do that in a special routine in the user file. This is demonstrated
in the `rayleigh_benard_cylinder` example. Ultimately, both `rho` and `mu` have
to be set in the subroutine.  Additionally, this allows to change the material
properties in time. Yet another options is to directly manipulate the case file
programmatically in the `user_startup` routine and inject the material
properties there. This is demonstrated in the `rayleigh_benard` example.

When material properties are constant or only vary in time, one can use the
simplified form of the viscous stress tensor in the governing equations.
However, when there are spatial variations, it is necessary to use the general
(full) form. The variation may come, for example,  due to a turbulence model,
the modifications in the above-mentioned user routine. The general form of the
stress tensor requires solving the 3 equations for the velocity components in a
coupled manner, which requires an appropriate linear solver. By default, Neko
will use the simplified form of the tensor, and the full one must be selected
by the user by setting `full_stress_formulation` to true.

### Turbulence modelling

Neko currently provides several LES models via the `les_model` simulation
component. The simcomp computes the viscosity and stores in the field registry
under the name selected in the case file. For more details, see the
documentation of the simcomp. To enable LES in the fluid solver, one simply has
to add the `nut_field` keyword to the configuration and set it to the name of
the field generated by the `les_model` simcomp. This will automatically change
the governing equations to feature the full viscous stress tensor, as required
for a variable viscosity field.

Note that the full viscous stress tensor requires the equations for the 3
velocity components to be solved in a coupled manner. Therefore, the `cpldcg`
solver should be used for velocity.

=======
### Boundary conditions {#case-file_fluid-boundary-conditions}
The optional `boundary_conditions` keyword can be used to specify boundary
conditions. The reason for it being optional, is that periodic boundary
conditions are built into the definition of the  mesh, so for a periodic box
nothings needs to be added to the case file. The TGV example is such a case, for
instance.
The value of the keyword is an array of JSON objects, each specifying a single
boundary condition.

#### Specifying the boundaries

In Neko we usually refer to boundaries as "zones", which in this case are face
zones, i.e. a collection of element faces. Which zones the boundary condition is
applied to is controlled by the `zone_indices` keyword, which takes an array of
integers. It is up to the user whether to apply a single condition to multiple
zones or specify several conditions applied to one zone each. For example, if
you have two zones, which should be no-slip walls, you can either create two
`no_slip` conditions, one for each zone, or just create a single condition and
apply it to both.

The indices your boundaries have is determined by the mesh. To check them, you
can use the `mesh_checker` utility with the optional `--write_zone_indices`
argument. This will output a `zone_indices0.f00000` file that you can inspect in
Paraview, and the boundaries will be marked by their index value.

Recall that periodic conditions are built into the mesh, since they are
topological in nature. This means that you must not specify any conditions for
the corresponding zones. For example, in the `turb_pipe` example, which is a
periodic pipe simulation, two periodic zones comprise the boundary conditions in
the streamwise direction. Only one condition, corresponding to zone index 3 (the
wall) is the specified in the case file.

#### Available conditions
The conditions to apply is specified by `type` keyword inside each of the JSON
objects. The full list of possible conditions for the fluid is specified in the
table below.

| Boundary Condition      | Description                                                                                                                                             |
| ----------------------- | ------------------------------------------------------------------------------------------------------------------------------------------------------- |
| symmetry                | A symmetry plain. Must be axis-aligned.                                                                                                                 |
| velocity_value          | A Dirichlet condition for velocity.                                                                                                                     |
| no_slip                 | A no-slip wall.                                                                                                                                         |
| outflow                 | A pressure outlet.                                                                                                                                      |
| normal_outflow          | An Neumann condition for the surface-normal component of velocity combined with a Dirichlet for the surface-parallel components. Must be axis-aligned.  |
| outflow+user            | Same as `outflow` but with user-specified pressure.                                                                                                     |
| normal_outflow+user     | Same as `normal_outflow` but with user-specified pressure.                                                                                              |
| outflow+dong            | A pressure outlet with the Dong condition applied.                                                                                                      |
| normal_outflow+dong     | The `normal_outflow` with the Dong condition applied. Must be axis-aligned.                                                                             |
| shear_stress            | Prescribed wall shear stress. Must be axis-aligned.                                                                                                     |
| wall_model              | Shear stress condition based on a wall model for large-eddy simulation.                                                                                 |
| blasius_profile         | A Blasius velocity profile.                                                                                                                             |
| user_velocity           | The `field_dirichlet_vector_t` user-defined Dirichlet condition for velocity.                                                                           |
| user_pressure           | The `field_dirichlet_t` user-defined Dirichlet condition for pressure.                                                                                  |
| user_velocity_pointwise | The pointwise user-defined Dirichlet condition for velocity.                                                                                            |

A more detailed description of each boundary condition is provided below.

* `symmetry`. A symmetry plain that must be axis-aligned. Sets the
  surface-normal velocity to 0 and applies a homogenous Neumann condition to the
  surface-parallel components. Requires no additional keywords.
  ```json
  {
    "type": "symmetry",
    "zone_indices": [1, 2]
  }
  ```
* `velocity_value`. A Dirichlet condition for velocity. Suitable for velocity
  inlets, moving walls, certain freestream conditions, etc. The value is
  prescribed by the `value` keyword, that should be an array of 3 reals.

  ```json
  {
    "type": "velocity_value",
    "value": ["1, 0, 0"],
    "zone_indices": [1, 2]
  }
  ```
* `no_slip`. A standard no-slip wall, which sets velocity to zero. Requires no
  additional keywords.
  ```json
  {
    "type": "no_slip",
    "zone_indices": [1, 2]
  }
  ```
* `outflow`. A standard pressure outlet condition. Requires no additional
  keywords.
  ```json
  {
    "type": "outflow",
    "zone_indices": [1, 2]
  }
  ```
* `normal_outflow`. The condition lets the flow escape through the boundary by
  setting a homogeneous Neumann condition for the surface-normal velocity
  component, but fixes the values of the surface-parallel components. The latter
  values are not prescribed in the boundary condition's JSON, but are instead
  taken from the initial conditions. The boundary must be axis-aligned.
  ```json
  {
    "type": "normal_outflow",
    "zone_indices": [1, 2]
  }
  ```
* `outflow+user`. Same as `outflow`, but with user-specified
  pressure. The pressure is specified via the same interface as `user_pressure`,
  see the 
  [relevant section](#user-file_field-dirichlet-update) for more information.

* `normal_outflow+user`. Same as `normal_outflow`, but with user-specified
  pressure. The pressure profile is specified via the same interface as 
  `user_pressure`, see
  the [relevant section](#user-file_field-dirichlet-update) for more information.
  Note that, similarly to `normal_outflow`, surface-parallel velocity components
  are taken from the initial conditions. 

* `outflow+dong`. Same as `outflow`, but additionally applies the Dong boundary
  condition on the pressure. This is a way to prevent backflow and therefore
  promotes numerical stability without having to create a mesh "sponge" at the
  outlet.

* `normal_outflow+dong`. Same as `normal_outflow`, but additionally applies the
  Dong boundary condition for the pressure to prevent backflow. Must be
  axis-aligned.

* `shear_stress`. Non-penetration condition combined with a set shear stress
   vector. Only works with axis-aligned boundaries. The stress value is
   specified by the `value` keyword, which should be an array of 3 reals. It is
   the responsibility of the user to set the vector in the direction parallel
   to the boundary.
  ```json
  {
    "type": "shear_stress",
    "value": ["1, 0, 0"],
    "zone_indices": [1, 2]
  }
  ```

* `wall_model`. A shear stress condition, where the values is computed by a wall
   model. Meant to be used for wall-modelled large-eddy simulation. Only works
   with axis-aligned boundaries. The model is selected using the `model`
   keyword. Additional configuration depends on the model selected.

   * The `spalding`model requires specifying `kappa` and `B`, which are the
     log-law constants. This model is suitable for smooth walls.

   * The `rough_log_law` model requires specifying `kappa` and `B`, which are
     the log-law constants, and `z0`, which is the characteristic roughness
     height.

    For all wall models, the distance to the sampling point has to be specified
    based on the off-wall index in the wall-normal direction. Thus, the sampling
    is currently from a GLL node and arbitrary distances are not yet supported.
    The index is set by the `h_index` keyword, with 1 being the minimal value, and
    the polynomial order + 1 being the maximum.

    A 3D field with the name `tau` will be registered in the field registry. At
    the boundary it will store the magnitude of the predicted stress. This can
    be used to post-process the predictions. Additionally, the sampling points
    are marked with values -1 in this field, for verification purposes.

  ```json
  {
    "type": "wall_model",
    "model": "spalding",
    "kappa": 0.41,
    "B": 5.2,
    "zone_indices": [1, 2],
    "h_index": 1
  }
  ```
* `user_pointwise`. Allows to set the velocity values using the appropriate
  routine in the user file. The routine is executed on a pointwise basis, which
  is reflected in the name of this condition. It is advisable to instead use the
  more general `user_velocity` condition. Requires no additional keywords.

  ```json
  {
    "type": "user_pointwise",
    "zone_indices": [1, 2]
  }
  ```
* `user_velocity`, a Dirichlet boundary for more complex velocity profiles. This boundary
  condition uses a [more advanced user
  interface](#user-file_field-dirichlet-update).
  ```json
  {
    "type": "user_velocity",
    "zone_indices": [1, 2]
  }
  ```
* `user_pressure`, a boundary for specified non-uniform pressure profiles, similar in
  essence to `user_velocity`.
  ```json
  {
    "type": "user_pressure",
    "zone_indices": [1, 2]
  }
  ```

### Initial conditions {#case-file_fluid-ic}
The object `initial_condition` is used to provide initial conditions.
It is mandatory.
Note that this currently pertains to both the fluid, but also scalars.
The means of prescribing the values are controlled via the `type` keyword:

1. `user`, the values are set inside the compiled user file.  as explained in the
[user defined initial condition](@ref user-file_user-ic) section of the user
file documentation.
2. `uniform`, the value is a constant vector, looked up under the `value`
   keyword.
3. `blasius`, a Blasius profile is prescribed. The boundary cannot be tilted
  with respect to the coordinate axes.
   It requires the following parameters:
   1. `delta`, the thickness of the boundary layer.
   2. `freestream_velocity`, the velocity value in the free stream.
   3. `approximation`, the numerical approximation to the Blasius profile.
      - `linear`, linear approximation.
      - `quadratic`, quadratic approximation.
      - `cubic`, cubic approximation.
      - `quartic`, quartic approximation.
      - `sin`, sine function approximation.
4. `point_zone`, the values are set to a constant base value, supplied under the
   `base_value` keyword, and then assigned a zone value inside a point zone. The
   point zone is specified by the `name` keyword, and should be defined in the
   `case.point_zones` object. See more about point zones @ref point-zones.md.
5. `field`, where the initial condition is retrieved from a field file.
   The following keywords can be used:

| Name             | Description                                                                                        | Admissible values            | Default value |
| ---------------- | -------------------------------------------------------------------------------------------------- | ---------------------------- | ------------- |
| `file_name`      | Name of the field file to use (e.g. `myfield0.f00034`).                                            | Strings ending with `f*****` | -             |
| `interpolate`    | Whether to interpolate the velocity and pressure fields from the field file onto the current mesh. | `true` or `false`            | `false`       |
| `tolerance`      | Tolerance for the point search.                                                                    | Positive real.               | `1e-6`        |
| `mesh_file_name` | If interpolation is enabled, the name of the field file that contains the mesh coordinates.        | Strings ending with `f*****` | `file_name`   |

   @attention Interpolating a field from the same mesh but different
   polynomial order is performed implicitly and does not require to enable
   interpolation.

   @note It is recommended to interpolate from `fld` files that were
   written in double precision.
   To check if your `fld` file was written in double precision, run
   the command:
   ~~~~~~~~~~~~~~~{.sh}
   head -1 field0.f00000
   ~~~~~~~~~~~~~~~
   The output `#std 4 ...` indicates single precision,
   whereas `#std 8 ...` indicates double precision.
   Neko write single precision `fld` files by default. To write your
   files in double precision, set `case.output_precision` to
   `"double"`.

   @attention Neko does not detect wether interpolation is needed or not.
   Interpolation will always be performed if `"interpolate"` is set
   to `true` even if the field file matches with the current simulation.





### Source terms {#case-file_fluid-source-term}
The `source_terms` object should be used to specify the source terms in the
momentum equation. The object is not mandatory, by default no forcing term is
present. Each source term, is itself a JSON object, so `source_terms` is just an
array of them. Note that with respect to the governing equations, the source
terms define \f$ f^u \f$, meaning that the values are then multiplied by the
density.

For each source, the `type` keyword defines the kind of forcing that will be
introduced. Furthermore, the `start_time` and `end_time` keywords can be used to
set a time frame for when the source term is active. Note, however, that these
keywords have no effect on the user-defined source terms, but their execution
can, of course, be directly controlled in the user code. By default, all source
terms are active during the entire simulation.

The following types are currently implemented.

1. `constant`, constant forcing. Strength defined by the `values` array with 3
   reals corresponding to the 3 components of the forcing.
2. `boussinesq`, a source term introducing buoyancy based on the Boussinesq
   approximation, \f$ \rho \beta (T - T_{ref}) \cdot \mathbf{g} \f$. Here, \f$
   \rho \f$ is density, \f$ \beta \f$ the thermal expansion coefficient, \f$
   \mathbf{g} \f$ the gravity vector, and \f$ T_{ref} \f$ a reference value of
   the scalar, typically temperature.

   Reads the following entries:
   - `scalar_field`: The name of the scalar that drives the source term,
     defaults to "s".
   - `reference_value`: The reference value of the scalar.
   - `g`: The gravity vector.
   - `beta`: The thermal expansion coefficient, defaults to the inverse of
      `ref_value`.
3. `coriolis`, a source term introducing a Coriolis force, defined as \f$ -2
   \Omega \times (u - U_g) \f$. Here, \f$ \Omega \f$ is the rotation vector and
   \f$ u \f$ is the velocity vector, and \f$ U_g \f$ is the geostrophic wind.
   Several ways of setting \f$ \Omega \f$ are provided via the following
   keywords.

   - `rotation_vector`: Array with 3 values. Directly assigns \f$ \Omega \f$ to
     the provided vector.
   - `omega` and `phi`: Both scalars. The latitude `phi` should be provided in
     degrees. Sets \f$ \Omega = [0, \omega \cos \phi, \omega \sin \phi ] \f$.
     Common notation when modelling the atmosphere. This assumes that the \f$ z
     \f$ axis is normal to the ground.
   - `f`: Scalar, referred to as the Coriolis parameter, \f$ f = 2 \omega \sin
     \phi \f$. Sets \f$ \Omega = [0, 0, 0.5f ] \f$. This assumes both that \f$ z
     \f$ axis is normal to the ground and that the ground-normal component of
     the Coriolis force is negligible.

   The geostrophic wind is set to 0 for all components by default. Other values
   are set via the `geostrophic_wind` keyword.
4. `user_pointwise`, the values are set inside the compiled user file, using the
   pointwise user file subroutine. Only works on CPUs!
5. `user_vector`, the values are set inside the compiled user file, using the
   non-pointwise user file subroutine. Should be used when running on the GPU.
6. `brinkman`, Brinkman permeability forcing inside a pre-defined region.
7. `gradient_jump_penalty`, perform gradient_jump_penalisation.

#### Brinkman
The Brinkman source term introduces regions of resistance in the fluid domain.
The volume force \f$ f_i \f$ applied in the selected regions are proportional to the
fluid velocity component \f$ u_i \f$.

\f{eqnarray*}{
   f_i(x) &=& - B(x) u_i(x), \\
   B(x) &=& \kappa_0 + (\kappa_1 - \kappa_0) \xi(x) \frac{q + 1}{q + \xi(x)},
 \f}

where, \f$ x \f$ is the current location in the domain, \f$ \xi: x \mapsto [0,1] \f$
represent an indicator function for the resistance where \f$ \xi(x) = 0 \f$ is a free
flow. \f$ \kappa_i \f$ describes the limits for the force application at \f$ \xi(x)=0 \f$
and \f$ \xi(x)=1 \f$. A penalty parameter \f$ q \f$ help us to reduce numerical problems.

The indicator function will be defined based on the object type. The following
types are currently implemented.

1. `boundary_mesh`, the indicator function for a boundary mesh is computed in
   two steps. First, the signed distance function is computed for the boundary
   mesh. Then, the indicator function is computed using the distance transform
   function specified in the case file.
2. `point_zone`, the indicator function is defined as 1 inside the point zone
   and 0 outside.

Each object are added to a common indicator field by means of a point-wise max
operator. This means that the indicator field will be the union of all the
regions defined by the objects.

To assist correct placement and scaling of objects from external sources, the
meshes can be transformed using the `mesh_transform` object. The object can be
used to apply a transformation to the boundary mesh. The following types are
currently implemented.

1. `none`, no transformation is applied.
2. `bounding_box`, the boundary mesh is transformed to fit inside a box defined
   by `box_min` and `box_max`. The box is defined by two vectors of 3 reals
   each. The `keep_aspect_ratio` keyword can be used to keep the aspect ratio of
   the boundary mesh.

After the indicator field is computed, it is filtered using a filter type
specified in the case file. The filter is used to smooth the indicator field
before computing the Brinkman force. The following types are currently
implemented.

1. `none`, no filtering is applied.

The filtering can be defined for each object separately. Additionally, the
filter can be specified for the entire source term, in which case it will be
applied to the final indicator field, after all sources have been added.

Additional keywords are available to modify the Brinkman force term.

| Name                               | Description                                                                                   | Admissible values                 | Default value |
| ---------------------------------- | --------------------------------------------------------------------------------------------- | --------------------------------- | ------------- |
| `brinkman.limits`                  | Brinkman factor at free-flow (\f$ \kappa_0 \f$) and solid domain (\f$ \kappa_1 \f$).          | Vector of 2 reals.                | -             |
| `brinkman.penalty`                 | Penalty parameter \f$ q \f$ when estimating Brinkman factor.                                  | Real                              | \f$ 1.0 \f$   |
| `objects`                          | Array of JSON objects, defining the objects to be immersed.                                   | Each object must specify a `type` | -             |
| `distance_transform.type`          | How to map from distance field to indicator field.                                            | `step`, `smooth_step`             | -             |
| `distance_transform.value`         | Values used to define the distance transform, such as cut-off distance for the step function. | Real                              | -             |
| `filter.type`                      | Type of filtering applied to the indicator field either globally or for the current object.   | `none`                            | `none`        |
| `mesh_transform.type`              | Apply a transformation to the boundary mesh.                                                  | `bounding_box`, `none`            | `none`        |
| `mesh_transform.box_min`           | Lower left front corner of the box to fit inside.                                             | Vector of 3 reals                 | -             |
| `mesh_transform.box_max`           | Upper right back corner of the box to fit inside.                                             | Vector of 3 reals                 | -             |
| `mesh_transform.keep_aspect_ratio` | Keep the aspect ratio of the boundary mesh.                                                   | `true` or `false`                 | `true`        |

Example of a Brinkman source term where a boundary mesh and a point zone are
combined to define the resistance in the fluid domain. The indicator field for
the boundary mesh is computed using a step function with a cut-off distance of
\f$ 0.1 \f$. The indicator field for the point zone is not filtered.

~~~~~~~~~~~~~~~{.json}
"source_terms": [
   {
      "type": "brinkman",
      "objects": [
         {
            "type": "boundary_mesh",
            "name": "some_mesh.stl",
            "distance_transform": {
               "type": "step",
               "value": 0.1
            },
         },
         {
            "type": "point_zone",
            "name": "cylinder_zone",
            "filter": {
               "type": "none"
            }
         }
      ],
      "brinkman": {
         "limits": [0.0, 100.0],
         "penalty": 1.0
      }
   }
]
~~~~~~~~~~~~~~~

#### Gradient Jump Penalty
The optional `gradient_jump_penalty` object can be used to perform gradient jump
penalty as an continuous interior penalty option. The penalty term is performed
on the weak form equation of quantity \f$ T \f$ (could either be velocity or
scalar) as a right hand side term

\f$ - < \tau |u \cdot n| h^2_{\Omega ^e} G(T) \phi_{t1} \phi_{t2} \frac{\partial \phi_{n}}{\partial n}>\f$,

where \f$ <> \f$ refers to the integral over all facets of the element, \f$ \tau
\f$ is the penalty parameter, \f$ |u \cdot n| \f$ is the absolute velocity flux
over the facet, \f$ h^2_{\Omega ^e} \f$ is the mesh size, \f$ G(T) \f$ is the
gradient jump over the facet, \f$ \phi_{t1} \phi_{t2} \f$ are the polynomial on
the tangential direction of the facet, and finally \f$ \frac{\partial
\phi_{n}}{\partial n} \f$ is the gradient of the normal polynomial on the facet.

Here in our Neko context where hexahedral mesh is adopted, \f$ h^2_{\Omega ^e}
\f$ is measured by the average distance from the vertices of the facet to the
facet on the opposite side. And the distance of a vertex to another facet is
defined by the average distance from the vertex to the plane constituted by 3
vertices from the other facet.

The penalty parameter  \f$ \tau \f$ could be expressed as the form \f$ \tau = a
* (P + 1) ^ {-b}\f$, for \f$ P > 1 \f$ where \f$ P \f$ is the polynomial order
while \f$ a \f$ and \f$ b \f$ are user-defined parameters. The configuration
uses the following parameters:

* `tau`, the penalty parameter that can be only used for \f$ P = 1 \f$, default
  to be `0.02`.
* `scaling_factor`, the scaling parameter \f$ a \f$ for \f$ P > 1 \f$, default
  to be `0.8`.
* `scaling_exponent`, the scaling parameter \f$ b \f$ for \f$ P > 1 \f$, default
  to be `4.0`.


## Linear solver configuration
The mandatory `velocity_solver` and `pressure_solver` objects are used to
configure the solvers for the momentum and pressure-Poisson equation.
The following keywords are used, with the corresponding options.

* `type`, solver type.
  - `cg`, a conjugate gradient solver.
  - `pipecg`, a pipelined conjugate gradient solver.
  - `bicgstab`, a bi-conjugate gradient stabilized solver.
  - `cacg`, a communication-avoiding conjugate gradient solver.
  - `coupledcg`, a coupled conjugate gradient solver. Must be used for velocity
    when viscosity varies in space.
  - `gmres`, a GMRES solver. Typically used for pressure.
  - `fusedcg`, a conjugate gradient solver optimised for accelerators using
  - `fusedcoupledcg`, a coupled conjugate gradient solver optimised for accelerators using
    kernel fusion. Must be used for velocity when viscosity varies in space and
    device backened is used.
    using kernel fusion.
* `preconditioner.type`, preconditioner type.
  - `jacobi`, a Jacobi preconditioner. Typically used for velocity.
  - `hsmg`, a hybrid-Schwarz multigrid preconditioner. Typically used for
    pressure.
  - `phmg`, a hybrid ph multigrid preconditioner. Typically used for pressure.
  - `ident`, an identity matrix (no preconditioner).
* `absolute_tolerance`, tolerance criterion for convergence.
* `max_iterations`, maximum number of iterations before giving up.
* `projection_space_size`, size of the vector space used for accelerating the
   solution procedure. If 0, then the projection space is not used.
   More important for the pressure equation.
* `projection_hold_steps`, steps for which the simulation does not use
   projection after starting or time step changes. E.g. if 5, then the
   projection space will start to update at the 6th time step and the space will
   be utilized at the 7th time step.
* `monitor`, monitoring of residuals. If set to true, the residuals will be
  printed for each iteration.

In addition to the above settings, the solvers can be configured with strict
convergence criteria. This is done by setting the
`case.fluid.strict_convergence` keyword to `true`. This will force the solver to
converge to the specified tolerance within the specified number of iterations.
If the solver does not converge, the simulation will be terminated.

### Multilevel preconditioners
The multilevel preconditioners, `hsmg` and `phmg`, come with an
additional set of parameters related to the solution of the coarse
grid problem. These parameters are specified as a `coarse_grid` block
under `preconditioner`.

For `hsmg`, the following keywords are used:

| Name                               | Description                                                                                   | Admissible values                 | Default value |
|------------------------------------|-----------------------------------------------------------------------------------------------|-----------------------------------|---------------|
| `coarse_grid.solver`               | Type of linear solver for the coarse grid, any of the Krylov solvers or TreeAMG  `tamg`       | A solver `type`                   | `cg`          |
| `coarse_grid.preconditioner`       | Type of the preconditioner to use (only valid for a Krylov based `solver`)                    | A preconditioner `type`           | `jacobi       |
| `coarse_grid.iterations`           | Number of lienar solver iteration (only valid for a Krylov based `solver`)                    | An integer                        | 10            |
| `coarse_grid.monitor`              | Monitor residuals in the coarse grid (only valid for a Krylov based `solver`)                 | `true` or `false`                 | `false`       |
| `coarse_grid.levels`               | Number of AMG levels to construct (only valid for `solver` type `tamg`)                       | An integer                        | 3             |
| `coarse_grid.cycles`               | Number of AMG cycles (only valid for `solver` type `tamg`)                                    | An integer                        | 1             |
| `coarse_grid.cheby_degree`         | Degree of the Chebyshev based AMG smoother                                                    | An integer                        | 5             |

For `phmg`, the following keywords are used:

| Name                               | Description                                                                                   | Admissible values                 | Default value |
|------------------------------------|-----------------------------------------------------------------------------------------------|-----------------------------------|---------------|
| `coarse_grid.smoother_iterations`  | Number of smoother iterations in the p-multigrid parts                                        | An integer                        | 10            |
| `coarse_grid.levels`               | Number of AMG levels to construct (only valid for `solver` type `tamg`)                       | An integer                        | 3             |
| `coarse_grid.cycles`               | Number of AMG cycles (only valid for `solver` type `tamg`)                                    | An integer                        | 1             |
| `coarse_grid.cheby_degree`         | Degree of the Chebyshev based AMG smoother                                                    | An integer                        | 5             |

### Flow rate forcing
The optional `flow_rate_force` object can be used to force a particular flow
rate through the domain.
Useful for channel and pipe flows.
The configuration uses the following parameters:

* `direction`, the direction of the flow, defined as 0, 1, or 2, corresponding
  to x, y or z, respectively.
* `value`, the desired flow rate.
* `use_averaged_flow`, whether `value` specifies the domain-averaged (bulk)
   velocity or the volume flow rate.


### Full parameter table
All the parameters are summarized in the table below. This includes all the
subobjects discussed above, as well as keyword parameters that can be described
concisely directly in the table.

| Name                                    | Description                                                                                       | Admissible values                                           | Default value |
| --------------------------------------- | ------------------------------------------------------------------------------------------------- | ----------------------------------------------------------- | ------------- |
| `scheme`                                | The fluid solve type.                                                                             | `pnpn`                                                      | -             |
| `name`                                  | The name associated to the fluid solver.                                                          | String                                                      | `fluid`       |
| `Re`                                    | The Reynolds number.                                                                              | Positive real                                               | -             |
| `rho`                                   | The density of the fluid.                                                                         | Positive real                                               | -             |
| `mu`                                    | The dynamic viscosity of the fluid.                                                               | Positive real                                               | -             |
| `nut_field`                             | The name of the turbulent viscosity field.                                                        | String                                                      | -             |
| `output_control`                        | Defines the interpretation of `output_value` to define the frequency of writing checkpoint files. | `nsamples`, `simulationtime`, `tsteps`, `never`             | -             |
| `output_value`                          | The frequency of sampling in terms of `output_control`.                                           | Positive real or integer                                    | -             |
| `output_filename`                       | The output filename.                                                                              | String                                                      | `field`       |
| `inflow_condition.type`                 | Velocity inflow condition type.                                                                   | `user`, `uniform`, `blasius`                                | -             |
| `inflow_condition.value`                | Value of the inflow velocity.                                                                     | Vector of 3 reals                                           | -             |
| `initial_condition.type`                | Initial condition type.                                                                           | `user`, `uniform`, `blasius`, `field`                       | -             |
| `initial_condition.value`               | Value of the velocity initial condition.                                                          | Vector of 3 reals                                           | -             |
| `initial_condition.file_name`           | If `"type" = "field"`, the path to the field file to read from.                                   | String ending with `.fld`, `.chkp`, `.nek5000` or `f*****`. | -             |
| `initial_condition.sample_index`        | If `"type" = "field"`, and file type is `fld` or `nek5000`, the index of the file to sampled.     | Positive integer.                                           | -1            |
| `initial_condition.previous_mesh`       | If `"type" = "field"`, and file type is `chkp`, the previous mesh from which to interpolate.      | String ending with `.nmsh`.                                 | -             |
| `initial_condition.tolerance`           | If `"type" = "field"`, and file type is `chkp`, tolerance to use for mesh interpolation.          | Positive real.                                              | 1e-6          |
| `blasius.delta`                         | Boundary layer thickness in the Blasius profile.                                                  | Positive real                                               | -             |
| `blasius.freestream_velocity`           | Free-stream velocity in the Blasius profile.                                                      | Vector of 3 reals                                           | -             |
| `blasius.approximation`                 | Numerical approximation of the Blasius profile.                                                   | `linear`, `quadratic`, `cubic`, `quartic`, `sin`            | -             |
| `shear_stress.value`                    | The shear stress vector value for `sh` boundaries                                                 | Vector of 3 reals                                           | `[0, 0, 0]`   |
| `wall_modelling.type`                   | The wall model type for `wm` boundaries. See documentation for additional config parameters.      | `rough_log_law`, `spalding`                                 | -             |
| `source_terms`                          | Array of JSON objects, defining additional source terms.                                          | See list of source terms above                              | -             |
| `gradient_jump_penalty`                 | Array of JSON objects, defining additional gradient jump penalty.                                 | See list of gradient jump penalty above                     | -             |
| `boundary_types`                        | Boundary types/conditions labels.                                                                 | Array of strings                                            | -             |
| `velocity_solver.type`                  | Linear solver for the momentum equation.                                                          | `cg`, `pipecg`, `bicgstab`, `cacg`, `gmres`                 | -             |
| `velocity_solver.preconditioner.type`   | Linear solver preconditioner for the momentum equation.                                           | `ident`, `hsmg`, `jacobi`                                   | -             |
| `velocity_solver.absolute_tolerance`    | Linear solver convergence criterion for the momentum equation.                                    | Positive real                                               | -             |
| `velocity_solver.maxiter`               | Linear solver max iteration count for the momentum equation.                                      | Positive real                                               | 800           |
| `velocity_solver.projection_space_size` | Projection space size for the momentum equation.                                                  | Positive integer                                            | 0             |
| `velocity_solver.projection_hold_steps` | Holding steps of the projection for the momentum equation.                                        | Positive integer                                            | 5             |
| `velocity_solver.monitor`               | Monitor residuals in the linear solver for the momentum equation.                                 | `true` or `false`                                           | `false`       |
| `pressure_solver.type`                  | Linear solver for the pressure equation.                                                          | `cg`, `pipecg`, `bicgstab`, `cacg`, `gmres`                 | -             |
| `pressure_solver.preconditioner.type`   | Linear solver preconditioner for the pressure equation.                                           | `ident`, `hsmg`, `jacobi`                                   | -             |
| `pressure_solver.absolute_tolerance`    | Linear solver convergence criterion for the pressure equation.                                    | Positive real                                               | -             |
| `pressure_solver.maxiter`               | Linear solver max iteration count for the pressure equation.                                      | Positive real                                               | 800           |
| `pressure_solver.projection_space_size` | Projection space size for the pressure equation.                                                  | Positive integer                                            | 0             |
| `pressure_solver.projection_hold_steps` | Holding steps of the projection for the pressure equation.                                        | Positive integer                                            | 5             |
| `pressure_solver.monitor`               | Monitor residuals in the linear solver for the pressure equation.                                 | `true` or `false`                                           | `false`       |
| `flow_rate_force.direction`             | Direction of the forced flow.                                                                     | 0, 1, 2                                                     | -             |
| `flow_rate_force.value`                 | Bulk velocity or volumetric flow rate.                                                            | Positive real                                               | -             |
| `flow_rate_force.use_averaged_flow`     | Whether bulk velocity or volumetric flow rate is given by the `value` parameter.                  | `true` or `false`                                           | -             |
| `freeze`                                | Whether to fix the velocity field at initial conditions.                                          | `true` or `false`                                           | `false`       |
| `advection`                             | Whether to compute the advection term.                                                            | `true` or `false`                                           | `true`        |
| `full_stress_formulation`               | Whether to use the full form of the visous stress tensor term.                                    | `true` or `false`                                   | `false`               |

## Scalar {#case-file_scalar}
The scalar object allows to add a scalar transport equation to the solution. The
solution variable is called `s` by default, but can be controlled by the
 `field_name` entry in the case file. In the fld files, it is saved as
`temperature`. Some properties of the object are inherited from `fluid`: the
value of the density, and the output control.

### Material properties

The scalar equation requires defining additional material properties: the
specific heat capacity and thermal conductivity. These are provided as `cp` and
`lambda`. Similarly to the fluid, one can provide the Peclet number, `Pe`, as an
alternative. In this case, `cp` is set to 1 and `lambda` to the inverse of `Pe`.

As for the fluid, turbulence modelling is enabled by setting the `nut_field` to
the name matching that set for the simulation component with the LES model.
Additionally, the turbulent Prandtl number, `Pr_t` should be set. The eddy
viscosity values will be divided by it to produce eddy diffusivity.

### Turbulence modelling

The configuration is identical to the Fluid, however, one additionally has to
provide the value of the turbulent Prandl number via the `Pr_t` keyword.

### Boundary conditions

The boundary conditions for the scalar are specified through the
`boundary_conditions` keyword, which follows the same format as the fluid, for
specifying the type of the condition and where it is applied.
Four types of conditions are available for the scalar:

* `dirichlet`. Sets the value of the scalar, controlled by the `value` keyword.
  ```json
  {
    "type": "dirichlet",
    "value": 1,
    "zone_indices": [1, 2]
  }
  ```
* `neumann`. Sets the flux of the scalar, controlled by the `flux` keyword.
  ```json
  {
    "type": "neumann",
    "flux": 1,
    "zone_indices": [1, 2]
  }
* `user_pointwise`. Sets the scalar in the pointwise user interface routine.
  ```json
  {
    "type": "user_poinwise",
    "zone_indices": [1, 2]
  }
* `user`. User boundary condition, see [further documentation](#user-file_field-dirichlet-update).
  ```json
  {
    "type": "user",
    "zone_indices": [1, 2]
  }

### Initial conditions

The object `initial_condition` is used to provide initial conditions.
It is mandatory.
The means of prescribing the values are controlled via the `type` keyword:

1. `user`, the values are set inside the compiled user file as explained in the
[user defined initial condition](@ref user-file_user-ic) section of the user
file documentation.
2. `uniform`, the value is a constant scalar, looked up under the `value`
   keyword.
3. `point_zone`, the values are set to a constant base value, supplied under the
   `base_value` keyword, and then assigned a zone value inside a point zone. The
   point zone is specified by the `name` keyword, and should be defined in the
   `case.point_zones` object. See more about point zones @ref point-zones.md.
4. `field`, where the initial condition is retrieved from a field file. Works
   in the same way as for the fluid. See the
   [fluid section](@ref case-file_fluid-ic) for detailed explanations.

### Source terms

The configuration of source terms is the same as for the fluid. A demonstration
of using source terms for the scalar can be found in the `scalar_mms` example.

### Linear solver configuration

Should be provided as an object under the `solver` keyword. For available
configuration options, see the corresponding documentation for the fliud. A
standard choice would be `"type": "cg"` and `"preconditioner": "jacobi"`.

### Full parameter table

| Name                           | Description                                                       | Admissible values                           | Default value |
| ------------------------------ | ----------------------------------------------------------------- | ------------------------------------------- | ------------- |
| `enabled`                      | Whether to enable the scalar computation.                         | `true` or `false`                           | `true`        |
| `name`                         | The name associated to the scalar solver.                         | String                                      | `scalar`      |
| `field_name`                   | The name of the solution in the field registry.                   | A string                                    | `s`           |
| `Pe`                           | The Peclet number.                                                | Positive real                               | -             |
| `cp`                           | Specific heat capacity.                                           | Positive real                               | -             |
| `lambda`                       | Thermal conductivity.                                             | Positive real                               | -             |
| `nut_field`                    | Name of the turbulent kinematic viscosity field.                  | String                                      | Empty string  |
| `Pr_t`                         | Turbulent Prandtl number                                          | Positive real                               | -             |
| `boundary_types`               | Boundary types/conditions labels.                                 | Array of strings                            | -             |
| `initial_condition.type`       | Initial condition type.                                           | `user`, `uniform`, `point_zone`             | -             |
| `initial_condition.value`      | Value of the velocity initial condition.                          | Real                                        | -             |
| `source_terms`                 | Array of JSON objects, defining additional source terms.          | See list of source terms above              | -             |
| `gradient_jump_penalty`        | Array of JSON objects, defining additional gradient jump penalty. | See list of gradient jump penalty above     | -             |
| `advection`                    | Whether to compute the advetion term.                             | `true` or `false`                           | `true`        |
| `solver.type`                  | Linear solver for scalar equation.                                | `cg`, `pipecg`, `bicgstab`, `cacg`, `gmres` | -             |
| `solver.preconditioner.type`   | Linear solver preconditioner for the momentum equation.           | `ident`, `hsmg`, `jacobi`                   | -             |
| `solver.absolute_tolerance`    | Linear solver convergence criterion for the momentum equation.    | Positive real                               | -             |
| `solver.maxiter`               | Linear solver max iteration count for the momentum equation.      | Positive real                               | 800           |
| `solver.projection_space_size` | Projection space size for the scalar equation.                    | Positive integer                            | 0             |
| `solver.projection_hold_steps` | Holding steps of the projection for the scalar equation.          | Positive integer                            | 5             |


## Simulation components
Simulation components enable the user to perform various additional operations,
which are not strictly necessary to run the solver. An example could be
computing and output of additional fields, e.g. vorticity.

A more detailed description as well as a  full list of available components and
 their setup is provided in a [separate page of the manual](simcomps.md).

## Point zones
Point zones enable the user to select GLL points in the computational domain
according to some geometric criterion. Two predefined geometric shapes are
selectable from the case file, boxes and spheres.

A point zone object defined in the case file can be retrieved from the point
zone registry, `neko_point_zone_registry`, and can be used to perform any
zone-specific operations (e.g. localized source term, probing...). User-specific
point zones can also be added manually to the point zone registry from the user
file.

A more detailed description as well as a  full list of available components and
 their setup is provided in a [separate page of the manual](point-zones.md).

## Runtime statistics

This object adds the collection of runtime statistics (timings) for identified
profiling regions. A region is defined as all functions between a call to
`profiler_start_region(name, id)` and `profiler_end_region(name, id)`. Neko
currently supports 50 regions, with id 1..25 being reserved for internal use.


| Name             | Description                                                 | Admissible values | Default value |
| ---------------- | ----------------------------------------------------------- | ----------------- | ------------- |
| `enabled`        | Whether to enable gathering of runtime statistics           | `true` or `false` | `false`       |
| `output_profile` | Whether to output all gathered profiling data as a CSV file | `true` or `false` | `false`       |<|MERGE_RESOLUTION|>--- conflicted
+++ resolved
@@ -31,7 +31,11 @@
     }
 }
 ~~~~~~~~~~~~~~~
-Neko also supports multiple scalar fields, using the keyword `scalars` in the case object. Users can define multiple scalar fields, and each field can have its own boundary conditions, source terms, and solver settings. When using multiple scalar fields, the `name` property of each scalar field is used to identify the scalar field in the user file, defaulted to `s_1, s_2, ...`.
+Neko also supports multiple scalar fields, using the keyword `scalars` in the
+case object. Users can define multiple scalar fields, and each field can have
+its own boundary conditions, source terms, and solver settings. When using
+multiple scalar fields, the `name` property of each scalar field is used to
+identify the scalar field in the user file, defaulted to `s_1, s_2, ...`.
 
 The `version` keyword is reserved to track changes in the format of the file.
 The subsections below we list all the configuration options for each of the high-level objects.
@@ -63,13 +67,14 @@
 This object is mostly used as a high-level container for all the other objects,
 but also defines several parameters that pertain to the simulation as a whole.
 
-<<<<<<< HEAD
 | Name                  | Description                                                                                           | Admissible values                               | Default value |
 | --------------------- | ----------------------------------------------------------------------------------------------------- | ----------------------------------------------- | ------------- |
 | `mesh_file`           | The name of the mesh file.                                                                            | Strings ending with `.nmsh`                     | -             |
 | `output_boundary`     | Whether to write a `bdry0.f0000` file with boundary labels. Can be used to check boundary conditions. | `true` or `false`                               | `false`       |
 | `output_directory`    | Folder for redirecting solver output. Note that the folder has to exist!                              | Path to an existing directory                   | `.`           |
+| `output_format`       | The file format of field data.                                                                        | `nek5000` or `adios2`                           | `nek5000`     |
 | `output_precision`    | Whether to output snapshots in single or double precision                                             | `single` or `double`                            | `single`      |
+| `output_layout`       | Data layout for `adios2` files. (Choose `2` or `3` for ADIOS2 supported compressors BigWhoop or ZFP.) | Positive integer `1`, `2`, `3`                  | `1`           |
 | `load_balancing`      | Whether to apply load balancing.                                                                      | `true` or `false`                               | `false`       |
 | `output_partitions`   | Whether to write a `partitions.vtk` file with domain partitioning.                                    | `true` or `false`                               | `false`       |
 | `output_checkpoints`  | Whether to output checkpoints, i.e. restart files.                                                    | `true` or `false`                               | `false`       |
@@ -89,53 +94,23 @@
 including the time-step size, the start and end time, and the variables related
 to the variable time-stepping algorithm.
 
-| Name                      | Description                                                                                 | Admissible values                 | Default value |
-| ------------------------- | ------------------------------------------------------------------------------------------- | --------------------------------- | ------------- |
-| `start_time`              | Start time at which the simulation is initiated.                                            | Positive reals                    | `0.0`         |
-| `end_time`                | Final time after which the simulation is stopped.                                              | Positive reals                    | -             |
-| `timestep`                | Time-step size                                                                              | Positive reals                    | -             |
-| `variable_timestep`       | Whether to use variable dt                                                                  | `true` or `false`                 | `false`       |
-| `max_timestep`            | Maximum time-step size when variable time step is activated                                 | Positive reals                    | `huge`        |
-| `min_timestep`            | Minimum time-step size when variable time step is activated                                 | Positive reals                    | `0.0`         |
-| `target_cfl`              | The desired CFL number                                                                      | Positive real                     | `0.4`         |
-| `max_update_frequency`    | The minimum interval between two time-step-updating steps in terms of time steps            | Integer                           | `0`           |
-| `min_update_frequency`    | The maximum interval between two time-step-updating steps in terms of time steps            | Integer                           | `huge`        |
-| `running_avg_coeff`       | The running average coefficient `a` where `cfl_avg_new = a * cfl_new + (1-a) * cfl_avg_old` | Positive real between `0` and `1` | `0.5`         |
-| `max_dt_increase_factor`  | The maximum scaling factor to increase time step                                            | Positive real greater than `1`    | `1.2`         |
-| `min_dt_decrease_factor`  | The minimum scaling factor to decrease time step                                            | Positive real less than `1`       | `0.5`         |
-| `cfl_deviation_tolerance` | The tolerance of the deviation from the target CFL number                                   | Positive real less than `1`       | `0.2`         |
-=======
-| Name                       | Description                                                                                           | Admissible values                               | Default value |
-|----------------------------|-------------------------------------------------------------------------------------------------------|-------------------------------------------------|---------------|
-| `mesh_file`                | The name of the mesh file.                                                                            | Strings ending with `.nmsh`                     | -             |
-| `output_boundary`          | Whether to write a `bdry0.f0000` file with boundary labels. Can be used to check boundary conditions. | `true` or `false`                               | `false`       |
-| `output_directory`         | Folder for redirecting solver output. Note that the folder has to exist!                              | Path to an existing directory                   | `.`           |
-| `output_format`            | The file format of field data.                                                                        | `nek5000` or `adios2`                           | `nek5000`     |
-| `output_precision`         | Whether to output snapshots in single or double precision                                             | `single` or `double`                            | `single`      |
-| `output_layout`            | Data layout for `adios2' files. (Choose `2' or `3' for ADIOS2 supported compressors BigWhoop or ZFP.) | Positive integer `1`, `2', `3'                  | `1`           |
-| `load_balancing`           | Whether to apply load balancing.                                                                      | `true` or `false`                               | `false`       |
-| `output_partitions`        | Whether to write a `partitions.vtk` file with domain partitioning.                                    | `true` or `false`                               | `false`       |
-| `output_checkpoints`       | Whether to output checkpoints, i.e. restart files.                                                    | `true` or `false`                               | `false`       |
-| `checkpoint_control`       | Defines the interpretation of `checkpoint_value` to define the frequency of writing checkpoint files. | `nsamples`, `simulationtime`, `tsteps`, `never` | -             |
-| `checkpoint_value`         | The frequency of sampling in terms of `checkpoint_control`.                                           | Positive real or integer                        | -             |
-| `checkpoint_filename`      | The filename of written checkpoint.                                                                   | Strings such as `my_name`                       | `fluid`       |
-| `checkpoint_format`        | The file format of checkpoints                                                                        | `chkp` or `hdf5`                                | `chkp`        |
-| `restart_file`             | checkpoint to use for a restart from previous data                                                    | Strings ending with `.chkp`                     | -             |
-| `restart_mesh_file`        | If the restart file is on a different mesh, specify the .nmsh file used to generate it here           | Strings ending with `.nmsh`                     | -             |
-| `mesh2mesh_tolerance`      | Tolerance for the restart when restarting from another mesh                                           | Positive reals                                  | 1e-6          |
-| `timestep`                 | Time-step size                                                                                        | Positive reals                                  | -             |
-| `variable_timestep`        | Whether to use variable dt                                                                            | `true` or `false`                               | `false`       |
-| `max_timestep`             | Maximum time-step size when variable time step is activated                                           | Positive reals                                  | -             |
-| `target_cfl`               | The desired CFL number                                                                                | Positive real                                   | `0.4`         |
-| `cfl_max_update_frequency` | The minimum interval between two time-step-updating steps in terms of time steps                      | Integer                                         | `0`           |
-| `cfl_running_avg_coeff`    | The running average coefficient `a` where `cfl_avg_new = a * cfl_new + (1-a) * cfl_avg_old`           | Positive real between `0` and `1`               | `0.5`         |
-| `max_dt_increase_factor`   | The maximum scaling factor to increase time step                                                      | Positive real greater than `1`                  | `1.2`         |
-| `min_dt_decrease_factor`   | The minimum scaling factor to decrease time step                                                      | Positive real less than `1`                     | `0.5`         |
-| `cfl_deviation_tolerance`  | The tolerance of the deviation from the target CFL number                                             | Positive real less than `1`                     | `0.2`         |
-| `end_time`                 | Final time at which the simulation is stopped.                                                        | Positive reals                                  | -             |
-| `job_timelimit`            | The maximum wall clock duration of the simulation.                                                    | String formatted as HH:MM:SS                    | No limit      |
-| `output_at_end`            | Whether to always write all enabled output at the end of the run.                                     | `true` or `false`                               | `true`        |
->>>>>>> 01871f19
+| Name                       | Description                                                                                 | Admissible values                 | Default value |
+| -------------------------- | ------------------------------------------------------------------------------------------- | --------------------------------- | ------------- |
+| `start_time`               | Start time at which the simulation is initiated.                                            | Positive reals                    | `0.0`         |
+| `end_time`                 | Final time after which the simulation is stopped.                                           | Positive reals                    | -             |
+| `timestep`                 | Time-step size                                                                              | Positive reals                    | -             |
+| `variable_timestep`        | Whether to use variable dt                                                                  | `true` or `false`                 | `false`       |
+| `max_timestep`             | Maximum time-step size when variable time step is activated                                 | Positive reals                    | `huge`        |
+| `min_timestep`             | Minimum time-step size when variable time step is activated                                 | Positive reals                    | `0.0`         |
+| `target_cfl`               | The desired CFL number                                                                      | Positive real                     | `0.4`         |
+| `max_update_frequency`     | The minimum interval between two time-step-updating steps in terms of time steps            | Integer                           | `0`           |
+| `min_update_frequency`     | The maximum interval between two time-step-updating steps in terms of time steps            | Integer                           | `huge`        |
+| `running_avg_coeff`        | The running average coefficient `a` where `cfl_avg_new = a * cfl_new + (1-a) * cfl_avg_old` | Positive real between `0` and `1` | `0.5`         |
+| `max_dt_increase_factor`   | The maximum scaling factor to increase time step                                            | Positive real greater than `1`    | `1.2`         |
+| `min_dt_decrease_factor`   | The minimum scaling factor to decrease time step                                            | Positive real less than `1`       | `0.5`         |
+| `cfl_deviation_tolerance`  | The tolerance of the deviation from the target CFL number                                   | Positive real less than `1`       | `0.2`         |
+| `cfl_max_update_frequency` | The minimum interval between two time-step-updating steps in terms of time steps            | Integer                           | `0`           |
+| `cfl_running_avg_coeff`    | The running average coefficient `a` where `cfl_avg_new = a * cfl_new + (1-a) * cfl_avg_old` | Positive real between `0` and `1` | `0.5`         |
 
 ### Restarts and joblimit
 Restarts will restart the simulation from the exact state at a given time that
@@ -239,7 +214,6 @@
 velocity components to be solved in a coupled manner. Therefore, the `cpldcg`
 solver should be used for velocity.
 
-=======
 ### Boundary conditions {#case-file_fluid-boundary-conditions}
 The optional `boundary_conditions` keyword can be used to specify boundary
 conditions. The reason for it being optional, is that periodic boundary
@@ -277,23 +251,23 @@
 objects. The full list of possible conditions for the fluid is specified in the
 table below.
 
-| Boundary Condition      | Description                                                                                                                                             |
-| ----------------------- | ------------------------------------------------------------------------------------------------------------------------------------------------------- |
-| symmetry                | A symmetry plain. Must be axis-aligned.                                                                                                                 |
-| velocity_value          | A Dirichlet condition for velocity.                                                                                                                     |
-| no_slip                 | A no-slip wall.                                                                                                                                         |
-| outflow                 | A pressure outlet.                                                                                                                                      |
-| normal_outflow          | An Neumann condition for the surface-normal component of velocity combined with a Dirichlet for the surface-parallel components. Must be axis-aligned.  |
-| outflow+user            | Same as `outflow` but with user-specified pressure.                                                                                                     |
-| normal_outflow+user     | Same as `normal_outflow` but with user-specified pressure.                                                                                              |
-| outflow+dong            | A pressure outlet with the Dong condition applied.                                                                                                      |
-| normal_outflow+dong     | The `normal_outflow` with the Dong condition applied. Must be axis-aligned.                                                                             |
-| shear_stress            | Prescribed wall shear stress. Must be axis-aligned.                                                                                                     |
-| wall_model              | Shear stress condition based on a wall model for large-eddy simulation.                                                                                 |
-| blasius_profile         | A Blasius velocity profile.                                                                                                                             |
-| user_velocity           | The `field_dirichlet_vector_t` user-defined Dirichlet condition for velocity.                                                                           |
-| user_pressure           | The `field_dirichlet_t` user-defined Dirichlet condition for pressure.                                                                                  |
-| user_velocity_pointwise | The pointwise user-defined Dirichlet condition for velocity.                                                                                            |
+| Boundary Condition      | Description                                                                                                                                            |
+| ----------------------- | ------------------------------------------------------------------------------------------------------------------------------------------------------ |
+| symmetry                | A symmetry plain. Must be axis-aligned.                                                                                                                |
+| velocity_value          | A Dirichlet condition for velocity.                                                                                                                    |
+| no_slip                 | A no-slip wall.                                                                                                                                        |
+| outflow                 | A pressure outlet.                                                                                                                                     |
+| normal_outflow          | An Neumann condition for the surface-normal component of velocity combined with a Dirichlet for the surface-parallel components. Must be axis-aligned. |
+| outflow+user            | Same as `outflow` but with user-specified pressure.                                                                                                    |
+| normal_outflow+user     | Same as `normal_outflow` but with user-specified pressure.                                                                                             |
+| outflow+dong            | A pressure outlet with the Dong condition applied.                                                                                                     |
+| normal_outflow+dong     | The `normal_outflow` with the Dong condition applied. Must be axis-aligned.                                                                            |
+| shear_stress            | Prescribed wall shear stress. Must be axis-aligned.                                                                                                    |
+| wall_model              | Shear stress condition based on a wall model for large-eddy simulation.                                                                                |
+| blasius_profile         | A Blasius velocity profile.                                                                                                                            |
+| user_velocity           | The `field_dirichlet_vector_t` user-defined Dirichlet condition for velocity.                                                                          |
+| user_pressure           | The `field_dirichlet_t` user-defined Dirichlet condition for pressure.                                                                                 |
+| user_velocity_pointwise | The pointwise user-defined Dirichlet condition for velocity.                                                                                           |
 
 A more detailed description of each boundary condition is provided below.
 
@@ -496,9 +470,6 @@
    @attention Neko does not detect wether interpolation is needed or not.
    Interpolation will always be performed if `"interpolate"` is set
    to `true` even if the field file matches with the current simulation.
-
-
-
 
 
 ### Source terms {#case-file_fluid-source-term}
@@ -743,24 +714,24 @@
 
 For `hsmg`, the following keywords are used:
 
-| Name                               | Description                                                                                   | Admissible values                 | Default value |
-|------------------------------------|-----------------------------------------------------------------------------------------------|-----------------------------------|---------------|
-| `coarse_grid.solver`               | Type of linear solver for the coarse grid, any of the Krylov solvers or TreeAMG  `tamg`       | A solver `type`                   | `cg`          |
-| `coarse_grid.preconditioner`       | Type of the preconditioner to use (only valid for a Krylov based `solver`)                    | A preconditioner `type`           | `jacobi       |
-| `coarse_grid.iterations`           | Number of lienar solver iteration (only valid for a Krylov based `solver`)                    | An integer                        | 10            |
-| `coarse_grid.monitor`              | Monitor residuals in the coarse grid (only valid for a Krylov based `solver`)                 | `true` or `false`                 | `false`       |
-| `coarse_grid.levels`               | Number of AMG levels to construct (only valid for `solver` type `tamg`)                       | An integer                        | 3             |
-| `coarse_grid.cycles`               | Number of AMG cycles (only valid for `solver` type `tamg`)                                    | An integer                        | 1             |
-| `coarse_grid.cheby_degree`         | Degree of the Chebyshev based AMG smoother                                                    | An integer                        | 5             |
+| Name                         | Description                                                                             | Admissible values       | Default value |
+| ---------------------------- | --------------------------------------------------------------------------------------- | ----------------------- | ------------- |
+| `coarse_grid.solver`         | Type of linear solver for the coarse grid, any of the Krylov solvers or TreeAMG  `tamg` | A solver `type`         | `cg`          |
+| `coarse_grid.preconditioner` | Type of the preconditioner to use (only valid for a Krylov based `solver`)              | A preconditioner `type` | `jacobi       |
+| `coarse_grid.iterations`     | Number of lienar solver iteration (only valid for a Krylov based `solver`)              | An integer              | 10            |
+| `coarse_grid.monitor`        | Monitor residuals in the coarse grid (only valid for a Krylov based `solver`)           | `true` or `false`       | `false`       |
+| `coarse_grid.levels`         | Number of AMG levels to construct (only valid for `solver` type `tamg`)                 | An integer              | 3             |
+| `coarse_grid.cycles`         | Number of AMG cycles (only valid for `solver` type `tamg`)                              | An integer              | 1             |
+| `coarse_grid.cheby_degree`   | Degree of the Chebyshev based AMG smoother                                              | An integer              | 5             |
 
 For `phmg`, the following keywords are used:
 
-| Name                               | Description                                                                                   | Admissible values                 | Default value |
-|------------------------------------|-----------------------------------------------------------------------------------------------|-----------------------------------|---------------|
-| `coarse_grid.smoother_iterations`  | Number of smoother iterations in the p-multigrid parts                                        | An integer                        | 10            |
-| `coarse_grid.levels`               | Number of AMG levels to construct (only valid for `solver` type `tamg`)                       | An integer                        | 3             |
-| `coarse_grid.cycles`               | Number of AMG cycles (only valid for `solver` type `tamg`)                                    | An integer                        | 1             |
-| `coarse_grid.cheby_degree`         | Degree of the Chebyshev based AMG smoother                                                    | An integer                        | 5             |
+| Name                              | Description                                                             | Admissible values | Default value |
+| --------------------------------- | ----------------------------------------------------------------------- | ----------------- | ------------- |
+| `coarse_grid.smoother_iterations` | Number of smoother iterations in the p-multigrid parts                  | An integer        | 10            |
+| `coarse_grid.levels`              | Number of AMG levels to construct (only valid for `solver` type `tamg`) | An integer        | 3             |
+| `coarse_grid.cycles`              | Number of AMG cycles (only valid for `solver` type `tamg`)              | An integer        | 1             |
+| `coarse_grid.cheby_degree`        | Degree of the Chebyshev based AMG smoother                              | An integer        | 5             |
 
 ### Flow rate forcing
 The optional `flow_rate_force` object can be used to force a particular flow
@@ -826,7 +797,7 @@
 | `flow_rate_force.use_averaged_flow`     | Whether bulk velocity or volumetric flow rate is given by the `value` parameter.                  | `true` or `false`                                           | -             |
 | `freeze`                                | Whether to fix the velocity field at initial conditions.                                          | `true` or `false`                                           | `false`       |
 | `advection`                             | Whether to compute the advection term.                                                            | `true` or `false`                                           | `true`        |
-| `full_stress_formulation`               | Whether to use the full form of the visous stress tensor term.                                    | `true` or `false`                                   | `false`               |
+| `full_stress_formulation`               | Whether to use the full form of the visous stress tensor term.                                    | `true` or `false`                                           | `false`       |
 
 ## Scalar {#case-file_scalar}
 The scalar object allows to add a scalar transport equation to the solution. The
