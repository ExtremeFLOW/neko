# Case File {#case-file}

\tableofcontents

The case file defines all the parameters of a simulation.
The format of the file is JSON, making it easy to read and write case files
using the majority of the popular programming languages.
JSON is hierarchical and, and consists of parameter blocks enclosed in curly
braces.
These blocks are referred to as objects.
The case file makes use objects to separate the configuration of different parts
 of the solver.
We refer the reader to the examples shipped with the code to get a good
idea of how a case file looks.
The table below provides a complete reference for all possible configuration
choices.

## High-level structure
The current high-level structure of the case file is shown below.

~~~~~~~~~~~~~~~{.json}
{
    "version": 1.0
    "case": {
        "time": {}
        "numerics": {}
        "fluid": {}
        "scalar": {}
        "simulation_components" : []
        "point_zones" : []
    }
}
~~~~~~~~~~~~~~~
Neko also supports multiple scalar fields, using the keyword `scalars` in the
case object. Users can define multiple scalar fields, and each field can have
its own boundary conditions, source terms, and solver settings. When using
multiple scalar fields, the `name` property of each scalar field is used to
identify the scalar field in the user file, defaulted to `s_1, s_2, ...`.

The `version` keyword is reserved to track changes in the format of the file.
The subsections below we list all the configuration options for each of the high-level objects.
Some parameters will have default values, and are therefore optional.

## Output frequency control
A common scheme for controlling the output frequency is applied for various
outputs.
It is described already now in order to clarify the meaning of several
parameters found in the tables below.

The frequency is controlled by two parameters, ending with `_control` and
`_value`, respectively.
The latter name is perhaps not ideal, but it is somewhat difficult to come up
with a good one, suggestions are welcome.

The `_value` parameter is a number, that defines the output frequency, but the
interpretation of that number depends on the choice of `_control`.
The three following options are possible.
1. `simulationtime`, then `_value` is the time interval between the outputs.
2. `tsteps`, then `_value` is the number of time steps between the outputs.
3. `nsamples`, then `_value` is the total number of outputs that will be
   performed in the course of the simulation.
4. `never`, then `_value` is ignored and output is never performed.


## The case object

This object is mostly used as a high-level container for all the other objects,
but also defines several parameters that pertain to the simulation as a whole.

| Name                  | Description                                                                                           | Admissible values                               | Default value |
| --------------------- | ----------------------------------------------------------------------------------------------------- | ----------------------------------------------- | ------------- |
| `no_defaults`         | Prevents filling in default values to case file entries.                                              | `true` or `false`                               | `false`       |
| `mesh_file`           | The name of the mesh file.                                                                            | Strings ending with `.nmsh`                     | -             |
| `output_boundary`     | Whether to write a `bdry0.f0000` file with boundary labels. Can be used to check boundary conditions. | `true` or `false`                               | `false`       |
| `output_directory`    | Folder for redirecting solver output. Note that the folder has to exist!                              | Path to an existing directory                   | `.`           |
| `output_format`       | The file format of field data.                                                                        | `nek5000` or `adios2`                           | `nek5000`     |
| `output_precision`    | Whether to output snapshots in single or double precision                                             | `single` or `double`                            | `single`      |
| `output_layout`       | Data layout for `adios2` files. (Choose `2` or `3` for ADIOS2 supported compressors BigWhoop or ZFP.) | Positive integer `1`, `2`, `3`                  | `1`           |
| `load_balancing`      | Whether to apply load balancing.                                                                      | `true` or `false`                               | `false`       |
| `output_partitions`   | Whether to write a `partitions.vtk` file with domain partitioning.                                    | `true` or `false`                               | `false`       |
| `output_checkpoints`  | Whether to output checkpoints, i.e. restart files.                                                    | `true` or `false`                               | `false`       |
| `checkpoint_control`  | Defines the interpretation of `checkpoint_value` to define the frequency of writing checkpoint files. | `nsamples`, `simulationtime`, `tsteps`, `never` | -             |
| `checkpoint_value`    | The frequency of sampling in terms of `checkpoint_control`.                                           | Positive real or integer                        | -             |
| `checkpoint_filename` | The filename of written checkpoint.                                                                   | Strings such as `my_name`                       | `fluid`       |
| `checkpoint_format`   | The file format of checkpoints                                                                        | `chkp` or `hdf5`                                | `chkp`        |
| `restart_file`        | checkpoint to use for a restart from previous data                                                    | Strings ending with `.chkp`                     | -             |
| `restart_mesh_file`   | If the restart file is on a different mesh, specify the .nmsh file used to generate it here           | Strings ending with `.nmsh`                     | -             |
| `mesh2mesh_tolerance` | Tolerance for the restart when restarting from another mesh                                           | Positive reals                                  | 1e-6          |
| `job_timelimit`       | The maximum wall clock duration of the simulation.                                                    | String formatted as HH:MM:SS                    | No limit      |
| `output_at_end`       | Whether to always write all enabled output at the end of the run.                                     | `true` or `false`                               | `true`        |


### Time control
The time control object is used to define the time-stepping of the simulation,
including the time-step size, the start and end time, and the variables related
to the variable time-stepping algorithm.

| Name                       | Description                                                                                 | Admissible values                 | Default value |
| -------------------------- | ------------------------------------------------------------------------------------------- | --------------------------------- | ------------- |
| `start_time`               | Start time at which the simulation is initiated.                                            | Positive reals                    | `0.0`         |
| `end_time`                 | Final time after which the simulation is stopped.                                           | Positive reals                    | -             |
| `timestep`                 | Time-step size                                                                              | Positive reals                    | -             |
| `variable_timestep`        | Whether to use variable dt                                                                  | `true` or `false`                 | `false`       |
| `max_timestep`             | Maximum time-step size when variable time step is activated                                 | Positive reals                    | `huge`        |
| `min_timestep`             | Minimum time-step size when variable time step is activated                                 | Positive reals                    | `0.0`         |
| `target_cfl`               | The desired CFL number                                                                      | Positive real                     | `0.4`         |
| `max_update_frequency`     | The minimum interval between two time-step-updating steps in terms of time steps            | Integer                           | `0`           |
| `min_update_frequency`     | The maximum interval between two time-step-updating steps in terms of time steps            | Integer                           | `huge`        |
| `running_avg_coeff`        | The running average coefficient `a` where `cfl_avg_new = a * cfl_new + (1-a) * cfl_avg_old` | Positive real between `0` and `1` | `0.5`         |
| `max_dt_increase_factor`   | The maximum scaling factor to increase time step                                            | Positive real greater than `1`    | `1.2`         |
| `min_dt_decrease_factor`   | The minimum scaling factor to decrease time step                                            | Positive real less than `1`       | `0.5`         |
| `cfl_deviation_tolerance`  | The tolerance of the deviation from the target CFL number                                   | Positive real less than `1`       | `0.2`         |
| `cfl_max_update_frequency` | The minimum interval between two time-step-updating steps in terms of time steps            | Integer                           | `0`           |
| `cfl_running_avg_coeff`    | The running average coefficient `a` where `cfl_avg_new = a * cfl_new + (1-a) * cfl_avg_old` | Positive real between `0` and `1` | `0.5`         |

### Restarts and joblimit
Restarts will restart the simulation from the exact state at a given time that
the checkpoint was written. This means that the flow field and potential scalars
will be at the exact same values before as after restarts. However, derived
quantities from the flow field and any observables are not guaranteed to be
restarted. In addition, Neko does not guarantee that any files are not
overwritten. As such, it is recommended to run in different directories
if doing large scale simulations that require many restarts. Unless
`output_at_end` is disabled Neko will also ensure that all output is written to
file when reaching the `end_time` or the `job_timelimit`. In particular, unless
`output_checkpoints` and `output_at_end` are set to false a checkpoint at the
final time will be written as to avoid losing progress as far as possible.

@attention For simulations requiring restarts, it is recommended to run each
restart in a different output directory as a precaution to avoid potential overwritings of files.

### Boundary type numbering in the "output_boundary" field

When the `output_boundary` setting is set to `true`, and additional `.fld` file
will be stored in the beginning of the simulation, where the recognized boundary
conditions for the fluid  will be marked with an integer number. This is a good
way to debug the simulation setup. The value of the number depends on the type
of the boundary as follows.

| Boundary Condition              | Key |
| ------------------------------- | --- |
| no_slip                         | 1   |
| velocity_value                  | 2   |
| outflow, normal_outflow (+dong) | 3   |
| symmetry                        | 4   |
| user_velocity_pointwise         | 5   |
| periodic                        | 6   |
| user_velocity                   | 7   |
| user_pressure                   | 8   |
| shear_stress                    | 9   |
| wall_model                      | 10  |
| blasius_profile                 | 11  |

For a description of the boundary conditions themselves, see below.

## Numerics
Used to define the properties of the numerical discretization.

| Name                         | Description                                                                                                     | Admissible values          | Default value                   |
| ---------------------------- | --------------------------------------------------------------------------------------------------------------- | -------------------------- | ------------------------------- |
| `polynomial_order`           | The order of the polynomial basis.                                                                              | Integers, typically 5 to 9 | -                               |
| `time_order`                 | The order of the time integration scheme. Refer to the `time_scheme_controller` type documentation for details. | 1, 2, 3                    | -                               |
| `dealias`                    | Whether to apply dealiasing to advection terms.                                                                 | `true` or `false`          | `false`                         |
| `dealiased_polynomial order` | The polynomial order in the higher-order space used in the dealising.                                           | Integer                    | `3/2(polynomial_order + 1) - 1` |
| `oifs`                       | Whether to apply the Operator-Integration-Factor-Splitting (OIFS).                                              | `true` or `false`          | `false`                         |
| `oifs_target_cfl`            | The desired OIFS-CFL number. Requires variable_timestep = true in the time control object.                      | Positive real              | `1.9`                           |

## Fluid

The configuration of the fluid solver and the flow problem.
Contains multiple subobjects for various parts of the setup.

### Material properties
As per the governing equations, Neko requires the value of the density and
dynamic viscosity to define the flow problem. These can be provided as `rho` and
`mu` in the case file.

Alternatively, one may opt to provide the Reynolds number, `Re`, which
corresponds to a non-dimensional formulation of the Navier-Stokes equations.
This formulation can effectively be obtained by setting \f$ \rho = 1 \f$ and \f$
\mu = 1/Re \f$. This is exactly what Neko does under the hood, when `Re` is
provided in the case file.

Note that if both `Re` and any of the dimensional material properties are
provided, the simulation will issue an error.

As an alternative to providing material properties in the case file, it is
possible to do that in a special routine in the user file. This is demonstrated
in the `rayleigh_benard_cylinder` example. Ultimately, both `rho` and `mu` have
to be set in the subroutine.  Additionally, this allows to change the material
properties in time. Yet another options is to directly manipulate the case file
programmatically in the `user_startup` routine and inject the material
properties there. This is demonstrated in the `rayleigh_benard` example.

When material properties are constant or only vary in time, one can use the
simplified form of the viscous stress tensor in the governing equations.
However, when there are spatial variations, it is necessary to use the general
(full) form. The variation may come, for example,  due to a turbulence model,
the modifications in the above-mentioned user routine. The general form of the
stress tensor requires solving the 3 equations for the velocity components in a
coupled manner, which requires an appropriate linear solver. By default, Neko
will use the simplified form of the tensor, and the full one must be selected
by the user by setting `full_stress_formulation` to true.

### Turbulence modelling

Neko currently provides several LES models via the `les_model` simulation
component. The simcomp computes the viscosity and stores in the field registry
under the name selected in the case file. For more details, see the
documentation of the simcomp. To enable LES in the fluid solver, one simply has
to add the `nut_field` keyword to the configuration and set it to the name of
the field generated by the `les_model` simcomp. This will automatically change
the governing equations to feature the full viscous stress tensor, as required
for a variable viscosity field.

Note that the full viscous stress tensor requires the equations for the 3
velocity components to be solved in a coupled manner. Therefore, the `cpldcg`
solver should be used for velocity.

### Boundary conditions {#case-file_fluid-boundary-conditions}
The optional `boundary_conditions` keyword can be used to specify boundary
conditions. The reason for it being optional, is that periodic boundary
conditions are built into the definition of the  mesh, so for a periodic box
nothings needs to be added to the case file. The TGV example is such a case, for
instance.
The value of the keyword is an array of JSON objects, each specifying a single
boundary condition.

#### Specifying the boundaries

In Neko we usually refer to boundaries as "zones", which in this case are face
zones, i.e. a collection of element faces. Which zones the boundary condition is
applied to is controlled by the `zone_indices` keyword, which takes an array of
integers. It is up to the user whether to apply a single condition to multiple
zones or specify several conditions applied to one zone each. For example, if
you have two zones, which should be no-slip walls, you can either create two
`no_slip` conditions, one for each zone, or just create a single condition and
apply it to both.

The indices your boundaries have is determined by the mesh. To check them, you
can use the `mesh_checker` utility with the optional `--write_zone_indices`
argument. This will output a `zone_indices0.f00000` file that you can inspect in
Paraview, and the boundaries will be marked by their index value.

Recall that periodic conditions are built into the mesh, since they are
topological in nature. This means that you must not specify any conditions for
the corresponding zones. For example, in the `turb_pipe` example, which is a
periodic pipe simulation, two periodic zones comprise the boundary conditions in
the streamwise direction. Only one condition, corresponding to zone index 3 (the
wall) is the specified in the case file.

#### Available conditions
The conditions to apply is specified by `type` keyword inside each of the JSON
objects. The full list of possible conditions for the fluid is specified in the
table below.

| Boundary Condition      | Description                                                                                                                                            |
| ----------------------- | ------------------------------------------------------------------------------------------------------------------------------------------------------ |
| symmetry                | A symmetry plain. Must be axis-aligned.                                                                                                                |
| velocity_value          | A Dirichlet condition for velocity.                                                                                                                    |
| no_slip                 | A no-slip wall.                                                                                                                                        |
| outflow                 | A pressure outlet.                                                                                                                                     |
| normal_outflow          | An Neumann condition for the surface-normal component of velocity combined with a Dirichlet for the surface-parallel components. Must be axis-aligned. |
| outflow+user            | Same as `outflow` but with user-specified pressure.                                                                                                    |
| normal_outflow+user     | Same as `normal_outflow` but with user-specified pressure.                                                                                             |
| outflow+dong            | A pressure outlet with the Dong condition applied.                                                                                                     |
| normal_outflow+dong     | The `normal_outflow` with the Dong condition applied. Must be axis-aligned.                                                                            |
| shear_stress            | Prescribed wall shear stress. Must be axis-aligned.                                                                                                    |
| wall_model              | Shear stress condition based on a wall model for large-eddy simulation.                                                                                |
| blasius_profile         | A Blasius velocity profile.                                                                                                                            |
| user_velocity           | The `field_dirichlet_vector_t` user-defined Dirichlet condition for velocity.                                                                          |
| user_pressure           | The `field_dirichlet_t` user-defined Dirichlet condition for pressure.                                                                                 |
| user_velocity_pointwise | The pointwise user-defined Dirichlet condition for velocity.                                                                                           |

A more detailed description of each boundary condition is provided below.

* `symmetry`. A symmetry plain that must be axis-aligned. Sets the
  surface-normal velocity to 0 and applies a homogenous Neumann condition to the
  surface-parallel components. Requires no additional keywords.
  ```json
  {
    "type": "symmetry",
    "zone_indices": [1, 2]
  }
  ```
* `velocity_value`. A Dirichlet condition for velocity. Suitable for velocity
  inlets, moving walls, certain freestream conditions, etc. The value is
  prescribed by the `value` keyword, that should be an array of 3 reals.

  ```json
  {
    "type": "velocity_value",
    "value": ["1, 0, 0"],
    "zone_indices": [1, 2]
  }
  ```
* `no_slip`. A standard no-slip wall, which sets velocity to zero. Requires no
  additional keywords.
  ```json
  {
    "type": "no_slip",
    "zone_indices": [1, 2]
  }
  ```
* `outflow`. A standard pressure outlet condition. Requires no additional
  keywords.
  ```json
  {
    "type": "outflow",
    "zone_indices": [1, 2]
  }
  ```
* `normal_outflow`. The condition lets the flow escape through the boundary by
  setting a homogeneous Neumann condition for the surface-normal velocity
  component, but fixes the values of the surface-parallel components. The latter
  values are not prescribed in the boundary condition's JSON, but are instead
  taken from the initial conditions. The boundary must be axis-aligned.
  ```json
  {
    "type": "normal_outflow",
    "zone_indices": [1, 2]
  }
  ```
* `outflow+user`. Same as `outflow`, but with user-specified
  pressure. The pressure is specified via the same interface as `user_pressure`,
  see the
  [relevant section](#user-file_field-dirichlet-update) for more information.

* `normal_outflow+user`. Same as `normal_outflow`, but with user-specified
  pressure. The pressure profile is specified via the same interface as
  `user_pressure`, see
  the [relevant section](#user-file_field-dirichlet-update) for more information.
  Note that, similarly to `normal_outflow`, surface-parallel velocity components
  are taken from the initial conditions.

* `outflow+dong`. Same as `outflow`, but additionally applies the Dong boundary
  condition on the pressure. This is a way to prevent backflow and therefore
  promotes numerical stability without having to create a mesh "sponge" at the
  outlet.

* `normal_outflow+dong`. Same as `normal_outflow`, but additionally applies the
  Dong boundary condition for the pressure to prevent backflow. Must be
  axis-aligned.

* `shear_stress`. Non-penetration condition combined with a set shear stress
   vector. Only works with axis-aligned boundaries. The stress value is
   specified by the `value` keyword, which should be an array of 3 reals. It is
   the responsibility of the user to set the vector in the direction parallel
   to the boundary.
  ```json
  {
    "type": "shear_stress",
    "value": ["1, 0, 0"],
    "zone_indices": [1, 2]
  }
  ```

* `wall_model`. A shear stress condition, where the values is computed by a wall
   model. Meant to be used for wall-modelled large-eddy simulation. Only works
   with axis-aligned boundaries. The model is selected using the `model`
   keyword. Additional configuration depends on the model selected.

   * The `spalding`model requires specifying `kappa` and `B`, which are the
     log-law constants. This model is suitable for smooth walls.

   * The `rough_log_law` model requires specifying `kappa` and `B`, which are
     the log-law constants, and `z0`, which is the characteristic roughness
     height.

    For all wall models, the distance to the sampling point has to be specified
    based on the off-wall index in the wall-normal direction. Thus, the sampling
    is currently from a GLL node and arbitrary distances are not yet supported.
    The index is set by the `h_index` keyword, with 1 being the minimal value, and
    the polynomial order + 1 being the maximum.

    A 3D field with the name `tau` will be registered in the field registry. At
    the boundary it will store the magnitude of the predicted stress. This can
    be used to post-process the predictions. Additionally, the sampling points
    are marked with values -1 in this field, for verification purposes.

  ```json
  {
    "type": "wall_model",
    "model": "spalding",
    "kappa": 0.41,
    "B": 5.2,
    "zone_indices": [1, 2],
    "h_index": 1
  }
  ```
* `user_pointwise`. Allows to set the velocity values using the appropriate
  routine in the user file. The routine is executed on a pointwise basis, which
  is reflected in the name of this condition. It is advisable to instead use the
  more general `user_velocity` condition. Requires no additional keywords.

  ```json
  {
    "type": "user_pointwise",
    "zone_indices": [1, 2]
  }
  ```
* `user_velocity`, a Dirichlet boundary for more complex velocity profiles. This boundary
  condition uses a [more advanced user
  interface](#user-file_field-dirichlet-update).
  ```json
  {
    "type": "user_velocity",
    "zone_indices": [1, 2]
  }
  ```
* `user_pressure`, a boundary for specified non-uniform pressure profiles, similar in
  essence to `user_velocity`.
  ```json
  {
    "type": "user_pressure",
    "zone_indices": [1, 2]
  }
  ```

### Initial conditions {#case-file_fluid-ic}
The object `initial_condition` is used to provide initial conditions.
It is mandatory.
Note that this currently pertains to both the fluid, but also scalars.
The means of prescribing the values are controlled via the `type` keyword:

1. `user`, the values are set inside the compiled user file.  as explained in the
[user defined initial condition](@ref user-file_user-ic) section of the user
file documentation.
2. `uniform`, the value is a constant vector, looked up under the `value`
   keyword.
3. `blasius`, a Blasius profile is prescribed. The boundary cannot be tilted
  with respect to the coordinate axes.
   It requires the following parameters:
   1. `delta`, the thickness of the boundary layer.
   2. `freestream_velocity`, the velocity value in the free stream.
   3. `approximation`, the numerical approximation to the Blasius profile.
      - `linear`, linear approximation.
      - `quadratic`, quadratic approximation.
      - `cubic`, cubic approximation.
      - `quartic`, quartic approximation.
      - `sin`, sine function approximation.
      - `tanh`, hyperbolic tangent approximation of Savaş (2012). In this case `delta` is the 99\% thickness.
4. `point_zone`, the values are set to a constant base value, supplied under the
   `base_value` keyword, and then assigned a zone value inside a point zone. The
   point zone is specified by the `name` keyword, and should be defined in the
<<<<<<< HEAD
   `case.point_zones` object. See more about point zones @ref point-zones.md.
5. `field`, where the initial condition is retrieved from a field file. 
=======
   `case.point_zones` object. See more about [point zones](@ref point-zones).
5. `field`, where the initial condition is retrieved from a field file.
>>>>>>> 5a14c9ed
   The following keywords can be used:
   | Name             | Description                                                                                        | Admissible values            | Default value |
   |------------------|----------------------------------------------------------------------------------------------------|------------------------------|---------------|
   | `file_name`      | Name of the field file to use (e.g. `myfield0.f00034`).                                            | Strings ending with `f*****` | -             |
   | `interpolate`    | Whether to interpolate the velocity and pressure fields from the field file onto the current mesh. | `true` or `false`            | `false`       |
   | `tolerance`      | Tolerance for the point search.                                                                    | Positive real.               | `1e-6`        |
   | `mesh_file_name` | If interpolation is enabled, the name of the field file that contains the mesh coordinates.        | Strings ending with `f*****` | `file_name`   |

   @attention Interpolating a field from the same mesh but different
   polynomial order is performed implicitly and does not require to enable
   interpolation.

   @note It is recommended to interpolate from `fld` files that were
   written in double precision.
   To check if your `fld` file was written in double precision, run
   the command:
   ~~~~~~~~~~~~~~~{.sh}
   head -1 field0.f00000
   ~~~~~~~~~~~~~~~
   The output `#std 4 ...` indicates single precision,
   whereas `#std 8 ...` indicates double precision.
   Neko writes single precision `fld` files by default. To write your
   files in double precision, set `case.output_precision` to
   `"double"`.

   @attention Neko does not automatically detect if interpolation is needed.
   Interpolation will always be performed if `"interpolate"` is set
   to `true`, even if the field file matches with the current simulation.


### Source terms {#case-file_fluid-source-term}
The `source_terms` object should be used to specify the source terms in the
momentum equation. The object is not mandatory, by default no forcing term is
present. Each source term, is itself a JSON object, so `source_terms` is just an
array of them. Note that with respect to the governing equations, the source
terms define \f$ f^u \f$, meaning that the values are then multiplied by the
density.

For each source, the `type` keyword defines the kind of forcing that will be
introduced. Furthermore, the `start_time` and `end_time` keywords can be used to
set a time frame for when the source term is active. Note, however, that these
keywords have no effect on the user-defined source terms, but their execution
can, of course, be directly controlled in the user code. By default, all source
terms are active during the entire simulation.

The following types are currently implemented.

1. `constant`, constant forcing. Strength defined by the `values` array with 3
   reals corresponding to the 3 components of the forcing.
2. `boussinesq`, a source term introducing buoyancy based on the Boussinesq
   approximation, \f$ \rho \beta (T - T_{ref}) \cdot \mathbf{g} \f$. Here, \f$
   \rho \f$ is density, \f$ \beta \f$ the thermal expansion coefficient, \f$
   \mathbf{g} \f$ the gravity vector, and \f$ T_{ref} \f$ a reference value of
   the scalar, typically temperature.

   Reads the following entries:
   - `scalar_field`: The name of the scalar that drives the source term,
     defaults to "s".
   - `reference_value`: The reference value of the scalar.
   - `g`: The gravity vector.
   - `beta`: The thermal expansion coefficient, defaults to the inverse of
      `ref_value`.
3. `coriolis`, a source term introducing a Coriolis force, defined as \f$ -2
   \Omega \times (u - U_g) \f$. Here, \f$ \Omega \f$ is the rotation vector and
   \f$ u \f$ is the velocity vector, and \f$ U_g \f$ is the geostrophic wind.
   Several ways of setting \f$ \Omega \f$ are provided via the following
   keywords.

   - `rotation_vector`: Array with 3 values. Directly assigns \f$ \Omega \f$ to
     the provided vector.
   - `omega` and `phi`: Both scalars. The latitude `phi` should be provided in
     degrees. Sets \f$ \Omega = [0, \omega \cos \phi, \omega \sin \phi ] \f$.
     Common notation when modelling the atmosphere. This assumes that the \f$ z
     \f$ axis is normal to the ground.
   - `f`: Scalar, referred to as the Coriolis parameter, \f$ f = 2 \omega \sin
     \phi \f$. Sets \f$ \Omega = [0, 0, 0.5f ] \f$. This assumes both that \f$ z
     \f$ axis is normal to the ground and that the ground-normal component of
     the Coriolis force is negligible.

   The geostrophic wind is set to 0 for all components by default. Other values
   are set via the `geostrophic_wind` keyword.
4. `centrifugal`, a source term introducing a centrifugal force, defined as \f$ -
   \Omega \times (\Omega \times r) \f$. Here, \f$ \Omega \f$ is the rotation
   vector and \f$ r \f$ is the position relative to the reference point, which
   is any point lying on the rotation axis. To define forcing one has to provide
   \f$ \Omega \f$ and the reference point. This is provided via the following
   keywords.

   - `rotation_vector`: Array with 3 values. Directly assigns \f$ \Omega \f$ to
     the provided vector.
   - `reference_point`: Array with 3 values. Deifines any point on the rotaion
   axis.

@note Notice that to perform simulation in a rotating reference frame one has to
define both `coriolis` and `centrifugal` source terms in a consistent way.

5. `user_pointwise`, the values are set inside the compiled user file, using the
   pointwise user file subroutine. Only works on CPUs!
6. `user_vector`, the values are set inside the compiled user file, using the
   non-pointwise user file subroutine. Should be used when running on the GPU.
7. `brinkman`, Brinkman permeability forcing inside a pre-defined region.
8. `gradient_jump_penalty`, perform gradient_jump_penalisation.
9. `sponge`, adds a sponge term based on a reference velocity field, which is 
   applied in a user-specified region of the domain.

#### Brinkman
The Brinkman source term introduces regions of resistance in the fluid domain.
The volume force \f$ f_i \f$ applied in the selected regions are proportional to the
fluid velocity component \f$ u_i \f$.

\f{eqnarray*}{
   f_i(x) &=& - B(x) u_i(x), \\
   B(x) &=& \kappa_0 + (\kappa_1 - \kappa_0) \xi(x) \frac{q + 1}{q + \xi(x)},
 \f}

where, \f$ x \f$ is the current location in the domain, \f$ \xi: x \mapsto [0,1] \f$
represent an indicator function for the resistance where \f$ \xi(x) = 0 \f$ is a free
flow. \f$ \kappa_i \f$ describes the limits for the force application at \f$ \xi(x)=0 \f$
and \f$ \xi(x)=1 \f$. A penalty parameter \f$ q \f$ help us to reduce numerical problems.

The indicator function will be defined based on the object type. The following
types are currently implemented.

1. `boundary_mesh`, the indicator function for a boundary mesh is computed in
   two steps. First, the signed distance function is computed for the boundary
   mesh. Then, the indicator function is computed using the distance transform
   function specified in the case file. This is currently not very well
   optimized, it will scale by `O(log(M)*N)`, where `M` is the number of triangles in the
   boundary mesh and `N` is the number of grid points in the simulation.
   To avoid recomputing the distance field for multiple simulations with the
   same boundary mesh and numerical discretization, the distance field can be
   cached to a file. This is controlled by the `cache` keyword. If set to
   `true`, the distance field will be saved to a file specified by the
   `cache_file` keyword. If the file already exists, it will be loaded instead
   of recomputing it. The distance field is stored in the Nek5000 `.fld` file
   format.
2. `point_zone`, the indicator function is defined as 1 inside the point zone
   and 0 outside.

Each object are added to a common indicator field by means of a point-wise max
operator. This means that the indicator field will be the union of all the
regions defined by the objects.

To assist correct placement and scaling of objects from external sources, the
meshes can be transformed using the `mesh_transform` object. The object can be
used to apply a transformation to the boundary mesh. The following types are
currently implemented.

1. `none`, no transformation is applied.
2. `bounding_box`, the boundary mesh is transformed to fit inside a box defined
   by `box_min` and `box_max`. The box is defined by two vectors of 3 reals
   each. The `keep_aspect_ratio` keyword can be used to keep the aspect ratio of
   the boundary mesh.

After the indicator field is computed, it is filtered using a filter type
specified in the case file. The filter is used to smooth the indicator field
before computing the Brinkman force. The following types are currently
implemented.

1. `none`, no filtering is applied.

The filtering can be defined for each object separately. Additionally, the
filter can be specified for the entire source term, in which case it will be
applied to the final indicator field, after all sources have been added.

Additional keywords are available to modify the Brinkman force term.

| Name                               | Description                                                                                   | Admissible values                 | Default value |
| ---------------------------------- | --------------------------------------------------------------------------------------------- | --------------------------------- | ------------- |
| `brinkman.limits`                  | Brinkman factor at free-flow (\f$ \kappa_0 \f$) and solid domain (\f$ \kappa_1 \f$).          | Vector of 2 reals.                | -             |
| `brinkman.penalty`                 | Penalty parameter \f$ q \f$ when estimating Brinkman factor.                                  | Real                              | \f$ 1.0 \f$   |
| `objects`                          | Array of JSON objects, defining the objects to be immersed.                                   | Each object must specify a `type` | -             |
| `distance_transform.type`          | How to map from distance field to indicator field.                                            | `step`, `smooth_step`             | -             |
| `distance_transform.value`         | Values used to define the distance transform, such as cut-off distance for the step function. | Real                              | -             |
| `filter.type`                      | Type of filtering applied to the indicator field either globally or for the current object.   | `none`                            | `none`        |
| `mesh_transform.type`              | Apply a transformation to the boundary mesh.                                                  | `bounding_box`, `none`            | `none`        |
| `mesh_transform.box_min`           | Lower left front corner of the box to fit inside.                                             | Vector of 3 reals                 | -             |
| `mesh_transform.box_max`           | Upper right back corner of the box to fit inside.                                             | Vector of 3 reals                 | -             |
| `mesh_transform.keep_aspect_ratio` | Keep the aspect ratio of the boundary mesh.                                                   | `true` or `false`                 | `true`        |

Example of a Brinkman source term where a boundary mesh and a point zone are
combined to define the resistance in the fluid domain. The indicator field for
the boundary mesh is computed using a step function with a cut-off distance of
\f$ 0.1 \f$. The indicator field for the point zone is not filtered.

~~~~~~~~~~~~~~~{.json}
"source_terms": [
   {
      "type": "brinkman",
      "objects": [
         {
            "type": "boundary_mesh",
            "name": "some_mesh.stl",
            "distance_transform": {
               "type": "step",
               "value": 0.1
            },
            "cache": true,
            "cache_file": "some_mesh_cache"
         },
         {
            "type": "point_zone",
            "name": "cylinder_zone",
            "filter": {
               "type": "none"
            }
         }
      ],
      "brinkman": {
         "limits": [0.0, 100.0],
         "penalty": 1.0
      }
   }
]
~~~~~~~~~~~~~~~

#### Gradient Jump Penalty
The optional `gradient_jump_penalty` object can be used to perform gradient jump
penalty as an continuous interior penalty option. The penalty term is performed
on the weak form equation of quantity \f$ T \f$ (could either be velocity or
scalar) as a right hand side term

\f$ - < \tau |u \cdot n| h^2_{\Omega ^e} G(T) \phi_{t1} \phi_{t2} \frac{\partial \phi_{n}}{\partial n}>\f$,

where \f$ <> \f$ refers to the integral over all facets of the element, \f$ \tau
\f$ is the penalty parameter, \f$ |u \cdot n| \f$ is the absolute velocity flux
over the facet, \f$ h^2_{\Omega ^e} \f$ is the mesh size, \f$ G(T) \f$ is the
gradient jump over the facet, \f$ \phi_{t1} \phi_{t2} \f$ are the polynomial on
the tangential direction of the facet, and finally \f$ \frac{\partial
\phi_{n}}{\partial n} \f$ is the gradient of the normal polynomial on the facet.

Here in our Neko context where hexahedral mesh is adopted, \f$ h^2_{\Omega ^e}
\f$ is measured by the average distance from the vertices of the facet to the
facet on the opposite side. And the distance of a vertex to another facet is
defined by the average distance from the vertex to the plane constituted by 3
vertices from the other facet.

The penalty parameter  \f$ \tau \f$ could be expressed as the form \f$ \tau = a
* (P + 1) ^ {-b}\f$, for \f$ P > 1 \f$ where \f$ P \f$ is the polynomial order
while \f$ a \f$ and \f$ b \f$ are user-defined parameters. The configuration
uses the following parameters:

* `tau`, the penalty parameter that can be only used for \f$ P = 1 \f$, default
  to be `0.02`.
* `scaling_factor`, the scaling parameter \f$ a \f$ for \f$ P > 1 \f$, default
  to be `0.8`.
* `scaling_exponent`, the scaling parameter \f$ b \f$ for \f$ P > 1 \f$, default
  to be `4.0`.

#### Sponge

The sponge source term adds a term to each of the momentum equations of the form

\f$ \mathbf{\lambda} f(\mathbf{x}) ( \mathbf{u}^{bf} - \mathbf{u}) \f$

where:

- \f$ \mathbf{\lambda} \f$ is a 3-element vector of amplitudes of the sponge forcing in each Cartesian direction,
- \f$ \mathbf{u}^{\text{bf}} \f$ is a reference (baseflow) velocity field,
- \f$ f(\mathbf{x}) \f$ is a user-defined sponge mask field, defining where the sponge is active.
 
Amplitudes are specified using the `amplitudes` keyword with an array of
3 reals. Any of those values can be set to 0 to suppress the forcing in that
particular direction. For example `[1.0, 1.0, 0.0]` will multiply the fringe
field by 1, 1, and 0 in the `x`, `y` and `z` directions respectively, 
effectively removing the forcing in the `z` direction.
 
The reference velocity field, or `baseflow` can be set from three methods:
1. `constant`, applies constant values according to the `values` keyword:

   <details>
   <summary><b><u>Example code snippet</u></b></summary>
   ```json
   "source_terms": [
      {
         "type": "sponge",
         "amplitudes": [1.0, 1.0, 1.0],
         "baseflow": {
             "method": "constant",
             "value": [2.0, 0.0, 0.0]
         }
      }
   ]
   ```
   </details>

2. `field`, where the velocity fields are retrieved from an `fld` file. 
   Uses the same parameters as the field initial condition.
   @note The same parameters as the `field` initial condition apply here.
   
   <details>
   <summary><b><u>Example code snippet</u></b></summary>
   ```json
   "source_terms": [
      {
         "type": "sponge",
         "amplitudes": [1.0, 1.0, 1.0],
         "baseflow": {
             "method": "field",
             "file_name": "my_field0.f00016",
             "mesh_file_name": "my_field0.f00000",
             "interpolate": true,
             "tolerance": 1e-6
         }
      }
   ]
   ```
   </details>

3. `user`, where the velocity field is set according to what 
   is defined in the user file. Useful for setting 
   velocity fields manually. In this case, the base flow fields must be
   created and added to the `neko_field_registry` (see fortran code snippet
   below).
   <details>
   <summary><b><u>Example code snippet</u></b></summary>
   ```json
   "source_terms": [
      {
         "type": "sponge",
         "amplitudes": [1.0, 1.0, 1.0],
         "baseflow": {
             "method": "user"
         }
      }
   ]
   ```
   </details>

Finally, the fringe function field must be filled by the user. This must be
done through the user file by adding the fringe field to the 
`neko_field_registry` in either `user_init_modules` or `fluid_user_ic` (more 
specifically, before the first call to compute the sponge source term).

The fringe field must be set by adding a field to the `neko_field_registry` 
under a specific name that can be retrieved internally. By default, Neko will
search for the field `"sponge_fringe"` in the registry, but this can be changed
by setting the parameter `fringe_registry_name`, which is important when using
more than one sponge source term.

The same principle applies for the base flow fields (if `"method": "user"`).
By default, neko will search for the base flow fields in the registry using
the prefix `"sponge_bf_"`, meaning that `u` will be in `sponge_bf_u`, etc. 
This prefix can be changed by setting the parameter `bf_registry_prefix`.

<details>
<summary><b><u>Example using `user_init_modules`</u></b></summary> 
```fortran
module user
  use neko
  implicit none

contains

  ! Register user-defined functions (see user_intf.f90)
  subroutine user_setup(user)
    type(user_t), intent(inout) :: user
    user%initialize => user_initialize
  end subroutine user_setup

  ! User-defined initialization called just before time loop starts
  subroutine user_initialize(t)
    type(time_state_t), intent(in) :: t

    type(field_t), pointer :: u, fringe, ubf, vbf, wbf
    real(kind=rp) :: x, y, xmin1, delta_rise1, xmin2, delta_rise2
    integer :: i, imask

    fringe => null(`, meaning that `u` will be in `sponge_bf_u`, etc. 
This prefix can be changed by setting the parameter `bf_registry_prefix`.)
    u => null()

    !
    ! 1. Add the "sponge_field" to the field registry.
    !    NOTE: The name of the fringe field in the registry
    !    can be changed with the parameter `fringe_registry_name`.
    !
    !
    u => neko_field_registry%get_field("u")
    call neko_field_registry%add_field(u%dof,"sponge_fringe")
    fringe => neko_field_registry%get_field("sponge_fringe")

    ! Initialize the base flows
    call neko_field_registry%add_field(u%dof,"sponge_bf_u")
    ubf => neko_field_registry%get_field("sponge_bf_u")
    call neko_field_registry%add_field(u%dof,"sponge_bf_v")
    vbf => neko_field_registry%get_field("sponge_bf_v")
    call neko_field_registry%add_field(u%dof,"sponge_bf_w")
    wbf => neko_field_registry%get_field("sponge_bf_w")
    
    !
    ! 2. Set the function f(x,y,z) from 0 to 1. in two zones of the mesh,
    !    a top region in x \in [xmin1, +\infty[, y \in [0, +\infty[
    !  and a bottom region x \in [xmin2, +\infty[, y \in ]-\infty, 0[
    !
    !    A smoothing function S(x) is applied at the beginning of each zone,
    !    with a rising distance of delta_rise1 and delta_rise2
    ! 
  
    ! Bottom boundary 
    xmin1 = 3.0_rp
    delta_rise1 = 3.0_rp

    ! Top boundary
    xmin2 = 20.0_rp
    delta_rise2 = 7.0_rp

    fringe = 0.0_rp
    do i = 1, fringe%size()
        x = fringe%dof%x(i,1,1,1)
        y = fringe%dof%y(i,1,1,1)
        
        ! Bottom boundary
        if ( (y .lt. 0.0_rp) .and. (x .gt. xmin1)) then
           fringe%x(i,1,1,1) = S( (x - xmin1)/delta_rise1 )
        
        ! Top boundary
        else if ( (y .gt. 0.0_rp) .and. (x .gt. xmin2)) then
           fringe%x(i,1,1,1) = S( (x - xmin2)/delta_rise2 ) 
        end if
       
       ! Set ubf,vbf to something random
       ubf%x(i,1,1,1) = sin(3.1415926_rp*2.0_rp/10.0_rp * x)
       vbf%x(i,1,1,1) = cos(3.1415926_rp*2.0_rp/10.0_rp * y)
    
    end do

    wbf = 0.0_rp
    if (NEKO_BCKND_DEVICE .eq. 1) then
       call device_memcpy(ubf%x, ubf%x_d, ubf%size(), &
            HOST_TO_DEVICE, .false.)
       call device_memcpy(vbf%x, vbf%x_d, vbf%size(), &
            HOST_TO_DEVICE, .false.)
       call device_memcpy(fringe%x, fringe%x_d, fringe%size(), &
            HOST_TO_DEVICE, .false.)
    end if

    ! NOTE: You can dump the fringe field to file using the `dump_fields`
    ! parameter. The fringe field will be stored under `pressure`.

    nullify(fringe)
    nullify(u)

  end subroutine user_initialize

  ! Smooth step function, 0 if x <= 0, 1 if x >= 1, 1/erp(1/(x-1) + 1/x) between 0 and 1
  function S(x) result(y)
    real(kind=rp), intent(in) :: x
    real(kind=rp)             :: y

    if ( x.le.0._rp ) then
       y = 0._rp
    else if ( x.ge.1._rp ) then
       y = 1._rp
    else
       y = 1._rp / (1._rp + exp( 1._rp/(x-1._rp) + 1._rp/x))
    end if

  end function S

end module user
```
</details>

In order to visualize your baseflow and fringe field, you may set 
`dump_fields` to `true`. An `fld` file will be written to disk as 
`spng_fields.fld`(note, not in `output_directory`) with the fringe field 
stored as `pressure`. You may change the name of the field file by setting
`dump_file_name` (must have the extension `fld`).

The parameters for the sponge source term are summarized in the table below: 

| Name                     | Description                                                                 | Admissible values                     | Default value       |
|--------------------------|-----------------------------------------------------------------------------|---------------------------------------|---------------------|
| `amplitudes`             | Sponge forcing strength in each Cartesian direction                         | Array of 3 reals                      | -                   |
| `baseflow.method`        | Method to define the reference (baseflow) velocity                          | `"constant"`, `"field"`, `"initial_condition"` | -          |
| `baseflow.value`        | Velocity vector for constant baseflow                                       | Array of 3 reals                      | -                   |
| `baseflow.file_name`     | File containing baseflow velocity field                                     | String                                | -                   |
| `baseflow.mesh_file_name`| Mesh file corresponding to the baseflow field                               | String                                | -                   |
| `baseflow.interpolate`   | Whether to interpolate field values to current mesh                         | Boolean                               | `false`             |
| `baseflow.tolerance`     | Tolerance for interpolation convergence                                     | Real                                  | -                   |
| `fringe_registry_name`   | Name of the fringe mask field in `neko_field_registry`                      | String                                | `"sponge_fringe"`   |
| `dump_fields`            | If `true`, dumps the fringe and baseflow fields for visualization           | Boolean                               | `false`             |
| `dump_file_name`         | Name of the `fld` file in which to dump the base flow and fringe fields     | String ending with `fld`              | `spng_fields.fld`   |

## Linear solver configuration
The mandatory `velocity_solver` and `pressure_solver` objects are used to
configure the solvers for the momentum and pressure-Poisson equation.
The following keywords are used, with the corresponding options.

* `type`, solver type.
  - `cg`, a conjugate gradient solver.
  - `pipecg`, a pipelined conjugate gradient solver.
  - `bicgstab`, a bi-conjugate gradient stabilized solver.
  - `cacg`, a communication-avoiding conjugate gradient solver.
  - `coupled_cg`, a coupled conjugate gradient solver. Must be used for velocity
    when viscosity varies in space.
  - `gmres`, a GMRES solver. Typically used for pressure.
  - `fused_cg`, a conjugate gradient solver optimised for accelerators using
  - `fused_coupled_cg`, a coupled conjugate gradient solver optimised for accelerators using
    kernel fusion. Must be used for velocity when viscosity varies in space and
    device backened is used.
    using kernel fusion.
* `preconditioner.type`, preconditioner type.
  - `jacobi`, a Jacobi preconditioner. Typically used for velocity.
  - `hsmg`, a hybrid-Schwarz multigrid preconditioner. Typically used for
    pressure.
  - `phmg`, a hybrid ph multigrid preconditioner. Typically used for pressure.
  - `ident`, an identity matrix (no preconditioner).
* `absolute_tolerance`, tolerance criterion for convergence.
* `max_iterations`, maximum number of iterations before giving up.
* `projection_space_size`, size of the vector space used for accelerating the
   solution procedure. If 0, then the projection space is not used.
   More important for the pressure equation.
* `projection_hold_steps`, steps for which the simulation does not use
   projection after starting or time step changes. E.g. if 5, then the
   projection space will start to update at the 6th time step and the space will
   be utilized at the 7th time step.
* `monitor`, monitoring of residuals. If set to true, the residuals will be
  printed for each iteration.

In addition to the above settings, the solvers can be configured with strict
convergence criteria. This is done by setting the
`case.fluid.strict_convergence` keyword to `true`. This will force the solver to
converge to the specified tolerance within the specified number of iterations.
If the solver does not converge, the simulation will be terminated.

### Multilevel preconditioners
The multilevel preconditioners, `hsmg` and `phmg`, come with an
additional set of parameters related to the solution of the coarse
grid problem. These parameters are specified as a `coarse_grid` block
under `preconditioner`.

For `hsmg`, the following keywords are used:

| Name                         | Description                                                                             | Admissible values       | Default value |
| ---------------------------- | --------------------------------------------------------------------------------------- | ----------------------- | ------------- |
| `coarse_grid.solver`         | Type of linear solver for the coarse grid, any of the Krylov solvers or TreeAMG  `tamg` | A solver `type`         | `cg`          |
| `coarse_grid.preconditioner` | Type of the preconditioner to use (only valid for a Krylov based `solver`)              | A preconditioner `type` | `jacobi`      |
| `coarse_grid.iterations`     | Number of linear solver iterations (only valid for a Krylov based `solver`)             | An integer              | 10            |
| `coarse_grid.monitor`        | Monitor residuals in the coarse grid (only valid for a Krylov based `solver`)           | `true` or `false`       | `false`       |
| `coarse_grid.levels`         | Number of AMG levels to construct (only valid for `solver` type `tamg`)                 | An integer              | 3             |
| `coarse_grid.iterations`     | Number of AMG iterations (only valid for `solver` type `tamg`)                          | An integer              | 1             |
| `coarse_grid.cheby_degree`   | Degree of the Chebyshev based AMG smoother                                              | An integer              | 5             |

For `phmg`, the following keywords are used:

| Name                       | Description                                                                                 | Admissible values     | Default value |
| -------------------------- | ------------------------------------------------------------------------------------------- | --------------------- | ------------- |
| `pcoarsening_schedule`     | P-multigrid coarsening schedule (polynomial order, high to low)                             | Array of integers     | `[3, 1]`      |
| `smoother_iterations`      | Number of smoother iterations in the p-multigrid parts                                      | An integer            | 10            |
| `smoother_cheby_acc`       | Type of Chebyshev acceleration (non-accelerated semi-iterative Chebyshev method if not set) | `jacobi` or `schwarz` | -             |
| `coarse_grid.levels`       | Number of AMG levels to construct (only valid for `solver` type `tamg`)                     | An integer            | 3             |
| `coarse_grid.iterations`   | Number of linear solver iterations for coarse grid solver                                   | An integer            | 1             |
| `coarse_grid.cheby_degree` | Degree of the Chebyshev based AMG smoother                                                  | An integer            | 5             |


### Flow rate forcing
The optional `flow_rate_force` object can be used to force a particular flow
rate through the domain.
Useful for channel and pipe flows.
The configuration uses the following parameters:

* `direction`, the direction of the flow, defined as 0, 1, or 2, corresponding
  to x, y or z, respectively.
* `value`, the desired flow rate.
* `use_averaged_flow`, whether `value` specifies the domain-averaged (bulk)
   velocity or the volume flow rate.


### Full parameter table
All the parameters are summarized in the table below. This includes all the
subobjects discussed above, as well as keyword parameters that can be described
concisely directly in the table.

| Name                                    | Description                                                                                       | Admissible values                                           | Default value |
| --------------------------------------- | ------------------------------------------------------------------------------------------------- | ----------------------------------------------------------- | ------------- |
| `scheme`                                | The fluid solve type.                                                                             | `pnpn`                                                      | -             |
| `name`                                  | The name associated to the fluid solver.                                                          | String                                                      | `fluid`       |
| `Re`                                    | The Reynolds number.                                                                              | Positive real                                               | -             |
| `rho`                                   | The density of the fluid.                                                                         | Positive real                                               | -             |
| `mu`                                    | The dynamic viscosity of the fluid.                                                               | Positive real                                               | -             |
| `nut_field`                             | The name of the turbulent viscosity field.                                                        | String                                                      | -             |
| `output_control`                        | Defines the interpretation of `output_value` to define the frequency of writing checkpoint files. | `nsamples`, `simulationtime`, `tsteps`, `never`             | -             |
| `output_value`                          | The frequency of sampling in terms of `output_control`.                                           | Positive real or integer                                    | -             |
| `output_filename`                       | The output filename.                                                                              | String                                                      | `field`       |
| `inflow_condition.type`                 | Velocity inflow condition type.                                                                   | `user`, `uniform`, `blasius`                                | -             |
| `inflow_condition.value`                | Value of the inflow velocity.                                                                     | Vector of 3 reals                                           | -             |
| `initial_condition.type`                | Initial condition type.                                                                           | `user`, `uniform`, `blasius`, `field`                       | -             |
| `initial_condition.value`               | Value of the velocity initial condition.                                                          | Vector of 3 reals                                           | -             |
| `initial_condition.file_name`           | If `"type" = "field"`, the path to the field file to read from.                                   | String ending with `.fld`, `.chkp`, `.nek5000` or `f*****`. | -             |
| `initial_condition.sample_index`        | If `"type" = "field"`, and file type is `fld` or `nek5000`, the index of the file to sampled.     | Positive integer.                                           | -1            |
| `initial_condition.previous_mesh`       | If `"type" = "field"`, and file type is `chkp`, the previous mesh from which to interpolate.      | String ending with `.nmsh`.                                 | -             |
| `initial_condition.tolerance`           | If `"type" = "field"`, and file type is `chkp`, tolerance to use for mesh interpolation.          | Positive real.                                              | 1e-6          |
| `blasius.delta`                         | Boundary layer thickness in the Blasius profile.                                                  | Positive real                                               | -             |
| `blasius.freestream_velocity`           | Free-stream velocity in the Blasius profile.                                                      | Vector of 3 reals                                           | -             |
| `blasius.approximation`                 | Numerical approximation of the Blasius profile.                                                   | `linear`, `quadratic`, `cubic`, `quartic`, `sin`, `tanh`    | -             |
| `shear_stress.value`                    | The shear stress vector value for `sh` boundaries                                                 | Vector of 3 reals                                           | `[0, 0, 0]`   |
| `wall_modelling.type`                   | The wall model type for `wm` boundaries. See documentation for additional config parameters.      | `rough_log_law`, `spalding`                                 | -             |
| `source_terms`                          | Array of JSON objects, defining additional source terms.                                          | See list of source terms above                              | -             |
| `gradient_jump_penalty`                 | Array of JSON objects, defining additional gradient jump penalty.                                 | See list of gradient jump penalty above                     | -             |
| `boundary_types`                        | Boundary types/conditions labels.                                                                 | Array of strings                                            | -             |
| `velocity_solver.type`                  | Linear solver for the momentum equation.                                                          | `cg`, `pipecg`, `bicgstab`, `cacg`, `gmres`                 | -             |
| `velocity_solver.preconditioner.type`   | Linear solver preconditioner for the momentum equation.                                           | `ident`, `hsmg`, `jacobi`                                   | -             |
| `velocity_solver.absolute_tolerance`    | Linear solver convergence criterion for the momentum equation.                                    | Positive real                                               | -             |
| `velocity_solver.maxiter`               | Linear solver max iteration count for the momentum equation.                                      | Positive real                                               | 800           |
| `velocity_solver.projection_space_size` | Projection space size for the momentum equation.                                                  | Positive integer                                            | 0             |
| `velocity_solver.projection_hold_steps` | Holding steps of the projection for the momentum equation.                                        | Positive integer                                            | 5             |
| `velocity_solver.monitor`               | Monitor residuals in the linear solver for the momentum equation.                                 | `true` or `false`                                           | `false`       |
| `pressure_solver.type`                  | Linear solver for the pressure equation.                                                          | `cg`, `pipecg`, `bicgstab`, `cacg`, `gmres`                 | -             |
| `pressure_solver.preconditioner.type`   | Linear solver preconditioner for the pressure equation.                                           | `ident`, `hsmg`, `jacobi`                                   | -             |
| `pressure_solver.absolute_tolerance`    | Linear solver convergence criterion for the pressure equation.                                    | Positive real                                               | -             |
| `pressure_solver.maxiter`               | Linear solver max iteration count for the pressure equation.                                      | Positive real                                               | 800           |
| `pressure_solver.projection_space_size` | Projection space size for the pressure equation.                                                  | Positive integer                                            | 0             |
| `pressure_solver.projection_hold_steps` | Holding steps of the projection for the pressure equation.                                        | Positive integer                                            | 5             |
| `pressure_solver.monitor`               | Monitor residuals in the linear solver for the pressure equation.                                 | `true` or `false`                                           | `false`       |
| `flow_rate_force.direction`             | Direction of the forced flow.                                                                     | 0, 1, 2                                                     | -             |
| `flow_rate_force.value`                 | Bulk velocity or volumetric flow rate.                                                            | Positive real                                               | -             |
| `flow_rate_force.use_averaged_flow`     | Whether bulk velocity or volumetric flow rate is given by the `value` parameter.                  | `true` or `false`                                           | -             |
| `freeze`                                | Whether to fix the velocity field at initial conditions.                                          | `true` or `false`                                           | `false`       |
| `advection`                             | Whether to compute the advection term.                                                            | `true` or `false`                                           | `true`        |
| `full_stress_formulation`               | Whether to use the full form of the visous stress tensor term.                                    | `true` or `false`                                           | `false`       |

## Scalar {#case-file_scalar}
The scalar object allows to add a scalar transport equation to the solution. The
solution variable is called `s` by default, but can be controlled by the
 `field_name` entry in the case file. In the fld files, it is saved as
`temperature`. Some properties of the object are inherited from `fluid`: the
value of the density, and the output control.

### Material properties

The scalar equation requires defining additional material properties: the
specific heat capacity and thermal conductivity. These are provided as `cp` and
`lambda`. Similarly to the fluid, one can provide the Peclet number, `Pe`, as an
alternative. In this case, `cp` is set to 1 and `lambda` to the inverse of `Pe`.

As for the fluid, turbulence modelling is enabled by setting the `nut_field` to
the name matching that set for the simulation component with the LES model.
Additionally, the turbulent Prandtl number, `Pr_t` should be set. The eddy
viscosity values will be divided by it to produce eddy diffusivity.

### Turbulence modelling

The configuration is identical to the Fluid, however, one additionally has to
provide the value of the turbulent Prandl number via the `Pr_t` keyword.

### Boundary conditions

The boundary conditions for the scalar are specified through the
`boundary_conditions` keyword, which follows the same format as the fluid, for
specifying the type of the condition and where it is applied.
Four types of conditions are available for the scalar:

* `dirichlet`. Sets the value of the scalar, controlled by the `value` keyword.
  ```json
  {
    "type": "dirichlet",
    "value": 1,
    "zone_indices": [1, 2]
  }
  ```
* `neumann`. Sets the flux of the scalar, controlled by the `flux` keyword.
  ```json
  {
    "type": "neumann",
    "flux": 1,
    "zone_indices": [1, 2]
  }
  ```
* `user_pointwise`. Sets the scalar in the pointwise user interface routine.
  ```json
  {
    "type": "user_poinwise",
    "zone_indices": [1, 2]
  }
  ```
* `user`. User boundary condition, see [further documentation](#user-file_field-dirichlet-update).
  ```json
  {
    "type": "user",
    "zone_indices": [1, 2]
  }
  ```

### Initial conditions

The object `initial_condition` is used to provide initial conditions.
It is mandatory.
The means of prescribing the values are controlled via the `type` keyword:

1. `user`, the values are set inside the compiled user file as explained in the
[user defined initial condition](@ref user-file_user-ic) section of the user
file documentation.
2. `uniform`, the value is a constant scalar, looked up under the `value`
   keyword.
3. `point_zone`, the values are set to a constant base value, supplied under the
   `base_value` keyword, and then assigned a zone value inside a point zone. The
   point zone is specified by the `name` keyword, and should be defined in the
   `case.point_zones` object. See more about [point zones](@ref point-zones).
4. `field`, where the initial condition is retrieved from a field file. Works
   in the same way as for the fluid. See the
   [fluid section](@ref case-file_fluid-ic) for detailed explanations.

### Source terms

The configuration of source terms is the same as for the fluid. A demonstration
of using source terms for the scalar can be found in the `scalar_mms` example.

### Linear solver configuration

Should be provided as an object under the `solver` keyword. For available
configuration options, see the corresponding documentation for the fliud. A
standard choice would be `"type": "cg"` and `"preconditioner": "jacobi"`.

### Full parameter table

| Name                           | Description                                                       | Admissible values                           | Default value |
| ------------------------------ | ----------------------------------------------------------------- | ------------------------------------------- | ------------- |
| `enabled`                      | Whether to enable the scalar computation.                         | `true` or `false`                           | `true`        |
| `name`                         | The name associated to the scalar solver.                         | String                                      | `scalar`      |
| `field_name`                   | The name of the solution in the field registry.                   | A string                                    | `s`           |
| `Pe`                           | The Peclet number.                                                | Positive real                               | -             |
| `cp`                           | Specific heat capacity.                                           | Positive real                               | -             |
| `lambda`                       | Thermal conductivity.                                             | Positive real                               | -             |
| `nut_field`                    | Name of the turbulent kinematic viscosity field.                  | String                                      | Empty string  |
| `Pr_t`                         | Turbulent Prandtl number                                          | Positive real                               | -             |
| `boundary_types`               | Boundary types/conditions labels.                                 | Array of strings                            | -             |
| `initial_condition.type`       | Initial condition type.                                           | `user`, `uniform`, `point_zone`             | -             |
| `initial_condition.value`      | Value of the velocity initial condition.                          | Real                                        | -             |
| `source_terms`                 | Array of JSON objects, defining additional source terms.          | See list of source terms above              | -             |
| `gradient_jump_penalty`        | Array of JSON objects, defining additional gradient jump penalty. | See list of gradient jump penalty above     | -             |
| `advection`                    | Whether to compute the advetion term.                             | `true` or `false`                           | `true`        |
| `solver.type`                  | Linear solver for scalar equation.                                | `cg`, `pipecg`, `bicgstab`, `cacg`, `gmres` | -             |
| `solver.preconditioner.type`   | Linear solver preconditioner for the momentum equation.           | `ident`, `hsmg`, `jacobi`                   | -             |
| `solver.absolute_tolerance`    | Linear solver convergence criterion for the momentum equation.    | Positive real                               | -             |
| `solver.maxiter`               | Linear solver max iteration count for the momentum equation.      | Positive real                               | 800           |
| `solver.projection_space_size` | Projection space size for the scalar equation.                    | Positive integer                            | 0             |
| `solver.projection_hold_steps` | Holding steps of the projection for the scalar equation.          | Positive integer                            | 5             |


## Simulation components
Simulation components enable the user to perform various additional operations,
which are not strictly necessary to run the solver. An example could be
computing and output of additional fields, e.g. vorticity.

A more detailed description as well as a  full list of available components and
 their setup is provided in a [separate page of the manual](@ref simcomps).

## Point zones
Point zones enable the user to select GLL points in the computational domain
according to some geometric criterion. Two predefined geometric shapes are
selectable from the case file, boxes and spheres.

A point zone object defined in the case file can be retrieved from the point
zone registry, `neko_point_zone_registry`, and can be used to perform any
zone-specific operations (e.g. localized source term, probing...). User-specific
point zones can also be added manually to the point zone registry from the user
file.

A more detailed description as well as a  full list of available components and
 their setup is provided in a [separate page of the manual](@ref point-zones).

## Runtime statistics

This object adds the collection of runtime statistics (timings) for identified
profiling regions. A region is defined as all functions between a call to
`profiler_start_region(name, id)` and `profiler_end_region(name, id)`. Neko
currently supports 50 regions, with id 1..25 being reserved for internal use.


| Name             | Description                                                 | Admissible values | Default value |
| ---------------- | ----------------------------------------------------------- | ----------------- | ------------- |
| `enabled`        | Whether to enable gathering of runtime statistics           | `true` or `false` | `false`       |
| `output_profile` | Whether to output all gathered profiling data as a CSV file | `true` or `false` | `false`       |<|MERGE_RESOLUTION|>--- conflicted
+++ resolved
@@ -443,13 +443,8 @@
 4. `point_zone`, the values are set to a constant base value, supplied under the
    `base_value` keyword, and then assigned a zone value inside a point zone. The
    point zone is specified by the `name` keyword, and should be defined in the
-<<<<<<< HEAD
-   `case.point_zones` object. See more about point zones @ref point-zones.md.
-5. `field`, where the initial condition is retrieved from a field file. 
-=======
    `case.point_zones` object. See more about [point zones](@ref point-zones).
 5. `field`, where the initial condition is retrieved from a field file.
->>>>>>> 5a14c9ed
    The following keywords can be used:
    | Name             | Description                                                                                        | Admissible values            | Default value |
    |------------------|----------------------------------------------------------------------------------------------------|------------------------------|---------------|
