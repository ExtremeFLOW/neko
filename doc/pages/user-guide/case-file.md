# Case File {#case-file}

\tableofcontents

The case file defines all the parameters of a simulation.
The format of the file is JSON, making it easy to read and write case files
using the majority of the popular programming languages.
JSON is heirarchical and, and consists of parameter blocks enclosed in curly
braces.
These blocks are referred to as objects.
The case file makes use objects to separate the configuration of different parts
 of the solver.
We refer the reader to the examples shipped with the code to get a good
idea of how a case file looks.
The table below provides a complete reference for all possible configuration
choices.

## High-level structure
The current high-level structure of the case file is shown below.

~~~~~~~~~~~~~~~{.json}
{
    "version": 1.0
    "case": {
        "numerics": {}
        "fluid": {}
        "scalar": {}
        "statistics": {}
        "simulation_components" : []
        "point_zones" : []
    }
}
~~~~~~~~~~~~~~~
The `version` keywords is reserved to track changes in the format of the file.
The the subsections below we list all the configuration options for each of the high-level objects.
Some parameters will have default values, and are therefore optional.

## Output frequency control
A common scheme for controlling the output frequency is applied for various
outputs.
It is described already now in order to clarify the meaning of several
parameters found in the tables below.

The frequency is controlled by two paramters, ending with `_control` and
`_value`, respectively.
The latter name is perhaps not ideal, but it is somewhat difficult to come up
with a good one, suggestions are welcome.

The `_value` parameter is a number, that defines the output frequency, but the
interpretation of that number depends on the choice of `_control`.
The three following options are possible.
1. `simulationtime`, then `_value` is the time interval between the outputs.
2. `tsteps`, then `_value` is the number of time steps between the outputs.
3. `nsamples`, then `_value` is the total number of outputs that will be
   performed in the course of the simulation.
4. `never`, then `_value` is ignored and output is never performed.


## The case object

This object is mostly used as a high-level container for all the other objects,
but also defines several parameters that pertain to the simulation as a whole.

| Name                       | Description                                                                                           | Admissible values                               | Default value |
| -------------------------- | ----------------------------------------------------------------------------------------------------- | ----------------------------------------------- | ------------- |
| `mesh_file`                | The name of the mesh file.                                                                            | Strings ending with `.nmsh`                     | -             |
| `output_boundary`          | Whether to write a `bdry0.f0000` file with boundary labels. Can be used to check boundary conditions. | `true` or `false`                               | `false`       |
| `output_directory`         | Folder for redirecting solver output. Note that the folder has to exist!                              | Path to an existing directory                   | `.`           |
| `output_precision`         | Whether to output snapshots in single or double precision                                             | `single` or `double`                            | `single`      |
| `load_balancing`           | Whether to apply load balancing.                                                                      | `true` or `false`                               | `false`       |
| `output_partitions`        | Whether to write a `partitions.vtk` file with domain partitioning.                                    | `true` or `false`                               | `false`       |
| `output_checkpoints`       | Whether to output checkpoints, i.e. restart files.                                                    | `true` or `false`                               | `false`       |
| `checkpoint_control`       | Defines the interpretation of `checkpoint_value` to define the frequency of writing checkpoint files. | `nsamples`, `simulationtime`, `tsteps`, `never` | -             |
| `checkpoint_value`         | The frequency of sampling in terms of `checkpoint_control`.                                           | Positive real or integer                        | -             |
| `checkpoint_format`        | The file format of checkpoints                                                                        | `chkp` or `hdf5`                                | `chkp`        |
| `restart_file`             | checkpoint to use for a restart from previous data                                                    | Strings ending with `.chkp`                     | -             |
| `timestep`                 | Time-step size                                                                                        | Positive reals                                  | -             |
| `variable_timestep`        | Whether to use variable dt                                                                            | `true` or `false`                               | `false`       |
| `max_timestep`             | Maximum time-step size when variable time step is activated                                           | Positive reals                                  | -             |
| `target_cfl`               | The desired CFL number                                                                                | Positive real                                   | `0.4`         |
| `cfl_max_update_frequency` | The minimum interval between two time-step-updating steps in terms of time steps                      | Integer                                         | `0`           |
| `cfl_running_avg_coeff`    | The running average coefficient `a` where `cfl_avg_new = a * cfl_new + (1-a) * cfl_avg_old`           | Positive real between `0` and `1`               | `0.5`         |
| `max_dt_increase_factor`   | The maximum scaling factor to increase time step                                                      | Positive real greater than `1`                  | `1.2`         |
| `min_dt_decrease_factor`   | The minimum scaling factor to decrease time step                                                      | Positive real less than `1`                     | `0.5`         |
| `end_time`                 | Final time at which the simulation is stopped.                                                        | Positive reals                                  | -             |
| `job_timelimit`            | The maximum wall clock duration of the simulation.                                                    | String formatted as HH:MM:SS                    | No limit      |

<h3> Boundary type numbering in the `output_boundary` field </h3>

When the `output_boundary` setting is set to `true`, and additional `.fld` file
will be stored in the beginning of the simulation, where the recognized
boundaries will be marked with an integer number. This is a good way to debug
the simulation setup. The value of the number depends on the type of the
boundary as follows:

1. A wall boundary, i.e. the `w` label.
2. A Dirichlet boundary, i.e. the `v` label.
3. An outlet boundary, i.e. the `o` label.
4. A symmetry boundary, i.e. the `sym` label.
5. An wall-normal transpiration boundary, i.e. the `on` label.
6. A periodic boundary.

Note that the boundary conditions can be both prescribed via the labels in the
case file or built into the mesh via conversion from a `.re2` file. Both types
will be picked up and marked in the field produced by `output_boundary`.


## Numerics
Used to define the properties of the numerical discretization.

| Name                         | Description                                                                                                   | Admissible values          | Default value                   |
| ---------------------------- | ------------------------------------------------------------------------------------------------------------- | -------------------------- | ------------------------------- |
| `polynomial_order`           | The oder of the polynomial basis.                                                                             | Integers, typically 5 to 9 | -                               |
| `time_order`                 | The order of the time integration scheme. Refer to the `time_scheme_controller` type documention for details. | 1,2, 3                     | -                               |
| `dealias`                    | Whether to apply dealiasing to advection terms.                                                               | `true` or `false`          | `false`                         |
| `dealiased_polynomial order` | The polynomial order in the higher-order space used in the dealising.                                         | Integer                    | `3/2(polynomial_order + 1) - 1` |

## Fluid

The configuration of the fluid solver and the flow problem.
Contains multiple subobjects for various parts of the setup.

### Material properties
As per the governing equations, Neko requires the value of the density and
dynamic viscosity to define the flow problem. These can be provided as `rho` and
`mu` in the case file.

Alternatively, one may opt to provide the Reynolds number, `Re`, which
corresponds to a non-dimensional formulation of the Navier-Stokes equations.
This formulation can effectively be obtained by setting \f$ \rho = 1 \f$ and \f$
\mu = 1/Re \f$. This is exactly what Neko does under the hood, when `Re` is
provided in the case file.

Note that if both `Re` and any of the dimensional material properties are
provided, the simulation will issue an error.

As an alternative to providing material properties in the case file, it is
possible to do that in a special routine in the user file. This is demonstrated
in the `rayleigh-benard-cylinder` example. Ultimately, both `rho` and `mu` have
to be set in the subroutine, but it can be based on arbitrary computations and
arbitrary parameters read from the case file. Additionally, this allows to
change the material properties in time.

### Boundary types {#case-file_boundary-types}
The optional `boundary_types` keyword can be used to specify boundary conditions.
The reason for it being optional, is that some conditions can be specified
directly inside the mesh file.
In particular, this happens when Nek5000 `.re2` files are converted to `.nmsh`.
Periodic boundary conditions are *always* defined inside the mesh file.

The value of the keyword is an array of strings, with the following possible
values:

* Standard boundary conditions
  * `w`, a no-slip wall.
  * `v`, a velocity Dirichlet boundary.
  * `sym`, a symmetry boundary.
  * `o`, outlet boundary.
  * `on`, Dirichlet for the boundary-parallel velocity and homogeneous Neumann for
   the wall-normal. The wall-parallel velocity is defined by the initial
   condition.

* Advanced boundary conditions
  * `d_vel_u`, `d_vel_v`, `d_vel_w` (or a combination of them, separated by a 
  `"/"`), a Dirichlet boundary for more complex velocity profiles. This boundary
  condition uses a [more advanced user
  interface](#user-file_field-dirichlet-update).
  * `d_pres`, a boundary for specified non-uniform pressure profiles, similar in
  essence to `d_vel_u`,`d_vel_v` and `d_vel_w`. Can be combined with other
  complex Dirichlet conditions by specifying e.g.: `"d_vel_u/d_vel_v/d_pres"`.
  * `o+dong`, outlet boundary using the Dong condition.
  * `on+dong`, an `on` boundary using the Dong condition, ensuring that the
   wall-normal velocity is directed outwards.

In some cases, only some boundary types have to be provided.
For example, when one has periodic boundaries, like in the channel flow example.
In this case, to put the specification of the boundary at the right index,
preceding boundary types can be marked with an empty string.
For example, if boundaries with index 1 and 2 are periodic, and the third one is
a wall, we can set.
```
"boundary_types": ["", "", "w"]
```

### Inflow boundary conditions {#case-file_fluid-if}
The object `inflow_condition` is used to specify velocity values at a Dirichlet
boundary.
This does not necessarily have to be an inflow boundary, so the name is not so
good, and will most likely be changed along with type changes in the code.
Since not all cases have Dirichlet boundaries (note, the special case of a
no-slip boundary is treated separately in the configuration), this object
is not obligatory.
The means of prescribing the values are controlled via the `type` keyword:

1. `user`, the values are set inside the compiled user file.
2. `uniform`, the value is a constant vector, looked up under the `value`
   keyword.
3. `blasius`, a Blasius profile is prescribed. Its properties are looked up
   in the `case.fluid.blasius` object, see below.

### Initial conditions {#case-file_fluid-ic}
The object `initial_condition` is used to provide initial conditions.
It is mandatory.
Note that this currently pertains to both the fluid, but also scalars.
The means of prescribing the values are controlled via the `type` keyword:

1. `user`, the values are set inside the compiled user file.  as explained in the 
[user defined initial condition](@ref user-file_user-ic) section of the user
file documentation.
2. `uniform`, the value is a constant vector, looked up under the `value`
   keyword.
3. `blasius`, a Blasius profile is prescribed. Its properties are looked up
   in the `case.fluid.blasius` object, see below.
4. `point_zone`, the values are set to a constant base value, supplied under the
   `base_value` keyword, and then assigned a zone value inside a point zone. The
   point zone is specified by the `name` keyword, and should be defined in the
   `case.point_zones` object. See more about point zones @ref point-zones.md.

### Blasius profile
The `blasius` object is used to specify the Blasius profile that can be used for the
initial and inflow condition.
The boundary cannot be tilted with respect to the coordinate axes.
It requires  the following parameters:

1. `delta`, the thickness of the boundary layer.
2. `freestream_velocity`, the velocity value in the free stream.
3. `approximation`, the numerical approximation to the Blasius profile.
   - `linear`, linear approximation.
   - `quadratic`, quadratic approximation.
   - `cubic`, cubic approximation.
   - `quartic`, quartic approximation.
   - `sin`, sine function approximation.

### Source terms {#case-file_fluid-source-term}
The `source_terms` object should be used to specify the source terms in the
momentum equation. The object is not mandatory, by default no forcing term is
present. Each source term, is itself a JSON object, so `source_terms` is just an
array of them. Note that with respect to the governing equations, the source
terms define \f$ f^u \f$, meaning that the values are then multiplied by the
density.

For each source, the `type` keyword defines the kind of forcing that will be
introduced. Furthermore, the `start_time` and `end_time` keywords can be used to
set a time frame for when the source term is active. Note, however, that these
keywords have no effect on the user-defined source terms, but their execution
can, of course, be directly controlled in the user code. By default, all source
terms are active during the entire simulation.

The following types are currently implemented.

1. `constant`, constant forcing. Strength defined by the `values` array with 3
   reals corresponding to the 3 components of the forcing.
2. `boussinesq`, a source term introducing boyancy based on the Boussinesq
   approximation, \f$ \rho \beta (T - T_{ref}) \cdot \mathbf{g} \f$. Here, \f$ \rho \f$ is
   density, \f$ \beta \f$ the thermal expansion coefficient, \f$ \mathbf{g} \f$ the
   gravity vector, and \f$ T_{ref} \f$ a reference value of the scalar, typically
   temperature.

   Reads the following entries:
   - `scalar_field`: The name of the scalar that drives the source term,
     defaults to "s".
   - `reference_value`: The reference value of the scalar.
   - `g`: The gravity vector.
   - `beta`: The thermal expansion coefficient, defaults to the inverse of
      `ref_value`.
3. `user_pointwise`, the values are set inside the compiled user file, using the
   pointwise user file subroutine. Only works on CPUs!
4. `user_vector`, the values are set inside the compiled user file, using the
   non-pointwise user file subroutine. Should be used when running on the GPU.
5. `brinkman`, Brinkman permeability forcing inside a pre-defined region.

#### Brinkman
The Brinkman source term introduces regions of resistance in the fluid domain.
The volume force \f$ f_i \f$ applied in the selected regions are proportional to the
fluid velocity component \f$ u_i \f$.

\f{eqnarray*}{
   f_i(x) &=& - B(x) u_i(x), \\
   B(x) &=& \kappa_0 + (\kappa_1 - \kappa_0) \xi(x) \frac{q + 1}{q + \xi(x)},
 \f}

where, \f$ x \f$ is the current location in the domain, \f$ \xi: x \mapsto [0,1] \f$
represent an indicator function for the resistance where \f$ \xi(x) = 0 \f$ is a free
flow. \f$ \kappa_i \f$ describes the limits for the force application at \f$ \xi(x)=0 \f$
and \f$ \xi(x)=1 \f$. A penalty parameter \f$ q \f$ help us to reduce numerical problems.

The indicator function will be defined based on the object type. The following
types are currently implemented.

1. `boundary_mesh`, the indicator function for a boundary mesh is computed in
   two steps. First, the signed distance function is computed for the boundary
   mesh. Then, the indicator function is computed using the distance transform
   function specified in the case file.
2. `point_zone`, the indicator function is defined as 1 inside the point zone
   and 0 outside.

Each object are added to a common indicator field by means of a point-wise max
operator. This means that the indicator field will be the union of all the
regions defined by the objects.

To assist correct placement and scaling of objects from external sources, the
meshes can be transformed using the `mesh_transform` object. The object can be
used to apply a transformation to the boundary mesh. The following types are
currently implemented.

1. `none`, no transformation is applied.
2. `bounding_box`, the boundary mesh is transformed to fit inside a box defined
   by `box_min` and `box_max`. The box is defined by two vectors of 3 reals
   each. The `keep_aspect_ratio` keyword can be used to keep the aspect ratio of
   the boundary mesh.

After the indicator field is computed, it is filtered using a filter type
specified in the case file. The filter is used to smooth the indicator field
before computing the Brinkman force. The following types are currently
implemented.

1. `none`, no filtering is applied.

The filtering can be defined for each object separately. Additionally, the
filter can be specified for the entire source term, in which case it will be
applied to the final indicator field, after all sources have been added.

Additional keywords are available to modify the Brinkman force term.

| Name                               | Description                                                                                   | Admissible values                 | Default value |
| ---------------------------------- | --------------------------------------------------------------------------------------------- | --------------------------------- | ------------- |
| `brinkman.limits`                  | Brinkman factor at free-flow (\f$ \kappa_0 \f$) and solid domain (\f$ \kappa_1 \f$).          | Vector of 2 reals.                | -             |
| `brinkman.penalty`                 | Penalty parameter \f$ q \f$ when estimating Brinkman factor.                                  | Real                              | \f$ 1.0 \f$   |
| `objects`                          | Array of JSON objects, defining the objects to be immersed.                                   | Each object must specify a `type` | -             |
| `distance_transform.type`          | How to map from distance field to indicator field.                                            | `step`, `smooth_step`             | -             |
| `distance_transform.value`         | Values used to define the distance transform, such as cut-off distance for the step function. | Real                              | -             |
| `filter.type`                      | Type of filtering applied to the indicator field either globally or for the current object.   | `none`                            | `none`        |
| `mesh_transform.type`              | Apply a transformation to the boundary mesh.                                                  | `bounding_box`, `none`            | `none`        |
| `mesh_transform.box_min`           | Lower left front corner of the box to fit inside.                                             | Vector of 3 reals                 | -             |
| `mesh_transform.box_max`           | Upper right back corner of the box to fit inside.                                             | Vector of 3 reals                 | -             |
| `mesh_transform.keep_aspect_ratio` | Keep the aspect ratio of the boundary mesh.                                                   | `true` or `false`                 | `true`        |

Example of a Brinkman source term where a boundary mesh and a point zone are
combined to define the resistance in the fluid domain. The indicator field for
the boundary mesh is computed using a step function with a cut-off distance of
\f$ 0.1 \f$. The indicator field for the point zone is not filtered.

~~~~~~~~~~~~~~~{.json}
"source_terms": [
   {
      "type": "brinkman",
      "objects": [
         {
            "type": "boundary_mesh",
            "name": "some_mesh.stl",
            "distance_transform": {
               "type": "step",
               "value": 0.1
            },
         },
         {
            "type": "point_zone",
            "name": "cylinder_zone",
            "filter": {
               "type": "none"
            }
         }
      ],
      "brinkman": {
         "limits": [0.0, 100.0],
         "penalty": 1.0
      }
   }
]
~~~~~~~~~~~~~~~


## Linear solver configuration
The mandatory `velocity_solver` and `pressure_solver` objects are used to
configure the solvers for the momentum and pressure-Poisson equation.
The following keywords are used, with the corresponding options.

* `type`, solver type.
  - `cg`, a conjugate gradient solver.
  - `pipecg`, a pipelined conjugate gradient solver.
  - `bicgstab`, a bi-conjugate gradient stabilized solver.
  - `cacg`, a communication-avoiding conjugate gradient solver.
  - `cpldcg`, a coupled conjugate gradient solver.
  - `gmres`, a GMRES solver. Typically used for pressure.
  - `fusedcg`, a conjugate gradient solver optimised for accelerators using kernel fusion.
  - `fcpldcg`, a coupled conjugate gradient solver optimised for accelerators using kernel fusion.
* `preconditioner`, preconditioner type.
  - `jacobi`, a Jacobi preconditioner. Typically used for velocity.
  - `hsmg`, a hybrid-Schwarz multigrid preconditioner. Typically used for pressure.
  - `ident`, an identity matrix (no preconditioner).
* `absolute_tolerance`, tolerance criterion for convergence.
* `max_iterations`, maximum number of iterations before giving up.
* `projection_space_size`, size of the vector space used for accelerating the
   solution procedure. If 0, then the projection space is not used.
   More important for the pressure equation.
* `projection_hold_steps`, steps for which the simulation does not use projection after starting
   or time step changes. E.g. if 5, then the projection space will start to update at the 6th
   time step and the space will be utilized at the 7th time step.
* `monitor`, monitoring of residuals. If set to true, the residuals will be printed for each iteration.

### Flow rate forcing
The optional `flow_rate_force` object can be used to force a particular flow
rate through the domain.
Useful for channel and pipe flows.
The configuration uses the following parameters:

* `direction`, the direction of the flow, defined as 0, 1, or 2, corresponding
  to x, y or z, respectively.
* `value`, the desired flow rate.
* `use_averaged_flow`, whether `value` specifies the domain-averaged (bulk)
   velocity or the volume flow rate.


### Full parameter table
All the parameters are summarized in the table below.
This includes all the subobjects discussed above, as well as keyword parameters
that can be described concisely directly in the table.

| Name                                    | Description                                                                                       | Admissible values                                | Default value |
| --------------------------------------- | ------------------------------------------------------------------------------------------------- | ------------------------------------------------ | ------------- |
| `scheme`                                | The fluid solve type.                                                                             | `pnpn`                                           | -             |
| `Re`                                    | The Reynolds number.                                                                              | Positive real                                    | -             |
| `rho`                                   | The density of the fluid.                                                                         | Positive real                                    | -             |
| `mu`                                    | The dynamic viscosity of the fluid.                                                               | Positive real                                    | -             |
| `output_control`                        | Defines the interpretation of `output_value` to define the frequency of writing checkpoint files. | `nsamples`, `simulationtime`, `tsteps`, `never`  | -             |
| `output_value`                          | The frequency of sampling in terms of `output_control`.                                           | Positive real or integer                         | -             |
| `inflow_condition.type`                 | Velocity inflow condition type.                                                                   | `user`, `uniform`, `blasius`                     | -             |
| `inflow_condition.value`                | Value of the inflow velocity.                                                                     | Vector of 3 reals                                | -             |
| `initial_condition.type`                | Initial condition type.                                                                           | `user`, `uniform`, `blasius`                     | -             |
| `initial_condition.value`               | Value of the velocity initial condition.                                                          | Vector of 3 reals                                | -             |
| `blasius.delta`                         | Boundary layer thickness in the Blasius profile.                                                  | Positive real                                    | -             |
| `blasius.freestream_velocity`           | Free-stream velocity in the Blasius profile.                                                      | Vector of 3 reals                                | -             |
| `blasius.approximation`                 | Numerical approximation of the Blasius profile.                                                   | `linear`, `quadratic`, `cubic`, `quartic`, `sin` | -             |
| `source_terms`                          | Array of JSON objects, defining additional source terms.                                          | See list of source terms above                   | -             |
| `boundary_types`                        | Boundary types/conditions labels.                                                                 | Array of strings                                 | -             |
| `velocity_solver.type`                  | Linear solver for the momentum equation.                                                          | `cg`, `pipecg`, `bicgstab`, `cacg`, `gmres`      | -             |
| `velocity_solver.preconditioner`        | Linear solver preconditioner for the momentum equation.                                           | `ident`, `hsmg`, `jacobi`                        | -             |
| `velocity_solver.absolute_tolerance`    | Linear solver convergence criterion for the momentum equation.                                    | Positive real                                    | -             |
| `velocity_solver.maxiter`               | Linear solver max iteration count for the momentum equation.                                      | Positive real                                    | 800           |
| `velocity_solver.projection_space_size` | Projection space size for the momentum equation.                                                  | Positive integer                                 | 20            |
| `velocity_solver.projection_hold_steps` | Holding steps of the projection for the momentum equation.                                        | Positive integer                                 | 5             |
<<<<<<< HEAD
| `velocity_solver.monitor`               | Monitor residuals in the linear solver for the momentum equation.                                 | `true` or `false`                                | `false`       |
| `pressure_solver.type`                  | Linear solver for the momentum equation.                                                          | `cg`, `pipecg`, `bicgstab`, `cacg`, `gmres`      | -             |
| `pressure_solver.preconditioner`        | Linear solver preconditioner for the momentum equation.                                           | `ident`, `hsmg`, `jacobi`                        | -             |
| `pressure_solver.absolute_tolerance`    | Linear solver convergence criterion for the momentum equation.                                    | Positive real                                    | -             |
| `pressure_solver.maxiter`               | Linear solver max iteration count for the momentum equation.                                      | Positive real                                    | 800           |
| `pressure_solver.projection_space_size` | Projection space size for the momentum equation.                                                  | Positive integer                                 | 20            |
| `pressure_solver.projection_hold_steps` | Holding steps of the projection for the momentum equation.                                        | Positive integer                                 | 5             |
| `pressure_solver.monitor`               | Monitor residuals in the linear solver for the pressure equation.                                 | `true` or `false`                                | `false`       |
=======
| `pressure_solver.type`                  | Linear solver for the pressure equation.                                                          | `cg`, `pipecg`, `bicgstab`, `cacg`, `gmres`      | -             |
| `pressure_solver.preconditioner`        | Linear solver preconditioner for the pressure equation.                                           | `ident`, `hsmg`, `jacobi`                        | -             |
| `pressure_solver.absolute_tolerance`    | Linear solver convergence criterion for the pressure equation.                                    | Positive real                                    | -             |
| `pressure_solver.maxiter`               | Linear solver max iteration count for the pressure equation.                                      | Positive real                                    | 800           |
| `pressure_solver.projection_space_size` | Projection space size for the pressure equation.                                                  | Positive integer                                 | 20            |
| `pressure_solver.projection_hold_steps` | Holding steps of the projection for the pressure equation.                                        | Positive integer                                 | 5             |
>>>>>>> 2fc8f67e
| `flow_rate_force.direction`             | Direction of the forced flow.                                                                     | 0, 1, 2                                          | -             |
| `flow_rate_force.value`                 | Bulk velocity or volumetric flow rate.                                                            | Positive real                                    | -             |
| `flow_rate_force.use_averaged_flow`     | Whether bulk velocity or volumetric flow rate is given by the `value` parameter.                  | `true` or `false`                                | -             |
| `freeze`                                | Whether to fix the velocity field at initial conditions.                                          | `true` or `false`                                | `false`       |

## Scalar {#case-file_scalar}
The scalar object allows to add a scalar transport equation to the solution.
The solution variable is called `s`, but saved as `temperature` in the fld
 files.
Some properties of the object are inherited from `fluid`: the properties of the
linear solver, the value of the density, and the output
control.

### Material properties

The scalar equation requires defining additional material properties: the
specific heat capacity and thermal conductivity. These are provided as `cp` and
`lambda`. Similarly to the fluid, one can provide the Peclet number, `Pe`, as an
alternative. In this case, `cp` is set to 1 and `lambda` to the inverse of `Pe`.

As for the fluid, turbulence modelling is enabled by setting the `nut_field` to
the name matching that set for the simulation component with the LES model.
Additionally, the turbulent Prandtl number, `Pr_t` should be set. The eddy
viscosity values will be divided by it to produce eddy diffusivity.

### Boundary types

The boundary conditions for the scalar are specified through the
`boundary_types` keyword.

The value of the keyword is an array of strings, with the following possible values:
* Standard boundary conditions
  * `d=x`, sets a uniform Dirichlet boundary of value `x` (e.g. `d=1` to set 
  `s` to `1` on the boundary, see the Rayleigh-Benard example case).
  
* Advanced boundary conditions
    * `d_s`, a Dirichlet boundary condition for more complex, non-uniform 
    and/or time-dependent profiles. This boundary condition uses a 
    [more advanced user interface](#user-file_field-dirichlet-update).

### Initial conditions

The object `initial_condition` is used to provide initial conditions.
It is mandatory.
The means of prescribing the values are controlled via the `type` keyword:

1. `user`, the values are set inside the compiled user file as explained in the 
[user defined initial condition](@ref user-file_user-ic) section of the user
file documentation.
2. `uniform`, the value is a constant scalar, looked up under the `value`
   keyword.
3. `point_zone`, the values are set to a constant base value, supplied under the
   `base_value` keyword, and then assigned a zone value inside a point zone. The
   point zone is specified by the `name` keyword, and should be defined in the
   `case.point_zones` object. See more about point zones @ref point-zones.md.

### Source terms

The configuration of source terms is the same as for the fluid. A demonstration
of using source terms for the scalar can be found in the `scalar_mms` example.

### Full parameter table

| Name                      | Description                                              | Admissible values               | Default value |
| ------------------------- | -------------------------------------------------------- | ------------------------------- | ------------- |
| `enabled`                 | Whether to enable the scalar computation.                | `true` or `false`               | `true`        |
| `Pe`                      | The Peclet number.                                       | Positive real                   | -             |
| `cp`                      | Specific heat cpacity.                                   | Positive real                   | -             |
| `lambda`                  | Thermal conductivity.                                    | Positive real                   | -             |
| `nut_field`               | Name of the turbulent kinematic viscosity field.         | String                          | Empty string  |
| `Pr_t`                    | Turbulent Prandtl number                                 | Positive real                   | -             |
| `boundary_types`          | Boundary types/conditions labels.                        | Array of strings                | -             |
| `initial_condition.type`  | Initial condition type.                                  | `user`, `uniform`, `point_zone` | -             |
| `initial_condition.value` | Value of the velocity initial condition.                 | Real                            | -             |
| `source_terms`            | Array of JSON objects, defining additional source terms. | See list of source terms above  | -             |

## Statistics

This object adds the collection of statistics for the fluid fields. For
additional details on the workflow, see the
[corresponding page](@ref statistics-guide) in the user manual.

| Name                | Description                                                          | Admissible values | Default value |
| ------------------- | -------------------------------------------------------------------- | ----------------- | ------------- |
| `enabled`           | Whether to enable the statistics computation.                        | `true` or `false` | `true`        |
| `start_time`        | Time at which to start gathering statistics.                         | Positive real     | 0             |
| `sampling_interval` | Interval, in timesteps, for sampling the flow fields for statistics. | Positive integer  | 10            |

## Simulation components
Simulation components enable the user to perform various additional operations,
which are not strictly necessary to run the solver. An example could be
computing and output of additional fields, e.g. vorticity.

A more detailed description as well as a  full list of available components and
 their setup is provided in a [separate page of the manual](simcomps.md).

## Point zones
Point zones enable the user to select GLL points in the computational domain
according to some geometric criterion. Two predefined geometric shapes are
selectable from the case file, boxes and spheres.

A point zone object defined in the case file can be retrieved from the point
zone registry, `neko_point_zone_registry`, and can be used to perform any
zone-specific operations (e.g. localized source term, probing...). User-specific
point zones can also be added manually to the point zone registry from the user
file.

A more detailed description as well as a  full list of available components and
 their setup is provided in a [separate page of the manual](point-zones.md).

## Runtime statistics

This object adds the collection of runtime statistics (timings) for identified
profiling regions. A region is defined as all functions between a call to
`profiler_start_region(name, id)` and `profiler_end_region(name, id)`. Neko
currently supports 50 regions, with id 1..25 being reserved for internal use.


| Name                | Description                                                          | Admissible values | Default value |
| ------------------- | -------------------------------------------------------------------- | ----------------- | ------------- |
| `enabled`           | Whether to enable gathering of runtime statistics                    | `true` or `false` | `false`       |
| `output_profile`    | Wheter to output all gathered profiling data as a CSV file           | `true` or `false` | `false`       |<|MERGE_RESOLUTION|>--- conflicted
+++ resolved
@@ -439,23 +439,14 @@
 | `velocity_solver.maxiter`               | Linear solver max iteration count for the momentum equation.                                      | Positive real                                    | 800           |
 | `velocity_solver.projection_space_size` | Projection space size for the momentum equation.                                                  | Positive integer                                 | 20            |
 | `velocity_solver.projection_hold_steps` | Holding steps of the projection for the momentum equation.                                        | Positive integer                                 | 5             |
-<<<<<<< HEAD
 | `velocity_solver.monitor`               | Monitor residuals in the linear solver for the momentum equation.                                 | `true` or `false`                                | `false`       |
-| `pressure_solver.type`                  | Linear solver for the momentum equation.                                                          | `cg`, `pipecg`, `bicgstab`, `cacg`, `gmres`      | -             |
-| `pressure_solver.preconditioner`        | Linear solver preconditioner for the momentum equation.                                           | `ident`, `hsmg`, `jacobi`                        | -             |
-| `pressure_solver.absolute_tolerance`    | Linear solver convergence criterion for the momentum equation.                                    | Positive real                                    | -             |
-| `pressure_solver.maxiter`               | Linear solver max iteration count for the momentum equation.                                      | Positive real                                    | 800           |
-| `pressure_solver.projection_space_size` | Projection space size for the momentum equation.                                                  | Positive integer                                 | 20            |
-| `pressure_solver.projection_hold_steps` | Holding steps of the projection for the momentum equation.                                        | Positive integer                                 | 5             |
-| `pressure_solver.monitor`               | Monitor residuals in the linear solver for the pressure equation.                                 | `true` or `false`                                | `false`       |
-=======
 | `pressure_solver.type`                  | Linear solver for the pressure equation.                                                          | `cg`, `pipecg`, `bicgstab`, `cacg`, `gmres`      | -             |
 | `pressure_solver.preconditioner`        | Linear solver preconditioner for the pressure equation.                                           | `ident`, `hsmg`, `jacobi`                        | -             |
 | `pressure_solver.absolute_tolerance`    | Linear solver convergence criterion for the pressure equation.                                    | Positive real                                    | -             |
 | `pressure_solver.maxiter`               | Linear solver max iteration count for the pressure equation.                                      | Positive real                                    | 800           |
 | `pressure_solver.projection_space_size` | Projection space size for the pressure equation.                                                  | Positive integer                                 | 20            |
 | `pressure_solver.projection_hold_steps` | Holding steps of the projection for the pressure equation.                                        | Positive integer                                 | 5             |
->>>>>>> 2fc8f67e
+| `pressure_solver.monitor`               | Monitor residuals in the linear solver for the pressure equation.                                 | `true` or `false`                                | `false`       |
 | `flow_rate_force.direction`             | Direction of the forced flow.                                                                     | 0, 1, 2                                          | -             |
 | `flow_rate_force.value`                 | Bulk velocity or volumetric flow rate.                                                            | Positive real                                    | -             |
 | `flow_rate_force.use_averaged_flow`     | Whether bulk velocity or volumetric flow rate is given by the `value` parameter.                  | `true` or `false`                                | -             |
