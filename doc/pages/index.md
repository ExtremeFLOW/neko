# Neko Manual {#index}

Neko is a portable framework for high-order spectral element flow simulations.
Written in modern Fortran, Neko adopts an object-oriented approach, allowing
multi-tier abstractions of the solver stack and facilitating various hardware
backends ranging from general-purpose processors, CUDA and HIP enabled
accelerators to SX-Aurora vector processors. Neko has its roots in the spectral
element code Nek5000 from UChicago/ANL, from where many of the namings, code
structure and numerical methods are adopted.

Neko is currently maintained and developed at KTH Royal Institute of
Technology.


\tableofcontents

<<<<<<< HEAD
\subpage installation

\subpage governing-equations

\subpage case-file

\subpage simcomps

\subpage point-zones

=======
\subpage case-file

>>>>>>> 9c3f2047
\subpage accelerators

\subpage statistics-guide

\subpage code-style
<<<<<<< HEAD
 
\subpage dev_patterns
=======
>>>>>>> 9c3f2047

\subpage testing

\subpage appendix<|MERGE_RESOLUTION|>--- conflicted
+++ resolved
@@ -14,7 +14,6 @@
 
 \tableofcontents
 
-<<<<<<< HEAD
 \subpage installation
 
 \subpage governing-equations
@@ -25,21 +24,14 @@
 
 \subpage point-zones
 
-=======
-\subpage case-file
-
->>>>>>> 9c3f2047
 \subpage accelerators
 
 \subpage statistics-guide
 
 \subpage code-style
-<<<<<<< HEAD
  
 \subpage dev_patterns
-=======
->>>>>>> 9c3f2047
 
 \subpage testing
 
-\subpage appendix+\subpage appendix
