--- conflicted
+++ resolved
@@ -60,10 +60,7 @@
   field registry, but for [vector_t](#vector::vector_t).
 - [scratch_registry_t](#scratch_registry::scratch_registry_t): Provides a
   mechanism to get a temporary [field_t](#field::field_t) for doing some work.
-<<<<<<< HEAD
   Use this instead of creating temporary fields inside a subroutine.
-=======
-  Use this instead of creating temporary fields inside a subroutine. 
 - [vector_scratch_registry_t](#scratch_registry::vector_scratch_registry_t):
   Provides a mechanism to get a temporary [vector_t](#field::vector_t) for doing
   some work. Use this instead of creating temporary vectors inside a subroutine.
@@ -71,7 +68,6 @@
   Provides a mechanism to get a temporary [matrix_t](#field::matrix_t) for doing
   some work. Use this instead of creating temporary matrices inside a 
   subroutine.
->>>>>>> 065c1901
 - [simcomp_executor_t](#simcomp_executor::simcomp_executor_t): Driver for
   simulation components. The object is called `neko_simcomps`.
 - [log_t](#logger::log_t): Used to write to the simulation log.
