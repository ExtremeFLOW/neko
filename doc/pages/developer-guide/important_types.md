# Important types {#important_types}

\tableofcontents

This section is meant to help new developers get a quick introduction to some of
the most important types in Neko, to get an idea of where to look for what. In
this spirit, the descriptions here are not meant to be exhaustive. In many
cases, we will just point to top type in a hierarchy, and leave the reader to
explore the descendants.


## SEM foundation types

- [mesh_t](#mesh::mesh_t): The computational mesh.
- [space_t](#space::space_t): The function space in which the solution is
  sought. Contains things related to the polynomial basis within each element.
- [dofmap_t](#dofmap::dofmap_t): Map of degrees of freedom. Most importantly, it
  holds all the GLL nodes locations.
- [coef_t](#coefs::coef_t): Stores coefficients for transformation to and from
  the reference element, along with some other auxillary data. 
- [gs_t](#gather_scatter::gs_t): Gather-scatter kernels used to make the
  solution continuous, i.e. perform direct stiffness summation. 
- [field_t](#field::field_t): The main type for storing the unknowns, and
  essentially everything else that lives on the mesh. 

## Basic math routines
Here, we also list file names rather than types, since the basic math is implemented
as subroutines.

- `math.f90`: Basic math operations on raw arrays.
- `device_math.F90`: Basic math operations on device arrays.
- `field_math.f90`: Basic math operations on [field_t](#field::field_t).
- `operators.f90`: Various explicit operators, including derivatives, etc.
- [vector_t](#vector::vector_t) and [matrix_t](#matrix::matrix_t): 1D and 2D arrays
  with support for computation on [accelerators](#accelerators).

## Governing equation solvers and related types

- [case_t](#case::case_t): An abstraction for the simulation case. Stores the
  fluid and scalar solver as components, handles IO via
  [sampler_t](#sampler::sampler_t).
- [fluid_scheme_incompressible_t](#fluid_scheme_incompressible::fluid_scheme_incompressible_t): Navier-Stokes solvers.
- [scalar_scheme_t](#scalar_scheme::scalar_scheme_t): Scalar
  advection-diffusion-reaction solvers.
- [bc_t](#bc::bc_t): Boundary conditions.
- [time_scheme_t](#time_scheme::time_scheme_t): Time integration schemes.
- [source_term_t](#source_term::source_term_t): Source terms.

## Singletons

Singleton types are meant to only have a single object of their kind to be
created. These objects are declared in the same module where the type resides,
and all have their name starting with `neko_`.

- [field_registry_t](#field_registry::field_registry_t): A registry of
  [field_t](#field::field_t), retrievable by name or index. This is the main
  object used to access the fields of unknowns for any place in the code.
- [scratch_registry_t](#scratch_registry::scratch_registry_t): Provides a
  mechanism to get a temporary [field_t](#field::field_t) for doing some work.
  Use this instead of creating temporary fields inside a subroutine. 
<<<<<<< HEAD
- [vector_scratch_registry_t](#scratch_registry::vector_scratch_registry_t):
  Provides a mechanism to get a temporary [vector_t](#field::vector_t) for doing
  some work. Use this instead of creating temporary vectors inside a subroutine.
=======
- [matrix_scratch_registry_t](#matrix_scratch_registry::matrix_scratch_registry_t):
  Provides a mechanism to get a temporary [matrix_t](#field::matrix_t) for doing
  some work. Use this instead of creating temporary matrices inside a 
  subroutine.
>>>>>>> d65a9577
- [simcomp_executor_t](#simcomp_executor::simcomp_executor_t): Driver for
  simulation components. The object is called `neko_simcomps`.
- [log_t](#logger::log_t): Used to write to the simulation log.

## Linear algebra

- [ksp_t](#krylov::ksp_t): Krylov solvers.
- [pc_t](#precon::pc_t): Preconditioners.

<|MERGE_RESOLUTION|>--- conflicted
+++ resolved
@@ -58,16 +58,13 @@
 - [scratch_registry_t](#scratch_registry::scratch_registry_t): Provides a
   mechanism to get a temporary [field_t](#field::field_t) for doing some work.
   Use this instead of creating temporary fields inside a subroutine. 
-<<<<<<< HEAD
 - [vector_scratch_registry_t](#scratch_registry::vector_scratch_registry_t):
   Provides a mechanism to get a temporary [vector_t](#field::vector_t) for doing
   some work. Use this instead of creating temporary vectors inside a subroutine.
-=======
 - [matrix_scratch_registry_t](#matrix_scratch_registry::matrix_scratch_registry_t):
   Provides a mechanism to get a temporary [matrix_t](#field::matrix_t) for doing
   some work. Use this instead of creating temporary matrices inside a 
   subroutine.
->>>>>>> d65a9577
 - [simcomp_executor_t](#simcomp_executor::simcomp_executor_t): Driver for
   simulation components. The object is called `neko_simcomps`.
 - [log_t](#logger::log_t): Used to write to the simulation log.
