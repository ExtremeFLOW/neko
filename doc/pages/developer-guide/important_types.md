# Important types {#important_types}

\tableofcontents

This section is meant to help new developers get a quick introduction to some of
the most important types in Neko, to get an idea of where to look for what. In
this spirit, the descriptions here are not meant to be exhaustive. In many
cases, we will just point to top type in a hierarchy, and leave the reader to
explore the descendants.


## SEM foundation types

- [mesh_t](#mesh::mesh_t): The computational mesh.
- [space_t](#space::space_t): The function space in which the solution is
  sought. Contains things related to the polynomial basis within each element.
- [dofmap_t](#dofmap::dofmap_t): Map of degrees of freedom. Most importantly, it
  holds all the GLL nodes locations.
- [coef_t](#coefs::coef_t): Stores coefficients for transformation to and from
  the reference element, along with some other auxiliary data.
- [gs_t](#gather_scatter::gs_t): Gather-scatter kernels used to make the
  solution continuous, i.e. perform direct stiffness summation.
- [field_t](#field::field_t): The main type for storing the unknowns, and
  essentially everything else that lives on the mesh.

## Basic math routines
Here, we also list file names rather than types, since the basic math is
implemented as subroutines.

- `math.f90`: Basic math operations on raw arrays.
- `device_math.F90`: Basic math operations on device arrays.
- `field_math.f90`: Basic math operations on [field_t](#field::field_t).
- `operators.f90`: Various explicit operators, including derivatives, etc.
- [vector_t](#vector::vector_t) and [matrix_t](#matrix::matrix_t): 1D and 2D
  arrays with support for computation on [accelerators](#accelerators).

## Governing equation solvers and related types

- [case_t](#case::case_t): An abstraction for the simulation case. Stores the
  fluid and scalar solver as components, handles IO via
  [sampler_t](#sampler::sampler_t).
- [fluid_scheme_incompressible_t](#fluid_scheme_incompressible::fluid_scheme_incompressible_t):
  incompressible Navier-Stokes solvers.
- [scalar_scheme_t](#scalar_scheme::scalar_scheme_t): Scalar
  advection-diffusion-reaction solvers.
- [bc_t](#bc::bc_t): Boundary conditions.
- [time_scheme_t](#time_scheme::time_scheme_t): Time integration schemes.
- [source_term_t](#source_term::source_term_t): Source terms.

## Singletons

Singleton types are meant to only have a single object of their kind to be
created. These objects are declared in the same module where the type resides,
and all have their name starting with `neko_`.

- [field_registry_t](#field_registry::field_registry_t): A registry of
  [field_t](#field::field_t), retrievable by name or index. This is the main
  object used to access the fields of unknowns for any place in the code.
- [vector_registry_t](#vector_registry::vector_registry_t): The same as the
  field registry, but for [vector_t](#vector::vector_t).
- [scratch_registry_t](#scratch_registry::scratch_registry_t): Provides a
<<<<<<< HEAD
  mechanism to get a temporary [field_t](#field::field_t),
  [vector_t](#vector::vector_t) or [matrix_t](#matrix::matrix_t) for doing some
  work. Use this instead of creating temporary fields inside a subroutine.
- [field_scratch_registry_t](#field_scratch_registry::field_scratch_registry_t):
  Provides a mechanism to get a temporary [field_t](#field::field_t) for doing
  some work. Use this instead of creating temporary fields inside a subroutine.
- [vector_scratch_registry_t](#vector_scratch_registry::vector_scratch_registry_t):
  Provides a mechanism to get a temporary [vector_t](#vector::vector_t) for doing
=======
  mechanism to get a temporary [field_t](#field::field_t) for doing some work.
  Use this instead of creating temporary fields inside a subroutine.
- [vector_scratch_registry_t](#scratch_registry::vector_scratch_registry_t):
  Provides a mechanism to get a temporary [vector_t](#field::vector_t) for doing
>>>>>>> 4a81cdf9
  some work. Use this instead of creating temporary vectors inside a subroutine.
- [matrix_scratch_registry_t](#matrix_scratch_registry::matrix_scratch_registry_t):
  Provides a mechanism to get a temporary [matrix_t](#matrix::matrix_t) for doing
  some work. Use this instead of creating temporary matrices inside a
  subroutine.
- [simcomp_executor_t](#simcomp_executor::simcomp_executor_t): Driver for
  simulation components. The object is called `neko_simcomps`.
- [log_t](#logger::log_t): Used to write to the simulation log.
- [use_access_t](#user_access_singleton::usr_access_t): Used to access the
  internals of the [case_t](#case::case_t) object from within the user file.

## Linear algebra

- [ksp_t](#krylov::ksp_t): Krylov solvers.
- [pc_t](#precon::pc_t): Preconditioners.

<|MERGE_RESOLUTION|>--- conflicted
+++ resolved
@@ -59,7 +59,6 @@
 - [vector_registry_t](#vector_registry::vector_registry_t): The same as the
   field registry, but for [vector_t](#vector::vector_t).
 - [scratch_registry_t](#scratch_registry::scratch_registry_t): Provides a
-<<<<<<< HEAD
   mechanism to get a temporary [field_t](#field::field_t),
   [vector_t](#vector::vector_t) or [matrix_t](#matrix::matrix_t) for doing some
   work. Use this instead of creating temporary fields inside a subroutine.
@@ -68,12 +67,6 @@
   some work. Use this instead of creating temporary fields inside a subroutine.
 - [vector_scratch_registry_t](#vector_scratch_registry::vector_scratch_registry_t):
   Provides a mechanism to get a temporary [vector_t](#vector::vector_t) for doing
-=======
-  mechanism to get a temporary [field_t](#field::field_t) for doing some work.
-  Use this instead of creating temporary fields inside a subroutine.
-- [vector_scratch_registry_t](#scratch_registry::vector_scratch_registry_t):
-  Provides a mechanism to get a temporary [vector_t](#field::vector_t) for doing
->>>>>>> 4a81cdf9
   some work. Use this instead of creating temporary vectors inside a subroutine.
 - [matrix_scratch_registry_t](#matrix_scratch_registry::matrix_scratch_registry_t):
   Provides a mechanism to get a temporary [matrix_t](#matrix::matrix_t) for doing
