--- conflicted
+++ resolved
@@ -36,20 +36,12 @@
           s%x(i,1,1,1) = 0.0
        else
           s%x(i,1,1,1) = 1.0 - r / cone_radius
-<<<<<<< HEAD
        end if
-=======
-       endif
->>>>>>> 0b082c7b
     end do
 
     if (NEKO_BCKND_DEVICE .eq. 1) then
        call device_memcpy(s%x, s%x_d, s%dof%size(), &
-<<<<<<< HEAD
                           HOST_TO_DEVICE, sync = .false.)
-=======
-            HOST_TO_DEVICE, sync=.false.)
->>>>>>> 0b082c7b
     end if
   end subroutine set_s_ic
 
@@ -75,19 +67,11 @@
 
     if (NEKO_BCKND_DEVICE .eq. 1) then
        call device_memcpy(u%x, u%x_d, u%dof%size(), &
-<<<<<<< HEAD
                           HOST_TO_DEVICE, sync = .false.)
        call device_memcpy(v%x, v%x_d, v%dof%size(), &
                           HOST_TO_DEVICE, sync = .false.)
        call device_memcpy(w%x, w%x_d, w%dof%size(), &
                           HOST_TO_DEVICE, sync = .false.)
-=======
-            HOST_TO_DEVICE, sync=.false.)
-       call device_memcpy(v%x, v%x_d, v%dof%size(), &
-            HOST_TO_DEVICE, sync=.false.)
-       call device_memcpy(w%x, w%x_d, w%dof%size(), &
-            HOST_TO_DEVICE, sync=.false.)
->>>>>>> 0b082c7b
     end if
   end subroutine set_velocity
 
