--- conflicted
+++ resolved
@@ -80,11 +80,7 @@
   call set_timer_flop_cnt(1, msh%glb_nelv, x%Xh%lx, niter, n_glb, ksp_mon)
 
   fname = 'out.fld'
-<<<<<<< HEAD
-  mf = file_t(fname)
-=======
   call mf%init(fname)
->>>>>>> abd8282c
   call mf%write(x)
   deallocate(f)
   call solver%free()
