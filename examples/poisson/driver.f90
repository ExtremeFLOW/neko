--- conflicted
+++ resolved
@@ -52,12 +52,7 @@
 
   n = Xh%lx * Xh%ly * Xh%lz * msh%nelv
 
-<<<<<<< HEAD
-  call dir_bc%init_base(coef)
-=======
-  call dir_bc%init(coef)
->>>>>>> a23602b4
-  call dir_bc%set_g(real(0.0d0,rp))
+  call dir_bc%init_from_components(coef, 0.0_rp)
 
   !user specified
   call set_bc(dir_bc, msh)
