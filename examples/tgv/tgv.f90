--- conflicted
+++ resolved
@@ -146,26 +146,6 @@
     call field_col3(w1, u, u)
     call field_addcol3(w1, v, v)
     call field_addcol3(w1, w, w)
-<<<<<<< HEAD
-    if (NEKO_BCKND_DEVICE .eq. 1) then
-       e1 = 0.5 * device_glsc2(w1%x_d, coef%B_d, w1%size()) / coef%volume
-    else
-       e1 = 0.5 * glsc2(w1%x, coef%B, w1%size()) / coef%volume
-    end if
-    call field_col3(w1, omega_x, omega_x)
-    call field_addcol3(w1, omega_y, omega_y)
-    call field_addcol3(w1, omega_z, omega_z)
-    if (NEKO_BCKND_DEVICE .eq. 1) then
-
-       e2 = 0.5 * device_glsc2(w1%x_d, coef%B_d, w1%size()) / coef%volume
-    else
-       e2 = 0.5 * glsc2(w1%x, coef%B, w1%size()) / coef%volume
-    end if
-
-    if (pe_rank .eq. 0) &
-    & write(*,'(a,e18.9,a,e18.9,a,e18.9)') &
-    & 'POST: t:', time%t, ' Ekin:', e1, ' enst:', e2
-=======
     if (NEKO_BCKND_DEVICE .eq. 1) then
        e1 = 0.5_rp * device_glsc2(w1%x_d, coef%B_d, w1%size()) / coef%volume
     else
@@ -185,7 +165,6 @@
        write(*,'(a,e18.9,a,e18.9,a,e18.9)') &
             'POST: t:', time%t, ' Ekin:', e1, ' enst:', e2
     end if
->>>>>>> 99f7adef
 
   end subroutine user_calc_quantities
 
