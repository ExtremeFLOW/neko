!>User file to set up at rotating cylinder. Martin Karp 30/5-2022

module user
  use neko
  implicit none
  ! Case parameters
  real(kind=rp), parameter :: h = 1.0
  real(kind=rp), parameter :: gam = 20.0
  real(kind=rp), parameter :: rad = h/gam
  real(kind=rp), parameter :: n = 7
  real(kind=rp), parameter :: pw = 1/n
  real(kind=rp), parameter :: ucl = 1
  real(kind=rp), parameter :: alpha = 1
  real(kind=rp), parameter :: u_th2 = ucl*alpha
  real(kind=rp), parameter :: u_rho = 0.0
  real(kind=rp), parameter :: u_axial = 0.0
  real(kind=rp), parameter :: y0 = 0.0
  real(kind=rp), parameter :: y1 = 0.0
  real(kind=rp), parameter :: delta = 0.005*h
contains


  ! Register user defined functions (see user_intf.f90)
  subroutine user_setup(user)
    type(user_t), intent(inout) :: user
    user%initial_conditions => initial_conditions
<<<<<<< HEAD
    !user%user_dirichlet_update => dirichlet_update
=======
>>>>>>> 99f7adef
    user%dirichlet_conditions => dirichlet_conditions
  end subroutine user_setup

  subroutine cylinder_deform(msh)
    type(mesh_t), intent(inout) :: msh
    msh%apply_deform => cylinder_gen_curve
  end subroutine cylinder_deform

  !> Make the cylinder more circular!
  subroutine cylinder_gen_curve(msh, x, y, z, lx, ly, lz)
    class(mesh_t) :: msh
    integer, intent(in) :: lx, ly, lz
    real(kind=rp), intent(inout) :: x(lx, lx, lx, msh%nelv)
    real(kind=rp), intent(inout) :: y(lx, lx, lx, msh%nelv)
    real(kind=rp), intent(inout) :: z(lx, lx, lx, msh%nelv)
    type(tuple_i4_t) :: el_and_facet
    real(kind=rp) :: th
    integer :: e, i, j ,k, l, facet

    !The cylinders zone number is 7
    do l = 1, msh%labeled_zones(7)%size
       el_and_facet = msh%labeled_zones(7)%facet_el(l)
       facet = el_and_facet%x(1)
       e = el_and_facet%x(2)
       do k = 1, lz
          do j = 1, ly
             do i = 1, lx
                if (index_is_on_facet(i, j, k, lx, ly, lz, facet)) then
                   th = atan2(z(i,j,k,e), x(i,j,k,e))
                   x(i,j,k,e) = rad * cos(th)
                   z(i,j,k,e) = rad * sin(th)
                end if
             end do
          end do
       end do
    end do
  end subroutine cylinder_gen_curve

  !> User-defined dirichlet boundary condition.
  !! Parameters:
  !! -----------
  !! fields:            List of fields from which the BC conditions will be extracted.
  !!                    Depending on what is set in the case file, contains either:
  !!                    (u,v,w), (p) or (s) (or a list of scalars).
  !! bc:                The BC containing the boundary mask, etc.
  !! time:              Current time state.
  subroutine dirichlet_conditions(fields, bc, time)
    type(field_list_t), intent(inout) :: fields
    type(field_dirichlet_t), intent(in) :: bc
    type(time_state_t), intent(in) :: time

    real(kind=rp) :: u_th, dist, th, yy
    real(kind=rp) :: arg
    type(dofmap_t ), pointer :: dof
    integer :: i, msk_ind
    real(kind=rp) :: x, y, z
    type(field_t), pointer :: u, v, w

    ! Only do this at the first time step since our BCs are constants.
    if (time%tstep .ne. 1) return

    ! Grab the dofmap from the first field in the list.
    dof => fields%dof(1)

    ! We only have the velocity solver here, so we know the contents of the
    ! field list, i.e. that it holds u, v, w.
    u => fields%get("u")
    v => fields%get("v")
    w => fields%get("w")

    ! We use the bc mask to loop over the boundary nodes. msk(0) holds the
    ! number of nodes in the mask, and msk(1:msk(0)) holds the indices.
    do i = 1, bc%msk(0)
       msk_ind = bc%msk(i)
       x = dof%x(msk_ind, 1, 1, 1)
       y = dof%y(msk_ind, 1, 1, 1)
       z = dof%z(msk_ind, 1, 1, 1)

       !   Two different bcs (inflow & cyl) have are of type 'user_velocity'
       !   Let us compute the distance from the (0,0) in the x-y plane
       !   to identify the proper one
       dist = sqrt(x**2 + z**2)

       ! --- INFLOW
       if (dist .gt. 1.1*rad) then
          u%x(msk_ind,1,1,1) = ucl*y**pw
          w%x(msk_ind,1,1,1) = 0.0
          v%x(msk_ind,1,1,1) = 0.0
       end if


       ! --- SPINNING CYLINDER
       if (dist .lt. 1.5*rad .and. y .gt. 0.1) then
          th = atan2(z, x)
          u%x(msk_ind,1,1,1) = cos(th)*u_rho - sin(th)*u_th2
          w%x(msk_ind,1,1,1) = sin(th)*u_rho + cos(th)*u_th2
       end if

       ! ---


       !     Smoothing function for the velocity u_th on the spinning cylinder
       !     to avoid gap in the at the bottom wall

       !     u_th is smoothed if z0 < z < delta
       !     u_th=1 if z >= delta
       yy = y + abs(y0) ! coordinate shift

       if (dist .lt. 1.5*rad) then
          if (yy .lt. delta) then
             arg = yy/delta
             u_th = u_th2/(1.0_rp+exp(1.0_rp/(arg-1.0_rp)+1.0_rp/arg))
          else
             u_th = u_th2
          end if

          th = atan2(z, x)

          u%x(msk_ind,1,1,1) = cos(th)*u_rho - sin(th)*u_th
          w%x(msk_ind,1,1,1) = sin(th)*u_rho + cos(th)*u_th
       end if
    end do
  end subroutine dirichlet_conditions

  ! User defined initial condition
  subroutine initial_conditions(scheme_name, fields)
    character(len=*), intent(in) :: scheme_name
    type(field_list_t), intent(inout) :: fields
    integer :: i
    real(kind=rp) :: y

    type (field_t), pointer :: u, v, w

    u => fields%get_by_name("u")
    v => fields%get_by_name("v")
    w => fields%get_by_name("w")

    do i = 1, u%dof%size()
       y = u%dof%y(i,1,1,1)
       u%x(i,1,1,1) = ucl*y**pw
       v%x(i,1,1,1) = 0.0_rp
       w%x(i,1,1,1) = 0.0_rp
    end do
  end subroutine initial_conditions

  ! Another example of using user specified dirichlet bcs
  ! Note: This subroutine will be called two times, once in the fluid solver, and once
  ! in the scalar solver (if enabled).
  !! Parameters:
  !! -----------
  !! fields:            List of fields from which the BC conditions will be extracted.
  !!                    Depending on what is set in the case file, contains either:
  !!                    (u,v,w), (p) or (s) (or a list of scalars).
  !! bc:                The BC containing the boundary mask, etc.
  !! coef:              Coef object.
  !! time:              Current time state.
  subroutine dirichlet_update(fields, bc, coef, time)
    type(field_list_t), intent(inout) :: fields
    type(field_dirichlet_t), intent(in) :: bc
    type(coef_t), intent(inout) :: coef
    type(time_state_t), intent(in) :: time

    integer :: i
    real(kind=rp) :: y,z

    ! Only do this at the first time step since our BCs are constants.
    if (time%tstep .ne. 1) return

    ! Check that we are being called by the fluid via the name of the field
    if (fields%items(1)%ptr%name .eq. "u") then

       associate(u => fields%items(1)%ptr, &
            v => fields%items(2)%ptr, &
            w => fields%items(3)%ptr)

         ! Perform operations on u%x, v%x, w%x here
         ! Here we are applying very simple uniform boundaries (u,v,w) = (1,0,0)
         ! Technically the values are put in the interior as well, but this
         ! does not matter, only the boundary values will be copied to the
         ! actual fields
         u = 1.0_rp
         v = 0.0_rp
         w = 0.0_rp

       end associate
       ! Check that we are being called by the user_pressure bc via the name
       ! of the field
    else if (fields%items(1)%ptr%name .eq. "p") then
       associate( p => fields%items(1)%ptr)
         !
         ! Perform operations on the pressure field here
         !

         do i = 1, bc%msk(0)
            p%x(bc%msk(i), 1, 1, 1) = -1
         end do

       end associate

       ! Check that we are being called by the scalar via the name of the field
    else if (fields%items(1)%ptr%name .eq. "s") then

       associate( s => fields%items(1)%ptr)
         !
         ! Perform operations on the scalar field here
         !

         do i = 1, bc%msk(0)
            y = bc%dof%y(bc%msk(i), 1, 1, 1)
            z = bc%dof%z(bc%msk(i), 1, 1, 1)
            s%x(bc%msk(i), 1, 1, 1) = sin(y)*sin(z)
         end do

       end associate

    end if

  end subroutine dirichlet_update

end module user<|MERGE_RESOLUTION|>--- conflicted
+++ resolved
@@ -24,10 +24,6 @@
   subroutine user_setup(user)
     type(user_t), intent(inout) :: user
     user%initial_conditions => initial_conditions
-<<<<<<< HEAD
-    !user%user_dirichlet_update => dirichlet_update
-=======
->>>>>>> 99f7adef
     user%dirichlet_conditions => dirichlet_conditions
   end subroutine user_setup
 
