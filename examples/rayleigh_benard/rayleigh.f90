--- conflicted
+++ resolved
@@ -64,15 +64,9 @@
                 !Somewhat random
                 rand = cos(real(e + s%msh%offset_el, rp) * real(i*j*k, rp))
                 z = s%dof%z(i,j,k,e)
-<<<<<<< HEAD
-                s%x(i,j,k,e) = 1 - z + 0.0001*rand* &
-                     sin(4*pi/4.5 * s%dof%x(i,j,k,e)) &
-                     * sin(4*pi/4.5 * s%dof%y(i,j,k,e))
-=======
                 s%x(i,j,k,e) = 1.0_rp - z + 0.0001_rp*rand* &
                      sin(4.0_rp*pi/4.5_rp * s%dof%x(i,j,k,e)) &
                      * sin(4.0_rp*pi/4.5_rp * s%dof%y(i,j,k,e))
->>>>>>> 99f7adef
 
              end do
           end do
