module user
  use neko
  use ieee_arithmetic, only: ieee_is_nan

  implicit none

  integer, parameter :: num_rows = 161 ! resolution of TS wave in Cheb points
  integer, parameter :: num_columns = 7 ! y, real and imag part of TS wave in Cheb points
  integer :: num_ygll ! number of GLL points in the y direction, get from map_1d
  real (kind=rp) :: Re = 5000.0_rp
  real (kind=rp), parameter :: pi_rp = 4.0_rp * atan (1.0_rp)
contains

  ! Register user defined functions (see user_intf.f90)
  subroutine user_setup(user)
    type(user_t), intent(inout) :: user

    user%user_mesh_setup => user_mesh_scale
    user%fluid_user_ic => user_ic

<<<<<<< HEAD
    usr%user_mesh_setup => user_mesh_scale
    usr%fluid_user_ic => user_ic

=======
>>>>>>> a37e08da
  end subroutine user_setup


  ! Rescale mesh
  ! Original mesh size: (2.0, 2.0, 1.0).
  ! New mesh can easily be genreated with genmeshbox.
  subroutine user_mesh_scale(msh)
    type(mesh_t), intent(inout) :: msh
    integer :: i

    do i = 1, size(msh%points)
       msh%points(i)%x(1) = pi_rp * msh%points(i)%x(1) / 1.12_rp
       msh%points(i)%x(3) = pi_rp * (msh%points(i)%x(3) - 0.5_rp) &
            * 2.0_rp / 2.1_rp
    end do

  end subroutine user_mesh_scale

  ! User defined initial condition
  subroutine user_ic(u, v, w, p, params)
    type(field_t), intent(inout) :: u
    type(field_t), intent(inout) :: v
    type(field_t), intent(inout) :: w
    type(field_t), intent(inout) :: p
    type(json_file), intent(inout) :: params
    integer :: i, j, i_y
    real(kind=rp) :: uvw(3)

    real(kind=dp), dimension(num_rows, num_columns) :: data_mode_cheb_2D
    real(kind=dp), dimension(num_rows, num_columns) :: data_mode_cheb_3D
    real(kind=rp) :: y_GLC(num_rows)
    real(kind=rp) :: TS2D_GLC(num_rows, num_columns-1)
    real(kind=rp) :: TS3D_GLC(num_rows, num_columns-1)

    real(kind=rp), allocatable :: y_GLL(:)
    real(kind=rp), allocatable :: TS2D_GLL(:, :)
    real(kind=rp), allocatable :: TS3D_GLL(:, :)

    real(kind=rp) :: ur_2D, ui_2D, vr_2D, vi_2D
    real(kind=rp) :: ur_3D, ui_3D, vr_3D, vi_3D, wr_3D, wi_3D
    type(map_1d_t) :: map_1d
    type(gs_t) :: gs_h
    type(coef_t) :: coef

    !Init these only for the initial condition...
    call gs_h%init(u%dof)
    call coef%init(gs_h)
    call map_1d%init(coef,2,1e-5_rp)

    num_ygll = map_1d%n_gll_lvls

    allocate(y_GLL(num_ygll))
    allocate(TS2D_GLL(num_ygll, num_columns-1))
    allocate(TS3D_GLL(num_ygll, num_columns-1))
    ! data reading
    open(unit = 10, file = 'TSwave_cheb_2D.bin', form = 'unformatted', &
         access = 'stream')
    read(10) data_mode_cheb_2D
    close(10)
    y_GLC = data_mode_cheb_2D(:,1)
    TS2D_GLC = data_mode_cheb_2D(:,2:num_columns)

    open(unit = 10, file = 'TSwave_cheb_3D.bin', form = 'unformatted', &
         access = 'stream')
    read(10) data_mode_cheb_3D
    close(10)
    TS3D_GLC = data_mode_cheb_3D(:,2:num_columns)

    ! alternative of point zone
    i_y = 1

    ! initialize y_GLL
    do i = 1, num_ygll
       y_GLL(i) = 0.0
    end do

    do i = 1, u%dof%size()
       if (.not. in_array(u%dof%y(i,1,1,1), y_GLL)) then
          y_GLL(i_y) = u%dof%y(i,1,1,1)
          i_y = i_y +1
       end if
    end do

    do i = 1, num_columns-1
       do j = 1, num_ygll
          TS2D_GLL(j,i) = GLC_GLL_interp(TS2D_GLC(:,i), y_GLC, y_GLL(j))
          TS3D_GLL(j,i) = GLC_GLL_interp(TS3D_GLC(:,i), y_GLC, y_GLL(j))
       end do
    end do

    do i = 1, u%dof%size()
       ur_2D = pick_pt(u%dof%y(i,1,1,1), y_GLL, TS2D_GLL(:,1))
       ui_2D = pick_pt(u%dof%y(i,1,1,1), y_GLL, TS2D_GLL(:,2))
       vr_2D = pick_pt(u%dof%y(i,1,1,1), y_GLL, TS2D_GLL(:,3))
       vi_2D = pick_pt(u%dof%y(i,1,1,1), y_GLL, TS2D_GLL(:,4))
       ur_3D = pick_pt(u%dof%y(i,1,1,1), y_GLL, TS3D_GLL(:,1))
       ui_3D = pick_pt(u%dof%y(i,1,1,1), y_GLL, TS3D_GLL(:,2))
       vr_3D = pick_pt(u%dof%y(i,1,1,1), y_GLL, TS3D_GLL(:,3))
       vi_3D = pick_pt(u%dof%y(i,1,1,1), y_GLL, TS3D_GLL(:,4))
       wr_3D = pick_pt(u%dof%y(i,1,1,1), y_GLL, TS3D_GLL(:,5))
       wi_3D = pick_pt(u%dof%y(i,1,1,1), y_GLL, TS3D_GLL(:,6))
       uvw = channel_ic(u%dof%x(i,1,1,1), u%dof%y(i,1,1,1), u%dof%z(i,1,1,1), &
            ur_2D, ui_2D, vr_2D, vi_2D, &
            ur_3D, ui_3D, vr_3D, vi_3D, wr_3D, wi_3D)
       u%x(i,1,1,1) = uvw(1)
       v%x(i,1,1,1) = uvw(2)
       w%x(i,1,1,1) = uvw(3)
    end do

  end subroutine user_ic

  function in_array(y, y_list) result(is_in)
    logical :: is_in
    real(kind=rp) :: y, y_list(num_ygll)
    integer :: i
    real(kind=rp) :: tol

    tol = 1e-4_rp
    is_in = .false.

    do i = 1, num_ygll
       if (relcmp( y, y_list(i), tol)) then
          is_in = .true.
          exit
       end if
    end do

  end function in_array

  function pick_pt(y_target, y_source, Pt_source) result(Pt_target)
    real(kind=rp) :: y_target, Pt_target
    real(kind=rp), dimension(num_ygll) :: y_source, Pt_source
    real(kind=rp) :: tol
    integer :: i
    logical :: found
    real(kind=rp) :: dist

    tol = 1e-4_rp
    found = .false.
    dist = 100
    do i = 1, num_ygll
       if (relcmp(y_target, y_source(i), tol)) then
          Pt_target = Pt_source(i)
          dist = abs(y_target-y_source(i))
       end if
    end do
    if ( dist .le. tol ) found = .true.

    if (.not. found) then
       write (*,*) 'tolerence too small for picking points. dist:', dist
    end if

  end function pick_pt

  function channel_ic(x, y, z, &
       ur_2D, ui_2D, vr_2D, vi_2D, &
       ur_3D, ui_3D, vr_3D, vi_3D, wr_3D, wi_3D) result(uvw)
    real(kind=rp) :: x, y, z
    real(kind=rp) :: uvw(3)
    real(kind=rp) :: ub

    real(kind=rp) :: ur_2D, ui_2D, vr_2D, vi_2D
    real(kind=rp) :: ur_3D, ui_3D, vr_3D, vi_3D, wr_3D, wi_3D
    real(kind=rp) :: TS_amp_2D, TS_amp_3D, alpha, beta

    complex(kind=rp) :: spa_osci_2D
    complex(kind=rp) :: u_mode_2D, v_mode_2D
    real(kind=rp) :: u_pert_TS_2D, v_pert_TS_2D

    complex(kind=rp) :: u_mode_3D, v_mode_3D, w_mode_3D
    complex(kind=rp) :: spa_osci_3D_p, spa_osci_3D_n
    real(kind=rp) :: u_pert_TS_3D, v_pert_TS_3D, w_pert_TS_3D

    ! amplitude for decaying TS wave:
    ! TS_amp_2D = 1e-6_rp
    ! TS_amp_3D = 0.0_rp

    ! amplitude for secondary instability TS wave:
    TS_amp_2D = 3e-2_rp
    TS_amp_3D = 5e-4_rp

    alpha = 1.12_rp
    beta = 2.1_rp

    spa_osci_2D = exp((0.0_rp,1.0_rp)*alpha*x)
    u_mode_2D = cmplx(ur_2D, ui_2D, rp)
    v_mode_2D = cmplx(vr_2D, vi_2D, rp)

    u_pert_TS_2D = TS_amp_2D * real(u_mode_2D * spa_osci_2D, rp)
    v_pert_TS_2D = TS_amp_2D * real(v_mode_2D * spa_osci_2D, rp)

    spa_osci_3D_p = exp((0.0_rp,1.0_rp)*alpha*x+(0.0_rp,1.0_rp)*beta*z)
    spa_osci_3D_n = exp((0.0_rp,1.0_rp)*alpha*x-(0.0_rp,1.0_rp)*beta*z)
    u_mode_3D = cmplx(ur_3D, ui_3D, rp)
    v_mode_3D = cmplx(vr_3D, vi_3D, rp)
    w_mode_3D = cmplx(wr_3D, wi_3D, rp)

    u_pert_TS_3D = TS_amp_3D*real(u_mode_3D*spa_osci_3D_p, rp)
    u_pert_TS_3D = u_pert_TS_3D + TS_amp_3D*real(u_mode_3D*spa_osci_3D_n, rp)
    v_pert_TS_3D = TS_amp_3D*real(v_mode_3D*spa_osci_3D_p, rp)
    v_pert_TS_3D = v_pert_TS_3D + TS_amp_3D*real(v_mode_3D*spa_osci_3D_n, rp)
    w_pert_TS_3D = TS_amp_3D*real(w_mode_3D*spa_osci_3D_p, rp)
    w_pert_TS_3D = w_pert_TS_3D + TS_amp_3D*real(-w_mode_3D*spa_osci_3D_n, rp)

    ub = 1.0_rp-y*y

    uvw(1) = ub + u_pert_TS_2D + u_pert_TS_3D
    uvw(2) = v_pert_TS_2D + v_pert_TS_3D
    uvw(3) = w_pert_TS_3D

  end function channel_ic

  ! The raw data in .csv file is on GLC points,
  ! hence a interpolation from GLC points to GLL points is performed.
  function GLC_GLL_interp(f_GLC, x_GLC, x_GLL) result(f_GLL)
    real(kind=rp) :: x_GLL, f_GLL
    real(kind=rp), dimension(num_rows) :: f_GLC, x_GLC
    real(kind=rp), dimension(num_rows) :: chi, psi
    real(kind=rp) :: xn, xs, xe, xnc, dchebyshev
    integer :: i, N, cj
    logical :: is_nan

    N = num_rows - 1
    xn = x_GLL
    xs = x_GLC(1)
    xe = x_GLC(N+1)
    xnc = ( 2.0_rp*xn - (xs+xe) )/ &
         ( xe - xs)
    dchebyshev = eval_dchebyshev(xnc,N)
    do i = 1, N+1
       chi(i) = ( 2.0_rp*x_GLC(i) - (xs+xe) )/ &
            ( xe - xs)

       if (i .eq. 1) then
          cj = 2.0_rp
       else if (i .eq. N+1) then
          cj = 2.0_rp
       else
          cj = 1.0_rp
       end if

       psi(i) = ((-1.0_rp)**(i) * (1.0_rp-xnc*xnc) * dchebyshev)/ &
            (cj * N*N * (xnc-chi(i)))

       is_nan = ieee_is_nan(psi(i))
       if (is_nan .or. psi(i) .gt. 1e+3) then
          psi(i) = 1.0_rp
       end if

    end do

    f_GLL = 0.0_rp
    do i = 1, N+1
       f_GLL = f_GLL + psi(i)*f_GLC(i)
    end do

  end function GLC_GLL_interp

  ! Evaluate the derivative of the Chebyshev polynomials of the first kind
  function eval_dchebyshev(x,N) result(dT_Nx)
    real(kind=rp) :: x, dT_Nx, tmp
    integer :: N, j, nn ! N should be num_rows - 1
    real(kind=rp), dimension(N+1) :: dT

    dT(1) = 0.0_rp
    dT(2) = 1.0_rp

    do j = 3, N+1
       nn = j - 2
       tmp = eval_chebyshev(x, nn)
       if (nn .eq. 1) then
          dT(j) = 2.0_rp*(nn+1.0_rp)*tmp
       else
          dT(j) = 2.0_rp*(nn+1.0_rp)*tmp + (nn+1.0_rp)/(nn-1.0_rp)*dT(j-2)
       end if
    end do

    dT_Nx = dT(N+1)
  end function eval_dchebyshev

  ! Evaluate the Chebyshev polynomials of the first kind
  function eval_chebyshev(x,N) result(T_Nx)
    real(kind=rp) :: x, T_Nx
    integer :: N, j ! N should be num_rows - 1
    real(kind=rp), dimension(N+1) :: T
    T(1) = 1.0_rp
    T(2) = x
    do j = 3, N+1
       T(j) = 2.0_rp*x*T(j-1) - T(j-2)
    end do
    T_Nx = T(N+1)
  end function eval_chebyshev

end module user<|MERGE_RESOLUTION|>--- conflicted
+++ resolved
@@ -18,12 +18,6 @@
     user%user_mesh_setup => user_mesh_scale
     user%fluid_user_ic => user_ic
 
-<<<<<<< HEAD
-    usr%user_mesh_setup => user_mesh_scale
-    usr%fluid_user_ic => user_ic
-
-=======
->>>>>>> a37e08da
   end subroutine user_setup
 
 
